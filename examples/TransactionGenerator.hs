--- conflicted
+++ resolved
@@ -134,19 +134,12 @@
 defaultTransactionConfig :: TransactionConfig
 defaultTransactionConfig =
   TransactionConfig
-<<<<<<< HEAD
-    { _scriptCommand  = DeployContracts []
-    , _nodeChainId    = accursedUnutterableChainId 1
-    , _serverRootPath = "http://127.0.0.1:" ++ show 1789
-    , _isChainweb     = False
-=======
     { _scriptCommand      = DeployContracts []
-    , _nodeChainId        = testChainId 0
+    , _nodeChainId        = accursedUnutterableChainId 0
     , _serverRootPrefix   = "https://us1.chainweb.com"
     , _isChainweb         = True
     , _chainwebNodePort   = ChainwebPort 443
     , _timingDistribution = def
->>>>>>> ad4c320b
     }
 
 transactionConfigParser :: MParser TransactionConfig
