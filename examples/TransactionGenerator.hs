{-# LANGUAGE DeriveFunctor #-}
{-# LANGUAGE DeriveGeneric #-}
{-# LANGUAGE FlexibleInstances #-}
{-# LANGUAGE GeneralizedNewtypeDeriving #-}
{-# LANGUAGE OverloadedStrings #-}
{-# LANGUAGE QuasiQuotes #-}
{-# LANGUAGE RankNTypes #-}
{-# LANGUAGE TemplateHaskell #-}

-- | Module: Main
-- Copyright: Copyright © 2019 Kadena LLC.
-- License: MIT
-- Maintainer: Emmanuel Denloye-Ito <emamnuel@kadena.io>
-- Stability: experimental
--
-- TODO
--

module Main where

import Configuration.Utils hiding (Error, Lens', (<.>))

import Control.Applicative ((<|>))
import Control.Concurrent (threadDelay)
import Control.Lens hiding ((.=))
import Control.Monad.Except
import Control.Monad.Primitive
import Control.Monad.Reader
import Control.Monad.State

import Data.Default (Default(..), def)
import Data.Int
import Data.Text (Text)
import qualified Data.Text as T

import Fake (fake, generate)

import Network.HTTP.Client
import Network.HTTP.Client.TLS (tlsManagerSettings)

import GHC.Generics

import Servant.Client

import System.Random
import System.Random.MWC (Gen, asGenIO, uniformR, withSystemRandom)
import System.Random.MWC.Distributions (normal)

-- -- pact
import Pact.ApiReq (mkExec)
import Pact.Server.Client
import Pact.Types.API
import Pact.Types.Command (Command(..))
import Pact.Types.Crypto (SomeKeyPair)

-- chainweb
import Chainweb.ChainId
-- THIS MODULE MAY BE USED LATER
-- import Chainweb.Simulate.Contracts.CommercialPaper
import Chainweb.Simulate.Contracts.CryptoCritters
import Chainweb.Simulate.Contracts.HelloWorld
import Chainweb.Simulate.Contracts.SimplePayments
import Chainweb.Simulate.Utils

data TransactionCommand = NoOp | DeployContracts [FilePath] | Run
  deriving (Show, Eq, Read, Generic)

instance FromJSON TransactionCommand

instance ToJSON TransactionCommand

data TransactionConfig = TransactionConfig
  { _scriptCommand :: TransactionCommand
  , _nodeChainId :: !ChainId
  , _serverRootPath :: String
  , _isChainweb :: Bool
  } deriving (Generic)

makeLenses ''TransactionConfig

instance ToJSON TransactionConfig where
  toJSON o =
    object
      [ "scriptCommand" .= _scriptCommand o
      , "nodeChainId" .= _nodeChainId o
      , "serverRootPath" .= _serverRootPath o
      , "isChainweb" .= _isChainweb o
      ]

instance FromJSON (TransactionConfig -> TransactionConfig) where
  parseJSON = withObject "TransactionConfig" $ \o -> id
    <$< scriptCommand ..: "scriptCommand" % o
    <*< nodeChainId ..: "nodeChainId" % o
    <*< serverRootPath ..: "serverRootPath" % o
    <*< isChainweb ..: "isChainweb" % o

data GeneratorState s = GeneratorState
  { _gsGen :: Gen s
  , _gsCounter :: Int64
  }

makeLenses ''GeneratorState

defaultTransactionConfig :: TransactionConfig
defaultTransactionConfig =
  TransactionConfig
    { _scriptCommand  = DeployContracts []
<<<<<<< HEAD
    , _nodeChainId    = testChainId 0
=======
    , _nodeChainId    = testChainId 1
>>>>>>> 06008280
    , _serverRootPath = "http://127.0.0.1:" ++ show tmpNodePort
    , _isChainweb     = False
    }
  where
    tmpNodePort :: Int
<<<<<<< HEAD
    tmpNodePort = 1789          -- this is default port according to the "pact -s" docs
=======
    tmpNodePort = 8080          -- this is default port according to the "pact -s" docs
>>>>>>> 06008280

transactionConfigParser :: MParser TransactionConfig
transactionConfigParser = id
  <$< scriptCommand .:: option auto
      % long "script-command" <> short 'c'
      <> help "The specific command to run (DeployContracts|Run)."
  <*< nodeChainId .::option auto
      % long "node-chain-id"
      <> short 'i'
      <> help "The specific chain that will receive generated \"fake\" transactions."
  <*< serverRootPath .:: option auto
      % long "server-root"
      <> help "Server root URL"
  <*< isChainweb .:: option auto
      % long "is-chainweb"
      <> short 'w'
      <> help "Indicates that remote server is a chainweb instead of 'pact -s'"

data TimingDistribution
  = Gaussian { mean :: Int
             , var :: Int }
  | Uniform { low :: Int
            , high :: Int }
  deriving (Eq, Show)

instance Default TimingDistribution where
  def = Gaussian 1000000 (div 1000000 16)

data GeneratorConfig = GeneratorConfig
  { _timingdist :: TimingDistribution
  , _genAccountsKeysets :: [(Account, [SomeKeyPair])]
  , _genClientEnv :: ClientEnv
  }

makeLenses ''GeneratorConfig

generateTransaction :: TransactionGenerator (PrimState IO) (Command Text)
generateTransaction = do
  contractIndex <- liftIO $ randomRIO (1, numContracts)
  sample <-
    case contractIndex of
      1 ->
        liftIO $ do
          name <- generate fake
          helloRequest name
      2 -> do
        kacts <- view genAccountsKeysets
        liftIO $ do
          paymentsRequest <- mkRandomSimplePaymentRequest kacts >>= generate
          print paymentsRequest -- This is for debugging purposes
          case paymentsRequest of
            RequestPay fromAccount _ _ ->
              let errmsg = "This account does not have an associated keyset!"
                  mkeyset = lookup fromAccount kacts <|> error errmsg
               in createSimplePaymentRequest paymentsRequest mkeyset
            _ -> createSimplePaymentRequest paymentsRequest Nothing
      3 -> liftIO undefined
      _ -> fail "No contract here"
  distribution <- view timingdist
  gen <- use gsGen
  delay <-
    case distribution of
      Gaussian gmean gvar ->
        truncate <$>
        liftIO (normal (fromIntegral gmean) (fromIntegral gvar) gen)
      Uniform ulow uhigh -> liftIO (uniformR (ulow, uhigh) gen)
  liftIO $ threadDelay delay
  liftIO $ putStrLn ("The delay is " ++ show delay ++ " seconds.")
  return sample

newtype TransactionGenerator s a = TransactionGenerator
  { runTransactionGenerator :: ReaderT GeneratorConfig (StateT (GeneratorState s) IO) a
  } deriving (Functor, Applicative, Monad, MonadIO, MonadState (GeneratorState s), MonadReader GeneratorConfig)


sendTransaction :: Command Text -> TransactionGenerator (PrimState IO) (Either ServantError PollResponses)
sendTransaction cmd = do
  cenv <- view genClientEnv
  liftIO $ runExceptT $ do
    rkeys <-
      ExceptT $
      runClientM (send pactServerApiClient (SubmitBatch [cmd])) cenv
    ExceptT $
      runClientM
        (poll pactServerApiClient (Poll (_rkRequestKeys rkeys)))
        cenv

loop :: TransactionGenerator (PrimState IO) ()
loop = do
  transaction <- generateTransaction
  pollResponse <- sendTransaction transaction
  liftIO $ print pollResponse
  count <- use gsCounter
  liftIO $ putStrLn $ "Transaction count: " ++ show count
  gsCounter += 1
  loop

mkGeneratorConfig :: TransactionConfig -> IO GeneratorConfig
mkGeneratorConfig config = GeneratorConfig <$> pure def <*> pure mempty <*> go
  where
    pfx = if _isChainweb config then chainwebPfx else ""
    pfxUrl = _serverRootPath config ++ T.unpack pfx
    go = do mgr <- newManager defaultManagerSettings
            url <- parseBaseUrl pfxUrl
            return $ mkClientEnv mgr url
    chainwebPfx = T.concat [ "/chainweb/0.0/testnet00/chain/"
                           , chainIdToText $ _nodeChainId config
                           , "/pact"
                           ]

mainInfo :: ProgramInfo TransactionConfig
mainInfo =
  programInfo
    "Chainweb-TransactionGenerator"
    transactionConfigParser
    defaultTransactionConfig

_testPort :: String
_testPort = "1789"

_serverPath :: String
_serverPath = "http://localhost:" ++ _testPort

--------------------------------------------------
-- THIS MAY BE ADDED LATER IF DEEMED NECESSARY. --
--------------------------------------------------
-- newtype ContractLoader a = ContractLoader
--   { loadContract :: [SomeKeyPair] -> IO (Command a)
--   } deriving Functor
--------------------------------------------------
-- THIS MAY BE ADDED LATER IF DEEMED NECESSARY. --
--------------------------------------------------

type ContractLoader = [SomeKeyPair] -> IO (Command Text)

loadContracts :: [ContractLoader] -> IO ()
loadContracts contractLoaders = do
  -- mgr <- newManager defaultManagerSettings
  mgr <- newManager tlsManagerSettings
  url <- parseBaseUrl _serverPath
  let clientEnv = mkClientEnv mgr url
  ts <- testSomeKeyPairs
  contracts <- traverse ($ ts) contractLoaders
  pollresponse <- runExceptT $ do
     rkeys <- ExceptT $ runClientM (send pactServerApiClient (SubmitBatch contracts)) clientEnv
     ExceptT $ runClientM (poll pactServerApiClient (Poll (_rkRequestKeys rkeys))) clientEnv
  print pollresponse

sendTransactions :: TransactionConfig -> IO ()
sendTransactions config = do
  putStrLn "Transactions are being generated"
  gencfg <- mkGeneratorConfig config
  (keysets, accounts) <- unzip <$> createAccounts
  _pollresponse <-
      runExceptT $ do
          rkeys <- ExceptT $ runClientM (send pactServerApiClient (SubmitBatch accounts)) (_genClientEnv gencfg)
          ExceptT $ runClientM (poll pactServerApiClient (Poll (_rkRequestKeys rkeys))) (_genClientEnv gencfg)
  print _pollresponse
  withSystemRandom . asGenIO $ \gen ->
    evalStateT
      (runReaderT (runTransactionGenerator loop) (set genAccountsKeysets (zip accountNames keysets) gencfg))
      (GeneratorState gen 0)

main :: IO ()
main =
  runWithConfiguration mainInfo $ \config ->
    case _scriptCommand config of
      NoOp -> putStrLn "NoOp: You probably don't want to be here."
      DeployContracts contracts ->
        loadContracts (initAdminKeysetContract : ((createLoader <$> contracts) `go` defaultContractLoaders))
        where
          go xs ys = if null xs then ys else xs
      Run -> sendTransactions config

-- TOOD: This is here for when a user wishes to deploy their own
-- contract to chainweb. We will have to carefully consider which
-- chain we'd like to send the contract to.

-- TODO: This function should also incorporate a user's keyset as well
-- if it is given.
createLoader :: FilePath -> ContractLoader
createLoader contractName = \_kp -> do
    theCode <- readFile contractName
    adminKeyset <- testSomeKeyPairs
    let theData = object ["admin-keyset" .= fmap formatB16PubKey adminKeyset]
    mkExec theCode theData def adminKeyset Nothing

defaultContractLoaders :: [ContractLoader]
defaultContractLoaders = take numContracts $ [helloWorldContractLoader, simplePaymentsContractLoader, cryptoCritterContractLoader]

-- We are just going to work with some contracts at this point in time.
numContracts :: Int
numContracts = 2

-- add this back in later
-- , commercialPaperContractLoader<|MERGE_RESOLUTION|>--- conflicted
+++ resolved
@@ -105,21 +105,13 @@
 defaultTransactionConfig =
   TransactionConfig
     { _scriptCommand  = DeployContracts []
-<<<<<<< HEAD
-    , _nodeChainId    = testChainId 0
-=======
     , _nodeChainId    = testChainId 1
->>>>>>> 06008280
     , _serverRootPath = "http://127.0.0.1:" ++ show tmpNodePort
     , _isChainweb     = False
     }
   where
     tmpNodePort :: Int
-<<<<<<< HEAD
     tmpNodePort = 1789          -- this is default port according to the "pact -s" docs
-=======
-    tmpNodePort = 8080          -- this is default port according to the "pact -s" docs
->>>>>>> 06008280
 
 transactionConfigParser :: MParser TransactionConfig
 transactionConfigParser = id
