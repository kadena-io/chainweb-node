--- conflicted
+++ resolved
@@ -186,11 +186,9 @@
         , testCaseSteps "spvTest" (spvTest rdb)
         , invalidTxsTest rdb
         , testCaseSteps "caplistTest" (caplistTest rdb)
-<<<<<<< HEAD
         , testCaseSteps "allocationTest" (allocationTest rdb)
-=======
         , testCaseSteps "webAuthnSignatureTest" (webAuthnSignatureTest rdb)
->>>>>>> d4f618e7
+        , testCaseSteps "localContTest" (localContTest rdb)
         ]
 
 pollingInvalidRequestKeyTest :: RocksDb -> Step -> IO ()
@@ -657,6 +655,31 @@
         poll v cid [cmdToRequestKey cmd] >>=
             P.propful [P.match _Just successfulTx]
 
+localContTest :: RocksDb -> (String -> IO ()) -> IO ()
+localContTest baseRdb _step = runResourceT $ do
+    let v = pact5InstantCpmTestVersion petersonChainGraph
+    let cid = unsafeChainId 0
+    fixture <- mkFixture v baseRdb
+
+    withFixture fixture $ liftIO $ do
+        let code = "(namespace 'free)(module m G (defcap G () true) (defpact p () (step (yield { \"a\" : (+ 1 1) })) (step (resume { \"a\" := a } a))))(free.m.p)"
+        initiator <- buildTextCmd v
+            $ set cbSigners [mkEd25519Signer' sender00 []]
+            $ set cbGasLimit (GasLimit (Gas 70_000))
+            $ set cbRPC (mkExec' code)
+            $ defaultCmd
+        send v cid [initiator]
+        CutFixture.advanceAllChains_
+        Just defPactId <- poll v cid [cmdToRequestKey initiator]
+            <&> preview (ix 0 . _Just . crContinuation . _Just . peDefPactId)
+        continuer <- buildTextCmd v
+            $ set cbSigners [mkEd25519Signer' sender00 []]
+            $ set cbRPC (mkCont (mkContMsg defPactId 1))
+            $ defaultCmd
+        local v cid Nothing Nothing Nothing continuer
+            >>= P.match _Pact5LocalResultLegacy ? P.fun _crResult
+            ? P.match _PactResultOk ? P.equals (PInteger 2)
+
 {-
           recvPwos <- runCutWithTx v pacts targetMempoolRef blockDb $ \_n _bHeight _bHash bHeader -> do
             buildCwCmd "transfer-crosschain" v
