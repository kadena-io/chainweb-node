--- conflicted
+++ resolved
@@ -256,18 +256,8 @@
             , _cbGasPrice = GasPrice 2.0
             , _cbGasLimit = GasLimit (Gas 400)
             }
-<<<<<<< HEAD
         timeoutTx <- buildCwCmd v (defaultCmd cid)
-            { _cbRPC = mkExec' $ foldr (\_ expr -> "(map (lambda (x) (+ x 1))" <> expr <> ")") "(enumerate 1 100000)" [1..6_000 :: Word] -- make a huge nested tx
-=======
-        timeoutTx <- buildCwCmd v defaultCmd
             { _cbRPC = mkExec' $ "(fold + 0 (enumerate 1 500000))"
-            , _cbSigners =
-                [ mkEd25519Signer' sender00 []
-                ]
-            , _cbSender = "sender00"
-            , _cbChainId = cid
->>>>>>> b76088b9
             , _cbGasPrice = GasPrice 1.5
             , _cbGasLimit = GasLimit (Gas 5000)
             }
