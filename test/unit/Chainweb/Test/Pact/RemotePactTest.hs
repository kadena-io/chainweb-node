{-# language
    ConstraintKinds
    , DataKinds
    , DeriveAnyClass
    , DerivingStrategies
    , FlexibleContexts
    , FlexibleInstances
    , ImplicitParams
    , ImportQualifiedPost
    , ImpredicativeTypes
    , LambdaCase
    , MultiParamTypeClasses
    , NamedFieldPuns
    , NumericUnderscores
    , OverloadedStrings
    , PackageImports
    , PartialTypeSignatures
    , PatternSynonyms
    , RecordWildCards
    , ScopedTypeVariables
    , TemplateHaskell
    , TupleSections
    , TypeApplications
    , UndecidableInstances
    , ViewPatterns
#-}

-- temporary
{-# OPTIONS_GHC -Wno-partial-type-signatures #-}

module Chainweb.Test.Pact.RemotePactTest
    ( tests
    -- , mkFixture
    -- , Fixture(..)
    -- , HasFixture(..)
    -- , poll
    -- , pollWithDepth
    -- , PollException(..)
    -- , ClientException(..)
    -- , _FailureResponse
    -- , send
    -- , local
    -- , textContains
    ) where

import Control.Concurrent.Async hiding (poll)
import Control.Exception (evaluate)
import Control.Exception.Safe
import Control.Lens
import Control.Monad (replicateM_)
import Control.Monad.IO.Class (liftIO)
import Control.Monad.Trans.Resource (ResourceT, allocate, runResourceT)
import Data.Aeson qualified as A
import Data.Aeson.Lens qualified as A
import Data.Aeson.KeyMap qualified as A.KeyMap
import Data.ByteString.Base16 qualified as B16
import Data.Foldable (forM_, traverse_)
import Data.HashMap.Strict qualified as HashMap
import Data.HashSet qualified as HashSet
import Data.List qualified as List
import Data.List.NonEmpty qualified as NE
import Data.Map.Strict qualified as Map
import Data.Maybe (fromMaybe)
import Data.Text (Text)
import Data.Text qualified as T
import Data.Text.IO qualified as T
import Data.Text.Encoding qualified as T
import Data.Text.Lazy qualified as TL
import Data.Text.Lazy.Encoding qualified as TL
import Data.Vector qualified as V
import GHC.Stack
import Network.Connection qualified as HTTP
import Network.HTTP.Client (Manager)
import Network.HTTP.Client.TLS qualified as HTTP
import Network.HTTP.Types.Status (notFound404, badRequest400)
import Network.Socket qualified as Network
import Network.TLS qualified as TLS
import Network.Wai.Handler.Warp qualified as W
import Network.Wai.Handler.WarpTLS qualified as W
import Network.X509.SelfSigned
import Prettyprinter qualified as PP
import PropertyMatchers ((?))
import PropertyMatchers qualified as P
import Servant.Client
import System.IO.Unsafe (unsafePerformIO)
import Test.Tasty
import Test.Tasty.HUnit (testCaseSteps, testCase, assertFailure)

import Pact.Core.Capabilities
import Pact.Core.ChainData qualified as Pact
import Pact.Core.Command.Client (SubmitBatch(..))
import Pact.Core.Command.Crypto (signEd25519, exportEd25519Signature, importEd25519KeyPair, PrivateKeyBS (..))
import Pact.Core.Command.RPC (ContMsg (..))
import Pact.Core.Command.Server
import Pact.Core.Command.Types
import Pact.Core.DefPacts.Types
import Pact.Core.Errors
import Pact.Core.Gas.Types
import Pact.Core.Guards (Guard(GKeySetRef), KeySetName (..))
import Pact.Core.Hash
import Pact.Core.Names
import Pact.Core.PactValue
import Pact.Core.SPV

import Chainweb.ChainId
import Chainweb.CutDB.RestAPI.Server (someCutGetServer)
import Chainweb.Graph (petersenChainGraph, singletonChainGraph, twentyChainGraph)
import Chainweb.Mempool.Mempool (TransactionHash (..))
import Chainweb.Pact.RestAPI.Client
import Chainweb.Pact.RestAPI.Server
import Chainweb.Pact.Types
import Chainweb.Payload
import Chainweb.PayloadProvider.Pact
import Chainweb.RestAPI.Utils (someServerApplication)
import Chainweb.Storage.Table.RocksDB
import Chainweb.Test.Pact.CmdBuilder
import Chainweb.Test.Pact.CutFixture (advanceAllChains, advanceAllChains_)
import Chainweb.Test.Pact.CutFixture qualified as CutFixture
import Chainweb.Test.Pact.Utils
import Chainweb.Test.TestVersions
import Chainweb.Test.Utils
import Chainweb.Utils
import Chainweb.Version
import Chainweb.Version.Mainnet (mainnet)

import qualified Chainweb.BlockHeader.Genesis.InstantTimedCPM0Payload as IN0
import qualified Chainweb.BlockHeader.Genesis.InstantTimedCPM1to9Payload as INN


-- generating this cert and making an HTTP manager take quite a while relative
-- to the rest of the tests, so they're shared globally.
-- there's no apparent reason to ever switch them out, either.
cert :: X509CertPem
key :: X509KeyPem
(_, cert, key) = unsafePerformIO $ generateLocalhostCertificate @RsaCert 1
defaultTLSSettings :: HTTP.TLSSettings
defaultTLSSettings = (HTTP.TLSSettingsSimple True False False TLS.defaultSupported)
httpManager :: Manager
httpManager = unsafePerformIO $ HTTP.newTlsManagerWith (HTTP.mkManagerSettings defaultTLSSettings Nothing)

tests :: RocksDb -> TestTree
tests rdb = withResource' (evaluate httpManager >> evaluate cert) $ \_ ->
    testGroup "Pact5 RemotePactTest"
        -- [ testCaseSteps "crosschainTest" (crosschainTest rdb)
        [ sendInvalidTxsTest rdb
        , testCaseSteps "caplistTest" (caplistTest rdb)
        , testCaseSteps "pollingInvalidRequestKeyTest" (pollingInvalidRequestKeyTest rdb)
        , testCaseSteps "pollingConfirmationDepthTest" (pollingConfirmationDepthTest rdb)
        , testCaseSteps "pollingMetadataTest" (pollingMetadataTest rdb)
        , testCaseSteps "allocationTest" (allocationTest rdb)
        , testCaseSteps "webAuthnSignatureTest" (webAuthnSignatureTest rdb)
        , testCaseSteps "gasPurchaseFailureMessages" (gasPurchaseFailureMessages rdb)
        , testCaseSteps "upgradeNamespaceTests" (upgradeNamespaceTests rdb)
        , localTests rdb
        ]

pollingInvalidRequestKeyTest :: RocksDb -> Step -> IO ()
pollingInvalidRequestKeyTest baseRdb _step = runResourceT $ do
    let v = instantCpmTestVersion singletonChainGraph
    let cid = unsafeChainId 0
    fx <- mkFixture v baseRdb

    liftIO $ do
        poll fx v cid [pactDeadBeef] >>=
            P.equals [Nothing]

pollingConfirmationDepthTest :: RocksDb -> Step -> IO ()
pollingConfirmationDepthTest baseRdb _step = runResourceT $ do
    let v = instantCpmTestVersion singletonChainGraph
    let cid = unsafeChainId 0
    fx <- mkFixture v baseRdb

    let trivialTx :: Word -> CmdBuilder
        trivialTx n = (defaultCmd cid)
            { _cbRPC = mkExec' (sshow n)
            }

    liftIO $ do
        cmd1 <- buildTextCmd v (trivialTx 42)
        cmd2 <- buildTextCmd v (trivialTx 43)
        let rks = [cmdToRequestKey cmd1, cmdToRequestKey cmd2]

        let expectSuccessful :: (HasCallStack) => P.Prop [Maybe TestPact5CommandResult]
            expectSuccessful = P.alignExact
                [ P.match _Just ? P.fun _crResult ? P.equals (PactResultOk (PInteger 42))
                , P.match _Just ? P.fun _crResult ? P.equals (PactResultOk (PInteger 43))
                ]

        let expectEmpty :: (HasCallStack, Foldable t, Eq a, Show a) => t (Maybe a) -> IO ()
            expectEmpty = traverse_ (P.equals Nothing)

        send fx v cid [cmd1, cmd2]

        pollWithDepth fx v cid rks Nothing
            >>= expectEmpty
        pollWithDepth fx v cid rks (Just (ConfirmationDepth 0))
            >>= expectEmpty

        advanceAllChains_ fx

        pollWithDepth fx v cid rks Nothing
            >>= expectSuccessful
        pollWithDepth fx v cid rks (Just (ConfirmationDepth 0))
            >>= expectSuccessful
        pollWithDepth fx v cid rks (Just (ConfirmationDepth 1))
            >>= expectEmpty

        advanceAllChains_ fx

        pollWithDepth fx v cid rks Nothing
            >>= expectSuccessful
        pollWithDepth fx v cid rks (Just (ConfirmationDepth 0))
            >>= expectSuccessful
        pollWithDepth fx v cid rks (Just (ConfirmationDepth 1))
            >>= expectSuccessful
        pollWithDepth fx v cid rks (Just (ConfirmationDepth 2))
            >>= expectEmpty

        advanceAllChains_ fx

        pollWithDepth fx v cid rks Nothing
            >>= expectSuccessful
        pollWithDepth fx v cid rks (Just (ConfirmationDepth 0))
            >>= expectSuccessful
        pollWithDepth fx v cid rks (Just (ConfirmationDepth 1))
            >>= expectSuccessful
        pollWithDepth fx v cid rks (Just (ConfirmationDepth 2))
            >>= expectSuccessful
        pollWithDepth fx v cid rks (Just (ConfirmationDepth 3))
            >>= expectEmpty

        return ()

crosschainTest :: RocksDb -> Step -> IO ()
crosschainTest baseRdb step = runResourceT $ do
<<<<<<< HEAD
    let v = pact5InstantCpmTestVersion petersenChainGraph
=======
    let v = instantCpmTestVersion petersonChainGraph
>>>>>>> 7afbd4ec
    fx <- mkFixture v baseRdb

    let srcChain = unsafeChainId 0
    let targetChain = unsafeChainId 9

    liftIO $ do
        step "xchain initiate"
        initiator <- buildTextCmd v
            $ set cbSigners
                [ mkEd25519Signer' sender00
                    [ CapToken (QualifiedName "GAS" (ModuleName "coin" Nothing)) []
                    , CapToken (QualifiedName "TRANSFER_XCHAIN" (ModuleName "coin" Nothing))
                        [ PString "sender00"
                        , PString "sender01"
                        , PDecimal 1.0
                        , PString (chainIdToText targetChain)
                        ]
                    ]
                ]
            $ set cbRPC (mkExec ("(coin.transfer-crosschain \"sender00\" \"sender01\" (read-keyset 'k) \"" <> chainIdToText targetChain <> "\" 1.0)") (mkKeySetData "k" [sender01]))
            $ defaultCmd srcChain

        send fx v srcChain [initiator]
        let initiatorReqKey = cmdToRequestKey initiator

        -- what if the source chain hasn't got the xchain transfer in a block yet?
        spvTxOutProof fx v targetChain srcChain initiatorReqKey
            & P.throws ? P.match _FailureResponse ? P.fun responseBody
            ? P.equals ("Transaction hash not found: " <> sshow initiatorReqKey)

        advanceAllChains_ fx
        [Just sendCr] <- pollWithDepth fx v srcChain [initiatorReqKey] (Just (ConfirmationDepth 0))
        let cont = fromMaybe (error "missing continuation") (_crContinuation sendCr)

        -- what if the target chain isn't aware of the source xchain transfer yet?
        spvTxOutProof fx v targetChain srcChain initiatorReqKey
            & P.throws ? P.match _FailureResponse ? P.fun responseBody
            ? P.equals "SPV target not reachable: target chain not reachable. Chainweb instance is too young"

        step "waiting"
        replicateM_ (int $ diameter petersenChainGraph) $ advanceAllChains_ fx
        TransactionOutputProofB64 spvProof <- spvTxOutProof fx v targetChain srcChain initiatorReqKey
        let contMsg = ContMsg
                { _cmPactId = _peDefPactId cont
                , _cmStep = succ $ _peStep cont
                , _cmRollback = _peStepHasRollback cont
                , _cmData = PUnit
                , _cmProof = Just (ContProof (T.encodeUtf8 spvProof))
                }
        step "xchain recv"

        -- what if we try to finish the xchain on the wrong chain?
        recvWrongChain <- buildTextCmd v
            $ set cbRPC (mkCont contMsg)
            $ defaultCmd srcChain
        send fx v srcChain [recvWrongChain]
        let recvWrongChainReqKey = cmdToRequestKey recvWrongChain
        advanceAllChains_ fx
        poll fx v srcChain [recvWrongChainReqKey]
            >>= P.match (_head . _Just)
            ? P.fun _crResult ? P.match _PactResultErr ? P.fun _peMsg
            -- sic
            ? P.equals "Continuation error: verifyCont: cannot redeem continuation proof on wrong targget chain"

        recv <- buildTextCmd v
            $ set cbRPC (mkCont contMsg)
            $ defaultCmd targetChain
        send fx v targetChain [recv]
        let recvReqKey = cmdToRequestKey recv
        advanceAllChains_ fx
        poll fx v targetChain [recvReqKey]
            >>= P.match (_head . _Just)
            ? P.checkAll
                [ P.fun _crResult ? P.match _PactResultOk P.succeed
                , P.fun _crEvents ? P.alignExact
                    [ P.succeed
                    , P.checkAll
                        [ P.fun _peName ? P.equals "TRANSFER_XCHAIN_RECD"
                        , P.fun _peArgs ? P.equals
                            [PString "", PString "sender01", PDecimal 1.0, PString (chainIdToText srcChain)]
                        ]
                    , P.fun _peName ? P.equals "X_RESUME"
                    , P.succeed
                    ]
                ]

        -- what if we try to complete an already-completed xchain?
        recvRepeated <- buildTextCmd v
            $ set cbRPC (mkCont contMsg)
            $ defaultCmd targetChain
        send fx v targetChain [recvRepeated]
        let recvRepeatedReqKey = cmdToRequestKey recvRepeated
        advanceAllChains_ fx
        poll fx v targetChain [recvRepeatedReqKey]
            >>= P.match (_head . _Just)
            ? P.fun _crResult ? P.match _PactResultErr ? P.fun _peMsg ? P.fun _boundedText
            ? P.equals ("Requested defpact execution already completed for defpact id: " <> T.take 20 (renderDefPactId $ _peDefPactId cont) <> "...")

-- this test suite really wants you not to put any transactions into the final block.
sendInvalidTxsTest :: RocksDb -> TestTree
sendInvalidTxsTest rdb = withResourceT (mkFixture v rdb) $ \fx ->
    sequentialTestGroup "invalid txs in /send" AllFinish
        [ testGroup "send txs"
            [ testCase "syntax error" $ do
                cmdParseFailure <- buildTextCmd v
                    $ set cbRPC (mkExec' "(+ 1")
                    $ defaultCmd cid
                send fx v cid [cmdParseFailure]
                    & P.throws ? P.match _FailureResponse ? P.fun responseBody ? textContains "ParseError: Expected: [')']"

            , testCase "invalid hash" $ do
                cmdInvalidPayloadHash <- do
                    bareCmd <- buildTextCmd v
                        $ set cbRPC (mkExec "(+ 1 2)" (mkKeySetData "sender00" [sender00]))
                        $ defaultCmd cid
                    pure $ bareCmd
                        { _cmdHash = hash "fakehash"
                        }
                send fx v cid [cmdInvalidPayloadHash]
                    & P.throws ? P.match _FailureResponse ? P.fun responseBody ? textContains
                        (validationFailed 0 cmdInvalidPayloadHash "Invalid transaction hash")

            , testCase "signature length mismatch" $ do
                cmdSignersSigsLengthMismatch1 <- do
                    bareCmd <- buildTextCmd v
                        $ set cbRPC (mkExec "(+ 1 2)" (mkKeySetData "sender00" [sender00]))
                        $ defaultCmd cid
                    pure $ bareCmd
                        { _cmdSigs = []
                        }
                send fx v cid [cmdSignersSigsLengthMismatch1]
                    & P.throws ? P.match _FailureResponse ? P.fun responseBody ? textContains
                        (validationFailed 0 cmdSignersSigsLengthMismatch1 "Invalid transaction sigs: The number of signers and signatures do not match. Number of signers: 1. Number of signatures: 0.")

                cmdSignersSigsLengthMismatch2 <- do
                    bareCmd <- buildTextCmd v
                        $ set cbSigners []
                        $ set cbRPC (mkExec "(+ 1 2)" (mkKeySetData "sender00" [sender00]))
                        $ defaultCmd cid
                    pure $ bareCmd
                        {
                        -- This is an invalid ED25519 signature,
                        -- but length signers == length signatures is checked first
                        _cmdSigs = [ED25519Sig "fakeSig"]
                        }
                send fx v cid [cmdSignersSigsLengthMismatch2]
                    & P.throws ? P.match _FailureResponse ? P.fun responseBody ? textContains
                        (validationFailed 0 cmdSignersSigsLengthMismatch2 "Invalid transaction sigs: The number of signers and signatures do not match. Number of signers: 0. Number of signatures: 1.")

            , testCase "invalid signatures" $ do
                cmdInvalidUserSig <- mkCmdInvalidUserSig
                send fx v cid [cmdInvalidUserSig]
                    & P.throws ? P.match _FailureResponse ? P.fun responseBody ? textContains
                        (validationFailed 0 cmdInvalidUserSig "Invalid transaction sigs: The signature at position 0 is invalid: failed to parse ed25519 signature: invalid bytestring size.")

            , testCase "batches are rejected with any invalid txs" $ do
                cmdGood <- mkCmdGood
                cmdInvalidUserSig <- mkCmdInvalidUserSig
                -- Test that [badCmd, goodCmd] fails on badCmd, and the batch is rejected.
                -- We just re-use a previously built bad cmd.
                send fx v cid [cmdInvalidUserSig, cmdGood]
                    & P.throws ? P.match _FailureResponse ? P.fun responseBody ? textContains
                        (validationFailed 0 cmdInvalidUserSig
                            "Invalid transaction sigs: The signature at position 0 is invalid: failed to parse ed25519 signature: invalid bytestring size.")
                -- Test that [goodCmd, badCmd] fails on badCmd, and the batch is rejected.
                -- Order matters, and the error message also indicates the position of the
                -- failing tx.
                -- We just re-use a previously built bad cmd.
                send fx v cid [cmdGood, cmdInvalidUserSig]
                    & P.throws ? P.match _FailureResponse ? P.fun responseBody ? textContains
                        (validationFailed 1 cmdInvalidUserSig
                            "Invalid transaction sigs: The signature at position 0 is invalid: failed to parse ed25519 signature: invalid bytestring size.")

            , testCase "multiple bad txs in batch" $ do
                cmdGood <- mkCmdGood
                cmdInvalidUserSig <- mkCmdInvalidUserSig
                cmdParseFailure <- buildTextCmd v
                    $ set cbRPC (mkExec' "(+ 1")
                    $ defaultCmd cid
                -- if any tx fails parsing, no txs even get validated
                send fx v cid [cmdInvalidUserSig, cmdGood, cmdParseFailure]
                    & P.throws ? P.match _FailureResponse ? P.fun responseBody
                        ? textContains (parseFailed 2 "ParseError: Expected: [')']")

                -- without parse failures, all txs get validated
                send fx v cid [cmdInvalidUserSig, cmdGood]
                    & P.throws ? P.match _FailureResponse ? P.fun responseBody
                        ? textContains (validationFailed 0 cmdInvalidUserSig
                            "Invalid transaction sigs: The signature at position 0 is invalid: failed to parse ed25519 signature: invalid bytestring size.")

            , testCase "invalid metadata" $ do
                cmdGood <- mkCmdGood
                send fx v wrongChain [cmdGood]
                    & P.throws ? P.match _FailureResponse ? P.fun responseBody ? textContains
                        (validationFailed 0 cmdGood
                            "Transaction metadata (chain id, chainweb version) conflicts with this endpoint")

                send fx wrongV cid [cmdGood]
                    & P.throws ? P.match _FailureResponse ? P.checkAll
                        [ P.fun responseStatusCode ? P.equals notFound404
                        , P.fun responseBody ? P.equals ""
                        ]

                let invalidCid = "invalid chain ID"
                cmdInvalidChain <- buildTextCmd v (defaultCmd cid & set cbChainId invalidCid)
                send fx v wrongChain [cmdInvalidChain]
                    & P.throws ? P.match _FailureResponse ? P.fun responseBody ? textContains
                        (validationFailed 0 cmdInvalidChain
                            "Transaction metadata (chain id, chainweb version) conflicts with this endpoint")

                cmdWrongV <- buildTextCmd wrongV
                    $ set cbRPC (mkExec "(+ 1 2)" (mkKeySetData "sender00" [sender00]))
                    $ defaultCmd cid
                send fx v cid [cmdWrongV]
                    & P.throws ? P.match _FailureResponse ? P.fun responseBody ? textContains
                        (validationFailed 0 cmdWrongV
                            "Transaction metadata (chain id, chainweb version) conflicts with this endpoint")

                cmdExpiredTTL <- buildTextCmd v (defaultCmd cid & cbCreationTime .~ Just (Pact.TxCreationTime 0))
                send fx v cid [cmdExpiredTTL]
                    & P.throws ? P.match _FailureResponse ? P.checkAll
                        [ P.fun responseStatusCode ? P.equals badRequest400
                        , P.fun responseBody ? textContains
                            (validationFailed 0 cmdExpiredTTL
                                "Transaction time-to-live is expired")
                        ]

            , testCase "cannot buy gas" $ do
                cmdExcessiveGasLimit <- buildTextCmd v
                    $ set cbGasLimit (GasLimit $ Gas 100000000000000)
                    $ defaultCmd cid
                send fx v cid [cmdExcessiveGasLimit]
                    & P.throws ? P.match _FailureResponse ? P.checkAll
                        [ P.fun responseStatusCode ? P.equals badRequest400
                        , P.fun responseBody ? textContains
                            (validationFailed 0 cmdExcessiveGasLimit
                                "Transaction gas limit exceeds block gas limit")
                        ]

                cmdGasPriceTooPrecise <- buildTextCmd v
                    $ set cbGasPrice (GasPrice 0.00000000000000001)
                    $ defaultCmd cid
                send fx v cid [cmdGasPriceTooPrecise]
                    & P.throws ? P.match _FailureResponse ? P.checkAll
                        [ P.fun responseStatusCode ? P.equals badRequest400
                        , P.fun responseBody ? textContains
                            (validationFailed 0 cmdGasPriceTooPrecise
                                "This transaction's gas price (0.00000000000000001) is not correctly rounded. It should be rounded to at most 12 decimal places.")
                        ]

                cmdNotEnoughGasFunds <- buildTextCmd v
                    $ set cbGasPrice (GasPrice 10_000_000_000)
                    $ set cbGasLimit (GasLimit (Gas 10_000))
                    $ defaultCmd cid
                send fx v cid [cmdNotEnoughGasFunds]
                    & P.throws ? P.match _FailureResponse ? P.checkAll
                        [ P.fun responseStatusCode ? P.equals badRequest400
                        , P.fun responseBody ? textContains
                            (validationFailed 0 cmdNotEnoughGasFunds
                                "Failed to buy gas: Insufficient funds")
                        ]

                cmdInvalidSender <- buildTextCmd v
                    $ set cbSender "invalid-sender"
                    $ defaultCmd cid
                send fx v cid [cmdInvalidSender]
                    & P.throws ? P.match _FailureResponse ? P.checkAll
                        [ P.fun responseStatusCode ? P.equals badRequest400
                        , P.fun responseBody ? textContains
                            (validationFailed 0 cmdInvalidSender
                                "Failed to buy gas: No value found in table coin_coin-table for key")
                        ]

            ]

        -- the final test! none of the previous tests should have
        -- submitted even one single valid transaction.
        , testCase "none make it into a block" $ do
            (_, cmdResults) <- advanceAllChains fx
            forM_ cmdResults (P.alignExact mempty)

        ]
    where
<<<<<<< HEAD
    v = pact5InstantCpmTestVersion petersenChainGraph
    wrongV = pact5InstantCpmTestVersion twentyChainGraph
=======
    v = instantCpmTestVersion petersonChainGraph
    wrongV = instantCpmTestVersion twentyChainGraph
>>>>>>> 7afbd4ec

    cid = unsafeChainId 0
    wrongChain = unsafeChainId 1

    validationFailed i cmd msg = "Transaction " <> sshow (_cmdHash cmd) <> " at index " <> sshow @Int i <> " failed with: " <> msg
    parseFailed i msg = "Transaction at index " <> sshow @Int i <> " has invalid Pact code: " <> msg

    mkCmdInvalidUserSig = mkCmdGood <&> set cmdSigs [ED25519Sig "fakeSig"]

    mkCmdGood = buildTextCmd v
        $ set cbRPC (mkExec "(+ 1 2)" (mkKeySetData "sender00" [sender00]))
        $ defaultCmd cid


caplistTest :: RocksDb -> Step -> IO ()
caplistTest baseRdb step = runResourceT $ do
<<<<<<< HEAD
    let v = pact5InstantCpmTestVersion petersenChainGraph
=======
    let v = instantCpmTestVersion petersonChainGraph
>>>>>>> 7afbd4ec
    fx <- mkFixture v baseRdb

    let cid = unsafeChainId 0

    liftIO $ do
        tx0 <- buildTextCmd v
            $ set cbSigners
                [ mkEd25519Signer' sender00
                    [ CapToken (QualifiedName "GAS" (ModuleName "coin" Nothing)) []
                    , CapToken (QualifiedName "TRANSFER" (ModuleName "coin" Nothing))
                        [ PString "sender00"
                        , PString "sender01"
                        , PDecimal 100.0
                        ]
                    ]
                ]
            $ set cbRPC (mkExec' "(coin.transfer \"sender00\" \"sender01\" 100.0)")
            $ defaultCmd cid

        step "sending"
        send fx v cid [tx0]

        let recvReqKey = cmdToRequestKey tx0

        step "advancing chains"

        advanceAllChains_ fx

        step "polling"

        poll fx v cid [recvReqKey]
            >>= P.alignExact ? List.singleton ? P.match _Just ?
                P.checkAll
                    [ P.fun _crResult ? P.match (_PactResultOk . _PString) ? P.equals "Write succeeded"
                    , P.fun _crMetaData
                        ? P.match (_Just . A._Object . at "blockHash")
                        ? P.match (_Just . A._String . b64UrlNoPaddingPrism) P.succeed
                    ]


allocation01KeyPair :: (Text, Text)
allocation01KeyPair =
    ( "b4c8a3ea91d3146b0560994740f0e3eed91c59d2eeca1dc99f0c2872845c294d"
    , "5dbbbd8b765b7d0cf8426d6992924b057c70a2138ecd4cf60cfcde643f304ea9"
    )

allocation02KeyPair :: (Text, Text)
allocation02KeyPair =
    ( "e9e4e71bd063dcf7e06bd5b1a16688897d15ca8bd2e509c453c616219c186cc5"
    , "45f026b7a6bb278ed4099136c13e842cdd80138ab7c5acd4a1f0e6c97d1d1e3c"
    )

allocation02KeyPair' :: (Text, Text)
allocation02KeyPair' =
    ( "0c8212a903f6442c84acd0069acc263c69434b5af37b2997b16d6348b53fcd0a"
    , "2f75b5d875dd7bf07cc1a6973232a9e53dc1d4ffde2bab0bbace65cd87e87f53"
    )

allocationTest :: RocksDb -> (String -> IO ()) -> IO ()
allocationTest rdb step = runResourceT $ do
<<<<<<< HEAD
    let v = pact5InstantCpmTestVersion petersenChainGraph
=======
    let v = instantCpmTestVersion petersonChainGraph
>>>>>>> 7afbd4ec
    let cid = unsafeChainId 0
    fx <- mkFixture v rdb

    liftIO $ do
        do
            step "allocation00"
            release00Cmd <- buildTextCmd v
                $ set cbSigners [mkEd25519Signer' allocation00KeyPair [], mkEd25519Signer' sender00 []]
                $ set cbRPC (mkExec' "(coin.release-allocation \"allocation00\")")
                $ defaultCmd cid
            send fx v cid [release00Cmd]
            advanceAllChains_ fx
            poll fx v cid [cmdToRequestKey release00Cmd] >>=
                P.alignExact
                    [ P.match _Just ? P.checkAll
                        [ P.fun _crResult ? P.match _PactResultOk ? P.succeed
                        , P.fun _crEvents ? P.match _head ?
                            (event
                                (P.equals "RELEASE_ALLOCATION")
                                (P.equals [PString "allocation00", PDecimal 1000000])
                                (P.equals coinModuleName))
                        ]
                    ]

            buildTextCmd v
                (set cbRPC (mkExec' "(coin.details \"allocation00\")") $ defaultCmd cid)
                >>= local fx v cid Nothing Nothing Nothing
                >>= P.match _LocalResultLegacy
                    ? P.fun _crResult
                    ? P.match _PactResultOk
                    ? P.match _PObject
                    ? P.alignExact ? Map.fromList
                        [ ("account", P.equals (PString "allocation00"))
                        , ("balance", P.equals (PDecimal 1100000))
                        , ("guard", P.succeed)
                        ]

        step "allocation01"
        do
            buildTextCmd v
                (set cbRPC
                    (mkExec' "(coin.release-allocation \"allocation01\")")
                    $ set cbSigners [mkEd25519Signer' allocation01KeyPair [], mkEd25519Signer' sender00 []]
                    $ defaultCmd cid)
                >>= local fx v cid Nothing Nothing Nothing
                >>= P.match _LocalResultLegacy
                    ? P.fun _crResult
                    ? P.match _PactResultErr
                    ? P.checkAll
                        [ P.fun _peType ? P.equals ? ErrorType "TxFailure"
                        , P.fun _peMsg ? P.fun _boundedText ? textContains "funds locked until \"2100-10-31T18:00:00Z\"."
                        ]

            buildTextCmd v
                (set cbRPC
                    (mkExec' "(coin.release-allocation \"allocation01\")")
                    $ set cbSigners [mkEd25519Signer' allocation01KeyPair [], mkEd25519Signer' sender00 []]
                    $ defaultCmd cid)
                >>= local fx v cid (Just PreflightSimulation) Nothing Nothing
                >>= P.match (_LocalResultWithWarns . _1) ?
                    P.fun _crResult ? P.match _PactResultErr ?
                    P.checkAll
                        [ P.fun _peType ? P.equals ? ErrorType "TxFailure"
                        , P.fun _peMsg ? P.fun _boundedText ? textContains "funds locked until \"2100-10-31T18:00:00Z\"."
                        ]

        step "allocation02"
        do
            redefineKeysetCmd <- buildTextCmd v
                $ set cbSigners [mkEd25519Signer' allocation02KeyPair []]
                $ set cbSender "allocation02"
                $ set cbRPC (mkExec
                    "(define-keyset \"allocation02\" (read-keyset \"allocation02-keyset\"))"
                    (mkKeySetData "allocation02-keyset" [allocation02KeyPair'])
                    )
                $ defaultCmd cid
            send fx v cid [redefineKeysetCmd]
            advanceAllChains_ fx
            poll fx v cid [cmdToRequestKey redefineKeysetCmd]
                >>= P.alignExact [P.match _Just successfulTx]

            releaseAllocationCmd <- buildTextCmd v
                $ set cbSender "allocation02"
                $ set cbSigners [mkEd25519Signer' allocation02KeyPair' []]
                $ set cbRPC (mkExec' "(coin.release-allocation \"allocation02\")")
                $ defaultCmd cid
            send fx v cid [releaseAllocationCmd]
            advanceAllChains_ fx
            poll fx v cid [cmdToRequestKey releaseAllocationCmd]
                >>= P.alignExact [P.match _Just successfulTx]

            buildTextCmd v (set cbRPC (mkExec' "(coin.details \"allocation02\")") $ defaultCmd cid)
                >>= local fx v cid Nothing Nothing Nothing
                >>= P.match _LocalResultLegacy
                    ? P.fun _crResult
                    ? P.match _PactResultOk
                    ? P.match _PObject
                    ? P.equals ? Map.fromList
                        [ ("account", (PString "allocation02"))
                        , ("balance", (PDecimal 1_099_999.9748)) -- 1k + 1mm - gas
                        , ("guard", (PGuard $ GKeySetRef (KeySetName "allocation02" Nothing)))
                        ]

gasPurchaseFailureMessages :: RocksDb -> Step -> IO ()
gasPurchaseFailureMessages rdb _step = runResourceT $ do
<<<<<<< HEAD
    let v = pact5InstantCpmTestVersion petersenChainGraph
=======
    let v = instantCpmTestVersion petersonChainGraph
>>>>>>> 7afbd4ec
    let cid = unsafeChainId 0
    fx <- mkFixture v rdb

    -- Check the ways buyGas can fail and its error messages.
    -- Each case is checked with both `/local` (with preflight) and `/send`.
    liftIO $ do
        -- buyGas with insufficient balance to pay for the full supply
        -- (gas price * gas limit) should return an error
        -- this relies on sender00's starting balance.
        do
            cmd <- buildTextCmd v
                $ set cbSender "sender00"
                $ set cbSigners [mkEd25519Signer' sender00 []]
                $ set cbGasPrice (GasPrice 70_000)
                $ set cbGasLimit (GasLimit (Gas 100_000))
                $ defaultCmd cid

            local fx v cid (Just PreflightSimulation) Nothing Nothing cmd
                >>= P.match _LocalResultWithWarns
                ? P.fun fst
                ? P.fun _crResult
                ? P.match _PactResultErr
                ? P.checkAll
                    [ P.fun _peType ? P.equals ? ErrorType "TxFailure"
                    , P.fun _peMsg ? P.fun _boundedText ? textContains "Failed to buy gas: Insufficient funds"
                    ]

            send fx v cid [cmd]
                & P.throws
                ? P.match _FailureResponse
                ? P.fun responseBody
                ? textContains "Failed to buy gas: Insufficient funds"

        -- multiple gas payer caps should lead to an error, because it's unclear
        -- which module will pay for gas
        do
            cmd <- buildTextCmd v
                $ set cbSender "sender00"
                $ set cbSigners
                    [ mkEd25519Signer' sender00
                        [ CapToken (QualifiedName "GAS" (ModuleName "coin" Nothing)) []
                        , CapToken (QualifiedName "GAS_PAYER" (ModuleName "coin" Nothing)) []
                        , CapToken (QualifiedName "GAS_PAYER" (ModuleName "coin2" Nothing)) []
                        ]
                    ]
                $ defaultCmd cid

            local fx v cid (Just PreflightSimulation) Nothing Nothing cmd
                >>= P.match _LocalResultWithWarns
                ? P.fun fst
                ? P.fun _crResult
                ? P.match _PactResultErr
                ? P.checkAll
                    [ P.fun _peType ? P.equals ? ErrorType "EvalError"
                    , P.fun _peMsg ? P.fun _boundedText
                        ? textContains "Failed to buy gas: multiple gas payer capabilities in signers list"
                    ]

            send fx v cid [cmd]
                & P.throws
                ? P.match _FailureResponse
                ? P.fun responseBody
<<<<<<< HEAD
                ? textContains "Failed to buy gas: Multiple gas payer capabilities"

transitionOccurs :: RocksDb -> Step -> IO ()
transitionOccurs rdb _step = runResourceT $ do
    let v = instantCpmTransitionTestVersion petersenChainGraph
    let cid = unsafeChainId 0
    fx <- mkFixture v rdb

    liftIO $ do
        checkPactVersion fx v cid >>= P.equals Pact4
        forM_ @_ @_ @Word [1..17] $ \i -> do
            advanceAllChains_ fx
            -- index trick to show which iteration fails, if any
            (i,) <$> checkPactVersion fx v cid >>= P.equals (i, Pact4)
        advanceAllChains_ fx
        checkPactVersion fx v cid >>= P.equals Pact5

-- | Test that xchains work across the Pact4->Pact4 transition boundary.
--   This is mostly the same as 'spvTest', except it waits for the transition.
transitionCrosschain :: RocksDb -> Step -> IO ()
transitionCrosschain rdb step = runResourceT $ do
    let v = instantCpmTransitionTestVersion petersenChainGraph
    let srcChain = unsafeChainId 0
    let targetChain = unsafeChainId 9
    fx <- mkFixture v rdb

    let checkIsVersion pv = do
            checkPactVersion fx v srcChain >>= P.equals pv
            checkPactVersion fx v targetChain >>= P.equals pv

    liftIO $ do
        checkIsVersion Pact4

        step "xchain initiate"
        initiator <- buildTextCmd v
            $ set cbSigners
                [ mkEd25519Signer' sender00
                    [ CapToken (QualifiedName "GAS" (ModuleName "coin" Nothing)) []
                    , CapToken (QualifiedName "TRANSFER_XCHAIN" (ModuleName "coin" Nothing))
                        [ PString "sender00"
                        , PString "sender01"
                        , PDecimal 1.0
                        , PString (chainIdToText targetChain)
                        ]
                    ]
                ]
            $ set cbRPC (mkExec ("(coin.transfer-crosschain \"sender00\" \"sender01\" (read-keyset 'k) \"" <> chainIdToText targetChain <> "\" 1.0)") (mkKeySetData "k" [sender01]))
            $ defaultCmd srcChain

        send fx v srcChain [initiator]
        let initiatorReqKey = cmdToRequestKey initiator
        advanceAllChains_ fx
        [Just sendCr] <- pollWithDepth fx v srcChain [initiatorReqKey] (Just (ConfirmationDepth 0))
        let cont = fromMaybe (error "missing continuation") (_crContinuation sendCr)

        step "waiting until pact5 transition"

        step "... performing transition"
        replicateM_ 16 $ advanceAllChains_ fx
        checkIsVersion Pact4
        advanceAllChains_ fx
        checkIsVersion Pact5

        TransactionOutputProofB64 spvProof <- spvTxOutProof fx v targetChain srcChain initiatorReqKey
        let contMsg = ContMsg
                { _cmPactId = _peDefPactId cont
                , _cmStep = succ $ _peStep cont
                , _cmRollback = _peStepHasRollback cont
                , _cmData = PUnit
                , _cmProof = Just (ContProof (T.encodeUtf8 spvProof))
                }
        step "xchain recv"

        recv <- buildTextCmd v
            $ set cbRPC (mkCont contMsg)
            $ defaultCmd targetChain
        send fx v targetChain [recv]
        let recvReqKey = cmdToRequestKey recv
        advanceAllChains_ fx
        poll fx v targetChain [recvReqKey]
            >>= P.match (_head . _Just)
                ? P.checkAll
                    [ P.fun _crResult ? P.match _PactResultOk P.succeed
                    , P.fun _crEvents ? P.alignExact
                        [ P.succeed
                        , P.checkAll
                            [ P.fun _peName ? P.equals "TRANSFER_XCHAIN_RECD"
                            , P.fun _peArgs ? P.equals
                                [PString "", PString "sender01", PDecimal 1.0, PString (chainIdToText srcChain)]
                            ]
                        , P.fun _peName ? P.equals "X_RESUME"
                        , P.succeed
                        ]
                    ]
=======
                ? textContains "Failed to buy gas: multiple gas payer capabilities in signers list"
>>>>>>> 7afbd4ec

    return ()

-- Test that transactions signed with (mock) WebAuthn keypairs are accepted
-- by the pact service.
webAuthnSignatureTest :: RocksDb -> Step -> IO ()
webAuthnSignatureTest rdb _step = runResourceT $ do
<<<<<<< HEAD
    let v = pact5InstantCpmTestVersion petersenChainGraph
=======
    let v = instantCpmTestVersion petersonChainGraph
>>>>>>> 7afbd4ec
    let cid = unsafeChainId 0
    fx <- mkFixture v rdb
    liftIO $ do
        cmd <- buildTextCmd v
            $ set cbSigners [mkWebAuthnSigner' sender02WebAuthn [], mkEd25519Signer' sender00 []]
            $ set cbRPC (mkExec' "(concat [\"chainweb-\" \"node\"])")
            $ defaultCmd cid
        send fx v cid [cmd]
        advanceAllChains_ fx
        poll fx v cid [cmdToRequestKey cmd] >>=
            P.alignExact [P.match _Just successfulTx]

localTests :: RocksDb -> TestTree
localTests baseRdb = let
<<<<<<< HEAD
    v = pact5InstantCpmTestVersion petersenChainGraph
=======
    v = instantCpmTestVersion petersonChainGraph
>>>>>>> 7afbd4ec
    cid = unsafeChainId 0
    in testGroup "tests for local"
        [ testCase "ordinary txs" $ runResourceT $ do
            fx <- mkFixture v baseRdb
            liftIO $ do
                let expectation = P.checkAll
                        [ P.fun _crResult ? P.match _PactResultOk ? P.equals (PInteger 1)
                        , P.fun _crMetaData ? P.match _Just ? P.match A._Object ? P.alignExact ? A.KeyMap.fromList
                            [ ("blockHeight", P.equals ? A.Number 2)
                            , ("blockTime", P.match A._Number P.succeed)
                            , ("prevBlockHash", P.match A._String P.succeed)
                            , ("publicMeta", P.match A._Object ? P.alignExact ? A.KeyMap.fromList
                                [ ("chainId", P.equals ? A.String "0")
                                , ("creationTime", P.match A._Number P.succeed)
                                , ("gasLimit", P.match A._Number P.succeed)
                                , ("gasPrice", P.match A._Number P.succeed)
                                , ("sender", P.equals ? A.String "sender00")
                                , ("ttl", P.equals ? A.Number 300)
                                ])
                            ]
                        ]
                buildTextCmd v (defaultCmd cid)
                    >>= local fx v cid (Just PreflightSimulation) Nothing Nothing
                    >>= P.match _LocalResultWithWarns ? P.fun fst ? expectation

                buildTextCmd v (defaultCmd cid)
                    >>= local fx v cid (Just PreflightSimulation) (Just NoVerify) Nothing
                    >>= P.match _LocalResultWithWarns ? P.fun fst ? expectation

        , testCase "signature with the wrong key" $ runResourceT $ do
            fx <- mkFixture v baseRdb
            liftIO $ do
                let buildSender00Cmd = defaultCmd cid
                        & cbSigners .~ [mkEd25519Signer' sender00 []]
                goodCmdHash <- _cmdHash <$> buildTextCmd v buildSender00Cmd
                sender01KeyPair <- either error return $ importEd25519KeyPair Nothing
                    (PrivBS $ either error id $ B16.decode $ T.encodeUtf8 $ snd sender01)
                let sender01Sig = ED25519Sig $ T.decodeUtf8 $ B16.encode $ exportEd25519Signature $
                        signEd25519 (fst sender01KeyPair) (snd sender01KeyPair) goodCmdHash

                buildTextCmd v buildSender00Cmd
                    <&> set cmdSigs [sender01Sig]
                    -- preflight mode, verify signatures
                    >>= local fx v cid (Just PreflightSimulation) Nothing Nothing
                    & P.throws ? P.match _FailureResponse ? P.checkAll
                        [ P.fun responseStatusCode ? P.equals badRequest400
                        , P.fun responseBody ? P.equals "Metadata validation failed: [\"The signature at position 0 is invalid: invalid ed25519 signature.\"]"
                        ]

                buildTextCmd v buildSender00Cmd
                    <&> set cmdSigs [sender01Sig]
                    -- preflight mode, do not verify signatures
                    >>= local fx v cid (Just PreflightSimulation) (Just NoVerify) Nothing
                    >>= P.succeed

                buildTextCmd v buildSender00Cmd
                    <&> set cmdSigs [sender01Sig]
                    -- non-preflight mode, verify signatures
                    >>= local fx v cid Nothing Nothing Nothing
                    & P.throws ? P.match _FailureResponse
                    ? P.checkAll
                        [ P.fun responseStatusCode ? P.equals badRequest400
                        , P.fun responseBody ? P.equals "Metadata validation failed: [\"The signature at position 0 is invalid: invalid ed25519 signature.\"]"
                        ]

                buildTextCmd v buildSender00Cmd
                    <&> set cmdSigs [sender01Sig]
                    -- non-preflight mode, do not verify signatures
                    >>= local fx v cid Nothing (Just NoVerify) Nothing
                    >>= P.match _LocalResultLegacy
                    ? P.succeed

        , testCase "invalid tx metadata" $ runResourceT $ do
            fx <- mkFixture v baseRdb
            liftIO $ do
                let wrongChain = unsafeChainId maxBound
                buildTextCmd v (defaultCmd wrongChain)
                    >>= local fx v cid (Just PreflightSimulation) Nothing Nothing
                    & P.throws ? P.match _FailureResponse ? P.checkAll
                        [ P.fun responseStatusCode ? P.equals badRequest400
                        , P.fun responseBody ? P.equals "Metadata validation failed: [\"Chain id mismatch\"]"
                        ]

                -- /local without preflight does not care about incorrect chains
                buildTextCmd v (defaultCmd wrongChain)
                    >>= local fx v cid Nothing Nothing Nothing
                    >>= P.succeed

                let invalidChain = "not a real chain"
                buildTextCmd v (defaultCmd cid & set cbChainId invalidChain)
                    >>= local fx v cid (Just PreflightSimulation) Nothing Nothing
                    & P.throws ? P.match _FailureResponse ? P.checkAll
                        [ P.fun responseStatusCode ? P.equals badRequest400
                        , P.fun responseBody ? P.equals "Metadata validation failed: [\"Chain id mismatch\"]"
                        ]

                buildTextCmd v (defaultCmd cid & set cbChainId invalidChain)
                    >>= local fx v cid Nothing Nothing Nothing
                    >>= P.succeed

                buildTextCmd v (set cbGasLimit (GasLimit $ Gas 100000000000000) $ defaultCmd cid)
                    >>= local fx v cid (Just PreflightSimulation) Nothing Nothing
                    & P.throws ? P.match _FailureResponse ? P.checkAll
                        [ P.fun responseStatusCode ? P.equals badRequest400
                        , P.fun responseBody ? P.equals "Metadata validation failed: [\"Transaction Gas limit exceeds block gas limit\"]"
                        ]

                buildTextCmd v (set cbGasPrice (GasPrice 0.00000000000000001) $ defaultCmd cid)
                    >>= local fx v cid (Just PreflightSimulation) Nothing Nothing
                    & P.throws ? P.match _FailureResponse ? P.checkAll
                        [ P.fun responseStatusCode ? P.equals badRequest400
                        , P.fun responseBody ? P.equals "Metadata validation failed: [\"Gas price decimal precision too high\"]"
                        ]

                buildTextCmd mainnet (defaultCmd cid)
                    >>= local fx v cid (Just PreflightSimulation) Nothing Nothing
                    & P.throws ? P.match _FailureResponse ? P.checkAll
                        [ P.fun responseStatusCode ? P.equals badRequest400
                        , P.fun responseBody ? P.equals "Metadata validation failed: [\"Network id mismatch\"]"
                        ]

                let sigs' = replicate 101 $ mkEd25519Signer' sender00 []
                buildTextCmd v (defaultCmd cid & set cbSigners sigs')
                    >>= local fx v cid (Just PreflightSimulation) Nothing Nothing
                    & P.throws ? P.match _FailureResponse ? P.checkAll
                        [ P.fun responseStatusCode ? P.equals badRequest400
                        , P.fun responseBody ? P.equals "Metadata validation failed: [\"Signature list size too big\"]"
                        ]

                buildTextCmd v
                    (defaultCmd cid
                        & set cbGasPrice (GasPrice 10_000_000_000)
                        & set cbGasLimit (GasLimit (Gas 10_000)))
                    >>= local fx v cid (Just PreflightSimulation) Nothing Nothing
                    >>= P.match (_LocalResultWithWarns . _1)
                    ? P.fun _crResult
                    -- TODO: a more detailed check here than "is an error" might be nice
                    ? P.match _PactResultErr P.succeed

        , withResourceT (mkFixture v baseRdb) $ \fx -> testCase "local with depth" $ do
            startBalance <- buildTextCmd v (defaultCmd cid & set cbRPC (mkExec' "(coin.details 'sender00)"))
                >>= local fx v cid Nothing Nothing (Just (RewindDepth 0))
                <&> unsafeHeadOf
                    ? _LocalResultLegacy
                    . to _crResult
                    . _PactResultOk . _PObject
                    . at "balance" . _Just
                    . _PDecimal
            let
                hasBalance :: (HasCallStack) => _
                hasBalance p = P.fun _crResult
                    ? P.match _PactResultOk
                    ? P.match (_PObject . at "balance" . _Just)
                    ? P.match _PDecimal p
                hasBlockHeight :: (HasCallStack) => _
                hasBlockHeight p = P.fun _crMetaData
                    ? P.match (_Just . A._Object . at "blockHeight" . _Just . A._Number) p

            transfer <- buildTextCmd v $ set cbSigners
                [ mkEd25519Signer' sender00
                    [ CapToken (QualifiedName "GAS" (ModuleName "coin" Nothing)) []
                    , CapToken (QualifiedName "TRANSFER" (ModuleName "coin" Nothing))
                        [ PString "sender00", PString "sender01", PDecimal 100.0 ]
                    ]
                ]
                $ set cbRPC (mkExec' "(coin.transfer \"sender00\" \"sender01\" 100.0)")
                $ defaultCmd cid
            send fx v cid [transfer]
            advanceAllChains_ fx

            buildTextCmd v (defaultCmd cid & set cbRPC (mkExec' "(coin.details 'sender00)"))
                >>= local fx v cid Nothing Nothing Nothing
                >>= P.match _LocalResultLegacy
                ? P.checkAll
                [ hasBalance ? P.lt startBalance
                , hasBlockHeight (P.equals 3)
                ]

            buildTextCmd v (defaultCmd cid & set cbRPC (mkExec' "(coin.details 'sender00)"))
                >>= local fx v cid Nothing Nothing (Just (RewindDepth 0))
                >>= P.match _LocalResultLegacy
                ? P.checkAll
                [ hasBalance ? P.lt startBalance
                , hasBlockHeight (P.equals 3)
                ]

            buildTextCmd v (defaultCmd cid & set cbRPC (mkExec' "(coin.details 'sender00)"))
                >>= local fx v cid Nothing Nothing (Just (RewindDepth 1))
                >>= P.match _LocalResultLegacy
                ? P.checkAll
                [ hasBalance ? P.equals startBalance
                , hasBlockHeight (P.equals 2)
                ]

            buildTextCmd v (defaultCmd cid & set cbRPC (mkExec' "(coin.details 'sender00)"))
                >>= local fx v cid Nothing Nothing (Just (RewindDepth 2))
                >>= P.match _LocalResultLegacy
                ? P.checkAll
                [ hasBalance ? P.equals startBalance
                , hasBlockHeight (P.equals 1)
                ]

            buildTextCmd v (defaultCmd cid & set cbRPC (mkExec' "(coin.details 'sender00)"))
                >>= local fx v cid Nothing Nothing (Just (RewindDepth 3))
                & P.throws
                ? P.match _FailureResponse
                ? P.fun responseBody
                ? textContains "No block exists at the given rewind depth"

        , withResourceT (mkFixture v baseRdb) $ \fx -> testCase "local continuation" $ do
            let code = "(namespace 'free)(module m G (defcap G () true) (defpact p () (step (yield { \"a\" : (+ 1 1) })) (step (resume { \"a\" := a } a))))(free.m.p)"
            initiator <- buildTextCmd v
                $ set cbGasLimit (GasLimit (Gas 70_000))
                $ set cbRPC (mkExec' code)
                $ defaultCmd cid
            send fx v cid [initiator]
            advanceAllChains_ fx
            Just defPactId <- poll fx v cid [cmdToRequestKey initiator]
                <&> preview (ix 0 . _Just . crContinuation . _Just . peDefPactId)
            continuer <- buildTextCmd v
                $ set cbRPC (mkCont (mkContMsg defPactId 1))
                $ defaultCmd cid
            local fx v cid Nothing Nothing Nothing continuer
                >>= P.match _LocalResultLegacy ? P.fun _crResult
                ? P.match _PactResultOk ? P.equals (PInteger 2)

        ]



pollingMetadataTest :: RocksDb -> Step -> IO ()
pollingMetadataTest baseRdb _step = runResourceT $ do
    let v = instantCpmTestVersion singletonChainGraph
    let cid = unsafeChainId 0
    fx <- mkFixture v baseRdb

    liftIO $ do
        cmd <- buildTextCmd v (defaultCmd cid)
        send fx v cid [cmd]
        (_, commandResults) <- advanceAllChains fx
        -- there is no metadata in the actual block outputs
        commandResults
            & P.match (atChain cid)
            ? P.alignExact ? V.singleton
            ? P.fun _crMetaData ? P.equals Nothing

        -- the metadata reported by poll has a different shape from that
        -- reported by /local
        poll fx v cid [cmdToRequestKey cmd] >>=
            P.alignExact
            [ P.match _Just ? P.fun _crMetaData ? P.match _Just ? P.match A._Object ? P.alignExact ? A.KeyMap.fromList
                [ ("blockHash", P.match (A._String . b64UrlNoPaddingPrism) P.succeed)
                , ("blockHeight", P.equals (A.Number 2))
                , ("blockPayloadHash", P.match (A._String . b64UrlNoPaddingPrism) P.succeed)
                ]
            ]

upgradeNamespaceTests :: RocksDb -> Step -> IO ()
upgradeNamespaceTests baseRdb _step = runResourceT $ do
    let v = instantCpmTestVersion singletonChainGraph
    let cid = unsafeChainId 0
    fx <- mkFixture v baseRdb

    liftIO $ do
        upgradeNsContract <- T.readFile "pact/namespaces/ns.pact"
        do
            unprivilegedUpgradeCmd <- buildTextCmd v $
                set cbRPC (mkExec' upgradeNsContract) $
                set cbSigners
                    [mkEd25519Signer' sender00
                        -- sender00 controls ns, but module upgrades require unscoped signatures
                        [CapToken (QualifiedName "GAS" (ModuleName "coin" Nothing)) []]
                    ] $
                defaultCmd cid
            send fx v cid [unprivilegedUpgradeCmd]
            advanceAllChains_ fx
            poll fx v cid [cmdToRequestKey unprivilegedUpgradeCmd]
                >>= P.match (_head . _Just)
                ? P.fun _crResult
                ? P.match _PactResultErr
                ? P.fun _peMsg
                ? P.fun _boundedText
                ? textContains "Keyset failure"
        do
            privilegedUpgradeCmd <- buildTextCmd v $
                set cbRPC (mkExec' upgradeNsContract) $
                set cbSigners
                    -- sender00 controls ns, and module upgrades require unscoped signatures
                    [mkEd25519Signer' sender00 []
                    ] $
                defaultCmd cid
            send fx v cid [privilegedUpgradeCmd]
            advanceAllChains_ fx
            poll fx v cid [cmdToRequestKey privilegedUpgradeCmd]
                >>= P.match (_head . _Just)
                ? P.fun _crResult
                ? P.match _PactResultOk
                ? P.match _PString
                ? textContains "Loaded module ns"


-- ----------------------------------------------------

data Fixture = Fixture
    { _cutFixture :: CutFixture.Fixture
    , _serviceClientEnv :: ClientEnv
    }

instance CutFixture.HasFixture Fixture where
    cutFixture = return . _cutFixture

class HasFixture a where
    remotePactTestFixture :: a -> IO Fixture

instance HasFixture Fixture where
    remotePactTestFixture = return
instance HasFixture a => HasFixture (IO a) where
    remotePactTestFixture = (>>= remotePactTestFixture)

instantCpmTestVersionGenesis :: ChainId -> PayloadWithOutputs
instantCpmTestVersionGenesis chain
    | chain == unsafeChainId 0 = IN0.payloadBlock
    | otherwise = INN.payloadBlock

mkFixture :: ChainwebVersion -> RocksDb -> ResourceT IO Fixture
mkFixture v baseRdb = do
    fx <- CutFixture.mkFixture v instantCpmTestVersionGenesis defaultPactServiceConfig { _pactBlockRefreshInterval = 10_000 } baseRdb
    logger <- liftIO getTestLogger

    let mkSomePactServerData cid = PactServerData
            { _pactServerDataMempool = fx ^?! CutFixture.fixtureMempools . atChain cid
            , _pactServerDataLogger = logger
            , _pactServerDataPact = fx ^?! CutFixture.fixturePacts . atChain cid
            }
    let pactServer = somePactServers v $ List.map (\cid -> (cid, mkSomePactServerData cid)) (HashSet.toList (chainIds v))
    let cutGetServer = someCutGetServer v (fx ^. CutFixture.fixtureCutDb)
    let app = someServerApplication (pactServer <> cutGetServer)

    -- Run pact server API
    (port, socket) <- snd <$> allocate W.openFreePort (Network.close . snd)
    _ <- allocate
        (async $
            W.runTLSSocket (tlsServerSettings cert key) W.defaultSettings socket app
        )
        cancel

    let serviceClientEnv = mkClientEnv httpManager $ BaseUrl
            { baseUrlScheme = Https
            , baseUrlHost = "127.0.0.1"
            , baseUrlPort = port
            , baseUrlPath = ""
            }

    return $ Fixture
        { _cutFixture = fx
        , _serviceClientEnv = serviceClientEnv
        }

newtype PollException = PollException String
    deriving stock (Show)
    deriving anyclass (Exception)

poll
    :: HasFixture fx
    => fx
    -> ChainwebVersion
    -> ChainId
    -> [RequestKey]
    -> IO [Maybe TestPact5CommandResult]
poll fx v cid rks = pollWithDepth fx v cid rks Nothing

pollWithDepth
    :: HasFixture fx
    => fx
    -> ChainwebVersion
    -> ChainId
    -> [RequestKey]
    -> Maybe ConfirmationDepth
    -> IO [Maybe TestPact5CommandResult]
pollWithDepth fx v cid rks mConfirmationDepth = do
    clientEnv <- _serviceClientEnv <$> remotePactTestFixture fx
    let rksNel = NE.fromList rks
    pollResult <- runClientM (pactPollApiClient v cid mConfirmationDepth (PollRequest rksNel)) clientEnv
    case pollResult of
        Left e -> do
            throwM (PollException (show e))
        Right (PollResponse response) -> do
            -- the poll should only return results for commands
            -- that were polled for
            response
                & P.fun HashMap.keys
                ? traverse_
                ? P.fun (\rk -> elem rk rks)
                ? P.equals True
            return
                (rks <&> (\rk -> HashMap.lookup rk response))

data ClientException = ClientException CallStack ClientError
    deriving stock (Show)
instance Exception ClientException where
    displayException (ClientException errCallStack err) =
        "Client error: " <> show err
        <> "\n" <> GHC.Stack.prettyCallStack errCallStack
_FailureResponse :: Fold ClientException (ResponseF Text)
_FailureResponse = folding $ \case
    ClientException _ (FailureResponse _req resp) -> Just (TL.toStrict . TL.decodeUtf8 <$> resp)
    _ -> Nothing

send :: (HasCallStack, HasFixture fx)
    => fx
    -> ChainwebVersion
    -> ChainId
    -> [Command Text]
    -> IO ()
send fx v cid cmds = do
    let commands = NE.fromList $ toListOf each cmds
    let batch = SendRequest (SubmitBatch commands)
    clientEnv <- _serviceClientEnv <$> remotePactTestFixture fx
    sendResult <- runClientM (pactSendApiClient v cid batch) clientEnv
    case sendResult of
        Left e -> do
            throwM (ClientException callStack e)
        Right (SendResponse (RequestKeys response)) -> do
            -- the returned request keys should always be exactly the hashes
            -- of the commands
            response & P.equals (cmdToRequestKey <$> commands)

local :: (HasCallStack, HasFixture fx)
    => fx
    -> ChainwebVersion
    -> ChainId
    -> Maybe LocalPreflightSimulation
    -> Maybe LocalSignatureVerification
    -> Maybe RewindDepth
    -> Command Text
    -> IO LocalResult
local fx v cid preflight sigVerify depth cmd = do
    -- send a single local request and return the result
    --
    clientEnv <- _serviceClientEnv <$> remotePactTestFixture fx
    r <- runClientM
        (pactLocalApiClient v cid preflight sigVerify depth cmd)
        clientEnv
    either (throwM . ClientException callStack) return r

spvTxOutProof :: (HasCallStack, HasFixture fx)
    => fx
    -> ChainwebVersion
    -> ChainId
    -> ChainId
    -> RequestKey
    -> IO TransactionOutputProofB64
spvTxOutProof fx v trgChain srcChain reqKey = do
    clientEnv <- _serviceClientEnv <$> remotePactTestFixture fx
    let pactTrgChain = Pact.ChainId $ toText trgChain
    r <- runClientM
        (pactSpvApiClient v srcChain (SpvRequest reqKey pactTrgChain))
        clientEnv
    either (throwM . ClientException callStack) return r

pactDeadBeef :: RequestKey
pactDeadBeef = case deadbeef of
    TransactionHash bytes -> RequestKey (Hash bytes)

textContains :: HasCallStack => Text -> P.Prop Text
textContains expectedStr actualStr
    | expectedStr `T.isInfixOf` actualStr = P.succeed actualStr
    | otherwise =
        P.fail ("String containing: " <> PP.pretty expectedStr) actualStr<|MERGE_RESOLUTION|>--- conflicted
+++ resolved
@@ -233,11 +233,7 @@
 
 crosschainTest :: RocksDb -> Step -> IO ()
 crosschainTest baseRdb step = runResourceT $ do
-<<<<<<< HEAD
-    let v = pact5InstantCpmTestVersion petersenChainGraph
-=======
-    let v = instantCpmTestVersion petersonChainGraph
->>>>>>> 7afbd4ec
+    let v = instantCpmTestVersion petersenChainGraph
     fx <- mkFixture v baseRdb
 
     let srcChain = unsafeChainId 0
@@ -521,13 +517,8 @@
 
         ]
     where
-<<<<<<< HEAD
-    v = pact5InstantCpmTestVersion petersenChainGraph
-    wrongV = pact5InstantCpmTestVersion twentyChainGraph
-=======
-    v = instantCpmTestVersion petersonChainGraph
+    v = instantCpmTestVersion petersenChainGraph
     wrongV = instantCpmTestVersion twentyChainGraph
->>>>>>> 7afbd4ec
 
     cid = unsafeChainId 0
     wrongChain = unsafeChainId 1
@@ -544,11 +535,7 @@
 
 caplistTest :: RocksDb -> Step -> IO ()
 caplistTest baseRdb step = runResourceT $ do
-<<<<<<< HEAD
-    let v = pact5InstantCpmTestVersion petersenChainGraph
-=======
-    let v = instantCpmTestVersion petersonChainGraph
->>>>>>> 7afbd4ec
+    let v = instantCpmTestVersion petersenChainGraph
     fx <- mkFixture v baseRdb
 
     let cid = unsafeChainId 0
@@ -609,11 +596,7 @@
 
 allocationTest :: RocksDb -> (String -> IO ()) -> IO ()
 allocationTest rdb step = runResourceT $ do
-<<<<<<< HEAD
-    let v = pact5InstantCpmTestVersion petersenChainGraph
-=======
-    let v = instantCpmTestVersion petersonChainGraph
->>>>>>> 7afbd4ec
+    let v = instantCpmTestVersion petersenChainGraph
     let cid = unsafeChainId 0
     fx <- mkFixture v rdb
 
@@ -719,11 +702,7 @@
 
 gasPurchaseFailureMessages :: RocksDb -> Step -> IO ()
 gasPurchaseFailureMessages rdb _step = runResourceT $ do
-<<<<<<< HEAD
-    let v = pact5InstantCpmTestVersion petersenChainGraph
-=======
-    let v = instantCpmTestVersion petersonChainGraph
->>>>>>> 7afbd4ec
+    let v = instantCpmTestVersion petersenChainGraph
     let cid = unsafeChainId 0
     fx <- mkFixture v rdb
 
@@ -786,104 +765,7 @@
                 & P.throws
                 ? P.match _FailureResponse
                 ? P.fun responseBody
-<<<<<<< HEAD
-                ? textContains "Failed to buy gas: Multiple gas payer capabilities"
-
-transitionOccurs :: RocksDb -> Step -> IO ()
-transitionOccurs rdb _step = runResourceT $ do
-    let v = instantCpmTransitionTestVersion petersenChainGraph
-    let cid = unsafeChainId 0
-    fx <- mkFixture v rdb
-
-    liftIO $ do
-        checkPactVersion fx v cid >>= P.equals Pact4
-        forM_ @_ @_ @Word [1..17] $ \i -> do
-            advanceAllChains_ fx
-            -- index trick to show which iteration fails, if any
-            (i,) <$> checkPactVersion fx v cid >>= P.equals (i, Pact4)
-        advanceAllChains_ fx
-        checkPactVersion fx v cid >>= P.equals Pact5
-
--- | Test that xchains work across the Pact4->Pact4 transition boundary.
---   This is mostly the same as 'spvTest', except it waits for the transition.
-transitionCrosschain :: RocksDb -> Step -> IO ()
-transitionCrosschain rdb step = runResourceT $ do
-    let v = instantCpmTransitionTestVersion petersenChainGraph
-    let srcChain = unsafeChainId 0
-    let targetChain = unsafeChainId 9
-    fx <- mkFixture v rdb
-
-    let checkIsVersion pv = do
-            checkPactVersion fx v srcChain >>= P.equals pv
-            checkPactVersion fx v targetChain >>= P.equals pv
-
-    liftIO $ do
-        checkIsVersion Pact4
-
-        step "xchain initiate"
-        initiator <- buildTextCmd v
-            $ set cbSigners
-                [ mkEd25519Signer' sender00
-                    [ CapToken (QualifiedName "GAS" (ModuleName "coin" Nothing)) []
-                    , CapToken (QualifiedName "TRANSFER_XCHAIN" (ModuleName "coin" Nothing))
-                        [ PString "sender00"
-                        , PString "sender01"
-                        , PDecimal 1.0
-                        , PString (chainIdToText targetChain)
-                        ]
-                    ]
-                ]
-            $ set cbRPC (mkExec ("(coin.transfer-crosschain \"sender00\" \"sender01\" (read-keyset 'k) \"" <> chainIdToText targetChain <> "\" 1.0)") (mkKeySetData "k" [sender01]))
-            $ defaultCmd srcChain
-
-        send fx v srcChain [initiator]
-        let initiatorReqKey = cmdToRequestKey initiator
-        advanceAllChains_ fx
-        [Just sendCr] <- pollWithDepth fx v srcChain [initiatorReqKey] (Just (ConfirmationDepth 0))
-        let cont = fromMaybe (error "missing continuation") (_crContinuation sendCr)
-
-        step "waiting until pact5 transition"
-
-        step "... performing transition"
-        replicateM_ 16 $ advanceAllChains_ fx
-        checkIsVersion Pact4
-        advanceAllChains_ fx
-        checkIsVersion Pact5
-
-        TransactionOutputProofB64 spvProof <- spvTxOutProof fx v targetChain srcChain initiatorReqKey
-        let contMsg = ContMsg
-                { _cmPactId = _peDefPactId cont
-                , _cmStep = succ $ _peStep cont
-                , _cmRollback = _peStepHasRollback cont
-                , _cmData = PUnit
-                , _cmProof = Just (ContProof (T.encodeUtf8 spvProof))
-                }
-        step "xchain recv"
-
-        recv <- buildTextCmd v
-            $ set cbRPC (mkCont contMsg)
-            $ defaultCmd targetChain
-        send fx v targetChain [recv]
-        let recvReqKey = cmdToRequestKey recv
-        advanceAllChains_ fx
-        poll fx v targetChain [recvReqKey]
-            >>= P.match (_head . _Just)
-                ? P.checkAll
-                    [ P.fun _crResult ? P.match _PactResultOk P.succeed
-                    , P.fun _crEvents ? P.alignExact
-                        [ P.succeed
-                        , P.checkAll
-                            [ P.fun _peName ? P.equals "TRANSFER_XCHAIN_RECD"
-                            , P.fun _peArgs ? P.equals
-                                [PString "", PString "sender01", PDecimal 1.0, PString (chainIdToText srcChain)]
-                            ]
-                        , P.fun _peName ? P.equals "X_RESUME"
-                        , P.succeed
-                        ]
-                    ]
-=======
                 ? textContains "Failed to buy gas: multiple gas payer capabilities in signers list"
->>>>>>> 7afbd4ec
 
     return ()
 
@@ -891,11 +773,7 @@
 -- by the pact service.
 webAuthnSignatureTest :: RocksDb -> Step -> IO ()
 webAuthnSignatureTest rdb _step = runResourceT $ do
-<<<<<<< HEAD
-    let v = pact5InstantCpmTestVersion petersenChainGraph
-=======
-    let v = instantCpmTestVersion petersonChainGraph
->>>>>>> 7afbd4ec
+    let v = instantCpmTestVersion petersenChainGraph
     let cid = unsafeChainId 0
     fx <- mkFixture v rdb
     liftIO $ do
@@ -910,11 +788,7 @@
 
 localTests :: RocksDb -> TestTree
 localTests baseRdb = let
-<<<<<<< HEAD
-    v = pact5InstantCpmTestVersion petersenChainGraph
-=======
-    v = instantCpmTestVersion petersonChainGraph
->>>>>>> 7afbd4ec
+    v = instantCpmTestVersion petersenChainGraph
     cid = unsafeChainId 0
     in testGroup "tests for local"
         [ testCase "ordinary txs" $ runResourceT $ do
