{-# language
    BangPatterns
    , ConstraintKinds
    , DataKinds
    , DeriveAnyClass
    , DerivingStrategies
    , FlexibleContexts
    , FlexibleInstances
    , ImplicitParams
    , ImportQualifiedPost
    , LambdaCase
    , MultiParamTypeClasses
    , NumericUnderscores
    , OverloadedStrings
    , PackageImports
    , RankNTypes
    , RecordWildCards
    , ScopedTypeVariables
    , TemplateHaskell
    , TypeApplications
    , ViewPatterns
#-}

-- | A fixture which provides access to the internals of a running node, with
-- multiple chains. Usually, you initialize it with `mkFixture`, insert
-- transactions into the mempool as desired, and use `advanceAllChains` to
-- trigger mining on all chains at once.
module Chainweb.Test.Pact.CutFixture
    ( Fixture(..)
    , HasFixture(..)
    , mkFixture
    , fixtureCutDb
    , fixturePayloadDb
    , fixtureWebBlockHeaderDb
    , fixtureMempools
    , fixturePacts
    , advanceAllChains
    , advanceAllChains_
    , withTestCutDb
    )
    where

import Chainweb.Storage.Table (Casify)
import Chainweb.BlockCreationTime (BlockCreationTime(..))
import Chainweb.BlockHash (BlockHash)
import Chainweb.BlockHeader hiding (blockCreationTime, blockNonce)
import Chainweb.BlockHeader.Internal (blockCreationTime, blockNonce)
import Chainweb.ChainId
import Chainweb.ChainValue (ChainValue(..), ChainValueCasLookup, chainLookupM)
import Chainweb.Cut
import Chainweb.Cut.Create (InvalidSolvedHeader(..), SolvedWork, extendCut, getCutExtension, newHeaderForPayloadPure, makeSolvedWork)
import Chainweb.Cut.CutHashes
import Chainweb.CutDB
import Chainweb.Logger
import Chainweb.Mempool.Mempool (MempoolBackend)
import Chainweb.Miner.Pact
import Chainweb.Pact.Types
import Chainweb.Pact.Transaction qualified as Pact
import Chainweb.Payload
import Chainweb.Payload.PayloadStore
import Chainweb.Storage.Table.RocksDB
import Chainweb.Sync.WebBlockHeaderStore
import Chainweb.Test.CutDB
import Chainweb.Test.Pact.Utils
import Chainweb.Test.Utils
import Chainweb.Time
import Chainweb.Utils
import Chainweb.Utils.Serialization (runGetS, runPutS)
import Chainweb.Version
import Chainweb.Version.Utils
import Chainweb.WebBlockHeaderDB
import Control.Concurrent.STM as STM
import Control.Lens hiding (elements, only)
import Control.Monad
import Control.Monad.Catch hiding (finally)
import Control.Monad.IO.Class
import Control.Monad.Trans.Resource (ResourceT, allocate)
import Data.ByteString.Lazy qualified as LBS
import Data.Function
import Data.HashMap.Strict qualified as HashMap
import Data.HashSet qualified as HashSet
import Data.Text (Text)
import Data.Text qualified as Text
import Data.Vector (Vector)
import GHC.Stack
import Network.HTTP.Client qualified as HTTP
import qualified Data.Pool as Pool
import qualified Chainweb.Pact.PactService as PactService
import Chainweb.PayloadProvider.Pact
import Chainweb.PayloadProvider

data Fixture = Fixture
    { _fixtureCutDb :: CutDb
    , _fixturePayloadDb :: PayloadDb RocksDbTable
    , _fixtureWebBlockHeaderDb :: WebBlockHeaderDb
    , _fixtureLogger :: GenericLogger
    , _fixturePacts :: ChainMap (ServiceEnv RocksDbTable)
    , _fixtureMempools :: ChainMap (MempoolBackend Pact.Transaction)
    }
makeLenses ''Fixture

class HasFixture a where
    cutFixture :: a -> IO Fixture
instance HasFixture Fixture where
    cutFixture = return
instance HasFixture a => HasFixture (IO a) where
    cutFixture = (>>= cutFixture)

mkFixture :: ChainwebVersion -> (ChainId -> PayloadWithOutputs) -> PactServiceConfig -> RocksDb -> ResourceT IO Fixture
mkFixture v genesisPayloadFor pactServiceConfig baseRdb = do
    logger <- liftIO getTestLogger
    testRdb <- liftIO $ testRocksDb "withBlockDbs" baseRdb
    (payloadDb, webBHDb) <- withBlockDbs v testRdb
    perChain <- fmap ChainMap $ iforM (HashSet.toMap (chainIds v)) $ \chain () -> do
        (writeSqlite, readPool) <- withTempChainSqlite chain
        serviceEnv <- PactService.withPactService v chain Nothing mempty logger Nothing payloadDb readPool writeSqlite pactServiceConfig (GenesisPayload $ genesisPayloadFor chain)
        mempool <- withMempool logger serviceEnv
        let serviceEnv' = serviceEnv { _psMempoolAccess = pactMemPoolAccess mempool logger }
        return (mempool, serviceEnv')
    let pacts = snd <$> perChain
    let mempools = fst <$> perChain
    let providers = ConfiguredPayloadProvider . PactPayloadProvider logger <$> pacts
    (_, cutDb) <- withTestCutDb testRdb v id 0 providers (logFunction logger)
    let fixture = Fixture
            { _fixtureCutDb = cutDb
            , _fixtureLogger = logger
            , _fixturePacts = pacts
            , _fixturePayloadDb = payloadDb
            , _fixtureWebBlockHeaderDb = webBHDb
            , _fixtureMempools = mempools
            }
    -- we create the first block to avoid rejecting txs based on genesis
    -- block creation time being from the past
    _ <- liftIO $ advanceAllChains fixture
    return fixture

-- | Advance all chains by one block, filling that block with whatever is in
-- their mempools at the time.
--
advanceAllChains
    :: (HasCallStack, HasFixture a)
    => a
    -> IO (Cut, ChainMap (Vector TestPact5CommandResult))
advanceAllChains fx = do
    Fixture{..} <- cutFixture fx
    let v = _chainwebVersion _fixtureCutDb
    latestCut <- liftIO $ _fixtureCutDb ^. cut
    let blockHeights = fmap (view blockHeight) $ latestCut ^. cutMap
    let latestBlockHeight = maximum blockHeights

    -- TODO: rejig this to do parallel mining.
    (finalCut, perChainCommandResults) <- foldM
        (\ (prevCut, !acc) cid -> do
            (newCut, _minedChain, newPayload) <-
                mine cid _fixtureCutDb prevCut

            pwo <- decodeNewPayload newPayload

            commandResults <- forM (_payloadWithOutputsTransactions pwo) $ \(_, txOut) -> do
                decodeOrThrow' $ LBS.fromStrict $ _transactionOutputBytes txOut

            addNewPayload _fixturePayloadDb latestBlockHeight pwo

            return $ (newCut, (cid, commandResults) : acc)
        )
        (latestCut, [])
        (HashSet.toList (chainIdsAt v (latestBlockHeight + 1)))

    return (finalCut, onChains perChainCommandResults)

advanceAllChains_
    :: (HasCallStack, HasFixture a)
    => a
    -> IO ()
advanceAllChains_ = void . advanceAllChains

-- | Build a linear chainweb (no forks, assuming single threaded use of the
-- cutDb). No POW or poison delay is applied. Block times are real times.
mine
    :: HasCallStack
    => ChainId
    -> CutDb
    -> Cut
    -> IO (Cut, ChainId, NewPayload)
mine cid cutDb c = do
    tryMineForChain cutDb c cid >>= \case
        Left _ -> throwM $ InternalInvariantViolation
            $ "Failed to create new cut on chain " <> toText cid <> "."
            <> "This is a bug in Chainweb.Test.Pact.CutFixture or one of its users; check that this chain's adjacent chains aren't too far behind."
            <> "\nCut: \n"
            <> Text.unlines (cutToTextShort c)
        Right x -> do
            void $ awaitCut cutDb $ ((<=) `on` _cutHeight) (view _1 x)
            return x

testMineWithPayloadHash
    :: forall cid hdb. (HasChainId cid, ChainValueCasLookup hdb BlockHeader)
    => hdb
    -> Nonce
    -> Time Micros
    -> BlockPayloadHash
    -> cid
    -> Cut
    -> IO (Either MineFailure (T2 BlockHeader Cut))
testMineWithPayloadHash db n t ph cid c = try $ createNewCut (chainLookupM db) n t ph cid c

-- | Create a new block. Only produces a new cut but doesn't insert it into the
-- chain database.
--
-- The creation time isn't checked.
--
createNewCut
    :: (HasCallStack, MonadCatch m, MonadIO m, HasChainId cid)
    => (ChainValue BlockHash -> m BlockHeader)
    -> Nonce
    -> Time Micros
    -> BlockPayloadHash
    -> cid
    -> Cut
    -> m (T2 BlockHeader Cut)
createNewCut hdb n t pay i c = do
    extension <- fromMaybeM BadAdjacents $ getCutExtension c i
<<<<<<< HEAD
    bh <- newHeaderForPayloadPure hdb (BlockCreationTime t) extension pay
    (solvedHeader, mc') <- extendCut c pay (solveWork bh n t) bh
        `catch` \(InvalidSolvedHeader msg) -> throwM $ InvalidHeader msg
=======
    work <- newWorkHeaderPure hdb (BlockCreationTime t) extension pay
    (h, mc') <- extendCut c (solveWork work n t)
        `catch` \(InvalidSolvedHeader _ msg) -> throwM $ InvalidHeader msg
>>>>>>> ddef14af
    c' <- fromMaybeM BadAdjacents mc'
    return $ T2 solvedHeader c'

-- | Solve Work. Doesn't check that the nonce and the time are valid.
--
solveWork :: HasCallStack => BlockHeader -> Nonce -> Time Micros -> SolvedWork
solveWork bh n t =
    makeSolvedWork
        $ fromJuste
        $ runGetS decodeBlockHeaderWithoutHash
        $ runPutS
        $ encodeAsWorkHeader
            -- After injecting the nonce and the creation time will have to do a
            -- serialization roundtrip to update the Merkle hash.
            --
            -- A "real" miner would inject the nonce and time without first
            -- decoding the header and would hand over the header in serialized
            -- form.

        $ set blockCreationTime (BlockCreationTime t)
        $ set blockNonce n
        $ bh

-- | Build a linear chainweb (no forks). No POW or poison delay is applied.
-- Block times are real times.
--
tryMineForChain
    :: HasCallStack
    => CutDb
    -> Cut
    -> ChainId
    -> IO (Either MineFailure (Cut, ChainId, NewPayload))
tryMineForChain cutDb c cid = do
    newBlock <- case cutDb ^?! cutDbPayloadProviders . atChain cid of
        ConfiguredPayloadProvider p -> waitForChangedPayload p
        DisabledPayloadProvider -> error $ "missing payload provider on chain " <> show cid
    let payloadHash = _newPayloadBlockPayloadHash newBlock
    t <- getCurrentTimeIntegral
    x <- testMineWithPayloadHash wdb (Nonce 0) t payloadHash cid c
    case x of
        Right (T2 h c') -> do
            addCutHashes cutDb (cutToCutHashes Nothing c')
                { _cutHashesHeaders = HashMap.singleton (view blockHash h) h
                , _cutHashesPayloads =
                    HashMap.singleton (view blockPayloadHash h) (fromJuste $ _newPayloadEncodedPayloadData newBlock)
                }
            return $ Right (c', cid, newBlock)
        Left e -> return $ Left e
    where
        wdb = view cutDbWebBlockHeaderDb cutDb

data MineFailure
    = InvalidHeader Text
        -- ^ The header is invalid, e.g. because of a bad nonce or creation time.
    | MissingParentHeader
        -- ^ A parent header is missing in the chain db
    | BadAdjacents
        -- ^ This could mean that the chain is blocked.
    deriving stock (Show)
    deriving anyclass (Exception)<|MERGE_RESOLUTION|>--- conflicted
+++ resolved
@@ -220,15 +220,9 @@
     -> m (T2 BlockHeader Cut)
 createNewCut hdb n t pay i c = do
     extension <- fromMaybeM BadAdjacents $ getCutExtension c i
-<<<<<<< HEAD
-    bh <- newHeaderForPayloadPure hdb (BlockCreationTime t) extension pay
-    (solvedHeader, mc') <- extendCut c pay (solveWork bh n t) bh
-        `catch` \(InvalidSolvedHeader msg) -> throwM $ InvalidHeader msg
-=======
     work <- newWorkHeaderPure hdb (BlockCreationTime t) extension pay
     (h, mc') <- extendCut c (solveWork work n t)
         `catch` \(InvalidSolvedHeader _ msg) -> throwM $ InvalidHeader msg
->>>>>>> ddef14af
     c' <- fromMaybeM BadAdjacents mc'
     return $ T2 solvedHeader c'
 
