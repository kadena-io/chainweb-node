--- conflicted
+++ resolved
@@ -157,10 +157,6 @@
 import qualified Data.Tree.Lens as LT
 import qualified Data.Vector as V
 import Data.Word
-<<<<<<< HEAD
-import qualified Data.Yaml as Yaml
-=======
->>>>>>> eae5242f
 
 import qualified Network.Connection as HTTP
 import qualified Network.HTTP.Client as HTTP
@@ -638,35 +634,9 @@
         test $ x >>= \(_, _, env) -> return env
   where
     start = do
-<<<<<<< HEAD
-        coverageRef <- newIORef $ WV.CoverageMap Map.empty
-        _ <- evaluate chainwebOpenApiSpec
-        _ <- evaluate pactOpenApiSpec
-        let
-            lg (_, req) (respBody, resp) err = do
-                let ex = ValidationException req (W.responseHeaders resp, W.responseStatus resp, respBody) err
-                print $ ppShow ex
-                error "validation error"
-            findPath path = asum
-                [ case B8.split '/' path of
-                    ("" : "chainweb" : "0.0" : rawVersion : "chain" : rawChainId : "pact" : "api" : "v1" : rest) -> do
-                        let reqVersion = ChainwebVersionName (T.decodeUtf8 rawVersion)
-                        guard (reqVersion == _versionName v)
-                        reqChainId <- chainIdFromText (T.decodeUtf8 rawChainId)
-                        guard (HashSet.member reqChainId (chainIds v))
-                        return (B8.intercalate "/" ("":rest), pactOpenApiSpec)
-                    _ -> Nothing
-                , (,chainwebOpenApiSpec) <$> B8.stripPrefix (T.encodeUtf8 $ "/chainweb/0.0/" <> toText (_versionName v)) path
-                , Just (path,chainwebOpenApiSpec)
-                ]
-            mw = case shouldValidateSpec of
-                ValidateSpec -> WV.mkValidator coverageRef (WV.Log lg (const (return ()))) findPath
-                DoNotValidateSpec -> id
-=======
         mw <- case shouldValidateSpec of
             ValidateSpec -> mkApiValidationMiddleware v
             DoNotValidateSpec -> return id
->>>>>>> eae5242f
         app <- mw <$> appIO
         (port, sock) <- W.openFreePort
         readyVar <- newEmptyMVar
@@ -1092,54 +1062,6 @@
                 <> " [" <> show (view rsIterNumberL s) <> "]"
             return True
 
-withNodesAtLatestBehavior
-    :: ChainwebVersion
-    -> B.ByteString
-    -> RocksDb
-    -> Natural
-    -> (IO ChainwebNetwork -> TestTree)
-    -> TestTree
-withNodesAtLatestBehavior v testLabel rdb n f = withNodes v testLabel rdb n $ \net ->
-    withResource (awaitBlockHeight v putStrLn (_getClientEnv <$> net) (latestBehaviorAt v)) (const (return ())) $ \_ ->
-        f net
-
--- | Network initialization takes some time. Within my ghci session it took
--- about 10 seconds. Once initialization is complete even large numbers of empty
--- blocks were mined almost instantaneously.
---
-awaitBlockHeight
-    :: ChainwebVersion
-    -> (String -> IO ())
-    -> IO ClientEnv
-    -> BlockHeight
-    -> IO ()
-awaitBlockHeight v step cenvIo i = do
-    cenv <- cenvIo
-    result <- retrying testRetryPolicy checkRetry
-        $ const $ runClientM (cutGetClient v) cenv
-    case result of
-        Left e -> throwM e
-        Right x
-            | all (\bh -> _bhwhHeight bh >= i) (_cutHashes x) -> return ()
-            | otherwise -> error
-                $ "retries exhausted: waiting for cut height " <> sshow i
-                <> " but only got " <> sshow (_cutHashesHeight x)
-  where
-    checkRetry s (Left e) = do
-        step $ "awaiting cut of height " <> show i
-            <> ". No result from node: " <> show e
-            <> " [" <> show (view rsIterNumberL s) <> "]"
-        return True
-    checkRetry s (Right c)
-        | all (\bh -> _bhwhHeight bh >= i) (_cutHashes c) = return False
-        | otherwise = do
-            step
-                $ "awaiting cut with all block heights >= " <> show i
-                <> ". Current cut height: " <> show (_cutHashesHeight c)
-                <> ". Current block heights: " <> show (_bhwhHeight <$> _cutHashes c)
-                <> " [" <> show (view rsIterNumberL s) <> "]"
-            return True
-
 runTestNodes
     :: Logger logger
     => B.ByteString
