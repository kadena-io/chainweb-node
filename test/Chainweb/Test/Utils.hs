{-# LANGUAGE CPP #-}
{-# LANGUAGE FlexibleContexts #-}
{-# LANGUAGE MultiWayIf #-}
{-# LANGUAGE NumericUnderscores #-}
{-# LANGUAGE OverloadedStrings #-}
{-# LANGUAGE PatternSynonyms #-}
{-# LANGUAGE RankNTypes #-}
{-# LANGUAGE ScopedTypeVariables #-}
{-# LANGUAGE TupleSections #-}
{-# LANGUAGE TypeApplications #-}
{-# LANGUAGE TypeFamilies #-}

-- |
-- Module: Chainweb.Test.Utils
-- Copyright: Copyright © 2018 Kadena LLC.
-- License: MIT
-- Maintainer: Lars Kuhtz <lars@kadena.io>
-- Stability: experimental
--
-- TODO
--
module Chainweb.Test.Utils
(
  testRocksDb

-- * Intialize Test BlockHeader DB
, testBlockHeaderDb
, withTestBlockHeaderDb
, withBlockHeaderDbsResource

-- * Data Generation
, toyBlockHeaderDb
, toyChainId
, toyGenesis
, toyVersion
, genesisBlockHeaderForChain
, withToyDB
, insertN
, insertN_
, prettyTree
, normalizeTree
, treeLeaves
, SparseTree(..)
, Growth(..)
, tree
, getArbitrary

-- * Test BlockHeaderDbs Configurations
, singleton
, peterson
, testBlockHeaderDbs
, petersonGenesisBlockHeaderDbs
, singletonGenesisBlockHeaderDbs
, linearBlockHeaderDbs
, starBlockHeaderDbs

-- * Toy Server Interaction
, withChainServer

-- * Tasty TestTree Server and ClientEnv
, testHost
, TestClientEnv(..)
, pattern BlockHeaderDbsTestClientEnv
, pattern PeerDbsTestClientEnv
, pattern PayloadTestClientEnv
, withTestAppServer
, withChainwebTestServer
, clientEnvWithChainwebTestServer
, withBlockHeaderDbsServer
, withPeerDbsServer
, withPayloadServer
, withRocksResource

-- * QuickCheck Properties
, prop_iso
, prop_iso'
, prop_encodeDecode
, prop_encodeDecodeRoundtrip
, prop_decode_failPending
, prop_decode_failMissing

-- * Expectations
, assertExpectation
, assertGe
, assertLe
, assertSatisfies
, assertInfix
, expectFailureContaining

-- * Golden Tests
, golden
, goldenSch

-- * Scheduling Tests
, RunStyle(..)
, ScheduledTest(..)
, schedule
, testCaseSch
, testCaseSchSteps
, testGroupSch
, testPropertySch

-- * GHCI Runners
, runSched
, runRocks
, runSchedRocks
, withArgs
, matchTest

-- * Misc
, genEnum

-- * Multi-node testing utils
, ChainwebNetwork(..)
, withNodes
, withNodes_
, runTestNodes
, node
, deadbeef
, config
, bootstrapConfig
, setBootstrapPeerInfo
, host
, interface
, withTime
, withMVarResource
) where

import Control.Concurrent
import Control.Concurrent.Async
import Control.Exception (bracket)
import Control.Lens
import Control.Monad
import Control.Monad.Catch (MonadThrow, finally)
import Control.Monad.IO.Class

import Data.Aeson (FromJSON, ToJSON)
import Data.Bifunctor hiding (second)
import Data.Bytes.Get
import Data.Bytes.Put
import qualified Data.ByteString as B
import qualified Data.ByteString.Lazy as BL
import Data.CAS (casKey)
import Data.Coerce (coerce)
import Data.Foldable
import qualified Data.HashMap.Strict as HashMap
import qualified Data.Text as T
import qualified Data.Text.Encoding as T
import Data.Tree
import qualified Data.Tree.Lens as LT
import Data.Word (Word64)

import qualified Network.Connection as HTTP
import qualified Network.HTTP.Client as HTTP
import qualified Network.HTTP.Client.TLS as HTTP
import Network.Socket (close)
import qualified Network.Wai as W
import qualified Network.Wai.Handler.Warp as W
import Network.Wai.Handler.WarpTLS as W (runTLSSocket)

import Numeric.Natural

import Servant.Client (BaseUrl(..), ClientEnv, Scheme(..), mkClientEnv)

import System.Directory
import System.Environment (withArgs)
import qualified System.IO.Extra as Extra
import System.IO.Temp
import System.LogLevel
import System.Random (randomIO)

import Test.QuickCheck.Arbitrary
import Test.QuickCheck.Gen
import Test.QuickCheck.Property (Property, Testable, (===))
import Test.QuickCheck.Random (mkQCGen)
import Test.Tasty
import Test.Tasty.Golden
import Test.Tasty.HUnit
import Test.Tasty.QuickCheck (testProperty, property, discard, (.&&.))

import Text.Printf (printf)

import Data.List (sortOn,isInfixOf)

-- internal modules

import Chainweb.BlockCreationTime
import Chainweb.BlockHeader
import Chainweb.BlockHeader.Genesis (genesisBlockHeader)
import Chainweb.BlockHeaderDB
import Chainweb.BlockHeaderDB.Internal
import Chainweb.BlockHeight
import Chainweb.BlockWeight
import Chainweb.ChainId
import Chainweb.Chainweb
import Chainweb.Chainweb.ChainResources
import Chainweb.Chainweb.PeerResources
import Chainweb.Crypto.MerkleLog hiding (header)
import Chainweb.CutDB
import Chainweb.Difficulty (targetToDifficulty)
import Chainweb.Graph
import Chainweb.HostAddress
import Chainweb.Logger
import Chainweb.Mempool.Mempool (MempoolBackend(..), TransactionHash(..))
import Chainweb.Miner.Config
import Chainweb.Miner.Pact
import Chainweb.Payload.PayloadStore
import Chainweb.RestAPI
import Chainweb.RestAPI.NetworkID
import Chainweb.Test.P2P.Peer.BootstrapConfig
    (bootstrapCertificate, bootstrapKey, bootstrapPeerConfig)
import Chainweb.Test.Utils.BlockHeader
import Chainweb.Time
import Chainweb.TreeDB
import Chainweb.Utils
import Chainweb.Version
import Chainweb.Version.Utils

import Data.CAS.RocksDB

import Network.X509.SelfSigned

import P2P.Node.Configuration
import qualified P2P.Node.PeerDB as P2P
import P2P.Peer

-- -------------------------------------------------------------------------- --
-- Misc

genEnum :: Enum a => (a, a) -> Gen a
#if MIN_VERSION_QuickCheck(2,14,0)
genEnum = chooseEnum
#else
genEnum (l, u) = toEnum <$> choose (fromEnum l, fromEnum u)
#endif

-- -------------------------------------------------------------------------- --
-- Intialize Test BlockHeader DB

testBlockHeaderDb
    :: RocksDb
    -> BlockHeader
    -> IO BlockHeaderDb
testBlockHeaderDb rdb h = do
    rdb' <- testRocksDb "withTestBlockHeaderDb" rdb
    initBlockHeaderDb (Configuration h rdb')

withTestBlockHeaderDb
    :: RocksDb
    -> BlockHeader
    -> (BlockHeaderDb -> IO a)
    -> IO a
withTestBlockHeaderDb rdb h = bracket (testBlockHeaderDb rdb h) closeBlockHeaderDb

withBlockHeaderDbsResource
    :: RocksDb
    -> ChainwebVersion
    -> (IO [(ChainId, BlockHeaderDb)] -> TestTree)
    -> TestTree
withBlockHeaderDbsResource rdb v
    = withResource (testBlockHeaderDbs rdb v) (const $ return ())

testRocksDb
    :: B.ByteString
    -> RocksDb
    -> IO RocksDb
testRocksDb l = rocksDbNamespace (const prefix)
  where
    prefix = (<>) l . sshow <$> (randomIO @Word64)

withRocksResource :: (IO RocksDb -> TestTree) -> TestTree
withRocksResource m = withResource create destroy wrap
  where
    create = do
      sysdir <- getCanonicalTemporaryDirectory
      dir <- createTempDirectory sysdir "chainweb-rocksdb-tmp"
      rocks <- openRocksDb dir
      return (dir, rocks)
    destroy (dir, rocks) = do
        closeRocksDb rocks
        destroyRocksDb dir
        removeDirectoryRecursive dir
          `catchAllSynchronous` (const $ return ())
    wrap ioact = let io' = snd <$> ioact in m io'


-- -------------------------------------------------------------------------- --
-- Toy Values
--
-- All toy values are based on `toyVersion`. Don't use these values with another
-- chainweb version!

toyVersion :: ChainwebVersion
toyVersion = Test singletonChainGraph

toyChainId :: ChainId
toyChainId = someChainId toyVersion

toyGenesis :: ChainId -> BlockHeader
toyGenesis cid = genesisBlockHeader toyVersion cid

-- | Initialize an length-1 `BlockHeaderDb` for testing purposes.
--
-- Borrowed from TrivialSync.hs
--
toyBlockHeaderDb :: RocksDb -> ChainId -> IO (BlockHeader, BlockHeaderDb)
toyBlockHeaderDb db cid = (g,) <$> testBlockHeaderDb db g
  where
    g = toyGenesis cid

-- | Given a function that accepts a Genesis Block and
-- an initialized `BlockHeaderDb`, perform some action
-- and cleanly close the DB.
--
withToyDB :: RocksDb -> ChainId -> (BlockHeader -> BlockHeaderDb -> IO a) -> IO a
withToyDB db cid
    = bracket (toyBlockHeaderDb db cid) (closeBlockHeaderDb . snd) . uncurry

-- -------------------------------------------------------------------------- --
-- BlockHeaderDb Generation

genesisBlockHeaderForChain
    :: MonadThrow m
    => HasChainwebVersion v
    => Integral i
    => v
    -> i
    -> m BlockHeader
genesisBlockHeaderForChain v i
    = genesisBlockHeader (_chainwebVersion v) <$> mkChainId v maxBound i

-- | Populate a `TreeDb` with /n/ generated `BlockHeader`s.
--
-- Payload hashes are generated using 'testBlockPayloadFromParent_', which
-- includes the nonce. They payloads can be recovered using
-- 'testBlockPayload_'.
--
insertN :: Int -> BlockHeader -> BlockHeaderDb -> IO ()
insertN n g db = traverse_ (unsafeInsertBlockHeaderDb db) bhs
  where
    bhs = take n $ testBlockHeaders $ ParentHeader g

-- | Payload hashes are generated using 'testBlockPayloadFromParent_', which
-- includes the nonce. They payloads can be recovered using
-- 'testBlockPayload_'.
--
insertN_ :: Nonce -> Natural -> BlockHeader -> BlockHeaderDb -> IO [BlockHeader]
insertN_ s n g db = do
    traverse_ (unsafeInsertBlockHeaderDb db) bhs
    return bhs
  where
    bhs = take (int n) $ testBlockHeadersWithNonce s $ ParentHeader g

-- | Useful for terminal-based debugging. A @Tree BlockHeader@ can be obtained
-- from any `TreeDb` via `toTree`.
--
prettyTree :: Tree BlockHeader -> String
prettyTree = drawTree . fmap f
  where
    f h = printf "%d - %s"
              (coerce @BlockHeight @Word64 $ _blockHeight h)
              (take 12 . drop 1 . show $ _blockHash h)

normalizeTree :: Ord a => Tree a -> Tree a
normalizeTree n@(Node _ []) = n
normalizeTree (Node r f) = Node r . map normalizeTree $ sortOn rootLabel f

-- | The leaf nodes of a `Tree`.
--
treeLeaves :: Tree a -> [a]
treeLeaves = toListOf . deep $ filtered (null . subForest) . LT.root

-- | A `Tree` which doesn't branch much. The `Arbitrary` instance of this type
-- ensures that other than the main trunk, branches won't ever be much longer
-- than 4 nodes.
--
newtype SparseTree = SparseTree { _sparseTree :: Tree BlockHeader } deriving (Show)

instance Arbitrary SparseTree where
    arbitrary = SparseTree <$> tree toyVersion Randomly

-- | A specification for how the trunk of the `SparseTree` should grow.
--
data Growth = Randomly | AtMost BlockHeight deriving (Eq, Ord, Show)

-- | Randomly generate a `Tree BlockHeader` according some to `Growth` strategy.
-- The values of the tree constitute a legal chain, i.e. block heights start
-- from 0 and increment, parent hashes propagate properly, etc.
--
tree :: ChainwebVersion -> Growth -> Gen (Tree BlockHeader)
tree v g = do
    h <- genesis v
    Node h <$> forest g h

-- | Generate a sane, legal genesis block for 'Test' chainweb instance
--
genesis :: ChainwebVersion -> Gen BlockHeader
genesis v = either (error . sshow) return $ genesisBlockHeaderForChain v (0 :: Int)

forest :: Growth -> BlockHeader -> Gen (Forest BlockHeader)
forest Randomly h = randomTrunk h
forest g@(AtMost n) h | n < _blockHeight h = pure []
                      | otherwise = fixedTrunk g h

fixedTrunk :: Growth -> BlockHeader -> Gen (Forest BlockHeader)
fixedTrunk g h = frequency [ (1, sequenceA [fork h, trunk g h])
                           , (5, sequenceA [trunk g h]) ]

randomTrunk :: BlockHeader -> Gen (Forest BlockHeader)
randomTrunk h = frequency [ (2, pure [])
                          , (4, sequenceA [fork h, trunk Randomly h])
                          , (18, sequenceA [trunk Randomly h]) ]

fork :: BlockHeader -> Gen (Tree BlockHeader)
fork h = do
    next <- header h
    Node next <$> frequency [ (1, pure []), (1, sequenceA [fork next]) ]

trunk :: Growth -> BlockHeader -> Gen (Tree BlockHeader)
trunk g h = do
    next <- header h
    Node next <$> forest g next

-- | Generate some new `BlockHeader` based on a parent.
--
header :: BlockHeader -> Gen BlockHeader
header p = do
    nonce <- Nonce <$> chooseAny
    return
        . fromLog
        . newMerkleLog
        $ mkFeatureFlags
            :+: t'
            :+: _blockHash p
            :+: target
            :+: casKey (testBlockPayloadFromParent (ParentHeader p))
            :+: _chainId p
            :+: BlockWeight (targetToDifficulty target) + _blockWeight p
            :+: succ (_blockHeight p)
            :+: v
            :+: epochStart (ParentHeader p) mempty t'
            :+: nonce
            :+: MerkleLogBody mempty
   where
    BlockCreationTime t = _blockCreationTime p
    target = powTarget (ParentHeader p) mempty t'
    v = _blockChainwebVersion p
    t' = BlockCreationTime (scaleTimeSpan (10 :: Int) second `add` t)

-- | get arbitrary value for seed.
-- > getArbitrary @BlockHash 0
getArbitrary :: Arbitrary a => Int -> a
getArbitrary seed = unGen arbitrary (mkQCGen 0) seed

-- -------------------------------------------------------------------------- --
-- Test Chain Database Configurations

peterson :: ChainGraph
peterson = petersonChainGraph

singleton :: ChainGraph
singleton = singletonChainGraph

testBlockHeaderDbs :: RocksDb -> ChainwebVersion -> IO [(ChainId, BlockHeaderDb)]
testBlockHeaderDbs rdb v = mapM toEntry $ toList $ chainIds v
  where
    toEntry c = do
        d <- testBlockHeaderDb rdb (genesisBlockHeader v c)
        return (c, d)

petersonGenesisBlockHeaderDbs
    :: RocksDb -> IO [(ChainId, BlockHeaderDb)]
petersonGenesisBlockHeaderDbs rdb = testBlockHeaderDbs rdb (Test petersonChainGraph)

singletonGenesisBlockHeaderDbs
    :: RocksDb -> IO [(ChainId, BlockHeaderDb)]
singletonGenesisBlockHeaderDbs rdb = testBlockHeaderDbs rdb (Test singletonChainGraph)

linearBlockHeaderDbs
    :: Natural
    -> IO [(ChainId, BlockHeaderDb)]
    -> IO [(ChainId, BlockHeaderDb)]
linearBlockHeaderDbs n genDbs = do
    dbs <- genDbs
    mapM_ populateDb dbs
    return dbs
  where
    populateDb (_, db) = do
        gbh0 <- root db
        traverse_ (unsafeInsertBlockHeaderDb db) . take (int n) . testBlockHeaders $ ParentHeader gbh0

starBlockHeaderDbs
    :: Natural
    -> IO [(ChainId, BlockHeaderDb)]
    -> IO [(ChainId, BlockHeaderDb)]
starBlockHeaderDbs n genDbs = do
    dbs <- genDbs
    mapM_ populateDb dbs
    return dbs
  where
    populateDb (_, db) = do
        gbh0 <- root db
        traverse_ (\i -> unsafeInsertBlockHeaderDb db . newEntry i $ ParentHeader gbh0) [0 .. (int n-1)]

    newEntry i h = head $ testBlockHeadersWithNonce (Nonce i) h

-- -------------------------------------------------------------------------- --
-- Toy Server Interaction

--
-- | Spawn a server that acts as a peer node for the purpose of querying / syncing.
--
withChainServer
    :: forall t cas a
    .  Show t
    => ToJSON t
    => FromJSON t
    => PayloadCasLookup cas
    => ChainwebServerDbs t cas
    -> (ClientEnv -> IO a)
    -> IO a
withChainServer dbs f = W.testWithApplication (pure app) work
  where
    app :: W.Application
    app = chainwebApplication (Test singletonChainGraph) dbs

    work :: Int -> IO a
    work port = do
        mgr <- HTTP.newManager HTTP.defaultManagerSettings
        f $ mkClientEnv mgr (BaseUrl Http "localhost" port "")

-- -------------------------------------------------------------------------- --
-- Tasty TestTree Server and Client Environment

testHost :: String
testHost = "localhost"

data TestClientEnv t cas = TestClientEnv
    { _envClientEnv :: !ClientEnv
    , _envCutDb :: !(Maybe (CutDb cas))
    , _envBlockHeaderDbs :: ![(ChainId, BlockHeaderDb)]
    , _envMempools :: ![(ChainId, MempoolBackend t)]
    , _envPayloadDbs :: ![(ChainId, PayloadDb cas)]
    , _envPeerDbs :: ![(NetworkId, P2P.PeerDb)]
    , _envVersion :: !ChainwebVersion
    }

pattern BlockHeaderDbsTestClientEnv
    :: ClientEnv
    -> [(ChainId, BlockHeaderDb)]
    -> ChainwebVersion
    -> TestClientEnv t cas
pattern BlockHeaderDbsTestClientEnv { _cdbEnvClientEnv, _cdbEnvBlockHeaderDbs, _cdbEnvVersion }
    = TestClientEnv _cdbEnvClientEnv Nothing _cdbEnvBlockHeaderDbs [] [] [] _cdbEnvVersion

pattern PeerDbsTestClientEnv
    :: ClientEnv
    -> [(NetworkId, P2P.PeerDb)]
    -> ChainwebVersion
    -> TestClientEnv t cas
pattern PeerDbsTestClientEnv { _pdbEnvClientEnv, _pdbEnvPeerDbs, _pdbEnvVersion }
    = TestClientEnv _pdbEnvClientEnv Nothing [] [] [] _pdbEnvPeerDbs _pdbEnvVersion

pattern PayloadTestClientEnv
    :: ClientEnv
    -> CutDb cas
    -> [(ChainId, PayloadDb cas)]
    -> ChainwebVersion
    -> TestClientEnv t cas
pattern PayloadTestClientEnv { _pEnvClientEnv, _pEnvCutDb, _pEnvPayloadDbs, _eEnvVersion }
    = TestClientEnv _pEnvClientEnv (Just _pEnvCutDb) [] [] _pEnvPayloadDbs [] _eEnvVersion

withTestAppServer
    :: Bool
    -> ChainwebVersion
    -> IO W.Application
    -> (Int -> IO a)
    -> (a -> IO b)
    -> IO b
withTestAppServer tls v appIO envIO userFunc = bracket start stop go
  where
    warpOnException _ _ = return ()
    start = do
        app <- appIO
        (port, sock) <- W.openFreePort
        readyVar <- newEmptyMVar
        server <- async $ do
            let settings = W.setOnException warpOnException $
                           W.setBeforeMainLoop (putMVar readyVar ()) W.defaultSettings
            if
                | tls -> do
                    let certBytes = bootstrapCertificate v
                    let keyBytes = bootstrapKey v
                    let tlsSettings = tlsServerSettings certBytes keyBytes
                    W.runTLSSocket tlsSettings settings sock app
                | otherwise ->
                    W.runSettingsSocket settings sock app

        link server
        _ <- takeMVar readyVar
        env <- envIO port
        return (server, sock, env)
    stop (server, sock, _) = do
        uninterruptibleCancel server
        close sock
    go (_, _, env) = userFunc env


-- TODO: catch, wrap, and forward exceptions from chainwebApplication
--
withChainwebTestServer
    :: Bool
    -> ChainwebVersion
    -> IO W.Application
    -> (Int -> IO a)
    -> (IO a -> TestTree)
    -> TestTree
withChainwebTestServer tls v appIO envIO test = withResource start stop $ \x ->
    test $ x >>= \(_, _, env) -> return env
  where
    start = do
        app <- appIO
        (port, sock) <- W.openFreePort
        readyVar <- newEmptyMVar
        server <- async $ do
            let settings = W.setBeforeMainLoop (putMVar readyVar ()) W.defaultSettings
            if
                | tls -> do
                    let certBytes = bootstrapCertificate v
                    let keyBytes = bootstrapKey v
                    let tlsSettings = tlsServerSettings certBytes keyBytes
                    W.runTLSSocket tlsSettings settings sock app
                | otherwise ->
                    W.runSettingsSocket settings sock app

        link server
        _ <- takeMVar readyVar
        env <- envIO port
        return (server, sock, env)

    stop (server, sock, _) = do
        uninterruptibleCancel server
        close sock

clientEnvWithChainwebTestServer
    :: forall t cas
    .  Show t
    => ToJSON t
    => FromJSON t
    => PayloadCasLookup cas
    => Bool
    -> ChainwebVersion
    -> IO (ChainwebServerDbs t cas)
    -> (IO (TestClientEnv t cas) -> TestTree)
    -> TestTree
clientEnvWithChainwebTestServer tls v dbsIO =
    withChainwebTestServer tls v mkApp mkEnv
  where
    mkApp :: IO W.Application
    mkApp = chainwebApplication v <$> dbsIO

    mkEnv :: Int -> IO (TestClientEnv t cas)
    mkEnv port = do
        mgrSettings <- if
            | tls -> certificateCacheManagerSettings TlsInsecure Nothing
            | otherwise -> return HTTP.defaultManagerSettings
        mgr <- HTTP.newManager mgrSettings
        dbs <- dbsIO
        return $ TestClientEnv
            (mkClientEnv mgr (BaseUrl (if tls then Https else Http) testHost port ""))
            (_chainwebServerCutDb dbs)
            (_chainwebServerBlockHeaderDbs dbs)
            (_chainwebServerMempools dbs)
            (_chainwebServerPayloadDbs dbs)
            (_chainwebServerPeerDbs dbs)
            v

withPeerDbsServer
    :: Show t
    => PayloadCasLookup cas
    => ToJSON t
    => FromJSON t
    => Bool
    -> ChainwebVersion
    -> IO [(NetworkId, P2P.PeerDb)]
    -> (IO (TestClientEnv t cas) -> TestTree)
    -> TestTree
withPeerDbsServer tls v peerDbsIO = clientEnvWithChainwebTestServer tls v $ do
    peerDbs <- peerDbsIO
    return $ emptyChainwebServerDbs
        { _chainwebServerPeerDbs = peerDbs
        }

withPayloadServer
    :: Show t
    => PayloadCasLookup cas
    => ToJSON t
    => FromJSON t
    => Bool
    -> ChainwebVersion
    -> IO (CutDb cas)
    -> IO [(ChainId, PayloadDb cas)]
    -> (IO (TestClientEnv t cas) -> TestTree)
    -> TestTree
withPayloadServer tls v cutDbIO payloadDbsIO =
    clientEnvWithChainwebTestServer tls v $ do
        payloadDbs <- payloadDbsIO
        cutDb <- cutDbIO
        return $ emptyChainwebServerDbs
            { _chainwebServerPayloadDbs = payloadDbs
            , _chainwebServerCutDb = Just cutDb
            }

withBlockHeaderDbsServer
    :: Show t
    => PayloadCasLookup cas
    => ToJSON t
    => FromJSON t
    => Bool
    -> ChainwebVersion
    -> IO [(ChainId, BlockHeaderDb)]
    -> IO [(ChainId, MempoolBackend t)]
    -> (IO (TestClientEnv t cas) -> TestTree)
    -> TestTree
withBlockHeaderDbsServer tls v chainDbsIO mempoolsIO =
    clientEnvWithChainwebTestServer tls v $ do
        chainDbs <- chainDbsIO
        mempools <- mempoolsIO
        return $ emptyChainwebServerDbs
            { _chainwebServerBlockHeaderDbs = chainDbs
            , _chainwebServerMempools = mempools
            }

-- -------------------------------------------------------------------------- --
-- Isomorphisms and Roundtrips

prop_iso :: Eq a => Show a => (b -> a) -> (a -> b) -> a -> Property
prop_iso d e a = a === d (e a)

prop_iso'
    :: Show e
    => Eq a
    => Show a
    => (b -> Either e a)
    -> (a -> b)
    -> a
    -> Property
prop_iso' d e a = Right a === first show (d (e a))

prop_encodeDecode
    :: Eq a
    => Show a
    => (forall m . MonadGet m => m a)
    -> (forall m . MonadPut m => a -> m ())
    -> a
    -> Property
prop_encodeDecode d e a
    = prop_encodeDecodeRoundtrip d e a
    .&&. prop_decode_failPending d e a
    .&&. prop_decode_failMissing d e a

prop_encodeDecodeRoundtrip
    :: Eq a
    => Show a
    => (forall m . MonadGet m => m a)
    -> (forall m . MonadPut m => a -> m ())
    -> a
    -> Property
prop_encodeDecodeRoundtrip d e =
    prop_iso' (runGetEither d) (runPutS . e)

prop_decode_failPending
    :: Eq a
    => Show a
    => (forall m . MonadGet m => m a)
    -> (forall m . MonadPut m => a -> m ())
    -> a
    -> Property
prop_decode_failPending d e a = case runGetEither d (runPutS (e a) <> "a") of
    Left _ -> property True
    Right _ -> property False

prop_decode_failMissing
    :: Eq a
    => Show a
    => (forall m . MonadGet m => m a)
    -> (forall m . MonadPut m => a -> m ())
    -> a
    -> Property
prop_decode_failMissing d e a
    | B.null x = discard
    | otherwise = case runGetEither d $ B.init x of
        Left _ -> property True
        Right _ -> property False
  where
    x = runPutS $ e a

-- -------------------------------------------------------------------------- --
-- Expectations

-- | Assert that the actual value equals the expected value
--
assertExpectation
    :: MonadIO m
    => Eq a
    => Show a
    => T.Text
    -> Expected a
    -> Actual a
    -> m ()
assertExpectation msg expected actual = liftIO $ assertBool
    (T.unpack $ unexpectedMsg msg expected actual)
    (getExpected expected == getActual actual)

-- | Assert that the actual value is smaller or equal than the expected value
--
assertLe
    :: Show a
    => Ord a
    => T.Text
    -> Actual a
    -> Expected a
    -> Assertion
assertLe msg actual expected = assertBool msg_
    (getActual actual <= getExpected expected)
  where
    msg_ = T.unpack msg
        <> ", expected: <= " <> show (getExpected expected)
        <> ", actual: " <> show (getActual actual)

-- | Assert that the actual value is greater or equal than the expected value
--
assertGe
    :: Show a
    => Ord a
    => T.Text
    -> Actual a
    -> Expected a
    -> Assertion
assertGe msg actual expected = assertBool msg_
    (getActual actual >= getExpected expected)
  where
    msg_ = T.unpack msg
        <> ", expected: >= " <> show (getExpected expected)
        <> ", actual: " <> show (getActual actual)

-- | Assert that predicate holds.
assertSatisfies
  :: Show a
  => String
  -> a
  -> (a -> Bool)
  -> Assertion
assertSatisfies msg value predf
  | result = assertEqual msg True result
  | otherwise = assertFailure $ msg ++ ": " ++ show value
  where result = predf value

-- | Assert that string rep of value contains contents.
assertInfix :: Show a => String -> String -> a -> Assertion
assertInfix msg contents value = assertSatisfies
  (msg ++ ": should contain '" ++ contents ++ "'")
  (show value) (isInfixOf contents)

expectFailureContaining :: Show a => String -> String -> Either a r -> Assertion
expectFailureContaining msg _ Right {} = assertFailure $ msg ++ ": expected failure"
expectFailureContaining msg contents (Left e) = assertInfix msg contents e


-- -------------------------------------------------------------------------- --
-- Golden Testing

goldenFilesDir :: FilePath
goldenFilesDir = "test/golden/"

golden
    :: String -- ^ Test Label
    -> IO BL.ByteString -- ^ Test action
    -> TestTree
golden l = goldenVsString l (goldenFilesDir <> fp)
  where
    fp = l <> "-expected.txt"

goldenSch
    :: String -- ^ Test Label
    -> IO BL.ByteString -- ^ Test action
    -> ScheduledTest
goldenSch l = ScheduledTest l . golden l
{-# INLINE goldenSch #-}

-- -------------------------------------------------------------------------- --
-- Scheduling Tests

data RunStyle = Sequential | Parallel

-- | A structure similar to that procuded by `testGroup`, except that we can
-- optionally schedule groups of this type.
--
data ScheduledTest = ScheduledTest { _schLabel :: String , _schTest :: TestTree }

testCaseSch :: String -> Assertion -> ScheduledTest
testCaseSch l a = ScheduledTest l $ testCase l a

testCaseSchSteps :: String -> ((String -> IO ()) -> Assertion) -> ScheduledTest
testCaseSchSteps l a = ScheduledTest l $ testCaseSteps l a

testGroupSch :: String -> [TestTree] -> ScheduledTest
testGroupSch l ts = ScheduledTest l $ testGroup l ts

testPropertySch :: Testable a => String -> a -> ScheduledTest
testPropertySch l p = ScheduledTest l $ testProperty l p

-- | Schedule groups of tests according to some `RunStyle`. When `Sequential`,
-- each group will be made to run one after another. This can be used to prevent
-- various tests from starving each other of resources.
--
schedule :: RunStyle -> [ScheduledTest] -> [TestTree]
schedule _ [] = []
schedule Parallel tgs = map _schTest tgs
schedule Sequential tgs@(h : _) = _schTest h : zipWith f tgs (tail tgs)
  where
    f a b = after AllFinish (_schLabel a) $ _schTest b

-- | Util for GHCI execution of a scheduled test
runSched :: ScheduledTest -> IO ()
runSched = defaultMain . testGroup "" . schedule Sequential . pure

runRocks :: (RocksDb -> TestTree) -> IO ()
runRocks test = withTempRocksDb "chainweb-tests" $ \rdb -> defaultMain (test rdb)

runSchedRocks :: (RocksDb -> ScheduledTest) -> IO ()
runSchedRocks test = withTempRocksDb "chainweb-tests" $ \rdb -> runSched (test rdb)

-- | Convenience to use "-p" with value to match a test run
-- > matchTest "myTest" $ runSched tests
matchTest :: String -> IO a -> IO a
matchTest pat = withArgs ["-p",pat]

-- ------------------------------------------------------------------------ --
-- Multi-node network utils

data ChainwebNetwork = ChainwebNetwork
    { _getClientEnv :: !ClientEnv
    , _getServiceClientEnv :: !ClientEnv
    }

withNodes_
    :: Logger logger
    => logger
    -> ChainwebVersion
    -> B.ByteString
    -> RocksDb
    -> Natural
    -> (IO ChainwebNetwork -> TestTree)
    -> TestTree
withNodes_ logger v label rdb n f = withResource start
    (cancel . fst)
    (f . fmap (uncurry ChainwebNetwork . snd))
  where
    start :: IO (Async (), (ClientEnv, ClientEnv))
    start = do
        peerInfoVar <- newEmptyMVar
        a <- async $ runTestNodes label rdb logger v n peerInfoVar
        (i, servicePort) <- readMVar peerInfoVar
        cwEnv <- getClientEnv $ getCwBaseUrl Https $ _hostAddressPort $ _peerAddr i
        cwServiceEnv <- getClientEnv $ getCwBaseUrl Http servicePort
        return (a, (cwEnv, cwServiceEnv))

    getCwBaseUrl :: Scheme -> Port -> BaseUrl
    getCwBaseUrl prot p = BaseUrl
        { baseUrlScheme = prot
        , baseUrlHost = "127.0.0.1"
        , baseUrlPort = fromIntegral p
        , baseUrlPath = ""
        }

withNodes
    :: ChainwebVersion
    -> B.ByteString
    -> RocksDb
    -> Natural
    -> (IO ChainwebNetwork -> TestTree)
    -> TestTree
withNodes = withNodes_ (genericLogger Debug print)

runTestNodes
    :: Logger logger
    => B.ByteString
    -> RocksDb
    -> logger
    -> ChainwebVersion
    -> Natural
    -> MVar (PeerInfo, Port)
    -> IO ()
runTestNodes label rdb logger ver n portMVar =
    forConcurrently_ [0 .. int n - 1] $ \i -> do
        threadDelay (1000 * int i)
        let baseConf = config ver n
        conf <- if
            | i == 0 ->
                return $ bootstrapConfig baseConf
            | otherwise ->
                setBootstrapPeerInfo <$> (fst <$> readMVar portMVar) <*> pure baseConf
        node label rdb logger portMVar conf i

node
    :: Logger logger
    => B.ByteString
    -> RocksDb
    -> logger
    -> MVar (PeerInfo, Port)
    -> ChainwebConfiguration
    -> Int
        -- ^ Unique Node Id. The node id 0 is used for the bootstrap node
    -> IO ()
node label rdb rawLogger peerInfoVar conf nid = do
    rocksDb <- testRocksDb (label <> T.encodeUtf8 (toText nid)) rdb
    Extra.withTempDir $ \dir -> withChainweb conf logger rocksDb dir False $ \cw -> do

        -- If this is the bootstrap node we extract the port number and publish via an MVar.
        when (nid == 0) $ do
            let bootStrapInfo = view (chainwebPeer . peerResPeer . peerInfo) cw
                bootStrapPort = view (chainwebServiceSocket . _1) cw
            putMVar peerInfoVar (bootStrapInfo, bootStrapPort)

        poisonDeadBeef cw
        runChainweb cw `finally` do
            logFunctionText logger Info "write sample data"
            logFunctionText logger Info "shutdown node"
        return ()
  where
    logger = addLabel ("node", sshow nid) rawLogger

    poisonDeadBeef cw = mapM_ poison crs
      where
        crs = map snd $ HashMap.toList $ view chainwebChains cw
        poison cr = mempoolAddToBadList (view chainResMempool cr) deadbeef

deadbeef :: TransactionHash
deadbeef = TransactionHash "deadbeefdeadbeefdeadbeefdeadbeef"

config
    :: ChainwebVersion
    -> Natural
    -> ChainwebConfiguration
config ver n = defaultChainwebConfiguration ver
    & set (configP2p . p2pConfigPeer . peerConfigHost) host
    & set (configP2p . p2pConfigPeer . peerConfigInterface) interface
    & set (configP2p . p2pConfigKnownPeers) mempty
    & set (configP2p . p2pConfigIgnoreBootstrapNodes) True
    & set (configP2p . p2pConfigMaxPeerCount) (n * 2)
    & set (configP2p . p2pConfigMaxSessionCount) 4
    & set (configP2p . p2pConfigSessionTimeout) 60
    & set (configMining . miningInNode) miner
    & set configReintroTxs True
    & set (configTransactionIndex . enableConfigEnabled) True
    & set configBlockGasLimit 1_000_000
    & set configRosetta True
<<<<<<< HEAD
    & set (configMining . miningCoordination . coordinationEnabled) True
=======
    & set (configServiceApi . serviceApiConfigPort) 0
    & set (configServiceApi . serviceApiConfigInterface) interface
>>>>>>> 8c32fcff
  where
    miner = NodeMiningConfig
        { _nodeMiningEnabled = True
        , _nodeMiner = noMiner
        , _nodeTestMiners = MinerCount n
        }

bootstrapConfig :: ChainwebConfiguration -> ChainwebConfiguration
bootstrapConfig conf = conf
    & set (configP2p . p2pConfigPeer) peerConfig
    & set (configP2p . p2pConfigKnownPeers) []
  where
    peerConfig = head (bootstrapPeerConfig $ _configChainwebVersion conf)
        & set peerConfigPort 0
        & set peerConfigHost host

setBootstrapPeerInfo :: PeerInfo -> ChainwebConfiguration -> ChainwebConfiguration
setBootstrapPeerInfo =
    over (configP2p . p2pConfigKnownPeers) . (:)


host :: Hostname
-- host = unsafeHostnameFromText "::1"
host = unsafeHostnameFromText "localhost"

interface :: W.HostPreference
-- interface = "::1"
interface = "127.0.0.1"

getClientEnv :: BaseUrl -> IO ClientEnv
getClientEnv url = flip mkClientEnv url <$> HTTP.newTlsManagerWith mgrSettings
    where
      mgrSettings = HTTP.mkManagerSettings
       (HTTP.TLSSettingsSimple True False False)
       Nothing

withMVarResource :: a -> (IO (MVar a) -> TestTree) -> TestTree
withMVarResource value = withResource (newMVar value) mempty

withTime :: (IO (Time Micros) -> TestTree) -> TestTree
withTime = withResource getCurrentTimeIntegral mempty<|MERGE_RESOLUTION|>--- conflicted
+++ resolved
@@ -1056,12 +1056,9 @@
     & set (configTransactionIndex . enableConfigEnabled) True
     & set configBlockGasLimit 1_000_000
     & set configRosetta True
-<<<<<<< HEAD
     & set (configMining . miningCoordination . coordinationEnabled) True
-=======
     & set (configServiceApi . serviceApiConfigPort) 0
     & set (configServiceApi . serviceApiConfigInterface) interface
->>>>>>> 8c32fcff
   where
     miner = NodeMiningConfig
         { _nodeMiningEnabled = True
