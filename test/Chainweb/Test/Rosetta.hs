--- conflicted
+++ resolved
@@ -176,31 +176,6 @@
       in assertEqualMap label assertEqualAcctLog expects actuals
 
 
-<<<<<<< HEAD
-    -- Coinbase Tx
-    expected1 = mockRosettaTx "ReqKey1" [ op CoinbaseReward 1 "miner1" 2.0 0]
-
-    -- Successful, non-coin contract tx
-    expected2 = mockRosettaTx "ReqKey2"
-                [ op FundTx 2 "sender1" 10.0 0
-                , op GasPayment 4 "miner1" 12.0 1 ]
-
-    -- Successful, non-coin contract tx
-    expected3 = mockRosettaTx "ReqKey3"
-                [ op FundTx 5 "sender1" 10.0 0
-                , op GasPayment 7 "miner1" 12.0 1 ]
-
-    -- Successful, coin contract tx
-    expected4 = mockRosettaTx "ReqKey4"
-                [ op FundTx 8 "sender1" 10.0 0
-                , op TransferOrCreateAcct 9 "sender1" 5.0 1
-                , op GasPayment 10 "miner1" 12.0 2 ]
-
-    -- Unsuccessful tx
-    expected5 = mockRosettaTx "ReqKey5"
-                [ op FundTx 11 "sender1" 10.0 0
-                , op GasPayment 12 "miner1" 12.0 1]
-=======
 matchNonGenesisBlockTransactionsToLogs :: Assertion
 matchNonGenesisBlockTransactionsToLogs = do
   testNonGenesisBlock "Match all txs in a non-genesis block" cases
@@ -255,50 +230,11 @@
           ]
         }
       ]
->>>>>>> 33f6cc00
 
 matchFailedCoinbaseBlockTransactionsToLogs :: Assertion
 matchFailedCoinbaseBlockTransactionsToLogs = do
   testNonGenesisBlock "Match all txs in a non-genesis block when coinbase tx failed" failedCoinbaseCases
   where
-<<<<<<< HEAD
-    run :: Either String [Transaction]
-    run = nonGenesisTransactions logs initial rest
-
-    (logs, initial, rest) = mockTxLogsFailedCoinbaseAndTx
-
-    -- Coinbase Tx
-    expected1 = mockRosettaTx "ReqKey1" []
-
-    -- Successful, non-coin contract tx
-    expected2 = mockRosettaTx "ReqKey2"
-                [ op FundTx 2 "sender1" 10.0 0
-                , op GasPayment 4 "miner1" 12.0 1 ]
-
-
-matchNonGenesisSingleTransactionsToLogs :: Assertion
-matchNonGenesisSingleTransactionsToLogs = do
-  [rk1, rk5, rk3, rk2, rk4, missingRk] <- pure $ map run targets
-
-  Right rk1' <- pure rk1
-  assertEqualEncode "coinbase tx" rk1' expectedRk1
-
-  Right rk5' <- pure rk5
-  assertEqualEncode "unsuccessful" rk5' expectedRk5
-
-  Right rk3' <- pure rk3
-  assertEqualEncode "successful, non-coin 2" rk3' expectedRk3
-
-  Right rk2' <- pure rk2
-  assertEqualEncode "successful, non-coin 1" rk2' expectedRk2
-
-  Right rk4' <- pure rk4
-  assertEqualEncode "successful, coin" rk4' expectedRk4
-
-  Right missingRk' <- pure missingRk
-  assertEqual "request key not present" missingRk' expectedMissing
-
-=======
     failedCoinbaseCases =
       [ MatchRosettaTx
         { _matchRosettaTx_caseLabel = "Coinbase Tx, Failed"
@@ -329,46 +265,15 @@
   expectMatch rk3 rk3Exp
   expectMatch rk4 rk4Exp
   expectMissing "request key should not be present" missingRk
-  
->>>>>>> 33f6cc00
+
   where
     run :: T.Text -> Either String (Maybe Transaction)
     run trk = getActual cases f
       where f logs initial rest = nonGenesisTransaction logs initial rest (textToRk trk)
 
     targets =
-<<<<<<< HEAD
-      [ "ReqKey1", "ReqKey5", "ReqKey3", "ReqKey2", "ReqKey4", "RandomReqKey"]
-
-    -- Coinbase Tx
-    expectedRk1 = Just $ mockRosettaTx "ReqKey1" [ op CoinbaseReward 1 "miner1" 2.0 0]
-
-    -- Successful, non-coin contract tx
-    expectedRk2 = Just $ mockRosettaTx "ReqKey2"
-                  [ op FundTx 2 "sender1" 10.0 0
-                  , op GasPayment 4 "miner1" 12.0 1 ]
-
-    -- Successful, non-coin contract tx
-    expectedRk3 = Just $ mockRosettaTx "ReqKey3"
-                  [ op FundTx 5 "sender1" 10.0 0
-                  , op GasPayment 7 "miner1" 12.0 1 ]
-
-    -- Successful, coin contract tx
-    expectedRk4 = Just $ mockRosettaTx "ReqKey4"
-                  [ op FundTx 8 "sender1" 10.0 0
-                  , op TransferOrCreateAcct 9 "sender1" 5.0 1
-                  , op GasPayment 10 "miner1" 12.0 2 ]
-
-    -- Unsuccessful tx
-    expectedRk5 = Just $ mockRosettaTx "ReqKey5"
-                  [ op FundTx 11 "sender1" 10.0 0
-                  , op GasPayment 12 "miner1" 12.0 1]
-
-    expectedMissing = Nothing --RosettaTxIdNotFound
-
-=======
       [ "ReqKey1", "ReqKey0", "ReqKey3", "ReqKey2", "ReqKey4", "RandomReqKey"]
-    
+
     expectMatch actual (msg, expect) =
       case actual of
         Left err -> assertFailure $ adjust msg err
@@ -433,7 +338,6 @@
           ]
         }
       ]
->>>>>>> 33f6cc00
 
 
 checkKDAToRosettaAmount :: Assertion
