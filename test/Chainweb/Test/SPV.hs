--- conflicted
+++ resolved
@@ -431,15 +431,10 @@
 apiTests :: RocksDb -> ChainwebVersion -> TestTree
 apiTests rdb v = withTestPayloadResource rdb v 100 (\_ _ -> return ()) $ \dbIO ->
     testGroup "SPV API tests"
-<<<<<<< HEAD
-        [ withPayloadServer False False v dbIO (payloadDbs . view cutDbPayloadCas <$> dbIO) $ \env ->
+        -- TODO: there is no openapi spec for this SPV API.
+        [ withPayloadServer False False v dbIO (payloadDbs . view cutDbPayloadDb <$> dbIO) $ \env ->
             testCaseStepsN "spv api tests (without tls)" 10 (txApiTests env)
-        , withPayloadServer False True v dbIO (payloadDbs . view cutDbPayloadCas <$> dbIO) $ \env ->
-=======
-        [ withPayloadServer False v dbIO (payloadDbs . view cutDbPayloadDb <$> dbIO) $ \env ->
-            testCaseStepsN "spv api tests (without tls)" 10 (txApiTests env)
-        , withPayloadServer True v dbIO (payloadDbs . view cutDbPayloadDb <$> dbIO) $ \env ->
->>>>>>> 9578c848
+        , withPayloadServer False True v dbIO (payloadDbs . view cutDbPayloadDb <$> dbIO) $ \env ->
             testCaseStepsN "spv api tests (with tls)" 10 (txApiTests env)
         ]
   where
