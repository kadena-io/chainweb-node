--- conflicted
+++ resolved
@@ -97,11 +97,5 @@
 gasLimit0 :: Decimal
 gasLimit0 = fromIntegral @Word64 @Decimal 1
 
-<<<<<<< HEAD
-=======
--- initCaps :: [Text]
--- initCaps = ["CAP1", "CAP2"]
-
->>>>>>> ad4c320b
 ccFile :: String
 ccFile = "pact/coin-contract/coin.repl"