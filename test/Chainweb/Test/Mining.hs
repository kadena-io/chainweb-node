{-# LANGUAGE FlexibleContexts #-}
{-# LANGUAGE LambdaCase #-}
{-# LANGUAGE OverloadedStrings #-}
{-# LANGUAGE RankNTypes #-}
{-# LANGUAGE ScopedTypeVariables #-}

-- |
-- Module: Chainweb.Test.Mining
-- Copyright: Copyright © 2021 Kadena LLC.
-- License: MIT
-- Maintainer: Lars Kuhtz <lars@kadena.io>
-- Stability: experimental
--
-- TODO
--
module Chainweb.Test.Mining
( tests
) where

import Control.Concurrent
import Control.Concurrent.Async
import Control.Concurrent.STM.TVar
import Control.Lens

import Data.Foldable
import qualified Data.HashMap.Strict as HM
import Data.Maybe
import qualified Data.Text as T

import GHC.Stack

import System.LogLevel

import Test.Tasty
import Test.Tasty.HUnit

-- internal modules

import Chainweb.Chainweb.MinerResources
import Chainweb.Graph
import Chainweb.Logger
import Chainweb.Miner.Config
import Chainweb.Miner.Coordinator
import Chainweb.Miner.Pact
import Chainweb.Test.CutDB hiding (tests)
import Chainweb.Test.TestVersions (barebonesTestVersion)

import Chainweb.Storage.Table.RocksDB

-- -------------------------------------------------------------------------- --
--

tests :: RocksDb -> TestTree
tests rdb = testGroup "Mining"
    [ testCaseSteps "Miner account names are not empty strings" (nonEmptyMiningAccount rdb)
    ]

-- -------------------------------------------------------------------------- --
-- Test Mining Coordinator

withTestCoordinator
    :: HasCallStack
    => RocksDb
    -> (String -> IO ())
    -> Maybe MiningConfig
        -- ^ Custom Mining configuration. If coordination is disabled it will be
        -- set to enabled before the coordinator is initialized.
    -> (forall tbl logger . Logger logger => logger -> MiningCoordination logger tbl -> IO ())
    -> IO ()
<<<<<<< HEAD
withTestCoordinator rdb maybeConf a = do
=======
withTestCoordinator rdb logg maybeConf a = do
>>>>>>> cda46fc8
    var <- newEmptyMVar
    x <- race (takeMVar var) $
        withTestCutDb rdb v id 0 (\_ _ -> return fakePact) (logFunction logger) $ \_ cdb ->
            withMiningCoordination logger conf cdb $ \case
                Nothing -> error "nonEmptyMiningAccount: Bug in the mining Code"
                Just coord -> do
                    a logger coord
                    putMVar var ()
    case x of
        Left () -> logFunctionText logger Info "withTestCoordinator: action finished"
        Right () -> logFunctionText logger Info "withTestCoordinator: coordinator service stopped"

  where
    v = barebonesTestVersion pairChainGraph
<<<<<<< HEAD
    logger = genericLogger Warn print
=======
    logger = genericLogger Warn (logg . T.unpack)
>>>>>>> cda46fc8
    conf = fromMaybe defaultMining maybeConf
        & miningCoordination . coordinationEnabled .~ True

-- -------------------------------------------------------------------------- --
-- Tests

<<<<<<< HEAD
nonEmptyMiningAccount :: HasCallStack => RocksDb -> Assertion
nonEmptyMiningAccount rdb = withTestCoordinator rdb Nothing $ \_logger coord -> do
=======
nonEmptyMiningAccount :: HasCallStack => RocksDb -> (String -> IO ()) -> Assertion
nonEmptyMiningAccount rdb logg = withTestCoordinator rdb logg Nothing $ \_logger coord -> do
>>>>>>> cda46fc8
    PrimedWork w <- readTVarIO (_coordPrimedWork coord)
    forM_ (HM.keys w) $ \(MinerId k) ->
        assertBool "miner account name must not be the empty string" (not (T.null k))
<|MERGE_RESOLUTION|>--- conflicted
+++ resolved
@@ -67,11 +67,7 @@
         -- set to enabled before the coordinator is initialized.
     -> (forall tbl logger . Logger logger => logger -> MiningCoordination logger tbl -> IO ())
     -> IO ()
-<<<<<<< HEAD
-withTestCoordinator rdb maybeConf a = do
-=======
 withTestCoordinator rdb logg maybeConf a = do
->>>>>>> cda46fc8
     var <- newEmptyMVar
     x <- race (takeMVar var) $
         withTestCutDb rdb v id 0 (\_ _ -> return fakePact) (logFunction logger) $ \_ cdb ->
@@ -86,24 +82,15 @@
 
   where
     v = barebonesTestVersion pairChainGraph
-<<<<<<< HEAD
-    logger = genericLogger Warn print
-=======
     logger = genericLogger Warn (logg . T.unpack)
->>>>>>> cda46fc8
     conf = fromMaybe defaultMining maybeConf
         & miningCoordination . coordinationEnabled .~ True
 
 -- -------------------------------------------------------------------------- --
 -- Tests
 
-<<<<<<< HEAD
-nonEmptyMiningAccount :: HasCallStack => RocksDb -> Assertion
-nonEmptyMiningAccount rdb = withTestCoordinator rdb Nothing $ \_logger coord -> do
-=======
 nonEmptyMiningAccount :: HasCallStack => RocksDb -> (String -> IO ()) -> Assertion
 nonEmptyMiningAccount rdb logg = withTestCoordinator rdb logg Nothing $ \_logger coord -> do
->>>>>>> cda46fc8
     PrimedWork w <- readTVarIO (_coordPrimedWork coord)
     forM_ (HM.keys w) $ \(MinerId k) ->
         assertBool "miner account name must not be the empty string" (not (T.null k))
