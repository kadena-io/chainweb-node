{-# LANGUAGE DataKinds #-}
{-# LANGUAGE FlexibleContexts #-}
{-# LANGUAGE OverloadedStrings #-}
{-# LANGUAGE PatternSynonyms #-}

-- |
-- Module: Chainweb.Test.RestAPI
-- Copyright: Copyright © 2018 Kadena LLC.
-- License: MIT
-- Maintainer: Lars Kuhtz <lars@kadena.io>
-- Stability: experimental
--
-- TODO
--
module Chainweb.Test.RestAPI
( tests
) where

import Control.Monad
import Control.Monad.IO.Class

import qualified Data.ByteString.Char8 as B8
import Data.Either
import Data.Foldable
import qualified Data.HashSet as HS
import Data.Maybe
import qualified Data.Text as T
import Data.Time.Clock.POSIX

import Network.HTTP.Types.Status

import Servant.Client

import qualified Streaming.Prelude as SP

import Test.Tasty
import Test.Tasty.HUnit

import Text.Read (readEither)

-- internal modules

import Chainweb.BlockHeader
import Chainweb.BlockHeaderDB
import Chainweb.BlockHeaderDB.Internal (unsafeInsertBlockHeaderDb)
import Chainweb.ChainId
import Chainweb.Graph
import Chainweb.Mempool.Mempool (MempoolBackend, MockTx)
import Chainweb.RestAPI
import Chainweb.Test.RestAPI.Client_
import Chainweb.Test.Utils
import Chainweb.Test.Utils.BlockHeader
import Chainweb.Test.TestVersions (barebonesTestVersion)
import Chainweb.TreeDB
import Chainweb.Utils
import Chainweb.Utils.Paging
import Chainweb.Version

import Chainweb.Storage.Table.RocksDB

import Servant.Client_

-- -------------------------------------------------------------------------- --
-- BlockHeaderDb queries

-- TODO remove these?

hashes :: MonadIO m => BlockHeaderDb -> m [DbKey BlockHeaderDb]
hashes db = liftIO $ SP.toList_ & keys db Nothing Nothing Nothing Nothing

headers :: MonadIO m => BlockHeaderDb -> m [DbEntry BlockHeaderDb]
headers db = liftIO $ SP.toList_ & entries db Nothing Nothing Nothing Nothing

-- -------------------------------------------------------------------------- --
-- BlockHeaderDb Utils

genesisBh :: MonadIO m => BlockHeaderDb -> m BlockHeader
genesisBh db = head <$> headers db

missingKey :: MonadIO m => BlockHeaderDb -> m (DbKey BlockHeaderDb)
missingKey db = key
    . head
    . testBlockHeadersWithNonce (Nonce 34523)
    . ParentHeader
    <$> genesisBh db

-- -------------------------------------------------------------------------- --
-- Response Predicates

isErrorCode :: Int -> Either ClientError a -> Bool
isErrorCode code (Left (FailureResponse _ Response { responseStatusCode = status}))
    | statusCode status == code = True
isErrorCode _ _ = False

-- -------------------------------------------------------------------------- --
-- Tests

tests :: RocksDb -> TestTree
tests rdb = testGroup "REST API tests"
    [ testGroup "Http" (tests_ rdb False)
    , testGroup "Https" (tests_ rdb True)
    ]

tests_ :: RocksDb -> Bool -> [TestTree]
tests_ rdb tls =
    [ simpleSessionTests rdb tls
    , pagingTests rdb tls
    ]

version :: ChainwebVersion
version = barebonesTestVersion singletonChainGraph

-- -------------------------------------------------------------------------- --
-- Test all endpoints on each chain

-- | The type of 'TestClientEnv' that is used everywhere in this file
--
type TestClientEnv_ = TestClientEnv MockTx RocksDbTable

noMempool :: [(ChainId, MempoolBackend MockTx)]
noMempool = []

simpleSessionTests :: RocksDb -> Bool -> TestTree
simpleSessionTests rdb tls =
    withBlockHeaderDbsResource rdb version $ \dbs ->
        withBlockHeaderDbsServer ValidateSpec tls version dbs (return noMempool)
        $ \env -> testGroup "client session tests"
            $ httpHeaderTests env (head $ toList $ chainIds version)
            : (simpleClientSession env <$> toList (chainIds version))

httpHeaderTests :: IO TestClientEnv_ -> ChainId -> TestTree
httpHeaderTests envIO cid =
    testGroup ("http header tests for chain " <> sshow cid)
        [ go "headerClient" $ \v h -> headerClient' v cid (key h)
        , go "headersClient" $ \v _ -> headersClient' v cid Nothing Nothing Nothing Nothing
        , go "hashesClient" $ \v _ -> hashesClient' v cid Nothing Nothing Nothing Nothing
        , go "branchHashesClient" $ \v _ -> branchHashesClient' v cid Nothing Nothing Nothing
            Nothing (BranchBounds mempty mempty)
        , go "branchHeadersClient" $ \v _ -> branchHeadersClient' v cid Nothing Nothing Nothing
            Nothing (BranchBounds mempty mempty)
        ]
      where
        go name run = testCase name $ do
            BlockHeaderDbsTestClientEnv env _ _ <- liftIO envIO
            res <- flip runClientM_ env $ modifyResponse checkHeader $
                run version (genesisBlockHeader version cid)
            assertBool ("test failed: " <> sshow res) (isRight res)
            return ()

        checkHeader res = do
            cur <- realToFrac <$> getPOSIXTime :: IO Double
            case Prelude.lookup "X-Server-Timestamp" (toList $ responseHeaders res) of
                Nothing -> assertFailure "X-Server-Timestamp header is missing from response"
                Just t -> case readEither (B8.unpack t) of
                    Left e -> assertFailure $ "failed to read value of X-Server-Timestamp header: " <> sshow e
                    Right x -> do
                        let d = cur - x
                        assertBool
                            ("test failed because X-Server-Time is of by " <> sshow d <> " seconds")
                            (d <= 2)
                        return res

simpleClientSession :: IO TestClientEnv_ -> ChainId -> TestTree
simpleClientSession envIO cid =
    testCaseSteps ("simple session for chain " <> sshow cid) $ \step -> do
        BlockHeaderDbsTestClientEnv env dbs _ <- envIO
        res <- runClientM (session dbs step) env
        assertBool ("test failed: " <> sshow res) (isRight res)
  where

    session dbs step = do

        let gbh0 = genesisBlockHeader version cid

        db <- case Prelude.lookup cid dbs of
            Just x -> return x
            Nothing ->  error "Chainweb.Test.RestAPI.simpleClientSession: missing block header db in test"

        void $ liftIO $ step "headerClient: get genesis block header"
        gen0 <- headerClient version cid (key gbh0)
        assertExpectation "header client returned wrong entry"
            (Expected gbh0)
            (Actual gen0)

        void $ liftIO $ step "headerClient: get genesis block header pretty"
        gen01 <- headerClientJsonPretty version cid (key gbh0)
        assertExpectation "header client returned wrong entry"
            (Expected gbh0)
            (Actual gen01)

        void $ liftIO $ step "headerClient: get genesis block header binary"
        gen02 <- headerClientJsonBinary version cid (key gbh0)
        assertExpectation "header client returned wrong entry"
            (Expected gbh0)
            (Actual gen02)

        void $ liftIO $ step "headersClient: get genesis block header"
        bhs1 <- headersClient version cid Nothing Nothing Nothing Nothing
        gen1 <- case _pageItems bhs1 of
            [] -> liftIO $ assertFailure "headersClient did return empty result"
            (h:_) -> return h
        assertExpectation "header client returned wrong entry"
            (Expected gbh0)
            (Actual gen1)

        void $ liftIO $ step "put 3 new blocks"
        let newHeaders = take 3 $ testBlockHeaders (ParentHeader gbh0)
        liftIO $ traverse_ (unsafeInsertBlockHeaderDb db) newHeaders

        void $ liftIO $ step "headersClient: get all 4 block headers"
        bhs2 <- headersClient version cid Nothing Nothing Nothing Nothing
        assertExpectation "headersClient returned wrong number of entries"
            (Expected 4)
            (Actual $ _pageLimit bhs2)

        void $ liftIO $ step "hashesClient: get all 4 block hashes"
        hs2 <- hashesClient version cid Nothing Nothing Nothing Nothing
        assertExpectation "hashesClient returned wrong number of entries"
            (Expected $ _pageLimit bhs2)
            (Actual $ _pageLimit hs2)
        assertExpectation "hashesClient returned wrong hashes"
            (Expected $ key <$> _pageItems bhs2)
            (Actual $ _pageItems hs2)

        forM_ newHeaders $ \h -> do
            void $ liftIO $ step $ "headerClient: " <> T.unpack (encodeToText (_blockHash h))
            r <- headerClient version cid (key h)
            assertExpectation "header client returned wrong entry"
                (Expected h)
                (Actual r)

        -- branchHeaders

        void $ liftIO $ step "branchHeadersClient: get no block headers"
        bhs3 <- branchHeadersClient version cid Nothing Nothing Nothing Nothing
            (BranchBounds mempty mempty)
        assertExpectation "branchHeadersClient returned wrong number of entries"
            (Expected 0)
            (Actual $ _pageLimit bhs3)

        forM_ ([2..] `zip` newHeaders) $ \(i, h) -> do
            void $ liftIO $ step $ "branchHeadersClient: get " <> sshow i <> " block headers with upper bound"
            bhs4 <- branchHeadersClient version cid Nothing Nothing Nothing Nothing
                (BranchBounds mempty (HS.singleton (UpperBound $ key h)))
            assertExpectation "branchHeadersClient returned wrong number of entries"
                (Expected i)
                (Actual $ _pageLimit bhs4)

            void $ liftIO $ step "branchHeadersClient: get no block headers with lower and upper bound"
            bhs5 <- branchHeadersClient version cid Nothing Nothing Nothing Nothing
                (BranchBounds (HS.singleton (LowerBound $ key h)) (HS.singleton (UpperBound $ key h)))
            assertExpectation "branchHeadersClient returned wrong number of entries"
                (Expected 0)
                (Actual $ _pageLimit bhs5)

        forM_ (newHeaders `zip` drop 1 newHeaders) $ \(h0, h1) -> do
            void $ liftIO $ step "branchHeadersClient: get one block headers with lower and upper bound"
            bhs5 <- branchHeadersClient version cid Nothing Nothing Nothing Nothing
                (BranchBounds (HS.singleton (LowerBound $ key h0)) (HS.singleton (UpperBound $ key h1)))
            assertExpectation "branchHeadersClient returned wrong number of entries"
                (Expected 1)
                (Actual $ _pageLimit bhs5)

        forM_ (newHeaders `zip` drop 2 newHeaders) $ \(h0, h1) -> do
            void $ liftIO $ step "branchHeadersClient: get two block headers with lower and upper bound"
            bhs5 <- branchHeadersClient version cid Nothing Nothing Nothing Nothing
                (BranchBounds (HS.singleton (LowerBound $ key h0)) (HS.singleton (UpperBound $ key h1)))
            assertExpectation "branchHeadersClient returned wrong number of entries"
                (Expected 2)
                (Actual $ _pageLimit bhs5)

        -- branchHeaders

        void $ liftIO $ step "branchHashesClient: get no block headers"
        hs3 <- branchHashesClient version cid Nothing Nothing Nothing Nothing
            (BranchBounds mempty mempty)
        assertExpectation "branchHashesClient returned wrong number of entries"
            (Expected 0)
            (Actual $ _pageLimit hs3)

        forM_ ([2..] `zip` newHeaders) $ \(i, h) -> do
            void $ liftIO $ step $ "branchHashesClient: get " <> sshow i <> " block headers with upper bound"
            hs4 <- branchHashesClient version cid Nothing Nothing Nothing Nothing
                (BranchBounds mempty (HS.singleton (UpperBound $ key h)))
            assertExpectation "branchHashesClient returned wrong number of entries"
                (Expected i)
                (Actual $ _pageLimit hs4)

            void $ liftIO $ step "branchHashesClient: get no block headers with lower and upper bound"
            hs5 <- branchHashesClient version cid Nothing Nothing Nothing Nothing
                (BranchBounds (HS.singleton (LowerBound $ key h)) (HS.singleton (UpperBound $ key h)))
            assertExpectation "branchHashesClient returned wrong number of entries"
                (Expected 0)
                (Actual $ _pageLimit hs5)

        forM_ (newHeaders `zip` drop 1 newHeaders) $ \(h0, h1) -> do
            void $ liftIO $ step "branchHashesClient: get one block headers with lower and upper bound"
            hs5 <- branchHashesClient version cid Nothing Nothing Nothing Nothing
                (BranchBounds (HS.singleton (LowerBound $ key h0)) (HS.singleton (UpperBound $ key h1)))
            assertExpectation "branchHashesClient returned wrong number of entries"
                (Expected 1)
                (Actual $ _pageLimit hs5)

        forM_ (newHeaders `zip` drop 2 newHeaders) $ \(h0, h1) -> do
            void $ liftIO $ step "branchHashesClient: get two block headers with lower and upper bound"
            hs5 <- branchHashesClient version cid Nothing Nothing Nothing Nothing
                (BranchBounds (HS.singleton (LowerBound $ key h0)) (HS.singleton (UpperBound $ key h1)))
            assertExpectation "branchHashesClient returned wrong number of entries"
                (Expected 2)
                (Actual $ _pageLimit hs5)

        -- branch hashes with fork

        void $ liftIO $ step "headerPutClient: put 3 new blocks on a new fork"
        let newHeaders2 = take 3 $ testBlockHeadersWithNonce (Nonce 17) (ParentHeader gbh0)
        liftIO $ traverse_ (unsafeInsertBlockHeaderDb db) newHeaders2

        let lower = last newHeaders
        forM_ ([1..] `zip` newHeaders2) $ \(i, h) -> do
            void $ liftIO $ step "branchHashesClient: get one block headers with lower and upper bound"
            hs5 <- branchHashesClient version cid Nothing Nothing Nothing Nothing
                (BranchBounds (HS.singleton (LowerBound $ key lower)) (HS.singleton (UpperBound $ key h)))
            assertExpectation "branchHashesClient returned wrong number of entries"
                (Expected i)
                (Actual $ _pageLimit hs5)

-- -------------------------------------------------------------------------- --
-- Paging Tests

<<<<<<< HEAD
pagingTests :: RocksDb -> Bool -> TestTree
pagingTests rdb tls =
    withBlockHeaderDbsServer tls version
=======
pagingTests :: RocksDb -> Bool -> ChainwebVersion -> TestTree
pagingTests rdb tls version =
    withBlockHeaderDbsServer ValidateSpec tls version
>>>>>>> b5d4ef2d
            (starBlockHeaderDbs 6 $ testBlockHeaderDbs rdb version)
            (return noMempool)
    $ \env -> testGroup "paging tests"
        [ testPageLimitHeadersClient env
        , testPageLimitHashesClient env
        ]

pagingTest
    :: Eq a
    => Show a
    => String
        -- ^ Test name
    -> (BlockHeaderDb -> IO [a])
        -- ^ Get test items from database
    -> (a -> DbKey BlockHeaderDb)
        -- ^ Compute paging key from item
    -> Bool
        -- ^ whether the result represents an finite (True) or infinite (False)
        -- set
    -> (ChainId -> Maybe Limit -> Maybe (NextItem (DbKey BlockHeaderDb)) -> ClientM (Page (NextItem (DbKey BlockHeaderDb)) a))
        -- ^ Request with paging parameters
    -> IO TestClientEnv_
        -- ^ Test environment
    -> TestTree
pagingTest name getDbItems getKey fin request envIO = testGroup name
    [ testCaseSteps "test limit parameter" $ \step -> do
        BlockHeaderDbsTestClientEnv env [(cid, db)] _ <- envIO
        ents <- getDbItems db
        let l = len ents
        res <- flip runClientM env $ forM_ [0 .. (l+2)] $ \i ->
            session step ents cid (Just i) Nothing
        assertBool ("test of limit failed: " <> sshow res) (isRight res)

    -- TODO Did a limit value of 0 mean something else previously?
    -- The two last tests that are failing now are failing when
    -- hitting `Limit 0`.

    , testCaseSteps "test next parameter" $ \step -> do
        BlockHeaderDbsTestClientEnv env [(cid, db)] _ <- envIO
        ents <- getDbItems db
        let l = len ents
        res <- flip runClientM env $ forM_ [0 .. (l-1)] $ \i -> do
            let es = drop i ents
            session step es cid Nothing (Just . Inclusive . getKey . head $ es)
        assertBool ("test limit and next failed: " <> sshow res) (isRight res)

    , testCaseSteps "test limit and next parameter" $ \step -> do
        BlockHeaderDbsTestClientEnv env [(cid, db)] _ <- envIO
        ents <- getDbItems db
        let l = len ents
        res <- flip runClientM env
            $ forM_ [0 .. (l-1)] $ \i -> forM_ [0 .. (l+2-i)] $ \j -> do
                let es = drop (int i) ents
                session step es cid (Just j) (Just . Inclusive . getKey . head $ es)
        assertBool ("test limit and next failed: " <> sshow res) (isRight res)

    , testCase "non existing next parameter" $ do
        BlockHeaderDbsTestClientEnv env [(cid, db)] _ <- envIO
        missing <- missingKey db
        res <- flip runClientM env $ request cid Nothing (Just $ Exclusive missing)
        assertBool ("test failed with unexpected result: " <> sshow res) (isErrorCode 404 res)
    ]
  where
    session step ents cid n next = do
        void $ liftIO $ step $ "limit " <> sshow n <> ", next " <> sshow next
        r <- request cid n next
        assertExpectation "result has wrong page 'limit' value"
            (Expected . maybe id min n . int $ length ents)
            (Actual $ _pageLimit r)
        assertExpectation "result contains wrong page 'items'"
            (Expected . maybe id (take . int) n $ ents)
            (Actual $ _pageItems r)
        assertExpectation "result contains wrong page 'next' value"
            (Expected $ expectedNext ents n)
            (Actual $ _pageNext r)

    expectedNext = if fin then expectedNextFin else expectedNextInf

    -- Finite case
    expectedNextFin _ Nothing = Nothing
    expectedNextFin ents (Just n) = Inclusive . getKey <$> listToMaybe (drop (int n) ents)

    -- Infinite case
    expectedNextInf ents Nothing = Exclusive . getKey <$> (Just $ last ents)
    expectedNextInf ents (Just n)
        | n >= len ents = Exclusive . getKey <$> (Just $ last ents)
        | otherwise = Inclusive . getKey <$> listToMaybe (drop (int n) ents)

testPageLimitHeadersClient :: IO TestClientEnv_ -> TestTree
testPageLimitHeadersClient = pagingTest "headersClient" headers key False request
  where
    request cid l n = headersClient version cid l n Nothing Nothing

testPageLimitHashesClient :: IO TestClientEnv_ -> TestTree
testPageLimitHashesClient = pagingTest "hashesClient" hashes id False request
  where
    request cid l n = hashesClient version cid l n Nothing Nothing<|MERGE_RESOLUTION|>--- conflicted
+++ resolved
@@ -327,15 +327,9 @@
 -- -------------------------------------------------------------------------- --
 -- Paging Tests
 
-<<<<<<< HEAD
 pagingTests :: RocksDb -> Bool -> TestTree
 pagingTests rdb tls =
-    withBlockHeaderDbsServer tls version
-=======
-pagingTests :: RocksDb -> Bool -> ChainwebVersion -> TestTree
-pagingTests rdb tls version =
     withBlockHeaderDbsServer ValidateSpec tls version
->>>>>>> b5d4ef2d
             (starBlockHeaderDbs 6 $ testBlockHeaderDbs rdb version)
             (return noMempool)
     $ \env -> testGroup "paging tests"
