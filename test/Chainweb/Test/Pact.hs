--- conflicted
+++ resolved
@@ -18,12 +18,6 @@
 import Control.Monad.Trans.State
 
 import Data.Aeson
-<<<<<<< HEAD
-=======
-import Data.ByteString (ByteString)
-import Data.Default (def)
-import Data.Time.Clock
->>>>>>> 5befd39b
 import qualified Data.HashMap.Strict as HM
 import Data.Maybe
 import Data.Scientific
@@ -74,22 +68,15 @@
 
 execTests :: PactT ()
 execTests = do
-<<<<<<< HEAD
-    cmdStrs <- liftIO $ mapM (getPactCode . _trCmd) testPactRequests
-    trans <- liftIO $ mkPactTestTransactions cmdStrs
-    (results, _dbState) <- execTransactions trans
-    let outputs = snd <$> _transactionPairs results
-=======
     let theData = object ["test-admin-keyset" .= fmap P._kpPublic testKeyPairs]
     -- create test nonce values of form <current-time>:0, <current-time>:1, etc.
     prefix <- liftIO (( ++ ":") . show <$> getCurrentTime)
     let intSeq = [0..] :: [Word64]
     let nonces = fmap (T.pack . (prefix ++) . show) intSeq
     cmdStrs <- liftIO $ mapM (getPactCode . _trCmd) testPactRequests
-    let trans = zipWith3 (mkPactTransaction testKeyPairs theData)
-                         nonces intSeq cmdStrs
-    outputs <- fst <$> execTransactions defaultMiner trans
->>>>>>> 5befd39b
+    trans <- liftIO $ mkPactTestTransactions cmdStrs
+    (results, _dbState) <- execTransactions defaultMiner trans
+    let outputs = snd <$> _transactionPairs results
     let testResponses = zipWith TestResponse testPactRequests outputs
     liftIO $ checkResponses testResponses
 
@@ -98,24 +85,14 @@
 getPactCode (File filePath) = readFile' $ testPactFilesDir ++ filePath
 
 checkResponses :: [TestResponse] -> IO ()
-<<<<<<< HEAD
 checkResponses responses =
     forM_ responses (\resp -> do
         let evalFn = _trEval $ _trRequest resp
         evalFn resp )
-=======
-checkResponses responses = forM_ responses $ \resp -> do
-    let evalFn = _trEval $ _trRequest resp
-    evalFn resp
->>>>>>> 5befd39b
 
 checkSuccessOnly :: TestResponse -> Assertion
 checkSuccessOnly resp =
-<<<<<<< HEAD
     case _getCommandResult $ _trOutput resp of
-=======
-    case P._crResult $ _getCommandResult $ _trOutput resp of
->>>>>>> 5befd39b
         (Object o) -> HM.lookup "status" o @?= Just "success"
         _ -> assertFailure "Status returned does not equal \"success\""
 
@@ -187,13 +164,10 @@
 ----------------------------------------------------------------------------------------------------
 -- Pact test sample data
 ----------------------------------------------------------------------------------------------------
-<<<<<<< HEAD
-=======
 
 testPactFilesDir :: String
 testPactFilesDir = "test/config/"
 
->>>>>>> 5befd39b
 testPactRequests :: [TestRequest]
 testPactRequests =
   [ testReq1
