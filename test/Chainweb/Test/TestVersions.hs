--- conflicted
+++ resolved
@@ -139,12 +139,8 @@
     Chainweb219Pact -> AllChains $ ForkAtBlockHeight $ BlockHeight 27
     Chainweb220Pact -> AllChains $ ForkAtBlockHeight $ BlockHeight 30
     Chainweb221Pact -> AllChains $ ForkAtBlockHeight $ BlockHeight 33
-<<<<<<< HEAD
-    Chainweb222Pact -> AllChains $ ForkAtBlockHeight $ BlockHeight 35
-=======
     Chainweb222Pact -> AllChains $ ForkAtBlockHeight $ BlockHeight 36
     Chainweb223Pact -> AllChains ForkNever
->>>>>>> 6996c54f
 
 -- | A test version without Pact or PoW, with only one chain graph.
 barebonesTestVersion :: ChainGraph -> ChainwebVersion
@@ -266,12 +262,8 @@
         Chainweb219Pact -> AllChains $ ForkAtBlockHeight (BlockHeight 71)
         Chainweb220Pact -> AllChains $ ForkAtBlockHeight (BlockHeight 85)
         Chainweb221Pact -> AllChains $ ForkAtBlockHeight (BlockHeight 100)
-<<<<<<< HEAD
-        Chainweb222Pact -> AllChains $ ForkAtBlockHeight (BlockHeight 110)
-=======
         Chainweb222Pact -> AllChains $ ForkAtBlockHeight (BlockHeight 115)
         Chainweb223Pact -> AllChains ForkNever
->>>>>>> 6996c54f
 
 -- | CPM version (see `cpmTestVersion`) with forks and upgrades quickly enabled.
 fastForkingCpmTestVersion :: ChainGraph -> ChainwebVersion
