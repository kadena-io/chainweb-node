{-# LANGUAGE BlockArguments #-}
{-# LANGUAGE CPP #-}
{-# LANGUAGE LambdaCase #-}
{-# LANGUAGE NumericUnderscores #-}
{-# LANGUAGE OverloadedStrings #-}
{-# LANGUAGE ScopedTypeVariables #-}

module Chainweb.Test.TestVersions
    ( barebonesTestVersion
    , fastForkingCpmTestVersion
    , noBridgeCpmTestVersion
    , slowForkingCpmTestVersion
    , timedConsensusVersion
    ) where

import Control.Lens hiding (elements)
import Data.HashMap.Strict (HashMap)
import qualified Data.HashMap.Strict as HM
import qualified Data.HashSet as HS
import qualified Data.List as List
import qualified Data.Set as Set
import qualified Chainweb.BlockHeader.Genesis.FastTimedCPM0Payload as TN0
import qualified Chainweb.BlockHeader.Genesis.FastTimedCPM1to9Payload as TNN

import System.IO.Unsafe

-- internal modules

import Chainweb.BlockCreationTime
import Chainweb.BlockHeight
import Chainweb.Difficulty
import Chainweb.Graph
import Chainweb.HostAddress
import Chainweb.Pact.Utils
import Chainweb.Time
import Chainweb.Utils
import Chainweb.Utils.Rule
import Chainweb.Version
import Chainweb.Version.Registry
import P2P.Peer

import qualified Chainweb.Pact.Transactions.CoinV3Transactions as CoinV3
import qualified Chainweb.Pact.Transactions.CoinV4Transactions as CoinV4
import qualified Chainweb.Pact.Transactions.CoinV5Transactions as CoinV5
import qualified Chainweb.Pact.Transactions.CoinV6Transactions as CoinV6
import qualified Chainweb.Pact.Transactions.MainnetKADTransactions as MNKAD
import qualified Chainweb.Pact.Transactions.OtherTransactions as Other

testBootstrapPeerInfos :: PeerInfo
testBootstrapPeerInfos =
    PeerInfo
#if WITH_ED25519
        { _peerId = Just $ unsafeFromText "BMe2hSdSEGCzLwvoYXPuB1BqYEH5wiV5AvacutSGWmg"
#else
        { _peerId = Just $ unsafeFromText "9LkpIG95q5cs0YJg0d-xdR2YLeW_puv1PjS2kEfmEuQ"
#endif
            -- this is the fingerprint of the certificate and key that is stored
            -- in ./scripts/test-bootstrap-node.config". For programatic use of
            -- the same certificate is also available at
            -- "Chainweb.Test.P2P.Peer.BootstrapConfig". It is intended for
            -- testing purposes only.

        , _peerAddr = HostAddress
            { _hostAddressHost = localhost
            , _hostAddressPort = 1789
            }
        }

type VersionBuilder = ChainwebVersion -> ChainwebVersion

-- | Executes a `VersionBuilder` to build a `ChainwebVersion`, by taking its
-- fixed point. Additionally registers it in the global version registry.
buildTestVersion :: VersionBuilder -> ChainwebVersion
buildTestVersion f =
    unsafeDupablePerformIO (v <$ registerVersion v) & versionName .~ v ^. versionName
    where
    v = f v

-- | All testing `ChainwebVersion`s *must* have unique names and *must* be
-- included in this list to be assigned a version code, and also registered via
-- `buildTestVersion` into the global version registry. Failure to do so will
-- result in runtime errors from `Chainweb.Version.Registry`.
testVersions :: [ChainwebVersionName]
testVersions = _versionName <$> concat
    [ [ fastForkingCpmTestVersion (knownChainGraph g)
      | g :: KnownGraph <- [minBound..maxBound]
      ]
    , [ slowForkingCpmTestVersion (knownChainGraph g)
      | g :: KnownGraph <- [minBound..maxBound]
      ]
    , [ barebonesTestVersion (knownChainGraph g)
      | g :: KnownGraph <- [minBound..maxBound]
      ]
    , [ noBridgeCpmTestVersion (knownChainGraph g)
      | g :: KnownGraph <- [minBound..maxBound]
      ]
    , [ timedConsensusVersion (knownChainGraph g1) (knownChainGraph g2)
      | g1 :: KnownGraph <- [minBound..maxBound]
      , g2 :: KnownGraph <- [minBound..maxBound]
      ]
    ]

-- | Details common to all test versions thus far.
-- Using this, a `ChainwebVersion`'s `versionCode` is set to the version's
-- index in `testVersions`, to ensure that all test versions have unique codes
-- in the global version registry in `Chainweb.Version.Registry`.
testVersionTemplate :: VersionBuilder
testVersionTemplate v = v
    & versionCode .~ ChainwebVersionCode (int (fromJuste $ List.elemIndex (_versionName v) testVersions) + 0x80000000)
    & versionHeaderBaseSizeBytes .~ 318 - 110
    & versionWindow .~ WindowWidth 120
    & versionMaxBlockGasLimit .~ End (Just 2_000_000)
    & versionBootstraps .~ [testBootstrapPeerInfos]
    & versionVerifierPluginNames .~ AllChains (End mempty)

-- | A set of fork heights which are relatively fast, but not fast enough to break anything.
fastForks :: HashMap Fork (ChainMap ForkHeight)
fastForks = tabulateHashMap $ \case
    SlowEpoch -> AllChains ForkAtGenesis
    OldTargetGuard -> AllChains ForkAtGenesis
    SkipFeatureFlagValidation -> AllChains ForkAtGenesis
    OldDAGuard -> AllChains ForkAtGenesis
    Vuln797Fix -> AllChains ForkAtGenesis
    PactBackCompat_v16 -> AllChains ForkAtGenesis
    SPVBridge -> AllChains ForkAtGenesis
    EnforceKeysetFormats -> AllChains ForkAtGenesis
    CheckTxHash -> AllChains ForkAtGenesis
    Pact44NewTrans -> AllChains ForkAtGenesis
    Chainweb213Pact -> AllChains ForkAtGenesis
    PactEvents -> AllChains ForkAtGenesis
    CoinV2 -> AllChains $ ForkAtBlockHeight $ BlockHeight 1
    Pact42 -> AllChains $ ForkAtBlockHeight $ BlockHeight 1
    SkipTxTimingValidation -> AllChains $ ForkAtBlockHeight $ BlockHeight 2
    ModuleNameFix -> AllChains $ ForkAtBlockHeight $ BlockHeight 2
    ModuleNameFix2 -> AllChains $ ForkAtBlockHeight $ BlockHeight 2
    Pact4Coin3 -> AllChains $ ForkAtBlockHeight $ BlockHeight 4
    Chainweb214Pact -> AllChains $ ForkAtBlockHeight $ BlockHeight 5
    Chainweb215Pact -> AllChains $ ForkAtBlockHeight $ BlockHeight 10
    Chainweb216Pact -> AllChains $ ForkAtBlockHeight $ BlockHeight 11
    Chainweb217Pact -> AllChains $ ForkAtBlockHeight $ BlockHeight 20
    Chainweb218Pact -> AllChains $ ForkAtBlockHeight $ BlockHeight 20
    Chainweb219Pact -> AllChains $ ForkAtBlockHeight $ BlockHeight 27
    Chainweb220Pact -> AllChains $ ForkAtBlockHeight $ BlockHeight 30
    Chainweb221Pact -> AllChains $ ForkAtBlockHeight $ BlockHeight 33
    Chainweb222Pact -> AllChains $ ForkAtBlockHeight $ BlockHeight 36
    EnableVerifiers -> AllChains $ ForkAtBlockHeight $ BlockHeight 35
    Chainweb223Pact -> AllChains $ ForkAtBlockHeight $ BlockHeight 38
    EnableVerifiers -> AllChains $ ForkAtBlockHeight $ BlockHeight 35

-- | A test version without Pact or PoW, with only one chain graph.
barebonesTestVersion :: ChainGraph -> ChainwebVersion
barebonesTestVersion g = buildTestVersion $ \v ->
    testVersionTemplate v
        & versionWindow .~ WindowWidth 120
        & versionBlockDelay .~ BlockDelay 1_000_000
        & versionName .~ ChainwebVersionName ("test-" <> toText g)
        & versionGraphs .~ End g
        & versionCheats .~ VersionCheats
            { _disablePow = True
            , _fakeFirstEpochStart = True
            , _disablePact = True
            }
        & versionDefaults .~ VersionDefaults
            { _disableMempoolSync = True
            , _disablePeerValidation = True
            }
        & versionGenesis .~ VersionGenesis
            { _genesisBlockPayload = AllChains emptyPayload
            , _genesisBlockTarget = AllChains maxTarget
            , _genesisTime = AllChains $ BlockCreationTime epoch
            }
        & versionForks .~ HM.fromList [ (f, AllChains ForkAtGenesis) | f <- [minBound..maxBound] ]
        & versionUpgrades .~ AllChains HM.empty

-- | A test version without Pact or PoW, with a chain graph upgrade at block height 8.
timedConsensusVersion :: ChainGraph -> ChainGraph -> ChainwebVersion
timedConsensusVersion g1 g2 = buildTestVersion $ \v -> v
    & testVersionTemplate
    & versionName .~ ChainwebVersionName ("timedConsensus-" <> toText g1 <> "-" <> toText g2)
    & versionBlockDelay .~ BlockDelay 1_000_000
    & versionWindow .~ WindowWidth 120
    & versionForks .~ tabulateHashMap (\case
        SkipTxTimingValidation -> AllChains $ ForkAtBlockHeight (BlockHeight 2)
        -- pact is disabled, we don't care about pact forks
        _ -> AllChains ForkAtGenesis
    )
    & versionUpgrades .~ AllChains HM.empty
    & versionGraphs .~ (BlockHeight 8, g2) `Above` (End g1)
    & versionCheats .~ VersionCheats
        { _disablePow = True
        , _fakeFirstEpochStart = True
        , _disablePact = True
        }
    & versionDefaults .~ VersionDefaults
        { _disableMempoolSync = True
        , _disablePeerValidation = True
        }
    & versionGenesis .~ VersionGenesis
        { _genesisBlockPayload = onChains $
            (unsafeChainId 0, TN0.payloadBlock) :
            [(n, TNN.payloadBlock) | n <- HS.toList (unsafeChainId 0 `HS.delete` chainIds v)]
        , _genesisBlockTarget = AllChains maxTarget
        , _genesisTime = AllChains $ BlockCreationTime epoch
        }

-- | A family of versions each with Pact enabled and PoW disabled.
cpmTestVersion :: ChainGraph -> VersionBuilder
cpmTestVersion g v = v
    & testVersionTemplate
    & versionWindow .~ WindowWidth 120
    & versionBlockDelay .~ BlockDelay (Micros 100_000)
    & versionGraphs .~ End g
    & versionCheats .~ VersionCheats
        { _disablePow = True
        , _fakeFirstEpochStart = True
        , _disablePact = False
        }
    & versionDefaults .~ VersionDefaults
        { _disableMempoolSync = False
        , _disablePeerValidation = True
        }
    & versionGenesis .~ VersionGenesis
        { _genesisBlockPayload = onChains $
            (unsafeChainId 0, TN0.payloadBlock) :
            [(n, TNN.payloadBlock) | n <- HS.toList (unsafeChainId 0 `HS.delete` chainIds v)]
        , _genesisBlockTarget = AllChains maxTarget
        , _genesisTime = AllChains $ BlockCreationTime epoch
        }
    & versionUpgrades .~ chainZip HM.union
        (forkUpgrades v
            [ (CoinV2, AllChains (upgrade Other.transactions))
            , (Pact4Coin3, AllChains (Upgrade CoinV3.transactions True))
            , (Chainweb214Pact, AllChains (Upgrade CoinV4.transactions True))
            , (Chainweb215Pact, AllChains (Upgrade CoinV5.transactions True))
            , (Chainweb223Pact, AllChains (upgrade CoinV6.transactions))
            ])
        (onChains [(unsafeChainId 3, HM.singleton (BlockHeight 2) (Upgrade MNKAD.transactions False))])

-- | CPM version (see `cpmTestVersion`) with forks and upgrades slowly enabled.
slowForkingCpmTestVersion :: ChainGraph -> ChainwebVersion
slowForkingCpmTestVersion g = buildTestVersion $ \v -> v
    & cpmTestVersion g
    & versionName .~ ChainwebVersionName ("slowfork-CPM-" <> toText g)
    & versionForks .~ tabulateHashMap \case
        SlowEpoch -> AllChains ForkAtGenesis
        OldTargetGuard -> AllChains ForkAtGenesis
        SkipFeatureFlagValidation -> AllChains ForkAtGenesis
        OldDAGuard -> AllChains ForkAtGenesis
        Vuln797Fix -> AllChains ForkAtGenesis
        PactBackCompat_v16 -> AllChains ForkAtGenesis
        SPVBridge -> AllChains ForkAtGenesis
        Pact44NewTrans -> AllChains ForkAtGenesis
        CoinV2 -> AllChains $ ForkAtBlockHeight (BlockHeight 1)
        SkipTxTimingValidation -> AllChains $ ForkAtBlockHeight (BlockHeight 2)
        ModuleNameFix -> AllChains $ ForkAtBlockHeight (BlockHeight 2)
        ModuleNameFix2 -> AllChains $ ForkAtBlockHeight (BlockHeight 2)
        Pact42 -> AllChains $ ForkAtBlockHeight (BlockHeight 5)
        CheckTxHash -> AllChains $ ForkAtBlockHeight (BlockHeight 7)
        EnforceKeysetFormats -> AllChains $ ForkAtBlockHeight (BlockHeight 10)
        PactEvents -> AllChains $ ForkAtBlockHeight (BlockHeight 10)
        Pact4Coin3 -> AllChains $ ForkAtBlockHeight (BlockHeight 20)
        Chainweb213Pact -> AllChains $ ForkAtBlockHeight (BlockHeight 26)
        Chainweb214Pact -> AllChains $ ForkAtBlockHeight (BlockHeight 30)
        Chainweb215Pact -> AllChains $ ForkAtBlockHeight (BlockHeight 35)
        Chainweb216Pact -> AllChains $ ForkAtBlockHeight (BlockHeight 53)
        Chainweb217Pact -> AllChains $ ForkAtBlockHeight (BlockHeight 55)
        Chainweb218Pact -> AllChains $ ForkAtBlockHeight (BlockHeight 60)
        Chainweb219Pact -> AllChains $ ForkAtBlockHeight (BlockHeight 71)
        Chainweb220Pact -> AllChains $ ForkAtBlockHeight (BlockHeight 85)
        Chainweb221Pact -> AllChains $ ForkAtBlockHeight (BlockHeight 100)
        Chainweb222Pact -> AllChains $ ForkAtBlockHeight (BlockHeight 115)
        EnableVerifiers -> AllChains $ ForkAtBlockHeight (BlockHeight 120)
        Chainweb223Pact -> AllChains $ ForkAtBlockHeight (BlockHeight 120)
<<<<<<< HEAD
    & versionVerifierPluginNames .~ AllChains (End $ Set.fromList ["allow", "hyperlane_announcement", "hyperlane_message"])
=======
        EnableVerifiers -> AllChains $ ForkAtBlockHeight (BlockHeight 120)
    & versionVerifierPluginNames .~ AllChains (End $ Set.fromList ["allow"])
>>>>>>> d02195fc

-- | CPM version (see `cpmTestVersion`) with forks and upgrades quickly enabled.
fastForkingCpmTestVersion :: ChainGraph -> ChainwebVersion
fastForkingCpmTestVersion g = buildTestVersion $ \v -> v
    & cpmTestVersion g
    & versionName .~ ChainwebVersionName ("fastfork-CPM-" <> toText g)
    & versionForks .~ fastForks

-- | CPM version (see `cpmTestVersion`) with forks and upgrades quickly enabled
-- but with no SPV bridge.
noBridgeCpmTestVersion :: ChainGraph -> ChainwebVersion
noBridgeCpmTestVersion g = buildTestVersion $ \v -> v
    & cpmTestVersion g
    & versionName .~ ChainwebVersionName ("nobridge-CPM-" <> toText g)
    & versionForks .~ (fastForks & at SPVBridge ?~ AllChains ForkNever)<|MERGE_RESOLUTION|>--- conflicted
+++ resolved
@@ -143,7 +143,6 @@
     Chainweb220Pact -> AllChains $ ForkAtBlockHeight $ BlockHeight 30
     Chainweb221Pact -> AllChains $ ForkAtBlockHeight $ BlockHeight 33
     Chainweb222Pact -> AllChains $ ForkAtBlockHeight $ BlockHeight 36
-    EnableVerifiers -> AllChains $ ForkAtBlockHeight $ BlockHeight 35
     Chainweb223Pact -> AllChains $ ForkAtBlockHeight $ BlockHeight 38
     EnableVerifiers -> AllChains $ ForkAtBlockHeight $ BlockHeight 35
 
@@ -271,12 +270,7 @@
         Chainweb222Pact -> AllChains $ ForkAtBlockHeight (BlockHeight 115)
         EnableVerifiers -> AllChains $ ForkAtBlockHeight (BlockHeight 120)
         Chainweb223Pact -> AllChains $ ForkAtBlockHeight (BlockHeight 120)
-<<<<<<< HEAD
     & versionVerifierPluginNames .~ AllChains (End $ Set.fromList ["allow", "hyperlane_announcement", "hyperlane_message"])
-=======
-        EnableVerifiers -> AllChains $ ForkAtBlockHeight (BlockHeight 120)
-    & versionVerifierPluginNames .~ AllChains (End $ Set.fromList ["allow"])
->>>>>>> d02195fc
 
 -- | CPM version (see `cpmTestVersion`) with forks and upgrades quickly enabled.
 fastForkingCpmTestVersion :: ChainGraph -> ChainwebVersion
