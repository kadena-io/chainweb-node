--- conflicted
+++ resolved
@@ -268,14 +268,9 @@
         Chainweb220Pact -> AllChains $ ForkAtBlockHeight (BlockHeight 85)
         Chainweb221Pact -> AllChains $ ForkAtBlockHeight (BlockHeight 100)
         Chainweb222Pact -> AllChains $ ForkAtBlockHeight (BlockHeight 115)
+        Chainweb223Pact -> AllChains $ ForkAtBlockHeight (BlockHeight 120)
         EnableVerifiers -> AllChains $ ForkAtBlockHeight (BlockHeight 120)
-        Chainweb223Pact -> AllChains $ ForkAtBlockHeight (BlockHeight 120)
-<<<<<<< HEAD
     & versionVerifierPluginNames .~ AllChains (End $ Set.fromList ["allow", "hyperlane_announcement", "hyperlane_message"])
-=======
-        EnableVerifiers -> AllChains $ ForkAtBlockHeight (BlockHeight 120)
-    & versionVerifierPluginNames .~ AllChains (End $ Set.fromList ["allow"])
->>>>>>> 76afbe11
 
 -- | CPM version (see `cpmTestVersion`) with forks and upgrades quickly enabled.
 fastForkingCpmTestVersion :: ChainGraph -> ChainwebVersion
