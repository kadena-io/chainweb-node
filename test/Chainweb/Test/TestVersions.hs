{-# LANGUAGE BlockArguments #-}
{-# LANGUAGE CPP #-}
{-# LANGUAGE LambdaCase #-}
{-# LANGUAGE NumericUnderscores #-}
{-# LANGUAGE OverloadedStrings #-}
{-# LANGUAGE ScopedTypeVariables #-}

module Chainweb.Test.TestVersions
    ( barebonesTestVersion
    , fastForkingCpmTestVersion
    , noBridgeCpmTestVersion
    , slowForkingCpmTestVersion
    , timedConsensusVersion
    ) where

import Control.Lens hiding (elements)
import Data.HashMap.Strict (HashMap)
import qualified Data.HashMap.Strict as HM
import qualified Data.HashSet as HS
import qualified Data.List as List
import qualified Data.Set as Set
import qualified Chainweb.BlockHeader.Genesis.FastTimedCPM0Payload as TN0
import qualified Chainweb.BlockHeader.Genesis.FastTimedCPM1to9Payload as TNN

import System.IO.Unsafe

-- internal modules

import Chainweb.BlockCreationTime
import Chainweb.BlockHeight
import Chainweb.Difficulty
import Chainweb.Graph
import Chainweb.HostAddress
import Chainweb.Pact.Utils
import Chainweb.Time
import Chainweb.Utils
import Chainweb.Utils.Rule
import Chainweb.Version
import Chainweb.Version.Registry
import P2P.Peer

import Pact.Types.Verifier

import qualified Chainweb.Pact.Transactions.CoinV3Transactions as CoinV3
import qualified Chainweb.Pact.Transactions.CoinV4Transactions as CoinV4
import qualified Chainweb.Pact.Transactions.CoinV5Transactions as CoinV5
import qualified Chainweb.Pact.Transactions.CoinV6Transactions as CoinV6
import qualified Chainweb.Pact.Transactions.MainnetKADTransactions as MNKAD
import qualified Chainweb.Pact.Transactions.OtherTransactions as Other

testBootstrapPeerInfos :: PeerInfo
testBootstrapPeerInfos =
    PeerInfo
#if WITH_ED25519
        { _peerId = Just $ unsafeFromText "BMe2hSdSEGCzLwvoYXPuB1BqYEH5wiV5AvacutSGWmg"
#else
        { _peerId = Just $ unsafeFromText "9LkpIG95q5cs0YJg0d-xdR2YLeW_puv1PjS2kEfmEuQ"
#endif
            -- this is the fingerprint of the certificate and key that is stored
            -- in ./scripts/test-bootstrap-node.config". For programatic use of
            -- the same certificate is also available at
            -- "Chainweb.Test.P2P.Peer.BootstrapConfig". It is intended for
            -- testing purposes only.

        , _peerAddr = HostAddress
            { _hostAddressHost = localhost
            , _hostAddressPort = 1789
            }
        }

type VersionBuilder = ChainwebVersion -> ChainwebVersion

-- | Executes a `VersionBuilder` to build a `ChainwebVersion`, by taking its
-- fixed point. Additionally registers it in the global version registry.
buildTestVersion :: VersionBuilder -> ChainwebVersion
buildTestVersion f =
    unsafeDupablePerformIO (v <$ registerVersion v) & versionName .~ v ^. versionName
    where
    v = f v

-- | All testing `ChainwebVersion`s *must* have unique names and *must* be
-- included in this list to be assigned a version code, and also registered via
-- `buildTestVersion` into the global version registry. Failure to do so will
-- result in runtime errors from `Chainweb.Version.Registry`.
testVersions :: [ChainwebVersionName]
testVersions = _versionName <$> concat
    [ [ fastForkingCpmTestVersion (knownChainGraph g)
      | g :: KnownGraph <- [minBound..maxBound]
      ]
    , [ slowForkingCpmTestVersion (knownChainGraph g)
      | g :: KnownGraph <- [minBound..maxBound]
      ]
    , [ barebonesTestVersion (knownChainGraph g)
      | g :: KnownGraph <- [minBound..maxBound]
      ]
    , [ noBridgeCpmTestVersion (knownChainGraph g)
      | g :: KnownGraph <- [minBound..maxBound]
      ]
    , [ timedConsensusVersion (knownChainGraph g1) (knownChainGraph g2)
      | g1 :: KnownGraph <- [minBound..maxBound]
      , g2 :: KnownGraph <- [minBound..maxBound]
      ]
    ]

-- | Details common to all test versions thus far.
-- Using this, a `ChainwebVersion`'s `versionCode` is set to the version's
-- index in `testVersions`, to ensure that all test versions have unique codes
-- in the global version registry in `Chainweb.Version.Registry`.
testVersionTemplate :: VersionBuilder
testVersionTemplate v = v
    & versionCode .~ ChainwebVersionCode (int (fromJuste $ List.elemIndex (_versionName v) testVersions) + 0x80000000)
    & versionHeaderBaseSizeBytes .~ 318 - 110
    & versionWindow .~ WindowWidth 120
    & versionMaxBlockGasLimit .~ End (Just 2_000_000)
    & versionBootstraps .~ [testBootstrapPeerInfos]
    & versionVerifierPluginNames .~ AllChains (End mempty)

-- | A set of fork heights which are relatively fast, but not fast enough to break anything.
fastForks :: HashMap Fork (ChainMap ForkHeight)
fastForks = tabulateHashMap $ \case
    SlowEpoch -> AllChains ForkAtGenesis
    OldTargetGuard -> AllChains ForkAtGenesis
    SkipFeatureFlagValidation -> AllChains ForkAtGenesis
    OldDAGuard -> AllChains ForkAtGenesis
    Vuln797Fix -> AllChains ForkAtGenesis
    PactBackCompat_v16 -> AllChains ForkAtGenesis
    SPVBridge -> AllChains ForkAtGenesis
    EnforceKeysetFormats -> AllChains ForkAtGenesis
    CheckTxHash -> AllChains ForkAtGenesis
    Pact44NewTrans -> AllChains ForkAtGenesis
    Chainweb213Pact -> AllChains ForkAtGenesis
    PactEvents -> AllChains ForkAtGenesis
    CoinV2 -> AllChains $ ForkAtBlockHeight $ BlockHeight 1
    Pact42 -> AllChains $ ForkAtBlockHeight $ BlockHeight 1
    SkipTxTimingValidation -> AllChains $ ForkAtBlockHeight $ BlockHeight 2
    ModuleNameFix -> AllChains $ ForkAtBlockHeight $ BlockHeight 2
    ModuleNameFix2 -> AllChains $ ForkAtBlockHeight $ BlockHeight 2
    Pact4Coin3 -> AllChains $ ForkAtBlockHeight $ BlockHeight 4
    Chainweb214Pact -> AllChains $ ForkAtBlockHeight $ BlockHeight 5
    Chainweb215Pact -> AllChains $ ForkAtBlockHeight $ BlockHeight 10
    Chainweb216Pact -> AllChains $ ForkAtBlockHeight $ BlockHeight 11
    Chainweb217Pact -> AllChains $ ForkAtBlockHeight $ BlockHeight 20
    Chainweb218Pact -> AllChains $ ForkAtBlockHeight $ BlockHeight 20
    Chainweb219Pact -> AllChains $ ForkAtBlockHeight $ BlockHeight 27
    Chainweb220Pact -> AllChains $ ForkAtBlockHeight $ BlockHeight 30
    Chainweb221Pact -> AllChains $ ForkAtBlockHeight $ BlockHeight 33
    Chainweb222Pact -> AllChains $ ForkAtBlockHeight $ BlockHeight 36
    Chainweb223Pact -> AllChains $ ForkAtBlockHeight $ BlockHeight 38
    EnableVerifiers -> AllChains $ ForkAtBlockHeight $ BlockHeight 35

-- | A test version without Pact or PoW, with only one chain graph.
barebonesTestVersion :: ChainGraph -> ChainwebVersion
barebonesTestVersion g = buildTestVersion $ \v ->
    testVersionTemplate v
        & versionWindow .~ WindowWidth 120
        & versionBlockDelay .~ BlockDelay 1_000_000
        & versionName .~ ChainwebVersionName ("test-" <> toText g)
        & versionGraphs .~ End g
        & versionCheats .~ VersionCheats
            { _disablePow = True
            , _fakeFirstEpochStart = True
            , _disablePact = True
            }
        & versionDefaults .~ VersionDefaults
            { _disableMempoolSync = True
            , _disablePeerValidation = True
            }
        & versionGenesis .~ VersionGenesis
            { _genesisBlockPayload = AllChains emptyPayload
            , _genesisBlockTarget = AllChains maxTarget
            , _genesisTime = AllChains $ BlockCreationTime epoch
            }
        & versionForks .~ HM.fromList [ (f, AllChains ForkAtGenesis) | f <- [minBound..maxBound] ]
        & versionUpgrades .~ AllChains HM.empty

-- | A test version without Pact or PoW, with a chain graph upgrade at block height 8.
timedConsensusVersion :: ChainGraph -> ChainGraph -> ChainwebVersion
timedConsensusVersion g1 g2 = buildTestVersion $ \v -> v
    & testVersionTemplate
    & versionName .~ ChainwebVersionName ("timedConsensus-" <> toText g1 <> "-" <> toText g2)
    & versionBlockDelay .~ BlockDelay 1_000_000
    & versionWindow .~ WindowWidth 120
    & versionForks .~ tabulateHashMap (\case
        SkipTxTimingValidation -> AllChains $ ForkAtBlockHeight (BlockHeight 2)
        -- pact is disabled, we don't care about pact forks
        _ -> AllChains ForkAtGenesis
    )
    & versionUpgrades .~ AllChains HM.empty
    & versionGraphs .~ (BlockHeight 8, g2) `Above` (End g1)
    & versionCheats .~ VersionCheats
        { _disablePow = True
        , _fakeFirstEpochStart = True
        , _disablePact = True
        }
    & versionDefaults .~ VersionDefaults
        { _disableMempoolSync = True
        , _disablePeerValidation = True
        }
    & versionGenesis .~ VersionGenesis
        { _genesisBlockPayload = onChains $
            (unsafeChainId 0, TN0.payloadBlock) :
            [(n, TNN.payloadBlock) | n <- HS.toList (unsafeChainId 0 `HS.delete` chainIds v)]
        , _genesisBlockTarget = AllChains maxTarget
        , _genesisTime = AllChains $ BlockCreationTime epoch
        }

-- | A family of versions each with Pact enabled and PoW disabled.
cpmTestVersion :: ChainGraph -> VersionBuilder
cpmTestVersion g v = v
    & testVersionTemplate
    & versionWindow .~ WindowWidth 120
    & versionBlockDelay .~ BlockDelay (Micros 100_000)
    & versionGraphs .~ End g
    & versionCheats .~ VersionCheats
        { _disablePow = True
        , _fakeFirstEpochStart = True
        , _disablePact = False
        }
    & versionDefaults .~ VersionDefaults
        { _disableMempoolSync = False
        , _disablePeerValidation = True
        }
    & versionGenesis .~ VersionGenesis
        { _genesisBlockPayload = onChains $
            (unsafeChainId 0, TN0.payloadBlock) :
            [(n, TNN.payloadBlock) | n <- HS.toList (unsafeChainId 0 `HS.delete` chainIds v)]
        , _genesisBlockTarget = AllChains maxTarget
        , _genesisTime = AllChains $ BlockCreationTime epoch
        }
    & versionUpgrades .~ chainZip HM.union
        (forkUpgrades v
            [ (CoinV2, AllChains (upgrade Other.transactions))
            , (Pact4Coin3, AllChains (Upgrade CoinV3.transactions True))
            , (Chainweb214Pact, AllChains (Upgrade CoinV4.transactions True))
            , (Chainweb215Pact, AllChains (Upgrade CoinV5.transactions True))
            , (Chainweb223Pact, AllChains (upgrade CoinV6.transactions))
            ])
        (onChains [(unsafeChainId 3, HM.singleton (BlockHeight 2) (Upgrade MNKAD.transactions False))])

-- | CPM version (see `cpmTestVersion`) with forks and upgrades slowly enabled.
slowForkingCpmTestVersion :: ChainGraph -> ChainwebVersion
slowForkingCpmTestVersion g = buildTestVersion $ \v -> v
    & cpmTestVersion g
    & versionName .~ ChainwebVersionName ("slowfork-CPM-" <> toText g)
    & versionForks .~ tabulateHashMap \case
        SlowEpoch -> AllChains ForkAtGenesis
        OldTargetGuard -> AllChains ForkAtGenesis
        SkipFeatureFlagValidation -> AllChains ForkAtGenesis
        OldDAGuard -> AllChains ForkAtGenesis
        Vuln797Fix -> AllChains ForkAtGenesis
        PactBackCompat_v16 -> AllChains ForkAtGenesis
        SPVBridge -> AllChains ForkAtGenesis
        Pact44NewTrans -> AllChains ForkAtGenesis
        CoinV2 -> AllChains $ ForkAtBlockHeight (BlockHeight 1)
        SkipTxTimingValidation -> AllChains $ ForkAtBlockHeight (BlockHeight 2)
        ModuleNameFix -> AllChains $ ForkAtBlockHeight (BlockHeight 2)
        ModuleNameFix2 -> AllChains $ ForkAtBlockHeight (BlockHeight 2)
        Pact42 -> AllChains $ ForkAtBlockHeight (BlockHeight 5)
        CheckTxHash -> AllChains $ ForkAtBlockHeight (BlockHeight 7)
        EnforceKeysetFormats -> AllChains $ ForkAtBlockHeight (BlockHeight 10)
        PactEvents -> AllChains $ ForkAtBlockHeight (BlockHeight 10)
        Pact4Coin3 -> AllChains $ ForkAtBlockHeight (BlockHeight 20)
        Chainweb213Pact -> AllChains $ ForkAtBlockHeight (BlockHeight 26)
        Chainweb214Pact -> AllChains $ ForkAtBlockHeight (BlockHeight 30)
        Chainweb215Pact -> AllChains $ ForkAtBlockHeight (BlockHeight 35)
        Chainweb216Pact -> AllChains $ ForkAtBlockHeight (BlockHeight 53)
        Chainweb217Pact -> AllChains $ ForkAtBlockHeight (BlockHeight 55)
        Chainweb218Pact -> AllChains $ ForkAtBlockHeight (BlockHeight 60)
        Chainweb219Pact -> AllChains $ ForkAtBlockHeight (BlockHeight 71)
        Chainweb220Pact -> AllChains $ ForkAtBlockHeight (BlockHeight 85)
        Chainweb221Pact -> AllChains $ ForkAtBlockHeight (BlockHeight 100)
        Chainweb222Pact -> AllChains $ ForkAtBlockHeight (BlockHeight 115)
        Chainweb223Pact -> AllChains $ ForkAtBlockHeight (BlockHeight 120)
<<<<<<< HEAD
        EnableVerifiers -> AllChains $ ForkAtBlockHeight (BlockHeight 120)
    & versionVerifierPluginNames .~ AllChains (End $ Set.fromList ["allow", "hyperlane_announcement", "hyperlane_message"])
=======
    & versionVerifierPluginNames .~ AllChains (End $ Set.fromList [VerifierName "allow"])
>>>>>>> c97366d5

-- | CPM version (see `cpmTestVersion`) with forks and upgrades quickly enabled.
fastForkingCpmTestVersion :: ChainGraph -> ChainwebVersion
fastForkingCpmTestVersion g = buildTestVersion $ \v -> v
    & cpmTestVersion g
    & versionName .~ ChainwebVersionName ("fastfork-CPM-" <> toText g)
    & versionForks .~ fastForks

-- | CPM version (see `cpmTestVersion`) with forks and upgrades quickly enabled
-- but with no SPV bridge.
noBridgeCpmTestVersion :: ChainGraph -> ChainwebVersion
noBridgeCpmTestVersion g = buildTestVersion $ \v -> v
    & cpmTestVersion g
    & versionName .~ ChainwebVersionName ("nobridge-CPM-" <> toText g)
    & versionForks .~ (fastForks & at SPVBridge ?~ AllChains ForkNever)<|MERGE_RESOLUTION|>--- conflicted
+++ resolved
@@ -146,7 +146,6 @@
     Chainweb221Pact -> AllChains $ ForkAtBlockHeight $ BlockHeight 33
     Chainweb222Pact -> AllChains $ ForkAtBlockHeight $ BlockHeight 36
     Chainweb223Pact -> AllChains $ ForkAtBlockHeight $ BlockHeight 38
-    EnableVerifiers -> AllChains $ ForkAtBlockHeight $ BlockHeight 35
 
 -- | A test version without Pact or PoW, with only one chain graph.
 barebonesTestVersion :: ChainGraph -> ChainwebVersion
@@ -271,12 +270,7 @@
         Chainweb221Pact -> AllChains $ ForkAtBlockHeight (BlockHeight 100)
         Chainweb222Pact -> AllChains $ ForkAtBlockHeight (BlockHeight 115)
         Chainweb223Pact -> AllChains $ ForkAtBlockHeight (BlockHeight 120)
-<<<<<<< HEAD
-        EnableVerifiers -> AllChains $ ForkAtBlockHeight (BlockHeight 120)
-    & versionVerifierPluginNames .~ AllChains (End $ Set.fromList ["allow", "hyperlane_announcement", "hyperlane_message"])
-=======
-    & versionVerifierPluginNames .~ AllChains (End $ Set.fromList [VerifierName "allow"])
->>>>>>> c97366d5
+    & versionVerifierPluginNames .~ AllChains (End $ Set.fromList $ map VerifierName ["allow", "hyperlane_announcement", "hyperlane_message"])
 
 -- | CPM version (see `cpmTestVersion`) with forks and upgrades quickly enabled.
 fastForkingCpmTestVersion :: ChainGraph -> ChainwebVersion
