--- conflicted
+++ resolved
@@ -68,6 +68,7 @@
 import Chainweb.Pact.Service.BlockValidation
 import Chainweb.Pact.Service.PactQueue (PactQueue)
 import Chainweb.Pact.Service.Types
+import Chainweb.Pact.PactService(officialGasModel)
 import Chainweb.Payload
 import Chainweb.SPV.CreateProof
 import Chainweb.Test.Cut
@@ -105,16 +106,10 @@
          , test Quiet $ badlistNewBlockTest
          , test Warn $ mempoolCreationTimeTest
          , test Warn $ moduleNameFork
-<<<<<<< HEAD
-         , multiChainTest "pact4coin3UpgradeTest" pact4coin3UpgradeTest
-         , multiChainTest "pact420UpgradeTest" pact420UpgradeTest
-         , multiChainTest "minerKeysetTest" minerKeysetTest
-         , multiChainTest "moduleCostUpdate" moduleCostUpdateTest
-=======
          , multiChainTest freeGasModel "pact4coin3UpgradeTest" pact4coin3UpgradeTest
          , multiChainTest freeGasModel "pact420UpgradeTest" pact420UpgradeTest
          , multiChainTest freeGasModel "minerKeysetTest" minerKeysetTest
->>>>>>> 8bd6fb8a
+         , multiChainTest officialGasModel "moduleCostUpdate" moduleCostUpdateTest
          ]
       where
         test logLevel f =
@@ -319,8 +314,7 @@
   runCut'
   pwo1 <- getPWO bdb cid
   tx1 <- txResult 0 pwo1
-  assertEqual "Old gas cost" 14 (_crGas tx1)
-  putStrLn (show tx1)
+  assertEqual "Old gas cost" 56 (_crGas tx1)
 
 
   -- run block 26
@@ -328,8 +322,7 @@
   runCut'
   pwo2 <- getPWO bdb cid
   tx2 <- txResult 0 pwo2
-  assertEqual "New gas cost" 14 (_crGas tx2)
-  putStrLn (show tx2)
+  assertEqual "New gas cost" 60065 (_crGas tx2)
   where
     getBlock1 = mempty {
       mpaGetBlock = \_ _ _ bh -> if _blockChainId bh == cid then do
@@ -353,6 +346,7 @@
         $ set cbSigners [mkSigner' sender00 []]
         $ set cbChainId (_blockChainId bh)
         $ set cbCreationTime (toTxCreationTime $ _bct $ _blockCreationTime bh)
+        $ set cbGasLimit 70000
         $ mkCmd (sshow bh)
         $ mkExec' $ mconcat ["(namespace 'free)", "(module mtest2 G (defcap G () true) (defun a () false))"]
     runCut' = runCut testVersion bdb pact (offsetBlockTime second) zeroNoncer noMiner
