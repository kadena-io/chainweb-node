{-# LANGUAGE ExplicitForAll #-}
{-# LANGUAGE LambdaCase #-}
{-# LANGUAGE MultiWayIf #-}
{-# LANGUAGE OverloadedStrings #-}

-- |
-- Module: Chainweb.Test.PactInProcApi
-- Copyright: Copyright © 2019 Kadena LLC.
-- License: See LICENSE file
-- Maintainer: Mark Nichols <mark@kadena.io>
-- Stability: experimental
--
-- Unit test for Pact execution via (inprocess) API  in Chainweb
--
module Chainweb.Test.Pact.PactInProcApi
( tests
) where

import Control.Concurrent.Async
import Control.Concurrent.MVar.Strict
import Control.Concurrent.STM
import Control.Exception (Exception)

import Data.Aeson (object, (.=))
import qualified Data.ByteString.Lazy as BL
import qualified Data.Text as T
import qualified Data.Text.IO as T
import Data.Vector ((!))
import qualified Data.Vector as V
import qualified Data.Yaml as Y

import System.IO.Extra
import System.LogLevel

import Test.Tasty
import Test.Tasty.HUnit

-- internal modules

import Chainweb.BlockHash 
import Chainweb.BlockHeader
import Chainweb.BlockHeader.Genesis
import Chainweb.ChainId
import Chainweb.Logger
import Chainweb.Pact.Service.BlockValidation
import Chainweb.Pact.Service.Types
import Chainweb.Pact.Types
import Chainweb.Payload
import Chainweb.Test.Pact.Utils
import Chainweb.Test.Utils
import Chainweb.Transaction
import Chainweb.Version (ChainwebVersion(..), someChainId)

import qualified Chainweb.Pact.PactService as PS
import Chainweb.Pact.Service.PactQueue (sendCloseMsg)

testVersion :: ChainwebVersion
testVersion = Testnet00

tests :: ScheduledTest
tests = testGroupSch "Chainweb.Test.Pact.PactInProcApi"
    [ withPact testMemPoolAccess $ \reqQIO -> testGroup "pact tests"
        $ schedule Sequential
            [ validateTest reqQIO
            , localTest reqQIO
            ]
    , withPact testMemPoolAccess $ \reqQIO ->
        newBlockTest "new-block-0" reqQIO
    , withPact testEmptyMemPool $ \reqQIO ->
        newBlockTest "empty-block-tests" reqQIO
    ]

withPact :: MemPoolAccess -> (IO (TQueue RequestMsg) -> TestTree) -> TestTree
withPact mempool f = withResource startPact stopPact $ f . fmap snd
  where
    startPact = do
        mv <- newEmptyMVar
        reqQ <- atomically newTQueue
        a <- async (PS.initPactService testVersion cid logger reqQ mempool mv)
        return (a, reqQ)

    stopPact (a, reqQ) = do
        sendCloseMsg reqQ
        cancel a

    logger = genericLogger Warn T.putStrLn
    cid = someChainId testVersion

newBlockTest :: String -> IO (TQueue RequestMsg) -> TestTree
newBlockTest label reqIO = golden label $ do
    reqQ <- reqIO
    let genesisHeader = genesisBlockHeader testVersion cid
    respVar <- newBlock noMiner genesisHeader reqQ
    goldenBytes "new-block" =<< takeMVar respVar
  where
    cid = someChainId testVersion

validateTest :: IO (TQueue RequestMsg) -> ScheduledTest
validateTest reqIO = goldenSch "validateBlock-0" $ do
    reqQ <- reqIO
    let genesisHeader = genesisBlockHeader testVersion cid
    respVar0 <- newBlock noMiner genesisHeader reqQ
    plwo <- takeMVar respVar0 >>= \case
        Left e -> assertFailure (show e)
        Right r -> return r

    -- validate the same transactions sent to newBlockTest above
    let matchingPlHash = _payloadWithOutputsPayloadHash plwo
    let plData = PayloadData
            { _payloadDataTransactions = fst <$> _payloadWithOutputsTransactions plwo
            , _payloadDataMiner = _payloadWithOutputsMiner plwo
            , _payloadDataPayloadHash = matchingPlHash
            , _payloadDataTransactionsHash = _payloadWithOutputsTransactionsHash plwo
            , _payloadDataOutputsHash = _payloadWithOutputsOutputsHash plwo
            }

    let headers = V.fromList $ getBlockHeaders cid 2
    let toValidateHeader = (headers ! 1)
            { _blockPayloadHash = matchingPlHash
            , _blockParent = _blockHash genesisHeader
            }
    respVar1 <- validateBlock toValidateHeader plData reqQ
    goldenBytes "validateBlock-0" =<< takeMVar respVar1
  where
    cid = someChainId testVersion

localTest :: IO (TQueue RequestMsg) -> ScheduledTest
localTest reqIO = goldenSch "local" $ do
    reqQ <- reqIO
    locVar0c <- testLocal >>= \t -> local t reqQ
    goldenBytes "local" =<< takeMVar locVar0c

goldenBytes :: Y.ToJSON a => Exception e => String -> Either e a -> IO BL.ByteString
goldenBytes label (Left e) = assertFailure $ label ++ ": " ++ show e
goldenBytes label (Right a) = return $ BL.fromStrict $ Y.encode $ object
    [ "test-group" .= label
    , "results" .= a
    ]

getBlockHeaders :: ChainId -> Int -> [BlockHeader]
getBlockHeaders cid n = gbh0 : take (n - 1) (testBlockHeaders gbh0)
  where
    gbh0 = genesisBlockHeader testVersion cid

testMemPoolAccess :: MemPoolAccess
testMemPoolAccess _bHeight _bHash _bHeader = do
    moduleStr <- readFile' $ testPactFilesDir ++ "test1.pact"
    d <- adminData
    let txs = V.fromList
          [ PactTransaction (T.pack moduleStr) d
          , PactTransaction "(create-table test1.accounts)" d
          , PactTransaction "(test1.create-global-accounts)" d
          , PactTransaction "(test1.transfer \"Acct1\" \"Acct2\" 1.00)" d
          ]
    goldenTestTransactions txs


<<<<<<< HEAD
testEmptyMemPool
    :: BlockHeight
    -> BlockHash
    -> BlockHeader
    -> IO (V.Vector ChainwebTransaction)
=======
>>>>>>> 7aa365bb
testEmptyMemPool _bHeight _bHash _bHeader = goldenTestTransactions V.empty

testLocal :: IO ChainwebTransaction
testLocal = do
    d <- adminData
    fmap (head . V.toList)
      $ goldenTestTransactions
      $ V.fromList [ PactTransaction "(test1.read-account \"Acct1\")" d ]
{-
cmdBlocks :: Vector (Vector String)
cmdBlocks =  V.fromList
    [ V.fromList
          [ "(test1.transfer \"Acct1\" \"Acct2\" 5.00)"
          , "(test1.transfer \"Acct1\" \"Acct2\" 6.00)" ]
    , V.fromList
          [ "(test1.transfer \"Acct1\" \"Acct2\" 10.00)"
          , "(test1.transfer \"Acct1\" \"Acct2\" 11.00)" ]
    ]
-}<|MERGE_RESOLUTION|>--- conflicted
+++ resolved
@@ -37,7 +37,7 @@
 
 -- internal modules
 
-import Chainweb.BlockHash 
+import Chainweb.BlockHash
 import Chainweb.BlockHeader
 import Chainweb.BlockHeader.Genesis
 import Chainweb.ChainId
@@ -155,15 +155,12 @@
     goldenTestTransactions txs
 
 
-<<<<<<< HEAD
 testEmptyMemPool
     :: BlockHeight
     -> BlockHash
     -> BlockHeader
     -> IO (V.Vector ChainwebTransaction)
-=======
->>>>>>> 7aa365bb
-testEmptyMemPool _bHeight _bHash _bHeader = goldenTestTransactions V.empty
+testEmptyMemPool _ _ _ = goldenTestTransactions V.empty
 
 testLocal :: IO ChainwebTransaction
 testLocal = do
