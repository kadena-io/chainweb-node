{-# LANGUAGE BangPatterns #-}
{-# LANGUAGE CPP #-}
{-# LANGUAGE GADTs #-}
{-# LANGUAGE LambdaCase #-}
{-# LANGUAGE MultiWayIf #-}
{-# LANGUAGE OverloadedStrings #-}
{-# LANGUAGE QuasiQuotes #-}
{-# LANGUAGE ScopedTypeVariables #-}

-- |
-- Module: Chainweb.Test.RemotePactTest
-- Copyright: Copyright © 2019 Kadena LLC.
-- License: See LICENSE file
-- Maintainer: Mark Nichols <mark@kadena.io>, Emily Pillmore <emily@kadena.io>
-- Stability: experimental
--
-- Unit test for Pact execution via the Http Pact interface (/send,
-- etc.) (inprocess) API in Chainweb
--
module Chainweb.Test.Pact.RemotePactTest
( tests
, withNodes
, withRequestKeys
) where

import Control.Concurrent hiding (newMVar, putMVar, readMVar, modifyMVar)
import Control.Concurrent.Async
import Control.Concurrent.MVar.Strict
import Control.Lens
import Control.Monad
import Control.Monad.Catch
import Control.Monad.IO.Class
import Control.Retry

import qualified Data.Aeson as A
import Data.Default (def)
import Data.Either
import Data.Foldable (toList)
import qualified Data.HashMap.Strict as HashMap
import qualified Data.List.NonEmpty as NEL
import Data.List.NonEmpty (NonEmpty)
import Data.Map.Strict (Map)
import qualified Data.Map.Strict as M
import Data.Maybe
import Data.Streaming.Network (HostPreference)
import Data.String.Conv (toS)
import qualified Data.Text as T
import Data.Text.Encoding (encodeUtf8)

import Fake

import NeatInterpolation

import Network.Connection as HTTP
import Network.HTTP.Client.TLS as HTTP

import Numeric.Natural

import Servant.Client

import System.IO.Extra
import System.LogLevel

import Test.Tasty
import Test.Tasty.HUnit

import Pact.ApiReq (mkExec)
import Pact.Types.API
import Pact.Types.Capability
import qualified Pact.Types.ChainId as Pact
import qualified Pact.Types.ChainMeta as Pact
import qualified Pact.Types.PactError as Pact
import Pact.Types.Command
import Pact.Types.Exp
import Pact.Types.Names
import Pact.Types.PactValue
import Pact.Types.Term

-- internal modules

import Chainweb.ChainId
import Chainweb.Chainweb
import Chainweb.Chainweb.PeerResources
import Chainweb.Graph
import Chainweb.HostAddress
import Chainweb.Logger
import Chainweb.Miner.Config
import Chainweb.NodeId
import Chainweb.Pact.RestAPI.Client
import Chainweb.Pact.Service.Types
import Chainweb.Test.P2P.Peer.BootstrapConfig
import Chainweb.Test.Pact.Utils
import Chainweb.Time
import Chainweb.Utils
import Chainweb.Version

import Data.CAS.RocksDB

import P2P.Node.Configuration
import P2P.Peer

import Tools.Tests.Utils
import Tools.TXG.Simulate.Contracts.CoinContract
import Tools.TXG.Simulate.Contracts.Common


-- -------------------------------------------------------------------------- --
-- Global Settings

debug :: String -> IO ()
#if DEBUG_TEST
debug = putStrLn
#else
debug = const $ return ()
#endif

nNodes :: Natural
nNodes = 1

v :: ChainwebVersion
v = FastTimedCPM petersonChainGraph

cid :: HasCallStack => ChainId
cid = head . toList $ chainIds v

pactCid :: HasCallStack => Pact.ChainId
pactCid = Pact.ChainId $ chainIdToText cid

-- ------------------------------------------------------------------------- --
-- Tests. GHCI use `runSchedRocks tests`

-- | Note: These tests are intermittently non-deterministic due to the way
-- random chain sampling works with our test harnesses.
--
tests :: RocksDb -> ScheduledTest
tests rdb = testGroupSch "Chainweb.Test.Pact.RemotePactTest"
    [ withNodes rdb nNodes $ \net ->
        withMVarResource 0 $ \iomvar ->
          withTime $ \iot ->
            testGroup "remote pact tests" [
                withRequestKeys iot iomvar net $ responseGolden net
              , after AllSucceed "remote-golden" $
                testGroup "remote spv" [spvTest iot net]
              , after AllSucceed "remote spv" $
                sendValidationTest iot net
              , after AllSucceed "remote spv" $
                testCase "trivial local check" $
                localTest iot net
              , after AllSucceed "remote spv" $
                testGroup "gas for tx size"
                [ txTooBigGasTest iot net ]
              , after AllSucceed "remote spv" $
                testGroup "genesis allocations"
                [ allocationTest iot net ]
              , after AllSucceed "genesis allocations" $
<<<<<<< HEAD
                testGroup "txgen test" [txgenTest 1 iot net]
=======
                testGroup "caplist tests"
                [ caplistTest iot net ]
>>>>>>> 0c2c42a7
              ]
    ]

txgenTest :: Int -> IO (Time Integer) -> IO ChainwebNetwork -> TestTree
txgenTest batchsize iot nio = testCaseSteps "txgen tests" $ \step -> do

    cenv <- fmap _getClientEnv nio
    chain <- mkChainId v (0 :: Int)
    t <- iot
    accounts <- makeAccounts (toTxCreationTime t) chain
    batchTransfers <- (SubmitBatch . NEL.fromList) <$> replicateM batchsize (genTx chain accounts)

    r <- flip runClientM cenv $ do

        void $ liftIO $ step "sendApiClient: submit batch (send some transfers)"
        rksTransfers <- liftIO $ sending chain cenv batchTransfers

        void $ liftIO $ step "pollApiClient: poll until key is found (send some transfers)"
        void $ liftIO $ polling chain cenv rksTransfers ExpectPactResult
    either (assertFailure . (msg <>) . sshow) (const $ return ()) r
  where
    msg = "something failed (a better message belongs here).: "

    genTx chain accs = do
        req <- mkRandomCoinContractRequest True accs >>= generate
        let acclookup sn@(Account accsn) =
              case M.lookup sn accs of
                Just ks -> (sn, ks)
                Nothing -> error $ "Couldn't find account: <" ++ accsn ++ ">"
        let (Account sender, ks) =
              case req of
                CoinCreateAccount account (Guard guardd) -> (account, guardd)
                CoinAccountBalance account -> acclookup account
                CoinTransfer (SenderName sn) _ _ -> acclookup sn
                CoinTransferAndCreate (SenderName acc) _ (Guard guardd) _ -> (acc, guardd)
        meta' <- makeMetaWithSender sender chain
        let meta = meta' { Pact._pmGasLimit = 10000 }
        createCoinContractRequest v meta ks req

    makeAccounts t chain = do
        let f (Account sender) = do
              meta' <- liftIO $ makeMetaWithSender sender chain
              let meta = meta' { Pact._pmCreationTime = t }
              createCoinAccount v meta sender
        (coinKS, _coinAcc) <- unzip <$> traverse f coinAccountNames
        return $ buildGenAccountsKeysets (NEL.fromList coinAccountNames) (NEL.fromList coinKS)

    buildGenAccountsKeysets
      :: NonEmpty Account
      -> NonEmpty (NonEmpty SomeKeyPairCaps)
      -> Map Account (NonEmpty SomeKeyPairCaps)
    buildGenAccountsKeysets accs cks = M.fromList $ NEL.toList $ NEL.zip accs cks

responseGolden :: IO ChainwebNetwork -> IO RequestKeys -> TestTree
responseGolden networkIO rksIO = golden "remote-golden" $ do
    rks <- rksIO
    cenv <- _getClientEnv <$> networkIO
    PollResponses theMap <- polling cid cenv rks ExpectPactResult
    let values = mapMaybe (\rk -> _crResult <$> HashMap.lookup rk theMap)
                          (NEL.toList $ _rkRequestKeys rks)
    return $! toS $! foldMap A.encode values

localTest :: IO (Time Integer) -> IO ChainwebNetwork -> IO ()
localTest iot nio = do
    cenv <- fmap _getClientEnv nio
    mv <- newMVar 0
    SubmitBatch batch <- testBatch iot mv
    let cmd = head $ toList batch
    sid <- mkChainId v (0 :: Int)
    res <- flip runClientM cenv $ pactLocalApiClient v sid cmd
    checkCommandResult res
  where
    checkCommandResult (Left e) = throwM $ LocalFailure (show e)
    checkCommandResult (Right cr) =
        let (PactResult e) = _crResult cr
        in assertEqual "expect /local to succeed and return 3" e
                       (Right (PLiteral $ LDecimal 3))

sendValidationTest :: IO (Time Integer) -> IO ChainwebNetwork -> TestTree
sendValidationTest iot nio =
    testCaseSteps "/send reports validation failure" $ \step -> do
        step "check sending poisoned TTL batch"
        cenv <- fmap _getClientEnv nio
        mv <- newMVar 0
        SubmitBatch batch1 <- testBatch' iot 10000 mv
        SubmitBatch batch2 <- testBatch' (return $ Time $ TimeSpan 0) 2 mv
        let batch = SubmitBatch $ batch1 <> batch2
        sid <- mkChainId v (0 :: Int)
        expectSendFailure $ flip runClientM cenv $ do
            pactSendApiClient v sid batch

        step "check sending mismatched chain id"
        batch3 <- testBatch'' "40" iot 20000 mv
        expectSendFailure $ flip runClientM cenv $ do
            pactSendApiClient v sid batch3

  where
    expectSendFailure act = do
        m <- (wrap `catch` h)
        maybe (return ()) (\msg -> assertBool msg False) m
      where
        wrap = do
            let ef out = Just ("expected exception on bad tx, got: "
                               <> show out)
            act >>= return . either (const Nothing) ef

        h :: SomeException -> IO (Maybe String)
        h _ = return Nothing


spvTest :: IO (Time Integer) -> IO ChainwebNetwork -> TestTree
spvTest iot nio = testCaseSteps "spv client tests" $ \step -> do
    cenv <- fmap _getClientEnv nio
    batch <- mkTxBatch
    sid <- mkChainId v (1 :: Int)
    r <- flip runClientM cenv $ do

      void $ liftIO $ step "sendApiClient: submit batch"
      rks <- liftIO $ sending sid cenv batch

      void $ liftIO $ step "pollApiClient: poll until key is found"
      void $ liftIO $ polling sid cenv rks ExpectPactResult

      void $ liftIO $ step "spvApiClient: submit request key"
      liftIO $ spv sid cenv (SpvRequest (NEL.head $ _rkRequestKeys rks) tid)

    case r of
      Left e -> assertFailure $ "output proof failed: " <> sshow e
      Right _ -> return ()
  where
    tid = Pact.ChainId "2"
    ttl = 2 * 24 * 60 * 60

    mkTxBatch = do
      ks <- liftIO $ testKeyPairs sender00KeyPair Nothing
      t <- toTxCreationTime <$> iot
      let pm = Pact.PublicMeta (Pact.ChainId "1") "sender00" 100000 0.01 ttl t
      cmd1 <- liftIO $ mkExec txcode txdata pm ks (Just "fastTimedCPM-peterson") (Just "1")
      cmd2 <- liftIO $ mkExec txcode txdata pm ks (Just "fastTimedCPM-peterson") (Just "2")
      return $ SubmitBatch (pure cmd1 <> pure cmd2)

    txcode = show
      [text|
         (coin.teleport-transfer
           'sender00
           (read-msg 'target-chain-id)
           'sender00
           (read-keyset 'sender00-keyset)
           1.0)
         |]

    txdata =
      -- sender00 keyset
      let ks = KeySet
            [ "6be2f485a7af75fedb4b7f153a903f7e6000ca4aa501179c91a2450b777bd2a7" ]
            (Name $ BareName "keys-all" def)
      in A.object
        [ "sender01-keyset" A..= ks
        , "target-chain-id" A..= tid
        ]

txTooBigGasTest :: IO (Time Integer) -> IO ChainwebNetwork -> TestTree
txTooBigGasTest iot nio = testCaseSteps "transaction size gas tests" $ \step -> do
    cenv <- fmap _getClientEnv nio
    sid <- mkChainId v (0 :: Int)

    let run batch expectation = flip runClientM cenv $ do
          void $ liftIO $ step "sendApiClient: submit transaction"
          rks <- liftIO $ sending sid cenv batch

          void $ liftIO $ step "pollApiClient: polling for request key"
          (PollResponses resp) <- liftIO $ polling sid cenv rks expectation
          return (HashMap.lookup (NEL.head $ _rkRequestKeys rks) resp)

    -- batch with big tx and insufficient gas
    batch0 <- mkTxBatch txcode0 A.Null 1

    -- batch to test that gas for tx size discounted from the total gas supply
    batch1 <- mkTxBatch txcode1 A.Null 4

    res0 <- run batch0 ExpectPactError
    res1 <- run batch1 ExpectPactError

    void $ liftIO $ step "when tx too big, gas pact error thrown"
    case res0 of
      Left e -> assertFailure $ "test failure for big tx with insuffient gas: " <> show e
      Right cr -> assertEqual "expect gas error for big tx" gasError0 (resultOf <$> cr)

    void $ liftIO $ step "discounts initial gas charge from gas available for pact execution"
    case res1 of
      Left e -> assertFailure $ "test failure for discounting initial gas charge: " <> show e
      Right cr -> assertEqual "expect gas error after discounting initial gas charge" gasError1 (resultOf <$> cr)

  where
    resultOf (CommandResult _ _ (PactResult pr) _ _ _ _) = pr
    gasError0 = Just $ Left $
      Pact.PactError Pact.GasError def [] "Tx too big (3), limit 1"
    gasError1 = Just $ Left $
      Pact.PactError Pact.GasError def [] "Gas limit (ParsedInteger 1) exceeded: 2"

    mkTxBatch code cdata limit = do
      ks <- testKeyPairs sender00KeyPair Nothing
      t <- toTxCreationTime <$> iot
      let ttl = 2 * 24 * 60 * 60
          pm = Pact.PublicMeta (Pact.ChainId "0") "sender00" limit 0.01 ttl t
      cmd <- liftIO $ mkExec code cdata pm ks (Just "fastTimedCPM-peterson") (Just "0")
      return $ SubmitBatch (pure cmd)

    txcode0 = T.unpack $ T.concat ["[", T.replicate 10 " 1", "]"]
    txcode1 = txcode0 <> "(identity 1)"


caplistTest :: IO (Time Integer) -> IO ChainwebNetwork -> TestTree
caplistTest iot nio = testCaseSteps "caplist TRANSFER + FUND_TX test" $ \step -> do

    let testCaseStep = void . liftIO . step

    cenv <- fmap _getClientEnv nio
    sid <- liftIO $ mkChainId v (0 :: Int)

    r <- flip runClientM cenv $ do
      batch <- liftIO
        $ mkSingletonBatch iot sender00KeyPair tx0 n0 (pm "sender00") clist

      testCaseStep "send transfer request with caplist sender00 -> sender01"
      rks <- liftIO $ sending sid cenv batch

      testCaseStep "poll for transfer results"
      PollResponses rs <- liftIO $ polling sid cenv rks ExpectPactResult

      return rs

    case r of
      Left e -> print e >> return ()
      Right t -> print t >> return ()

  where
    n0 = Just "transfer-clist0"
    ttl = 2 * 24 * 60 * 60
    pm t = Pact.PublicMeta (Pact.ChainId "0") t 100000 0.01 ttl

    clist :: Maybe [SigCapability]
    clist = Just $
      [ mkCoinSig "GAS" []
      , mkCoinSig "TRANSFER"
          [ PLiteral $ LString "sender00"
          , PLiteral $ LString "sender01"
          , PLiteral $ LDecimal 100.0
          ]
      ]

    tx0 = PactTransaction "(coin.transfer \"sender00\" \"sender01\" 100.0)" Nothing


allocationTest :: IO (Time Integer) -> IO ChainwebNetwork -> TestTree
allocationTest iot nio = testCaseSteps "genesis allocation tests" $ \step -> do

    let testCaseStep = void . liftIO . step

    cenv <- fmap _getClientEnv nio
    sid <- liftIO $ mkChainId v (0 :: Int)

    step "positive allocation test: allocation00 release"
    p <- flip runClientM cenv $ do
      batch0 <- liftIO
        $ mkSingletonBatch iot allocation00KeyPair tx0 n0 (pm "allocation00") Nothing

      SubmitBatch batch1 <- liftIO
        $ mkSingletonBatch iot allocation00KeyPair tx1 n1 (pm "allocation00") Nothing

      testCaseStep "sendApiClient: submit allocation release request"
      rks0 <- liftIO $ sending sid cenv batch0

      testCaseStep "pollApiClient: polling for allocation key"
      void $ liftIO $ polling sid cenv rks0 ExpectPactResult

      testCaseStep "localApiClient: submit local account balance request"
      pactLocalApiClient v sid $ head (toList batch1)

    case p of
      Left e -> assertFailure $ "test failure: " <> show e
      Right cr -> assertEqual "expect /local allocation balance" accountInfo (resultOf cr)


    step "negative allocation test: allocation01 release"
    q <- flip runClientM cenv $ do
      batch0 <- liftIO
        $ mkSingletonBatch iot allocation01KeyPair tx2 n2 (pm "allocation01") Nothing

      testCaseStep "sendApiClient: submit allocation release request"
      rks <- liftIO $ sending sid cenv batch0

      testCaseStep "pollApiClient: polling for allocation key"
      PollResponses r <- liftIO $ polling sid cenv rks ExpectPactError
      return $ toList r

    case q of
      Right [cr] -> case resultOf cr of
        Left e -> assertBool "expect negative allocation test failure"
          $ T.isInfixOf "Failure: Tx Failed: funds locked until \"2019-10-31T18:00:00Z\""
          $ sshow e
        _ -> assertFailure "unexpected pact result success in negative allocation test"
      _ -> assertFailure "unexpected failure in negative allocation test"


    step "positive key-rotation test: allocation2"
    r <- flip runClientM cenv $ do

      batch0 <- liftIO
        $ mkSingletonBatch iot allocation02KeyPair tx3 n3 (pm "allocation02") Nothing

      testCaseStep "senderApiClient: submit keyset rotation request"
      rks <- liftIO $ sending sid cenv batch0

      testCaseStep "pollApiClient: polling for successful rotation"
      void $ liftIO $ polling sid cenv rks ExpectPactResult

      testCaseStep "senderApiClient: submit allocation release request"
      batch1 <- liftIO
        $ mkSingletonBatch iot allocation02KeyPair' tx4 n4 (pm "allocation02") Nothing

      rks' <- liftIO $ sending sid cenv batch1
      testCaseStep "pollingApiClient: polling for successful release"
      void $ liftIO $ polling sid cenv rks' ExpectPactResult

      testCaseStep "localApiClient: retrieving account info for allocation02"
      SubmitBatch batch2 <- liftIO
        $ mkSingletonBatch iot allocation02KeyPair' tx5 n5 (pm "allocation02") Nothing

      pactLocalApiClient v sid $ head (toList batch2)

    case r of
      Left e -> assertFailure $ "test failure: " <> show e
      Right cr -> assertEqual "expect /local allocation balance" accountInfo' (resultOf cr)

  where
    n0 = Just "allocation-0"
    n1 = Just "allocation-1"
    n2 = Just "allocation-2"
    n3 = Just "allocation-3"
    n4 = Just "allocation-4"
    n5 = Just "allocation-5"

    resultOf (CommandResult _ _ (PactResult pr) _ _ _ _) = pr
    accountInfo = Right
      $ PObject
      $ ObjectMap
      $ M.fromList
        [ (FieldKey "account", PLiteral $ LString "allocation00")
        , (FieldKey "balance", PLiteral $ LDecimal 1099938.51) -- 1k + 1mm - gas
        , (FieldKey "guard", PGuard $ GKeySetRef (KeySetName "allocation00"))
        ]

    ttl = 2 * 24 * 60 * 60
    pm t = Pact.PublicMeta (Pact.ChainId "0") t 100000 0.01 ttl

    tx0 = PactTransaction "(coin.release-allocation \"allocation00\")" Nothing
    tx1 = PactTransaction "(coin.details \"allocation00\")" Nothing
    tx2 = PactTransaction "(coin.release-allocation \"allocation01\")" Nothing
    tx3 =
      let
        c = "(define-keyset \"allocation02\" (read-keyset \"allocation02-keyset\"))"
        d = KeySet
          [ "0c8212a903f6442c84acd0069acc263c69434b5af37b2997b16d6348b53fcd0a" ]
          (Name $ BareName "keys-all" def)
      in PactTransaction c $ Just (A.object [ "allocation02-keyset" A..= d ])
    tx4 = PactTransaction "(coin.release-allocation \"allocation02\")" Nothing
    tx5 = PactTransaction "(coin.details \"allocation02\")" Nothing

    accountInfo' = Right
      $ PObject
      $ ObjectMap
      $ M.fromList
        [ (FieldKey "account", PLiteral $ LString "allocation02")
        , (FieldKey "balance", PLiteral $ LDecimal 1099918.43) -- 1k + 1mm - gas
        , (FieldKey "guard", PGuard $ GKeySetRef (KeySetName "allocation02"))
        ]


-- -------------------------------------------------------------------------- --
-- Utils

mkSingletonBatch
    :: IO (Time Integer)
    -> ChainwebKeyPair
    -> PactTransaction
    -> Maybe String
    -> (Pact.TxCreationTime -> Pact.PublicMeta)
    -> Maybe [SigCapability]
    -> IO SubmitBatch
mkSingletonBatch iot kps (PactTransaction c d) nonce pmk clist = do
    ks <- testKeyPairs kps clist
    pm <- pmk . toTxCreationTime <$> iot
    let dd = fromMaybe A.Null d
    cmd <- liftIO $ mkExec (T.unpack c) dd pm ks (Just "fastTimedCPM-peterson") nonce
    return $ SubmitBatch (cmd NEL.:| [])

withRequestKeys
    :: IO (Time Integer)
    -> IO (MVar Int)
    -> IO ChainwebNetwork
    -> (IO RequestKeys -> TestTree)
    -> TestTree
withRequestKeys iot ioNonce networkIO f = withResource mkKeys (\_ -> return ()) f
  where
    mkKeys :: IO RequestKeys
    mkKeys = do
        cenv <- _getClientEnv <$> networkIO
        mNonce <- ioNonce
        testSend iot mNonce cenv

testSend :: IO (Time Integer) -> MVar Int -> ClientEnv -> IO RequestKeys
testSend iot mNonce env = testBatch iot mNonce >>= sending cid env

getClientEnv :: BaseUrl -> IO ClientEnv
getClientEnv url = do
    let mgrSettings = HTTP.mkManagerSettings (HTTP.TLSSettingsSimple True False False) Nothing
    mgr <- HTTP.newTlsManagerWith mgrSettings
    return $ mkClientEnv mgr url

-- | Request an SPV proof using exponential retry logic
--
spv
    :: ChainId
    -> ClientEnv
    -> SpvRequest
    -> IO TransactionOutputProofB64
spv sid cenv r =
    recovering (exponentialBackoff 10000 <> limitRetries 11) [h] $ \s -> do
      debug
        $ "requesting spv proof for " <> show r
        <> " [" <> show (view rsIterNumberL s) <> "]"

      -- send a single spv request and return the result
      --
      runClientM (pactSpvApiClient v sid r) cenv >>= \case
        Left e -> throwM $ SpvFailure (show e)
        Right t -> return t
  where
    h _ = Handler $ \case
      SpvFailure _ -> return True
      _ -> return False

-- | Send a batch with retry logic using an exponential backoff.
-- This test just does a simple check to make sure sends succeed.
--
sending
    :: ChainId
    -> ClientEnv
    -> SubmitBatch
    -> IO RequestKeys
sending sid cenv batch =
    recovering (exponentialBackoff 10000 <> limitRetries 11) [h] $ \s -> do
      debug
        $ "sending requestkeys " <> show (fmap _cmdHash $ toList ss)
        <> " [" <> show (view rsIterNumberL s) <> "]"

      -- Send and return naively
      --
      runClientM (pactSendApiClient v sid batch) cenv >>= \case
        Left e -> throwM $ SendFailure (show e)
        Right rs -> return rs

  where
    ss = _sbCmds batch

    h _ = Handler $ \case
      SendFailure _ -> return True
      _ -> return False

-- | Poll with retry using an exponential backoff
--
data PollingExpectation = ExpectPactError | ExpectPactResult

polling
    :: ChainId
    -> ClientEnv
    -> RequestKeys
    -> PollingExpectation
    -> IO PollResponses
polling sid cenv rks pollingExpectation =
    recovering (exponentialBackoff 10000 <> limitRetries 11) [h] $ \s -> do
      debug
        $ "polling for requestkeys " <> show (toList rs)
        <> " [" <> show (view rsIterNumberL s) <> "]"

      -- Run the poll cmd loop and check responses
      -- by making sure results are successful and request keys
      -- are sane

      runClientM (pactPollApiClient v sid $ Poll rs) cenv >>= \case
        Left e -> throwM $ PollingFailure (show e)
        Right r@(PollResponses mp) ->
          if all (go mp) (toList rs)
          then return r
          else throwM $ PollingFailure "polling check failed"
  where
    h _ = Handler $ \case
      PollingFailure _ -> return True
      _ -> return False

    rs = _rkRequestKeys rks

    validate (PactResult a) = case pollingExpectation of
      ExpectPactResult -> isRight a
      ExpectPactError -> isLeft a

    go m rk = case m ^. at rk of
      Just cr ->  _crReqKey cr == rk && validate (_crResult cr)
      Nothing -> False

testBatch'' :: Pact.ChainId -> IO (Time Integer) -> Integer -> MVar Int -> IO SubmitBatch
testBatch'' chain iot ttl mnonce = modifyMVar mnonce $ \(!nn) -> do
    let nonce = "nonce" <> sshow nn
    t <- toTxCreationTime <$> iot
    kps <- testKeyPairs sender00KeyPair Nothing
    c <- mkExec "(+ 1 2)" A.Null (pm t) kps (Just "fastTimedCPM-peterson") (Just nonce)
    pure (succ nn, SubmitBatch (pure c))
  where
    pm :: Pact.TxCreationTime -> Pact.PublicMeta
    pm = Pact.PublicMeta chain "sender00" 1000 0.1 (fromInteger ttl)

testBatch' :: IO (Time Integer) -> Integer -> MVar Int -> IO SubmitBatch
testBatch' = testBatch'' pactCid

testBatch :: IO (Time Integer) -> MVar Int -> IO SubmitBatch
testBatch iot mnonce = testBatch' iot ttl mnonce
  where
    ttl = 2 * 24 * 60 * 60

--------------------------------------------------------------------------------
-- test node(s), config, etc. for this test
--------------------------------------------------------------------------------

newtype ChainwebNetwork = ChainwebNetwork { _getClientEnv :: ClientEnv }

withNodes
    :: RocksDb
    -> Natural
    -> (IO ChainwebNetwork -> TestTree)
    -> TestTree
withNodes rdb n f = withResource start
    (cancel . fst)
    (f . fmap (ChainwebNetwork . snd))
  where
    start = do
        peerInfoVar <- newEmptyMVar
        a <- async $ runTestNodes rdb Warn v n peerInfoVar
        i <- readMVar peerInfoVar
        cwEnv <- getClientEnv $ getCwBaseUrl $ _hostAddressPort $ _peerAddr i
        return (a, cwEnv)

    getCwBaseUrl :: Port -> BaseUrl
    getCwBaseUrl p = BaseUrl
        { baseUrlScheme = Https
        , baseUrlHost = "127.0.0.1"
        , baseUrlPort = fromIntegral p
        , baseUrlPath = ""
        }

runTestNodes
    :: RocksDb
    -> LogLevel
    -> ChainwebVersion
    -> Natural
    -> MVar PeerInfo
    -> IO ()
runTestNodes rdb loglevel ver n portMVar =
    forConcurrently_ [0 .. int n - 1] $ \i -> do
        threadDelay (1000 * int i)
        let baseConf = config ver n (NodeId i)
        conf <- if
            | i == 0 ->
                return $ bootstrapConfig baseConf
            | otherwise ->
                setBootstrapPeerInfo <$> readMVar portMVar <*> pure baseConf
        node rdb loglevel portMVar conf

node :: RocksDb -> LogLevel -> MVar PeerInfo -> ChainwebConfiguration -> IO ()
node rdb loglevel peerInfoVar conf = do
    rocksDb <- testRocksDb ("remotePactTest-" <> encodeUtf8 (toText nid)) rdb
    System.IO.Extra.withTempDir $ \dir -> withChainweb conf logger rocksDb (Just dir) False $ \cw -> do

        -- If this is the bootstrap node we extract the port number and publish via an MVar.
        when (nid == NodeId 0) $ do
            let bootStrapInfo = view (chainwebPeer . peerResPeer . peerInfo) cw
            putMVar peerInfoVar bootStrapInfo

        runChainweb cw `finally` do
            logFunctionText logger Info "write sample data"
            logFunctionText logger Info "shutdown node"
        return ()
  where
    nid = _configNodeId conf
    logger :: GenericLogger
    logger = addLabel ("node", toText nid) $ genericLogger loglevel print

host :: Hostname
host = unsafeHostnameFromText "::1"

interface :: HostPreference
interface = "::1"

config
    :: ChainwebVersion
    -> Natural
    -> NodeId
    -> ChainwebConfiguration
config ver n nid = defaultChainwebConfiguration ver
    & set configNodeId nid
    & set (configP2p . p2pConfigPeer . peerConfigHost) host
    & set (configP2p . p2pConfigPeer . peerConfigInterface) interface
    & set (configP2p . p2pConfigKnownPeers) mempty
    & set (configP2p . p2pConfigIgnoreBootstrapNodes) True
    & set (configP2p . p2pConfigMaxPeerCount) (n * 2)
    & set (configP2p . p2pConfigMaxSessionCount) 4
    & set (configP2p . p2pConfigSessionTimeout) 60
    & set (configMiner . enableConfigConfig . configTestMiners) (MinerCount n)
    & set configReintroTxs True
    & set (configTransactionIndex . enableConfigEnabled) True

bootstrapConfig :: ChainwebConfiguration -> ChainwebConfiguration
bootstrapConfig conf = conf
    & set (configP2p . p2pConfigPeer) peerConfig
    & set (configP2p . p2pConfigKnownPeers) []
  where
    peerConfig = head (bootstrapPeerConfig $ _configChainwebVersion conf)
        & set peerConfigPort 0
        & set peerConfigHost host

setBootstrapPeerInfo :: PeerInfo -> ChainwebConfiguration -> ChainwebConfiguration
setBootstrapPeerInfo =
    over (configP2p . p2pConfigKnownPeers) . (:)<|MERGE_RESOLUTION|>--- conflicted
+++ resolved
@@ -153,12 +153,10 @@
                 testGroup "genesis allocations"
                 [ allocationTest iot net ]
               , after AllSucceed "genesis allocations" $
-<<<<<<< HEAD
-                testGroup "txgen test" [txgenTest 1 iot net]
-=======
                 testGroup "caplist tests"
                 [ caplistTest iot net ]
->>>>>>> 0c2c42a7
+              , after AllSucceed "caplist tests" $
+                testGroup "txgen test" [txgenTest 1 iot net]
               ]
     ]
 
