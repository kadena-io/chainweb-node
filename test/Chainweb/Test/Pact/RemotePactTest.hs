{-# LANGUAGE BangPatterns #-}
{-# LANGUAGE CPP #-}
{-# LANGUAGE GADTs #-}
{-# LANGUAGE LambdaCase #-}
{-# LANGUAGE MultiWayIf #-}
{-# LANGUAGE OverloadedStrings #-}
{-# LANGUAGE QuasiQuotes #-}
{-# LANGUAGE ScopedTypeVariables #-}

-- |
-- Module: Chainweb.Test.RemotePactTest
-- Copyright: Copyright © 2019 Kadena LLC.
-- License: See LICENSE file
-- Maintainer: Mark Nichols <mark@kadena.io>, Emily Pillmore <emily@kadena.io>
-- Stability: experimental
--
-- Unit test for Pact execution via the Http Pact interface (/send,
-- etc.) (inprocess) API in Chainweb
--
module Chainweb.Test.Pact.RemotePactTest
( tests
, withNodes
, withRequestKeys
) where

import Control.Concurrent hiding (newMVar, putMVar, readMVar, modifyMVar)
import Control.Concurrent.Async
import Control.Concurrent.MVar.Strict
import Control.Lens
import Control.Monad
import Control.Monad.Catch
import Control.Monad.IO.Class
import Control.Retry

import qualified Data.Aeson as A
import Data.Default (def)
import Data.Either
import Data.Foldable (toList)
import qualified Data.HashMap.Strict as HashMap
import qualified Data.List.NonEmpty as NEL
import Data.List.NonEmpty (NonEmpty)
import Data.Map.Strict (Map)
import qualified Data.Map.Strict as M
import Data.Maybe
import Data.Streaming.Network (HostPreference)
import Data.String.Conv (toS)
import qualified Data.Text as T
import Data.Text.Encoding (encodeUtf8)

import Fake

import NeatInterpolation

import Network.Connection as HTTP
import Network.HTTP.Client.TLS as HTTP

import Numeric.Natural

import Servant.Client

import System.IO.Extra
import System.LogLevel

import Test.Tasty
import Test.Tasty.HUnit

import Pact.ApiReq (mkExec)
import Pact.Types.API
import qualified Pact.Types.ChainId as Pact
import qualified Pact.Types.ChainMeta as Pact
import qualified Pact.Types.PactError as Pact
import Pact.Types.Command
import Pact.Types.Exp
import Pact.Types.Names
import Pact.Types.PactValue
import Pact.Types.Term

-- internal modules

import Chainweb.ChainId
import Chainweb.Chainweb
import Chainweb.Chainweb.PeerResources
import Chainweb.Graph
import Chainweb.HostAddress
import Chainweb.Logger
import Chainweb.Miner.Config
import Chainweb.NodeId
import Chainweb.Pact.RestAPI.Client
import Chainweb.Pact.Service.Types
import Chainweb.Test.P2P.Peer.BootstrapConfig
import Chainweb.Test.Pact.Utils
import Chainweb.Time
import Chainweb.Utils
import Chainweb.Version

import Data.CAS.RocksDB

import P2P.Node.Configuration
import P2P.Peer

import Tools.Tests.Utils
import Tools.TXG.Simulate.Contracts.CoinContract
import Tools.TXG.Simulate.Contracts.Common


-- -------------------------------------------------------------------------- --
-- Global Settings

debug :: String -> IO ()
#if DEBUG_TEST
debug = putStrLn
#else
debug = const $ return ()
#endif

nNodes :: Natural
nNodes = 1

v :: ChainwebVersion
v = FastTimedCPM petersonChainGraph

cid :: HasCallStack => ChainId
cid = head . toList $ chainIds v

pactCid :: HasCallStack => Pact.ChainId
pactCid = Pact.ChainId $ chainIdToText cid

-- ------------------------------------------------------------------------- --
-- Tests. GHCI use `runSchedRocks tests`

-- | Note: These tests are intermittently non-deterministic due to the way
-- random chain sampling works with our test harnesses.
--
tests :: RocksDb -> ScheduledTest
tests rdb = testGroupSch "Chainweb.Test.Pact.RemotePactTest"
    [ withNodes rdb nNodes $ \net ->
        withMVarResource 0 $ \iomvar ->
          withTime $ \iot ->
            testGroup "remote pact tests" [
                withRequestKeys iot iomvar net $ responseGolden net
              , after AllSucceed "remote-golden" $
                testGroup "remote spv" [spvTest iot net]
              , after AllSucceed "remote spv" $
                sendValidationTest iot net
              , after AllSucceed "remote spv" $
                testCase "trivial local check" $
                localTest iot net
<<<<<<< HEAD
              , after AllSucceed "trivial local check" $
                testGroup "genesis allocations"
                  [ allocationTest iot net ]
              , after AllSucceed "genesis allocations" $
                testGroup "txgen test" [txgenTest 1 iot net]
=======
              , after AllSucceed "remote spv" $
                testGroup "gas for tx size"
                [ txTooBigGasTest iot net ]
              , after AllSucceed "remote spv" $
                testGroup "genesis allocations"
                [ allocationTest iot net ]
>>>>>>> 4af4730f
              ]
    ]

txgenTest :: Int -> IO (Time Integer) -> IO ChainwebNetwork -> TestTree
txgenTest batchsize iot nio = testCaseSteps "txgen tests" $ \step -> do

    cenv <- fmap _getClientEnv nio
    chain <- mkChainId v (0 :: Int)
    t <- iot
    accounts <- makeAccounts (toTxCreationTime t) chain
    batchTransfers <- (SubmitBatch . NEL.fromList) <$> replicateM batchsize (genTx chain accounts)

    r <- flip runClientM cenv $ do

        void $ liftIO $ step "sendApiClient: submit batch (send some transfers)"
        rksTransfers <- liftIO $ sending chain cenv batchTransfers

        void $ liftIO $ step "pollApiClient: poll until key is found (send some transfers)"
        void $ liftIO $ polling chain cenv rksTransfers
    either (assertFailure . (msg <>) . sshow) (const $ return ()) r
  where
    msg = "something failed (a better message belongs here).: "

    genTx chain accs = do
        req <- mkRandomCoinContractRequest True accs >>= generate
        let acclookup sn@(Account accsn) =
              case M.lookup sn accs of
                Just ks -> (sn, ks)
                Nothing -> error $ "Couldn't find account: <" ++ accsn ++ ">"
        let (Account sender, ks) =
              case req of
                CoinCreateAccount account (Guard guardd) -> (account, guardd)
                CoinAccountBalance account -> acclookup account
                CoinTransfer (SenderName sn) _ _ -> acclookup sn
                CoinTransferAndCreate (SenderName acc) _ (Guard guardd) _ -> (acc, guardd)
        meta' <- makeMetaWithSender sender chain
        let meta = meta' { Pact._pmGasLimit = 10000 }
        createCoinContractRequest v meta ks req

    makeAccounts t chain = do
        let f (Account sender) = do
              meta' <- liftIO $ makeMetaWithSender sender chain
              let meta = meta' { Pact._pmCreationTime = t }
              createCoinAccount v meta sender
        (coinKS, _coinAcc) <- unzip <$> traverse f coinAccountNames
        return $ buildGenAccountsKeysets (NEL.fromList coinAccountNames) (NEL.fromList coinKS)

    buildGenAccountsKeysets
      :: NonEmpty Account
      -> NonEmpty (NonEmpty SomeKeyPairCaps)
      -> Map Account (NonEmpty SomeKeyPairCaps)
    buildGenAccountsKeysets accs cks = M.fromList $ NEL.toList $ NEL.zip accs cks

responseGolden :: IO ChainwebNetwork -> IO RequestKeys -> TestTree
responseGolden networkIO rksIO = golden "remote-golden" $ do
    rks <- rksIO
    cenv <- _getClientEnv <$> networkIO
    PollResponses theMap <- polling cid cenv rks ExpectPactResult
    let values = mapMaybe (\rk -> _crResult <$> HashMap.lookup rk theMap)
                          (NEL.toList $ _rkRequestKeys rks)
    return $! toS $! foldMap A.encode values

localTest :: IO (Time Integer) -> IO ChainwebNetwork -> IO ()
localTest iot nio = do
    cenv <- fmap _getClientEnv nio
    mv <- newMVar 0
    SubmitBatch batch <- testBatch iot mv
    let cmd = head $ toList batch
    sid <- mkChainId v (0 :: Int)
    res <- flip runClientM cenv $ pactLocalApiClient v sid cmd
    checkCommandResult res
  where
    checkCommandResult (Left e) = throwM $ LocalFailure (show e)
    checkCommandResult (Right cr) =
        let (PactResult e) = _crResult cr
        in assertEqual "expect /local to succeed and return 3" e
                       (Right (PLiteral $ LDecimal 3))

sendValidationTest :: IO (Time Integer) -> IO ChainwebNetwork -> TestTree
sendValidationTest iot nio =
    testCaseSteps "/send reports validation failure" $ \step -> do
        step "check sending poisoned TTL batch"
        cenv <- fmap _getClientEnv nio
        mv <- newMVar 0
        SubmitBatch batch1 <- testBatch' iot 10000 mv
        SubmitBatch batch2 <- testBatch' (return $ Time $ TimeSpan 0) 2 mv
        let batch = SubmitBatch $ batch1 <> batch2
        sid <- mkChainId v (0 :: Int)
        expectSendFailure $ flip runClientM cenv $ do
            pactSendApiClient v sid batch

        step "check sending mismatched chain id"
        batch3 <- testBatch'' "40" iot 20000 mv
        expectSendFailure $ flip runClientM cenv $ do
            pactSendApiClient v sid batch3

  where
    expectSendFailure act = do
        m <- (wrap `catch` h)
        maybe (return ()) (\msg -> assertBool msg False) m
      where
        wrap = do
            let ef out = Just ("expected exception on bad tx, got: "
                               <> show out)
            act >>= return . either (const Nothing) ef

        h :: SomeException -> IO (Maybe String)
        h _ = return Nothing


spvTest :: IO (Time Integer) -> IO ChainwebNetwork -> TestTree
spvTest iot nio = testCaseSteps "spv client tests" $ \step -> do
    cenv <- fmap _getClientEnv nio
    batch <- mkTxBatch
    sid <- mkChainId v (1 :: Int)
    r <- flip runClientM cenv $ do

      void $ liftIO $ step "sendApiClient: submit batch"
      rks <- liftIO $ sending sid cenv batch

      void $ liftIO $ step "pollApiClient: poll until key is found"
      void $ liftIO $ polling sid cenv rks ExpectPactResult

      void $ liftIO $ step "spvApiClient: submit request key"
      liftIO $ spv sid cenv (SpvRequest (NEL.head $ _rkRequestKeys rks) tid)

    case r of
      Left e -> assertFailure $ "output proof failed: " <> sshow e
      Right _ -> return ()
  where
    tid = Pact.ChainId "2"
    ttl = 2 * 24 * 60 * 60

    mkTxBatch = do
      ks <- liftIO $ testKeyPairs sender00KeyPair
      t <- toTxCreationTime <$> iot
      let pm = Pact.PublicMeta (Pact.ChainId "1") "sender00" 100000 0.01 ttl t
      cmd1 <- liftIO $ mkExec txcode txdata pm ks (Just "fastTimedCPM-peterson") (Just "1")
      cmd2 <- liftIO $ mkExec txcode txdata pm ks (Just "fastTimedCPM-peterson") (Just "2")
      return $ SubmitBatch (pure cmd1 <> pure cmd2)

    txcode = show
      [text|
         (coin.cross-chain-transfer
           'sender00
           (read-msg 'target-chain-id)
           'sender00
           (read-keyset 'sender00-keyset)
           1.0)
         |]

    txdata =
      -- sender00 keyset
      let ks = KeySet
            [ "6be2f485a7af75fedb4b7f153a903f7e6000ca4aa501179c91a2450b777bd2a7" ]
            (Name $ BareName "keys-all" def)
      in A.object
        [ "sender01-keyset" A..= ks
        , "target-chain-id" A..= tid
        ]

txTooBigGasTest :: IO (Time Integer) -> IO ChainwebNetwork -> TestTree
txTooBigGasTest iot nio = testCaseSteps "transaction size gas tests" $ \step -> do
    cenv <- fmap _getClientEnv nio
    sid <- mkChainId v (0 :: Int)

    let run batch expectation = flip runClientM cenv $ do
          void $ liftIO $ step "sendApiClient: submit transaction"
          rks <- liftIO $ sending sid cenv batch

          void $ liftIO $ step "pollApiClient: polling for request key"
          (PollResponses resp) <- liftIO $ polling sid cenv rks expectation
          return (HashMap.lookup (NEL.head $ _rkRequestKeys rks) resp)

    -- batch with big tx and insufficient gas
    batch0 <- mkTxBatch txcode0 A.Null 1

    -- batch to test that gas for tx size discounted from the total gas supply
    batch1 <- mkTxBatch txcode1 A.Null 4

    res0 <- run batch0 ExpectPactError
    res1 <- run batch1 ExpectPactError

    void $ liftIO $ step "when tx too big, gas pact error thrown"
    case res0 of
      Left e -> assertFailure $ "test failure for big tx with insuffient gas: " <> show e
      Right cr -> assertEqual "expect gas error for big tx" gasError0 (resultOf <$> cr)

    void $ liftIO $ step "discounts initial gas charge from gas available for pact execution"
    case res1 of
      Left e -> assertFailure $ "test failure for discounting initial gas charge: " <> show e
      Right cr -> assertEqual "expect gas error after discounting initial gas charge" gasError1 (resultOf <$> cr)

  where
    resultOf (CommandResult _ _ (PactResult pr) _ _ _ _) = pr
    gasError0 = Just $ Left $
      Pact.PactError Pact.GasError def [] "Tx too big (3), limit 1"
    gasError1 = Just $ Left $
      Pact.PactError Pact.GasError def [] "Gas limit (ParsedInteger 1) exceeded: 2"

    mkTxBatch code cdata limit = do
      ks <- testKeyPairs sender00KeyPair
      t <- toTxCreationTime <$> iot
      let ttl = 2 * 24 * 60 * 60
          pm = Pact.PublicMeta (Pact.ChainId "0") "sender00" limit 0.01 ttl t
      cmd <- liftIO $ mkExec code cdata pm ks (Just "fastTimedCPM-peterson") (Just "0")
      return $ SubmitBatch (pure cmd)

    txcode0 = T.unpack $ T.concat ["[", T.replicate 10 " 1", "]"]
    txcode1 = txcode0 <> "(identity 1)"

allocationTest :: IO (Time Integer) -> IO ChainwebNetwork -> TestTree
allocationTest iot nio = testCaseSteps "genesis allocation tests" $ \step -> do

    let testCaseStep = void . liftIO . step

    cenv <- fmap _getClientEnv nio
    sid <- liftIO $ mkChainId v (0 :: Int)

    step "positive allocation test: allocation00 release"
    p <- flip runClientM cenv $ do
      batch0 <- liftIO
        $ mkSingletonBatch iot allocation00KeyPair tx0 n0
        $ pm "allocation00"

      SubmitBatch batch1 <- liftIO
        $ mkSingletonBatch iot allocation00KeyPair tx1 n1
        $ pm "allocation00"

      testCaseStep "sendApiClient: submit allocation release request"
      rks0 <- liftIO $ sending sid cenv batch0

      testCaseStep "pollApiClient: polling for allocation key"
      void $ liftIO $ polling sid cenv rks0 ExpectPactResult

      testCaseStep "localApiClient: submit local account balance request"
      pactLocalApiClient v sid $ head (toList batch1)

    case p of
      Left e -> assertFailure $ "test failure: " <> show e
      Right cr -> assertEqual "expect /local allocation balance" accountInfo (resultOf cr)


    step "negative allocation test: allocation01 release"
    q <- flip runClientM cenv $ do
      batch0 <- liftIO
        $ mkSingletonBatch iot allocation01KeyPair tx2 n2
        $ pm "allocation01"

      testCaseStep "sendApiClient: submit allocation release request"
      rks <- liftIO $ sending sid cenv batch0

      testCaseStep "pollApiClient: polling for allocation key"
      PollResponses r <- liftIO $ polling sid cenv rks ExpectPactError
      return $ toList r

    case q of
      Right [cr] -> case resultOf cr of
        Left e -> assertBool "expect negative allocation test failure"
          $ T.isInfixOf "Failure: Tx Failed: funds locked until \"2019-10-31T18:00:00Z\""
          $ sshow e
        _ -> assertFailure "unexpected pact result success in negative allocation test"
      _ -> assertFailure "unexpected failure in negative allocation test"


    step "positive key-rotation test: allocation2"
    r <- flip runClientM cenv $ do

      batch0 <- liftIO
        $ mkSingletonBatch iot allocation02KeyPair tx3 n3
        $ pm "allocation02"

      testCaseStep "senderApiClient: submit keyset rotation request"
      rks <- liftIO $ sending sid cenv batch0

      testCaseStep "pollApiClient: polling for successful rotation"
      void $ liftIO $ polling sid cenv rks ExpectPactResult

      testCaseStep "senderApiClient: submit allocation release request"
      batch1 <- liftIO
        $ mkSingletonBatch iot allocation02KeyPair' tx4 n4
        $ pm "allocation02"

      rks' <- liftIO $ sending sid cenv batch1
      testCaseStep "pollingApiClient: polling for successful release"
      void $ liftIO $ polling sid cenv rks' ExpectPactResult

      testCaseStep "localApiClient: retrieving account info for allocation02"
      SubmitBatch batch2 <- liftIO
        $ mkSingletonBatch iot allocation02KeyPair' tx5 n5
        $ pm "allocation02"

      pactLocalApiClient v sid $ head (toList batch2)

    case r of
      Left e -> assertFailure $ "test failure: " <> show e
      Right cr -> assertEqual "expect /local allocation balance" accountInfo' (resultOf cr)

  where
    n0 = Just "allocation-0"
    n1 = Just "allocation-1"
    n2 = Just "allocation-2"
    n3 = Just "allocation-3"
    n4 = Just "allocation-4"
    n5 = Just "allocation-5"

    resultOf (CommandResult _ _ (PactResult pr) _ _ _ _) = pr
    accountInfo = Right
      $ PObject
      $ ObjectMap
      $ M.fromList
        [ (FieldKey "account", PLiteral $ LString "allocation00")
        , (FieldKey "balance", PLiteral $ LDecimal 1099938.51) -- 1k + 1mm - gas
        , (FieldKey "guard", PGuard $ GKeySetRef (KeySetName "allocation00"))
        ]

    ttl = 2 * 24 * 60 * 60
    pm t = Pact.PublicMeta (Pact.ChainId "0") t 100000 0.01 ttl

    tx0 = PactTransaction "(coin.release-allocation \"allocation00\")" Nothing
    tx1 = PactTransaction "(coin.details \"allocation00\")" Nothing
    tx2 = PactTransaction "(coin.release-allocation \"allocation01\")" Nothing
    tx3 =
      let
        c = "(define-keyset \"allocation02\" (read-keyset \"allocation02-keyset\"))"
        d = KeySet
          [ "0c8212a903f6442c84acd0069acc263c69434b5af37b2997b16d6348b53fcd0a" ]
          (Name $ BareName "keys-all" def)
      in PactTransaction c $ Just (A.object [ "allocation02-keyset" A..= d ])
    tx4 = PactTransaction "(coin.release-allocation \"allocation02\")" Nothing
    tx5 = PactTransaction "(coin.details \"allocation02\")" Nothing

    accountInfo' = Right
      $ PObject
      $ ObjectMap
      $ M.fromList
        [ (FieldKey "account", PLiteral $ LString "allocation02")
        , (FieldKey "balance", PLiteral $ LDecimal 1099918.43) -- 1k + 1mm - gas
        , (FieldKey "guard", PGuard $ GKeySetRef (KeySetName "allocation02"))
        ]


-- -------------------------------------------------------------------------- --
-- Utils

mkSingletonBatch
    :: IO (Time Integer)
    -> ChainwebKeyPair
    -> PactTransaction
    -> Maybe String
    -> (Pact.TxCreationTime -> Pact.PublicMeta)
    -> IO SubmitBatch
mkSingletonBatch iot kps (PactTransaction c d) nonce pmk = do
    ks <- testKeyPairs kps
    pm <- pmk . toTxCreationTime <$> iot
    let dd = fromMaybe A.Null d
    cmd <- liftIO $ mkExec (T.unpack c) dd pm ks (Just "fastTimedCPM-peterson") nonce
    return $ SubmitBatch (cmd NEL.:| [])

withRequestKeys
    :: IO (Time Integer)
    -> IO (MVar Int)
    -> IO ChainwebNetwork
    -> (IO RequestKeys -> TestTree)
    -> TestTree
withRequestKeys iot ioNonce networkIO f = withResource mkKeys (\_ -> return ()) f
  where
    mkKeys :: IO RequestKeys
    mkKeys = do
        cenv <- _getClientEnv <$> networkIO
        mNonce <- ioNonce
        testSend iot mNonce cenv

testSend :: IO (Time Integer) -> MVar Int -> ClientEnv -> IO RequestKeys
testSend iot mNonce env = testBatch iot mNonce >>= sending cid env

getClientEnv :: BaseUrl -> IO ClientEnv
getClientEnv url = do
    let mgrSettings = HTTP.mkManagerSettings (HTTP.TLSSettingsSimple True False False) Nothing
    mgr <- HTTP.newTlsManagerWith mgrSettings
    return $ mkClientEnv mgr url

-- | Request an SPV proof using exponential retry logic
--
spv
    :: ChainId
    -> ClientEnv
    -> SpvRequest
    -> IO TransactionOutputProofB64
spv sid cenv r =
    recovering (exponentialBackoff 10000 <> limitRetries 11) [h] $ \s -> do
      debug
        $ "requesting spv proof for " <> show r
        <> " [" <> show (view rsIterNumberL s) <> "]"

      -- send a single spv request and return the result
      --
      runClientM (pactSpvApiClient v sid r) cenv >>= \case
        Left e -> throwM $ SpvFailure (show e)
        Right t -> return t
  where
    h _ = Handler $ \case
      SpvFailure _ -> return True
      _ -> return False

-- | Send a batch with retry logic using an exponential backoff.
-- This test just does a simple check to make sure sends succeed.
--
sending
    :: ChainId
    -> ClientEnv
    -> SubmitBatch
    -> IO RequestKeys
sending sid cenv batch =
    recovering (exponentialBackoff 10000 <> limitRetries 11) [h] $ \s -> do
      debug
        $ "sending requestkeys " <> show (fmap _cmdHash $ toList ss)
        <> " [" <> show (view rsIterNumberL s) <> "]"

      -- Send and return naively
      --
      runClientM (pactSendApiClient v sid batch) cenv >>= \case
        Left e -> throwM $ SendFailure (show e)
        Right rs -> return rs

  where
    ss = _sbCmds batch

    h _ = Handler $ \case
      SendFailure _ -> return True
      _ -> return False

-- | Poll with retry using an exponential backoff
--
data PollingExpectation = ExpectPactError | ExpectPactResult

polling
    :: ChainId
    -> ClientEnv
    -> RequestKeys
    -> PollingExpectation
    -> IO PollResponses
polling sid cenv rks pollingExpectation =
    recovering (exponentialBackoff 10000 <> limitRetries 11) [h] $ \s -> do
      debug
        $ "polling for requestkeys " <> show (toList rs)
        <> " [" <> show (view rsIterNumberL s) <> "]"

      -- Run the poll cmd loop and check responses
      -- by making sure results are successful and request keys
      -- are sane

      runClientM (pactPollApiClient v sid $ Poll rs) cenv >>= \case
        Left e -> throwM $ PollingFailure (show e)
        Right r@(PollResponses mp) ->
          if all (go mp) (toList rs)
          then return r
          else throwM $ PollingFailure "polling check failed"
  where
    h _ = Handler $ \case
      PollingFailure _ -> return True
      _ -> return False

    rs = _rkRequestKeys rks

    validate (PactResult a) = case pollingExpectation of
      ExpectPactResult -> isRight a
      ExpectPactError -> isLeft a

    go m rk = case m ^. at rk of
      Just cr ->  _crReqKey cr == rk && validate (_crResult cr)
      Nothing -> False

testBatch'' :: Pact.ChainId -> IO (Time Integer) -> Integer -> MVar Int -> IO SubmitBatch
testBatch'' chain iot ttl mnonce = modifyMVar mnonce $ \(!nn) -> do
    let nonce = "nonce" <> sshow nn
    t <- toTxCreationTime <$> iot
    kps <- testKeyPairs sender00KeyPair
    c <- mkExec "(+ 1 2)" A.Null (pm t) kps (Just "fastTimedCPM-peterson") (Just nonce)
    pure (succ nn, SubmitBatch (pure c))
  where
    pm :: Pact.TxCreationTime -> Pact.PublicMeta
    pm = Pact.PublicMeta chain "sender00" 1000 0.1 (fromInteger ttl)

testBatch' :: IO (Time Integer) -> Integer -> MVar Int -> IO SubmitBatch
testBatch' = testBatch'' pactCid

testBatch :: IO (Time Integer) -> MVar Int -> IO SubmitBatch
testBatch iot mnonce = testBatch' iot ttl mnonce
  where
    ttl = 2 * 24 * 60 * 60

--------------------------------------------------------------------------------
-- test node(s), config, etc. for this test
--------------------------------------------------------------------------------

newtype ChainwebNetwork = ChainwebNetwork { _getClientEnv :: ClientEnv }

withNodes
    :: RocksDb
    -> Natural
    -> (IO ChainwebNetwork -> TestTree)
    -> TestTree
withNodes rdb n f = withResource start
    (cancel . fst)
    (f . fmap (ChainwebNetwork . snd))
  where
    start = do
        peerInfoVar <- newEmptyMVar
        a <- async $ runTestNodes rdb Warn v n peerInfoVar
        i <- readMVar peerInfoVar
        cwEnv <- getClientEnv $ getCwBaseUrl $ _hostAddressPort $ _peerAddr i
        return (a, cwEnv)

    getCwBaseUrl :: Port -> BaseUrl
    getCwBaseUrl p = BaseUrl
        { baseUrlScheme = Https
        , baseUrlHost = "127.0.0.1"
        , baseUrlPort = fromIntegral p
        , baseUrlPath = ""
        }

runTestNodes
    :: RocksDb
    -> LogLevel
    -> ChainwebVersion
    -> Natural
    -> MVar PeerInfo
    -> IO ()
runTestNodes rdb loglevel ver n portMVar =
    forConcurrently_ [0 .. int n - 1] $ \i -> do
        threadDelay (1000 * int i)
        let baseConf = config ver n (NodeId i)
        conf <- if
            | i == 0 ->
                return $ bootstrapConfig baseConf
            | otherwise ->
                setBootstrapPeerInfo <$> readMVar portMVar <*> pure baseConf
        node rdb loglevel portMVar conf

node :: RocksDb -> LogLevel -> MVar PeerInfo -> ChainwebConfiguration -> IO ()
node rdb loglevel peerInfoVar conf = do
    rocksDb <- testRocksDb ("remotePactTest-" <> encodeUtf8 (toText nid)) rdb
    System.IO.Extra.withTempDir $ \dir -> withChainweb conf logger rocksDb (Just dir) False $ \cw -> do

        -- If this is the bootstrap node we extract the port number and publish via an MVar.
        when (nid == NodeId 0) $ do
            let bootStrapInfo = view (chainwebPeer . peerResPeer . peerInfo) cw
            putMVar peerInfoVar bootStrapInfo

        runChainweb cw `finally` do
            logFunctionText logger Info "write sample data"
            logFunctionText logger Info "shutdown node"
        return ()
  where
    nid = _configNodeId conf
    logger :: GenericLogger
    logger = addLabel ("node", toText nid) $ genericLogger loglevel print

host :: Hostname
host = unsafeHostnameFromText "::1"

interface :: HostPreference
interface = "::1"

config
    :: ChainwebVersion
    -> Natural
    -> NodeId
    -> ChainwebConfiguration
config ver n nid = defaultChainwebConfiguration ver
    & set configNodeId nid
    & set (configP2p . p2pConfigPeer . peerConfigHost) host
    & set (configP2p . p2pConfigPeer . peerConfigInterface) interface
    & set (configP2p . p2pConfigKnownPeers) mempty
    & set (configP2p . p2pConfigIgnoreBootstrapNodes) True
    & set (configP2p . p2pConfigMaxPeerCount) (n * 2)
    & set (configP2p . p2pConfigMaxSessionCount) 4
    & set (configP2p . p2pConfigSessionTimeout) 60
    & set (configMiner . enableConfigConfig . configTestMiners) (MinerCount n)
    & set configReintroTxs True
    & set (configTransactionIndex . enableConfigEnabled) True

bootstrapConfig :: ChainwebConfiguration -> ChainwebConfiguration
bootstrapConfig conf = conf
    & set (configP2p . p2pConfigPeer) peerConfig
    & set (configP2p . p2pConfigKnownPeers) []
  where
    peerConfig = head (bootstrapPeerConfig $ _configChainwebVersion conf)
        & set peerConfigPort 0
        & set peerConfigHost host

setBootstrapPeerInfo :: PeerInfo -> ChainwebConfiguration -> ChainwebConfiguration
setBootstrapPeerInfo =
    over (configP2p . p2pConfigKnownPeers) . (:)<|MERGE_RESOLUTION|>--- conflicted
+++ resolved
@@ -145,20 +145,14 @@
               , after AllSucceed "remote spv" $
                 testCase "trivial local check" $
                 localTest iot net
-<<<<<<< HEAD
-              , after AllSucceed "trivial local check" $
-                testGroup "genesis allocations"
-                  [ allocationTest iot net ]
-              , after AllSucceed "genesis allocations" $
-                testGroup "txgen test" [txgenTest 1 iot net]
-=======
               , after AllSucceed "remote spv" $
                 testGroup "gas for tx size"
                 [ txTooBigGasTest iot net ]
               , after AllSucceed "remote spv" $
                 testGroup "genesis allocations"
                 [ allocationTest iot net ]
->>>>>>> 4af4730f
+              , after AllSucceed "genesis allocations" $
+                testGroup "txgen test" [txgenTest 1 iot net]
               ]
     ]
 
@@ -177,7 +171,7 @@
         rksTransfers <- liftIO $ sending chain cenv batchTransfers
 
         void $ liftIO $ step "pollApiClient: poll until key is found (send some transfers)"
-        void $ liftIO $ polling chain cenv rksTransfers
+        void $ liftIO $ polling chain cenv rksTransfers ExpectPactResult
     either (assertFailure . (msg <>) . sshow) (const $ return ()) r
   where
     msg = "something failed (a better message belongs here).: "
@@ -302,7 +296,7 @@
 
     txcode = show
       [text|
-         (coin.cross-chain-transfer
+         (coin.teleport-transfer
            'sender00
            (read-msg 'target-chain-id)
            'sender00
