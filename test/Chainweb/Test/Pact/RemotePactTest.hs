{-# LANGUAGE BangPatterns #-}
{-# LANGUAGE CPP #-}
{-# LANGUAGE GADTs #-}
{-# LANGUAGE LambdaCase #-}
{-# LANGUAGE MultiWayIf #-}
{-# LANGUAGE OverloadedStrings #-}
{-# LANGUAGE QuasiQuotes #-}
{-# LANGUAGE ScopedTypeVariables #-}

-- |
-- Module: Chainweb.Test.RemotePactTest
-- Copyright: Copyright © 2019 Kadena LLC.
-- License: See LICENSE file
-- Maintainer: Mark Nichols <mark@kadena.io>, Emily Pillmore <emily@kadena.io>
-- Stability: experimental
--
-- Unit test for Pact execution via the Http Pact interface (/send,
-- etc.) (inprocess) API in Chainweb
--
module Chainweb.Test.Pact.RemotePactTest
( tests
, withNodes
, withRequestKeys
) where

import Control.Concurrent hiding (newMVar, putMVar, readMVar, modifyMVar)
import Control.Concurrent.Async
import Control.Concurrent.MVar.Strict
import Control.Lens
import Control.Monad
import Control.Monad.Catch
import Control.Monad.IO.Class
import Control.Retry

import qualified Data.Aeson as A
import Data.Default (def)
import Data.Either
import Data.Foldable (toList)
import qualified Data.HashMap.Strict as HashMap
import qualified Data.List.NonEmpty as NEL
import qualified Data.Map.Strict as M
import Data.Maybe
import Data.Streaming.Network (HostPreference)
import Data.String.Conv (toS)
import qualified Data.Text as T
import Data.Text.Encoding (encodeUtf8)

import NeatInterpolation

import Network.Connection as HTTP
import Network.HTTP.Client.TLS as HTTP

import Numeric.Natural

import Servant.Client

import System.IO.Extra
import System.LogLevel

import Test.Tasty
import Test.Tasty.HUnit

import Pact.ApiReq (mkExec)
import Pact.Types.API
import qualified Pact.Types.ChainId as Pact
import qualified Pact.Types.ChainMeta as Pact
import qualified Pact.Types.PactError as Pact
import Pact.Types.Command
import Pact.Types.Exp
import Pact.Types.Names
import Pact.Types.PactValue
import Pact.Types.Term

-- internal modules

import Chainweb.ChainId
import Chainweb.Chainweb
import Chainweb.Chainweb.PeerResources
import Chainweb.Graph
import Chainweb.HostAddress
import Chainweb.Logger
import Chainweb.Miner.Config
import Chainweb.NodeId
import Chainweb.Pact.RestAPI.Client
import Chainweb.Pact.Service.Types
import Chainweb.Test.P2P.Peer.BootstrapConfig
import Chainweb.Test.Pact.Utils
import Chainweb.Test.Utils
import Chainweb.Time
import Chainweb.Utils
import Chainweb.Version

import Data.CAS.RocksDB

import P2P.Node.Configuration
import P2P.Peer

-- -------------------------------------------------------------------------- --
-- Global Settings

debug :: String -> IO ()
#if DEBUG_TEST
debug = putStrLn
#else
debug = const $ return ()
#endif

nNodes :: Natural
nNodes = 1

v :: ChainwebVersion
v = FastTimedCPM petersonChainGraph

cid :: HasCallStack => ChainId
cid = head . toList $ chainIds v

pactCid :: HasCallStack => Pact.ChainId
pactCid = Pact.ChainId $ chainIdToText cid

-- ------------------------------------------------------------------------- --
-- Tests. GHCI use `runSchedRocks tests`

-- | Note: These tests are intermittently non-deterministic due to the way
-- random chain sampling works with our test harnesses.
--
tests :: RocksDb -> ScheduledTest
tests rdb = testGroupSch "Chainweb.Test.Pact.RemotePactTest"
    [ withNodes rdb nNodes $ \net ->
        withMVarResource 0 $ \iomvar ->
          withTime $ \iot ->
            testGroup "remote pact tests" [
                withRequestKeys iot iomvar net $ responseGolden net
              , after AllSucceed "remote-golden" $
                testGroup "remote spv" [spvTest iot net]
              , after AllSucceed "remote spv" $
                sendValidationTest iot net
              , after AllSucceed "remote spv" $
                testCase "trivial /local check" $
                localTest iot net
              , after AllSucceed "remote spv" $
                testGroup "gas for tx size"
                [ txTooBigGasTest iot net ]
              , after AllSucceed "remote spv" $
                testGroup "genesis allocations"
                [ allocationTest iot net ]
              ]
    ]

responseGolden :: IO ChainwebNetwork -> IO RequestKeys -> TestTree
responseGolden networkIO rksIO = golden "remote-golden" $ do
    rks <- rksIO
    cenv <- _getClientEnv <$> networkIO
    PollResponses theMap <- polling cid cenv rks ExpectPactResult
    let values = mapMaybe (\rk -> _crResult <$> HashMap.lookup rk theMap)
                          (NEL.toList $ _rkRequestKeys rks)
    return $! toS $! foldMap A.encode values

localTest :: IO (Time Integer) -> IO ChainwebNetwork -> IO ()
localTest iot nio = do
    cenv <- fmap _getClientEnv nio
    mv <- newMVar 0
    SubmitBatch batch <- testBatch iot mv
    let cmd = head $ toList batch
    sid <- mkChainId v (0 :: Int)
    res <- flip runClientM cenv $ pactLocalApiClient v sid cmd
    checkCommandResult res
  where
    checkCommandResult (Left e) = throwM $ LocalFailure (show e)
    checkCommandResult (Right cr) =
        let (PactResult e) = _crResult cr
        in assertEqual "expect /local to succeed and return 3" e
                       (Right (PLiteral $ LDecimal 3))

sendValidationTest :: IO (Time Integer) -> IO ChainwebNetwork -> TestTree
sendValidationTest iot nio =
    testCaseSteps "/send reports validation failure" $ \step -> do
        step "check sending poisoned TTL batch"
        cenv <- fmap _getClientEnv nio
        mv <- newMVar 0
        SubmitBatch batch1 <- testBatch' iot 10000 mv
        SubmitBatch batch2 <- testBatch' (return $ Time $ TimeSpan 0) 2 mv
        let batch = SubmitBatch $ batch1 <> batch2
        sid <- mkChainId v (0 :: Int)
        expectSendFailure $ flip runClientM cenv $ do
            pactSendApiClient v sid batch

        step "check sending mismatched chain id"
        batch3 <- testBatch'' "40" iot 20000 mv
        expectSendFailure $ flip runClientM cenv $ do
            pactSendApiClient v sid batch3

  where
    expectSendFailure act = do
        m <- (wrap `catch` h)
        maybe (return ()) (\msg -> assertBool msg False) m
      where
        wrap = do
            let ef out = Just ("expected exception on bad tx, got: "
                               <> show out)
            act >>= return . either (const Nothing) ef

        h :: SomeException -> IO (Maybe String)
        h _ = return Nothing


spvTest :: IO (Time Integer) -> IO ChainwebNetwork -> TestTree
spvTest iot nio = testCaseSteps "spv client tests" $ \step -> do
    cenv <- fmap _getClientEnv nio
    batch <- mkTxBatch
    sid <- mkChainId v (1 :: Int)
    r <- flip runClientM cenv $ do

      void $ liftIO $ step "sendApiClient: submit batch"
      rks <- liftIO $ sending sid cenv batch

      void $ liftIO $ step "pollApiClient: poll until key is found"
      void $ liftIO $ polling sid cenv rks ExpectPactResult

      void $ liftIO $ step "spvApiClient: submit request key"
      liftIO $ spv sid cenv (SpvRequest (NEL.head $ _rkRequestKeys rks) tid)

    case r of
      Left e -> assertFailure $ "output proof failed: " <> sshow e
      Right _ -> return ()
  where
    tid = Pact.ChainId "2"

    mkTxBatch = do
      ks <- liftIO $ testKeyPairs sender00KeyPair
      t <- toTxCreationTime <$> iot
      let ttl = 2 * 24 * 60 * 60
          pm = Pact.PublicMeta (Pact.ChainId "1") "sender00" 100000 0.01 ttl t
      cmd1 <- liftIO $ mkExec txcode txdata pm ks (Just "fastTimedCPM-peterson") (Just "1")
      cmd2 <- liftIO $ mkExec txcode txdata pm ks (Just "fastTimedCPM-peterson") (Just "2")
      return $ SubmitBatch (pure cmd1 <> pure cmd2)

    txcode = show $
      [text|
         (coin.cross-chain-transfer
           'sender00
           (read-msg 'target-chain-id)
           'sender00
           (read-keyset 'sender00-keyset)
           1.0)
         |]

    txdata =
      -- sender00 keyset
      let ks = KeySet
            [ "6be2f485a7af75fedb4b7f153a903f7e6000ca4aa501179c91a2450b777bd2a7" ]
            (Name $ BareName "keys-all" def)
      in A.object
        [ "sender01-keyset" A..= ks
        , "target-chain-id" A..= tid
        ]

txTooBigGasTest :: IO (Time Integer) -> IO ChainwebNetwork -> TestTree
txTooBigGasTest iot nio = testCaseSteps "transaction size gas tests" $ \step -> do
    cenv <- fmap _getClientEnv nio
    sid <- mkChainId v (0 :: Int)

    let run batch expectation = flip runClientM cenv $ do
          void $ liftIO $ step "sendApiClient: submit transaction"
          rks <- liftIO $ sending sid cenv batch

          void $ liftIO $ step "pollApiClient: polling for request key"
          (PollResponses resp) <- liftIO $ polling sid cenv rks expectation
          return (HashMap.lookup (NEL.head $ _rkRequestKeys rks) resp)

    -- batch with big tx and insufficient gas
    batch0 <- mkTxBatch txcode0 A.Null 1

    -- batch to test that gas for tx size discounted from the total gas supply
    batch1 <- mkTxBatch txcode1 A.Null 4
    
    res0 <- run batch0 ExpectPactError
    res1 <- run batch1 ExpectPactError

    void $ liftIO $ step "when tx too big, gas pact error thrown"
    case res0 of
      Left e -> assertFailure $ "test failure for big tx with insuffient gas: " <> show e
      Right cr -> assertEqual "expect gas error for big tx" (resultOf <$> cr) gasError0

    void $ liftIO $ step "discounts initial gas charge from gas available for pact execution"
    case res1 of
      Left e -> assertFailure $ "test failure for discounting initial gas charge: " <> show e
      Right cr -> assertEqual "expect gas error after discounting initial gas charge" (resultOf <$> cr) gasError1

  where
    resultOf (CommandResult _ _ (PactResult pr) _ _ _ _) = pr
    gasError0 = Just $ Left $
      Pact.PactError Pact.GasError def [] "tx too big"
    gasError1 = Just $ Left $
      Pact.PactError Pact.GasError def [] "Gas limit (ParsedInteger 0) exceeded: 2"

    mkTxBatch code cdata limit = do
      ks <- testKeyPairs sender00KeyPair
      t <- toTxCreationTime <$> iot
      let ttl = 2 * 24 * 60 * 60
          pm = Pact.PublicMeta (Pact.ChainId "0") "sender00" limit 0.01 ttl t
      cmd <- liftIO $ mkExec code cdata pm ks (Just "fastTimedCPM-peterson") (Just "0")
      return $ SubmitBatch (pure cmd)

    txcode0 = T.unpack $ T.concat ["[", T.replicate 10 " 1", "]"]
    txcode1 = txcode0 <> "(identity 1)"

allocationTest :: IO (Time Integer) -> IO ChainwebNetwork -> TestTree
allocationTest iot nio = testCaseSteps "genesis allocation tests" $ \step -> do
    cenv <- fmap _getClientEnv nio

    -- batch with the initial release request
    batch0 <- mkTxBatch txcode0 A.Null
    -- batch with the account balance query
    SubmitBatch batch1 <- mkTxBatch txcode1 A.Null
    sid <- mkChainId v (0 :: Int)

    r <- flip runClientM cenv $ do
      void $ liftIO $ step "sendApiClient: submit allocation release request"
      rks0 <- liftIO $ sending sid cenv batch0

      void $ liftIO $ step "pollApiClient: polling for allocation key"
      void $ liftIO $ polling sid cenv rks0 ExpectPactResult

      void $ liftIO $ step "localApiClient: submit local account balance request"
      pactLocalApiClient v sid $ head (toList batch1)

    case r of
      Left e -> assertFailure $ "test failure: " <> show e
      Right cr -> assertEqual "expect /local allocation balance" accountInfo (resultOf cr)

  where
    resultOf (CommandResult _ _ (PactResult pr) _ _ _ _) = pr
    accountInfo = Right
      $ PObject
      $ ObjectMap
      $ M.fromList
<<<<<<< HEAD
        [ (FieldKey "balance", PLiteral $ LDecimal 199999998.55)
=======
        [ (FieldKey "balance", PLiteral $ LDecimal 199999930.2)
>>>>>>> 49826920
        , (FieldKey "guard", PGuard $ GKeySetRef (KeySetName "sender00"))
        ]

    mkTxBatch code cdata = do
      ks <- testKeyPairs sender00KeyPair
      t <- toTxCreationTime <$> iot
      let ttl = 2 * 24 * 60 * 60
          pm = Pact.PublicMeta (Pact.ChainId "0") "sender00" 100000 0.01 ttl t
      cmd <- liftIO $ mkExec code cdata pm ks (Just "fastTimedCPM-peterson") (Just "0")
      return $ SubmitBatch (pure cmd)

    txcode0 = concat ["(coin.release-allocation ", "\"sender00\")"]
    txcode1 = concat ["(coin.account-info ", "\"sender00\")"]

-- -------------------------------------------------------------------------- --
-- Utils

withRequestKeys
    :: IO (Time Integer)
    -> IO (MVar Int)
    -> IO ChainwebNetwork
    -> (IO RequestKeys -> TestTree)
    -> TestTree
withRequestKeys iot ioNonce networkIO f = withResource mkKeys (\_ -> return ()) f
  where
    mkKeys :: IO RequestKeys
    mkKeys = do
        cenv <- _getClientEnv <$> networkIO
        mNonce <- ioNonce
        testSend iot mNonce cenv

testSend :: IO (Time Integer) -> MVar Int -> ClientEnv -> IO RequestKeys
testSend iot mNonce env = testBatch iot mNonce >>= sending cid env

getClientEnv :: BaseUrl -> IO ClientEnv
getClientEnv url = do
    let mgrSettings = HTTP.mkManagerSettings (HTTP.TLSSettingsSimple True False False) Nothing
    mgr <- HTTP.newTlsManagerWith mgrSettings
    return $ mkClientEnv mgr url

-- | Request an SPV proof using exponential retry logic
--
spv
    :: ChainId
    -> ClientEnv
    -> SpvRequest
    -> IO TransactionOutputProofB64
spv sid cenv r =
    recovering (exponentialBackoff 10000 <> limitRetries 11) [h] $ \s -> do
      debug
        $ "requesting spv proof for " <> show r
        <> " [" <> show (view rsIterNumberL s) <> "]"

      -- send a single spv request and return the result
      --
      runClientM (pactSpvApiClient v sid r) cenv >>= \case
        Left e -> throwM $ SpvFailure (show e)
        Right t -> return t
  where
    h _ = Handler $ \case
      SpvFailure _ -> return True
      _ -> return False

-- | Send a batch with retry logic using an exponential backoff.
-- This test just does a simple check to make sure sends succeed.
--
sending
    :: ChainId
    -> ClientEnv
    -> SubmitBatch
    -> IO RequestKeys
sending sid cenv batch =
    recovering (exponentialBackoff 10000 <> limitRetries 11) [h] $ \s -> do
      debug
        $ "sending requestkeys " <> show (fmap _cmdHash $ toList ss)
        <> " [" <> show (view rsIterNumberL s) <> "]"

      -- Send and return naively
      --
      runClientM (pactSendApiClient v sid batch) cenv >>= \case
        Left e -> throwM $ SendFailure (show e)
        Right rs -> return rs

  where
    ss = _sbCmds batch

    h _ = Handler $ \case
      SendFailure _ -> return True
      _ -> return False

-- | Poll with retry using an exponential backoff
--
data PollingExpectation = ExpectPactError | ExpectPactResult

polling
    :: ChainId
    -> ClientEnv
    -> RequestKeys
    -> PollingExpectation
    -> IO PollResponses
polling sid cenv rks pollingExpectation =
    recovering (exponentialBackoff 10000 <> limitRetries 11) [h] $ \s -> do
      debug
        $ "polling for requestkeys " <> show (toList rs)
        <> " [" <> show (view rsIterNumberL s) <> "]"

      -- Run the poll cmd loop and check responses
      -- by making sure results are successful and request keys
      -- are sane

      runClientM (pactPollApiClient v sid $ Poll rs) cenv >>= \case
        Left e -> throwM $ PollingFailure (show e)
        Right r@(PollResponses mp) ->
          if all (go mp) (toList rs)
          then return r
          else throwM $ PollingFailure "polling check failed"
  where
    h _ = Handler $ \case
      PollingFailure _ -> return True
      _ -> return False

    rs = _rkRequestKeys rks

    validate (PactResult a) = case pollingExpectation of
      ExpectPactResult -> isRight a
      ExpectPactError -> isLeft a

    go m rk = case m ^. at rk of
      Just cr ->  _crReqKey cr == rk && validate (_crResult cr)
      Nothing -> False

testBatch'' :: Pact.ChainId -> IO (Time Integer) -> Integer -> MVar Int -> IO SubmitBatch
testBatch'' chain iot ttl mnonce = modifyMVar mnonce $ \(!nn) -> do
    let nonce = "nonce" <> sshow nn
    t <- toTxCreationTime <$> iot
    kps <- testKeyPairs sender00KeyPair
    c <- mkExec "(+ 1 2)" A.Null (pm t) kps (Just "fastTimedCPM-peterson") (Just nonce)
    pure (succ nn, SubmitBatch (pure c))
  where
    pm :: Pact.TxCreationTime -> Pact.PublicMeta
    pm = Pact.PublicMeta chain "sender00" 1000 0.1 (fromInteger ttl)

testBatch' :: IO (Time Integer) -> Integer -> MVar Int -> IO SubmitBatch
testBatch' = testBatch'' pactCid

testBatch :: IO (Time Integer) -> MVar Int -> IO SubmitBatch
testBatch iot mnonce = testBatch' iot ttl mnonce
  where
    ttl = 2 * 24 * 60 * 60

--------------------------------------------------------------------------------
-- test node(s), config, etc. for this test
--------------------------------------------------------------------------------

newtype ChainwebNetwork = ChainwebNetwork { _getClientEnv :: ClientEnv }

withNodes
    :: RocksDb
    -> Natural
    -> (IO ChainwebNetwork -> TestTree)
    -> TestTree
withNodes rdb n f = withResource start
    (cancel . fst)
    (f . fmap (ChainwebNetwork . snd))
  where
    start = do
        peerInfoVar <- newEmptyMVar
        a <- async $ runTestNodes rdb Warn v n peerInfoVar
        i <- readMVar peerInfoVar
        cwEnv <- getClientEnv $ getCwBaseUrl $ _hostAddressPort $ _peerAddr i
        return (a, cwEnv)

    getCwBaseUrl :: Port -> BaseUrl
    getCwBaseUrl p = BaseUrl
        { baseUrlScheme = Https
        , baseUrlHost = "127.0.0.1"
        , baseUrlPort = fromIntegral p
        , baseUrlPath = ""
        }

runTestNodes
    :: RocksDb
    -> LogLevel
    -> ChainwebVersion
    -> Natural
    -> MVar PeerInfo
    -> IO ()
runTestNodes rdb loglevel ver n portMVar =
    forConcurrently_ [0 .. int n - 1] $ \i -> do
        threadDelay (1000 * int i)
        let baseConf = config ver n (NodeId i)
        conf <- if
            | i == 0 ->
                return $ bootstrapConfig baseConf
            | otherwise ->
                setBootstrapPeerInfo <$> readMVar portMVar <*> pure baseConf
        node rdb loglevel portMVar conf

node :: RocksDb -> LogLevel -> MVar PeerInfo -> ChainwebConfiguration -> IO ()
node rdb loglevel peerInfoVar conf = do
    rocksDb <- testRocksDb ("remotePactTest-" <> encodeUtf8 (toText nid)) rdb
    System.IO.Extra.withTempDir $ \dir -> withChainweb conf logger rocksDb (Just dir) False $ \cw -> do

        -- If this is the bootstrap node we extract the port number and publish via an MVar.
        when (nid == NodeId 0) $ do
            let bootStrapInfo = view (chainwebPeer . peerResPeer . peerInfo) cw
            putMVar peerInfoVar bootStrapInfo

        runChainweb cw `finally` do
            logFunctionText logger Info "write sample data"
            logFunctionText logger Info "shutdown node"
        return ()
  where
    nid = _configNodeId conf
    logger :: GenericLogger
    logger = addLabel ("node", toText nid) $ genericLogger loglevel print

host :: Hostname
host = unsafeHostnameFromText "::1"

interface :: HostPreference
interface = "::1"

config
    :: ChainwebVersion
    -> Natural
    -> NodeId
    -> ChainwebConfiguration
config ver n nid = defaultChainwebConfiguration ver
    & set configNodeId nid
    & set (configP2p . p2pConfigPeer . peerConfigHost) host
    & set (configP2p . p2pConfigPeer . peerConfigInterface) interface
    & set (configP2p . p2pConfigKnownPeers) mempty
    & set (configP2p . p2pConfigIgnoreBootstrapNodes) True
    & set (configP2p . p2pConfigMaxPeerCount) (n * 2)
    & set (configP2p . p2pConfigMaxSessionCount) 4
    & set (configP2p . p2pConfigSessionTimeout) 60
    & set (configMiner . enableConfigConfig . configTestMiners) (MinerCount n)
    & set configReintroTxs True
    & set (configTransactionIndex . enableConfigEnabled) True

bootstrapConfig :: ChainwebConfiguration -> ChainwebConfiguration
bootstrapConfig conf = conf
    & set (configP2p . p2pConfigPeer) peerConfig
    & set (configP2p . p2pConfigKnownPeers) []
  where
    peerConfig = head (bootstrapPeerConfig $ _configChainwebVersion conf)
        & set peerConfigPort 0
        & set peerConfigHost host

setBootstrapPeerInfo :: PeerInfo -> ChainwebConfiguration -> ChainwebConfiguration
setBootstrapPeerInfo =
    over (configP2p . p2pConfigKnownPeers) . (:)<|MERGE_RESOLUTION|>--- conflicted
+++ resolved
@@ -334,11 +334,7 @@
       $ PObject
       $ ObjectMap
       $ M.fromList
-<<<<<<< HEAD
-        [ (FieldKey "balance", PLiteral $ LDecimal 199999998.55)
-=======
-        [ (FieldKey "balance", PLiteral $ LDecimal 199999930.2)
->>>>>>> 49826920
+        [ (FieldKey "balance", PLiteral $ LDecimal 199999930.16)
         , (FieldKey "guard", PGuard $ GKeySetRef (KeySetName "sender00"))
         ]
 
