--- conflicted
+++ resolved
@@ -40,11 +40,8 @@
 import Control.Retry
 
 import qualified Data.Aeson as A
-<<<<<<< HEAD
+import Data.Aeson.Lens hiding (values)
 import qualified Data.ByteString.Short as SB
-=======
-import Data.Aeson.Lens hiding (values)
->>>>>>> 02a41fca
 import Data.Default (def)
 import Data.Either
 import Data.Foldable (toList)
@@ -84,8 +81,8 @@
 import Pact.Types.Gas
 import Pact.Types.Hash (Hash(..))
 import qualified Pact.Types.PactError as Pact
+import Pact.Types.PactValue
 import Pact.Types.Pretty
-import Pact.Types.PactValue
 import Pact.Types.Term
 
 -- internal modules
