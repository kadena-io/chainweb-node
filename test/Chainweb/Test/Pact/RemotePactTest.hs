{-# LANGUAGE BangPatterns #-}
{-# LANGUAGE CPP #-}
{-# LANGUAGE GADTs #-}
{-# LANGUAGE LambdaCase #-}
{-# LANGUAGE MultiWayIf #-}
{-# LANGUAGE OverloadedStrings #-}
{-# LANGUAGE QuasiQuotes #-}
{-# LANGUAGE ScopedTypeVariables #-}

-- |
-- Module: Chainweb.Test.RemotePactTest
-- Copyright: Copyright © 2019 Kadena LLC.
-- License: See LICENSE file
-- Maintainer: Mark Nichols <mark@kadena.io>, Emily Pillmore <emily@kadena.io>
-- Stability: experimental
--
-- Unit test for Pact execution via the Http Pact interface (/send,
-- etc.) (inprocess) API in Chainweb
--
module Chainweb.Test.Pact.RemotePactTest
( tests
, withNodes
, withRequestKeys
) where

import Control.Concurrent hiding (newMVar, putMVar, readMVar, modifyMVar)
import Control.Concurrent.Async
import Control.Concurrent.MVar.Strict
import Control.Lens
import Control.Monad
import Control.Monad.Catch
import Control.Monad.IO.Class
import Control.Retry

import qualified Data.Aeson as A
import Data.Default (def)
import Data.Either
import Data.Foldable (toList)
import qualified Data.HashMap.Strict as HashMap
import qualified Data.List.NonEmpty as NEL
import qualified Data.Map.Strict as M
import Data.Maybe
import Data.Streaming.Network (HostPreference)
import Data.String.Conv (toS)
import qualified Data.Text as T
import Data.Text.Encoding (encodeUtf8)

import NeatInterpolation

import Network.Connection as HTTP
import Network.HTTP.Client.TLS as HTTP

import Numeric.Natural

import Servant.Client

import System.IO.Extra
import System.LogLevel

import Test.Tasty
import Test.Tasty.HUnit

import Pact.ApiReq (mkExec)
import Pact.Types.API
import qualified Pact.Types.ChainId as Pact
import qualified Pact.Types.ChainMeta as Pact
import qualified Pact.Types.PactError as Pact
import Pact.Types.Command
import Pact.Types.Exp
import Pact.Types.Names
import Pact.Types.PactValue
import Pact.Types.Term

-- internal modules

import Chainweb.ChainId
import Chainweb.Chainweb
import Chainweb.Chainweb.PeerResources
import Chainweb.Graph
import Chainweb.HostAddress
import Chainweb.Logger
import Chainweb.Miner.Config
import Chainweb.NodeId
import Chainweb.Pact.RestAPI.Client
import Chainweb.Pact.Service.Types
import Chainweb.Test.P2P.Peer.BootstrapConfig
import Chainweb.Test.Pact.Utils
import Chainweb.Test.Utils
import Chainweb.Time
import Chainweb.Utils
import Chainweb.Version

import Data.CAS.RocksDB

import P2P.Node.Configuration
import P2P.Peer

-- -------------------------------------------------------------------------- --
-- Global Settings

debug :: String -> IO ()
#if DEBUG_TEST
debug = putStrLn
#else
debug = const $ return ()
#endif

nNodes :: Natural
nNodes = 1

v :: ChainwebVersion
v = FastTimedCPM petersonChainGraph

cid :: HasCallStack => ChainId
cid = head . toList $ chainIds v

pactCid :: HasCallStack => Pact.ChainId
pactCid = Pact.ChainId $ chainIdToText cid

-- ------------------------------------------------------------------------- --
-- Tests. GHCI use `runSchedRocks tests`

-- | Note: These tests are intermittently non-deterministic due to the way
-- random chain sampling works with our test harnesses.
--
tests :: RocksDb -> ScheduledTest
tests rdb = testGroupSch "Chainweb.Test.Pact.RemotePactTest"
    [ withNodes rdb nNodes $ \net ->
        withMVarResource 0 $ \iomvar ->
          withTime $ \iot ->
            testGroup "remote pact tests" [
                withRequestKeys iot iomvar net $ responseGolden net
              , after AllSucceed "remote-golden" $
                testGroup "remote spv" [spvTest iot net]
              , after AllSucceed "remote spv" $
                sendValidationTest iot net
              , after AllSucceed "remote spv" $
                testCase "trivial /local check" $
                localTest iot net
<<<<<<< HEAD
              , testGroup "gas for tx size"
                [ txTooBigGasTest iot net ]
=======
              , after AllSucceed "remote spv" $
                testGroup "genesis allocations"
                  [ allocationTest iot net ]
>>>>>>> 732e2dc1
              ]
    ]

responseGolden :: IO ChainwebNetwork -> IO RequestKeys -> TestTree
responseGolden networkIO rksIO = golden "remote-golden" $ do
    rks <- rksIO
    cenv <- _getClientEnv <$> networkIO
    PollResponses theMap <- polling cid cenv rks ExpectPactResult
    let values = mapMaybe (\rk -> _crResult <$> HashMap.lookup rk theMap)
                          (NEL.toList $ _rkRequestKeys rks)
    return $! toS $! foldMap A.encode values

localTest :: IO (Time Integer) -> IO ChainwebNetwork -> IO ()
localTest iot nio = do
    cenv <- fmap _getClientEnv nio
    mv <- newMVar 0
    SubmitBatch batch <- testBatch iot mv
    let cmd = head $ toList batch
    sid <- mkChainId v (0 :: Int)
    res <- flip runClientM cenv $ pactLocalApiClient v sid cmd
    checkCommandResult res
  where
    checkCommandResult (Left e) = throwM $ LocalFailure (show e)
    checkCommandResult (Right cr) =
        let (PactResult e) = _crResult cr
        in assertEqual "expect /local to succeed and return 3" e
                       (Right (PLiteral $ LDecimal 3))

sendValidationTest :: IO (Time Integer) -> IO ChainwebNetwork -> TestTree
sendValidationTest iot nio =
    testCaseSteps "/send reports validation failure" $ \step -> do
        step "check sending poisoned TTL batch"
        cenv <- fmap _getClientEnv nio
        mv <- newMVar 0
        SubmitBatch batch1 <- testBatch' iot 10000 mv
        SubmitBatch batch2 <- testBatch' (return $ Time $ TimeSpan 0) 2 mv
        let batch = SubmitBatch $ batch1 <> batch2
        sid <- mkChainId v (0 :: Int)
        expectSendFailure $ flip runClientM cenv $ do
            pactSendApiClient v sid batch

        step "check sending mismatched chain id"
        batch3 <- testBatch'' "40" iot 20000 mv
        expectSendFailure $ flip runClientM cenv $ do
            pactSendApiClient v sid batch3

  where
    expectSendFailure act = do
        m <- (wrap `catch` h)
        maybe (return ()) (\msg -> assertBool msg False) m
      where
        wrap = do
            let ef out = Just ("expected exception on bad tx, got: "
                               <> show out)
            act >>= return . either (const Nothing) ef

        h :: SomeException -> IO (Maybe String)
        h _ = return Nothing


spvTest :: IO (Time Integer) -> IO ChainwebNetwork -> TestTree
spvTest iot nio = testCaseSteps "spv client tests" $ \step -> do
    cenv <- fmap _getClientEnv nio
    batch <- mkTxBatch
    sid <- mkChainId v (1 :: Int)
    r <- flip runClientM cenv $ do

      void $ liftIO $ step "sendApiClient: submit batch"
      rks <- liftIO $ sending sid cenv batch

      void $ liftIO $ step "pollApiClient: poll until key is found"
      void $ liftIO $ polling sid cenv rks ExpectPactResult

      void $ liftIO $ step "spvApiClient: submit request key"
      liftIO $ spv sid cenv (SpvRequest (NEL.head $ _rkRequestKeys rks) tid)

    case r of
      Left e -> assertFailure $ "output proof failed: " <> sshow e
      Right _ -> return ()
  where
    tid = Pact.ChainId "2"

    mkTxBatch = do
      ks <- liftIO $ testKeyPairs sender00KeyPair
      t <- toTxCreationTime <$> iot
      let ttl = 2 * 24 * 60 * 60
          pm = Pact.PublicMeta (Pact.ChainId "1") "sender00" 100000 0.01 ttl t
      cmd1 <- liftIO $ mkExec txcode txdata pm ks (Just "fastTimedCPM-peterson") (Just "1")
      cmd2 <- liftIO $ mkExec txcode txdata pm ks (Just "fastTimedCPM-peterson") (Just "2")
      return $ SubmitBatch (pure cmd1 <> pure cmd2)

    txcode = show $
      [text|
         (coin.cross-chain-transfer
           'sender00
           (read-msg 'target-chain-id)
           'sender00
           (read-keyset 'sender00-keyset)
           1.0)
         |]

    txdata =
      -- sender00 keyset
      let ks = KeySet
            [ "6be2f485a7af75fedb4b7f153a903f7e6000ca4aa501179c91a2450b777bd2a7" ]
            (Name $ BareName "keys-all" def)
      in A.object
        [ "sender01-keyset" A..= ks
        , "target-chain-id" A..= tid
        ]

<<<<<<< HEAD

txTooBigGasTest :: IO (Time Integer) -> IO ChainwebNetwork -> TestTree
txTooBigGasTest iot nio = testCaseSteps "transaction size gas tests" $ \step -> do
    cenv <- fmap _getClientEnv nio
    sid <- mkChainId v (0 :: Int)

    let run batch expectation = flip runClientM cenv $ do
          void $ liftIO $ step "sendApiClient: submit transaction"
          rks <- liftIO $ sending sid cenv batch

          void $ liftIO $ step "pollApiClient: polling for request key"
          (PollResponses resp) <- liftIO $ polling sid cenv rks expectation
          return (HashMap.lookup (NEL.head $ _rkRequestKeys rks) resp)

    -- batch with big tx and insufficient gas
    batch0 <- mkTxBatch txcode0 A.Null 1

    -- batch to test that gas for tx size discounted from the total gas supply
    batch1 <- mkTxBatch txcode1 A.Null 4
    
    res0 <- run batch0 ExpectPactError
    res1 <- run batch1 ExpectPactError

    void $ liftIO $ step "when tx too big, gas pact error thrown"
    case res0 of
      Left e -> assertFailure $ "test failure for big tx with insuffient gas: " <> show e
      Right cr -> assertEqual "expect gas error for big tx" (resultOf <$> cr) gasError0

    void $ liftIO $ step "discounts initial gas charge from gas available for pact execution"
    case res1 of
      Left e -> assertFailure $ "test failure for discounting initial gas charge: " <> show e
      Right cr -> assertEqual "expect gas error after discounting initial gas charge" (resultOf <$> cr) gasError1

  where
    resultOf (CommandResult _ _ (PactResult pr) _ _ _ _) = pr
    gasError0 = Just $ Left $
      Pact.PactError Pact.GasError def [] "tx too big"
    gasError1 = Just $ Left $
      Pact.PactError Pact.GasError def [] "Gas limit (ParsedInteger 0) exceeded: 2"

    mkTxBatch code cdata limit = do
      ks <- testKeyPairs
      t <- toTxCreationTime <$> iot
      let ttl = 2 * 24 * 60 * 60
          pm = Pact.PublicMeta (Pact.ChainId "0") "sender00" limit 0.01 ttl t
      cmd <- liftIO $ mkExec code cdata pm ks (Just "fastTimedCPM-peterson") (Just "0")
      return $ SubmitBatch (pure cmd)

    txcode0 = T.unpack $ T.concat ["[", T.replicate 10 " 1", "]"]
    txcode1 = txcode0 <> "(identity 1)"
=======
allocationTest :: IO (Time Integer) -> IO ChainwebNetwork -> TestTree
allocationTest iot nio = testCaseSteps "genesis allocation tests" $ \step -> do
    cenv <- fmap _getClientEnv nio

    -- batch with the initial release request
    batch0 <- mkTxBatch txcode0 A.Null
    -- batch with the account balance query
    SubmitBatch batch1 <- mkTxBatch txcode1 A.Null
    sid <- mkChainId v (0 :: Int)

    r <- flip runClientM cenv $ do
      void $ liftIO $ step "sendApiClient: submit allocation release request"
      rks0 <- liftIO $ sending sid cenv batch0

      void $ liftIO $ step "pollApiClient: polling for allocation key"
      void $ liftIO $ polling sid cenv rks0

      void $ liftIO $ step "localApiClient: submit local account balance request"
      pactLocalApiClient v sid $ head (toList batch1)

    case r of
      Left e -> assertFailure $ "test failure: " <> show e
      Right cr -> assertEqual "expect /local allocation balance" (resultOf cr) accountInfo

  where
    resultOf (CommandResult _ _ (PactResult pr) _ _ _ _) = pr
    accountInfo = Right
      $ PObject
      $ ObjectMap
      $ M.fromList
        [ (FieldKey "balance", PLiteral $ LDecimal 199999998.59)
        , (FieldKey "guard", PGuard $ GKeySetRef (KeySetName "sender00"))
        ]

    mkTxBatch code cdata = do
      ks <- testKeyPairs sender00KeyPair
      t <- toTxCreationTime <$> iot
      let ttl = 2 * 24 * 60 * 60
          pm = Pact.PublicMeta (Pact.ChainId "0") "sender00" 100000 0.01 ttl t
      cmd <- liftIO $ mkExec code cdata pm ks (Just "fastTimedCPM-peterson") (Just "0")
      return $ SubmitBatch (pure cmd)

    txcode0 = concat ["(coin.release-allocation ", "\"sender00\")"]
    txcode1 = concat ["(coin.account-info ", "\"sender00\")"]
>>>>>>> 732e2dc1

-- -------------------------------------------------------------------------- --
-- Utils

withRequestKeys
    :: IO (Time Integer)
    -> IO (MVar Int)
    -> IO ChainwebNetwork
    -> (IO RequestKeys -> TestTree)
    -> TestTree
withRequestKeys iot ioNonce networkIO f = withResource mkKeys (\_ -> return ()) f
  where
    mkKeys :: IO RequestKeys
    mkKeys = do
        cenv <- _getClientEnv <$> networkIO
        mNonce <- ioNonce
        testSend iot mNonce cenv

testSend :: IO (Time Integer) -> MVar Int -> ClientEnv -> IO RequestKeys
testSend iot mNonce env = testBatch iot mNonce >>= sending cid env

getClientEnv :: BaseUrl -> IO ClientEnv
getClientEnv url = do
    let mgrSettings = HTTP.mkManagerSettings (HTTP.TLSSettingsSimple True False False) Nothing
    mgr <- HTTP.newTlsManagerWith mgrSettings
    return $ mkClientEnv mgr url

-- | Request an SPV proof using exponential retry logic
--
spv
    :: ChainId
    -> ClientEnv
    -> SpvRequest
    -> IO TransactionOutputProofB64
spv sid cenv r =
    recovering (exponentialBackoff 10000 <> limitRetries 11) [h] $ \s -> do
      debug
        $ "requesting spv proof for " <> show r
        <> " [" <> show (view rsIterNumberL s) <> "]"

      -- send a single spv request and return the result
      --
      runClientM (pactSpvApiClient v sid r) cenv >>= \case
        Left e -> throwM $ SpvFailure (show e)
        Right t -> return t
  where
    h _ = Handler $ \case
      SpvFailure _ -> return True
      _ -> return False

-- | Send a batch with retry logic using an exponential backoff.
-- This test just does a simple check to make sure sends succeed.
--
sending
    :: ChainId
    -> ClientEnv
    -> SubmitBatch
    -> IO RequestKeys
sending sid cenv batch =
    recovering (exponentialBackoff 10000 <> limitRetries 11) [h] $ \s -> do
      debug
        $ "sending requestkeys " <> show (fmap _cmdHash $ toList ss)
        <> " [" <> show (view rsIterNumberL s) <> "]"

      -- Send and return naively
      --
      runClientM (pactSendApiClient v sid batch) cenv >>= \case
        Left e -> throwM $ SendFailure (show e)
        Right rs -> return rs

  where
    ss = _sbCmds batch

    h _ = Handler $ \case
      SendFailure _ -> return True
      _ -> return False

-- | Poll with retry using an exponential backoff
--
data PollingExpectation = ExpectPactError | ExpectPactResult

polling
    :: ChainId
    -> ClientEnv
    -> RequestKeys
    -> PollingExpectation
    -> IO PollResponses
<<<<<<< HEAD
polling sid cenv rks pollingExpectation =
    recovering (exponentialBackoff 10000 <> limitRetries 10) [h] $ \s -> do
=======
polling sid cenv rks =
    recovering (exponentialBackoff 10000 <> limitRetries 11) [h] $ \s -> do
>>>>>>> 732e2dc1
      debug
        $ "polling for requestkeys " <> show (toList rs)
        <> " [" <> show (view rsIterNumberL s) <> "]"

      -- Run the poll cmd loop and check responses
      -- by making sure results are successful and request keys
      -- are sane

      runClientM (pactPollApiClient v sid $ Poll rs) cenv >>= \case
        Left e -> throwM $ PollingFailure (show e)
        Right r@(PollResponses mp) ->
          if all (go mp) (toList rs)
          then return r
          else throwM $ PollingFailure "polling check failed"
  where
    h _ = Handler $ \case
      PollingFailure _ -> return True
      _ -> return False

    rs = _rkRequestKeys rks

    validate (PactResult a) = case pollingExpectation of
      ExpectPactResult -> isRight a
      ExpectPactError -> isLeft a

    go m rk = case m ^. at rk of
      Just cr ->  _crReqKey cr == rk && validate (_crResult cr)
      Nothing -> False

testBatch'' :: Pact.ChainId -> IO (Time Integer) -> Integer -> MVar Int -> IO SubmitBatch
testBatch'' chain iot ttl mnonce = modifyMVar mnonce $ \(!nn) -> do
    let nonce = "nonce" <> sshow nn
    t <- toTxCreationTime <$> iot
    kps <- testKeyPairs sender00KeyPair
    c <- mkExec "(+ 1 2)" A.Null (pm t) kps (Just "fastTimedCPM-peterson") (Just nonce)
    pure (succ nn, SubmitBatch (pure c))
  where
    pm :: Pact.TxCreationTime -> Pact.PublicMeta
    pm = Pact.PublicMeta chain "sender00" 1000 0.1 (fromInteger ttl)

testBatch' :: IO (Time Integer) -> Integer -> MVar Int -> IO SubmitBatch
testBatch' = testBatch'' pactCid

testBatch :: IO (Time Integer) -> MVar Int -> IO SubmitBatch
testBatch iot mnonce = testBatch' iot ttl mnonce
  where
    ttl = 2 * 24 * 60 * 60

--------------------------------------------------------------------------------
-- test node(s), config, etc. for this test
--------------------------------------------------------------------------------

newtype ChainwebNetwork = ChainwebNetwork { _getClientEnv :: ClientEnv }

withNodes
    :: RocksDb
    -> Natural
    -> (IO ChainwebNetwork -> TestTree)
    -> TestTree
withNodes rdb n f = withResource start
    (cancel . fst)
    (f . fmap (ChainwebNetwork . snd))
  where
    start = do
        peerInfoVar <- newEmptyMVar
        a <- async $ runTestNodes rdb Warn v n peerInfoVar
        i <- readMVar peerInfoVar
        cwEnv <- getClientEnv $ getCwBaseUrl $ _hostAddressPort $ _peerAddr i
        return (a, cwEnv)

    getCwBaseUrl :: Port -> BaseUrl
    getCwBaseUrl p = BaseUrl
        { baseUrlScheme = Https
        , baseUrlHost = "127.0.0.1"
        , baseUrlPort = fromIntegral p
        , baseUrlPath = ""
        }

runTestNodes
    :: RocksDb
    -> LogLevel
    -> ChainwebVersion
    -> Natural
    -> MVar PeerInfo
    -> IO ()
runTestNodes rdb loglevel ver n portMVar =
    forConcurrently_ [0 .. int n - 1] $ \i -> do
        threadDelay (1000 * int i)
        let baseConf = config ver n (NodeId i)
        conf <- if
            | i == 0 ->
                return $ bootstrapConfig baseConf
            | otherwise ->
                setBootstrapPeerInfo <$> readMVar portMVar <*> pure baseConf
        node rdb loglevel portMVar conf

node :: RocksDb -> LogLevel -> MVar PeerInfo -> ChainwebConfiguration -> IO ()
node rdb loglevel peerInfoVar conf = do
    rocksDb <- testRocksDb ("remotePactTest-" <> encodeUtf8 (toText nid)) rdb
    System.IO.Extra.withTempDir $ \dir -> withChainweb conf logger rocksDb (Just dir) False $ \cw -> do

        -- If this is the bootstrap node we extract the port number and publish via an MVar.
        when (nid == NodeId 0) $ do
            let bootStrapInfo = view (chainwebPeer . peerResPeer . peerInfo) cw
            putMVar peerInfoVar bootStrapInfo

        runChainweb cw `finally` do
            logFunctionText logger Info "write sample data"
            logFunctionText logger Info "shutdown node"
        return ()
  where
    nid = _configNodeId conf
    logger :: GenericLogger
    logger = addLabel ("node", toText nid) $ genericLogger loglevel print

host :: Hostname
host = unsafeHostnameFromText "::1"

interface :: HostPreference
interface = "::1"

config
    :: ChainwebVersion
    -> Natural
    -> NodeId
    -> ChainwebConfiguration
config ver n nid = defaultChainwebConfiguration ver
    & set configNodeId nid
    & set (configP2p . p2pConfigPeer . peerConfigHost) host
    & set (configP2p . p2pConfigPeer . peerConfigInterface) interface
    & set (configP2p . p2pConfigKnownPeers) mempty
    & set (configP2p . p2pConfigIgnoreBootstrapNodes) True
    & set (configP2p . p2pConfigMaxPeerCount) (n * 2)
    & set (configP2p . p2pConfigMaxSessionCount) 4
    & set (configP2p . p2pConfigSessionTimeout) 60
    & set (configMiner . enableConfigConfig . configTestMiners) (MinerCount n)
    & set configReintroTxs True
    & set (configTransactionIndex . enableConfigEnabled) True

bootstrapConfig :: ChainwebConfiguration -> ChainwebConfiguration
bootstrapConfig conf = conf
    & set (configP2p . p2pConfigPeer) peerConfig
    & set (configP2p . p2pConfigKnownPeers) []
  where
    peerConfig = head (bootstrapPeerConfig $ _configChainwebVersion conf)
        & set peerConfigPort 0
        & set peerConfigHost host

setBootstrapPeerInfo :: PeerInfo -> ChainwebConfiguration -> ChainwebConfiguration
setBootstrapPeerInfo =
    over (configP2p . p2pConfigKnownPeers) . (:)<|MERGE_RESOLUTION|>--- conflicted
+++ resolved
@@ -137,14 +137,12 @@
               , after AllSucceed "remote spv" $
                 testCase "trivial /local check" $
                 localTest iot net
-<<<<<<< HEAD
-              , testGroup "gas for tx size"
+              , after AllSucceed "remote spv" $
+                testGroup "gas for tx size"
                 [ txTooBigGasTest iot net ]
-=======
               , after AllSucceed "remote spv" $
                 testGroup "genesis allocations"
-                  [ allocationTest iot net ]
->>>>>>> 732e2dc1
+                [ allocationTest iot net ]
               ]
     ]
 
@@ -256,8 +254,6 @@
         , "target-chain-id" A..= tid
         ]
 
-<<<<<<< HEAD
-
 txTooBigGasTest :: IO (Time Integer) -> IO ChainwebNetwork -> TestTree
 txTooBigGasTest iot nio = testCaseSteps "transaction size gas tests" $ \step -> do
     cenv <- fmap _getClientEnv nio
@@ -298,7 +294,7 @@
       Pact.PactError Pact.GasError def [] "Gas limit (ParsedInteger 0) exceeded: 2"
 
     mkTxBatch code cdata limit = do
-      ks <- testKeyPairs
+      ks <- testKeyPairs sender00KeyPair
       t <- toTxCreationTime <$> iot
       let ttl = 2 * 24 * 60 * 60
           pm = Pact.PublicMeta (Pact.ChainId "0") "sender00" limit 0.01 ttl t
@@ -307,7 +303,7 @@
 
     txcode0 = T.unpack $ T.concat ["[", T.replicate 10 " 1", "]"]
     txcode1 = txcode0 <> "(identity 1)"
-=======
+
 allocationTest :: IO (Time Integer) -> IO ChainwebNetwork -> TestTree
 allocationTest iot nio = testCaseSteps "genesis allocation tests" $ \step -> do
     cenv <- fmap _getClientEnv nio
@@ -323,7 +319,7 @@
       rks0 <- liftIO $ sending sid cenv batch0
 
       void $ liftIO $ step "pollApiClient: polling for allocation key"
-      void $ liftIO $ polling sid cenv rks0
+      void $ liftIO $ polling sid cenv rks0 ExpectPactResult
 
       void $ liftIO $ step "localApiClient: submit local account balance request"
       pactLocalApiClient v sid $ head (toList batch1)
@@ -338,7 +334,7 @@
       $ PObject
       $ ObjectMap
       $ M.fromList
-        [ (FieldKey "balance", PLiteral $ LDecimal 199999998.59)
+        [ (FieldKey "balance", PLiteral $ LDecimal 199999998.55)
         , (FieldKey "guard", PGuard $ GKeySetRef (KeySetName "sender00"))
         ]
 
@@ -352,7 +348,6 @@
 
     txcode0 = concat ["(coin.release-allocation ", "\"sender00\")"]
     txcode1 = concat ["(coin.account-info ", "\"sender00\")"]
->>>>>>> 732e2dc1
 
 -- -------------------------------------------------------------------------- --
 -- Utils
@@ -440,13 +435,8 @@
     -> RequestKeys
     -> PollingExpectation
     -> IO PollResponses
-<<<<<<< HEAD
 polling sid cenv rks pollingExpectation =
-    recovering (exponentialBackoff 10000 <> limitRetries 10) [h] $ \s -> do
-=======
-polling sid cenv rks =
     recovering (exponentialBackoff 10000 <> limitRetries 11) [h] $ \s -> do
->>>>>>> 732e2dc1
       debug
         $ "polling for requestkeys " <> show (toList rs)
         <> " [" <> show (view rsIterNumberL s) <> "]"
