{-# LANGUAGE BangPatterns #-}
{-# LANGUAGE CPP #-}
{-# LANGUAGE GADTs #-}
{-# LANGUAGE LambdaCase #-}
{-# LANGUAGE MultiWayIf #-}
{-# LANGUAGE OverloadedStrings #-}
{-# LANGUAGE QuasiQuotes #-}
{-# LANGUAGE ScopedTypeVariables #-}

-- |
-- Module: Chainweb.Test.RemotePactTest
-- Copyright: Copyright © 2019 Kadena LLC.
-- License: See LICENSE file
-- Maintainer: Mark Nichols <mark@kadena.io>, Emily Pillmore <emily@kadena.io>
-- Stability: experimental
--
-- Unit test for Pact execution via the Http Pact interface (/send,
-- etc.) (inprocess) API in Chainweb
--
module Chainweb.Test.Pact.RemotePactTest
( tests
, withNodes
, withRequestKeys
) where

import Control.Concurrent hiding (newMVar, putMVar, readMVar, modifyMVar)
import Control.Concurrent.Async
import Control.Concurrent.MVar.Strict
import Control.Lens
import Control.Monad
import Control.Monad.Catch
import Control.Monad.IO.Class
import Control.Retry

import qualified Data.Aeson as A
import Data.Default (def)
import Data.Either
import Data.Foldable (toList)
import qualified Data.HashMap.Strict as HashMap
import qualified Data.List.NonEmpty as NEL
import qualified Data.Map.Strict as M
import Data.Maybe
import Data.Streaming.Network (HostPreference)
import Data.String.Conv (toS)
import qualified Data.Text as T
import Data.Text.Encoding (encodeUtf8)

import NeatInterpolation

import Network.Connection as HTTP
import Network.HTTP.Client.TLS as HTTP

import Numeric.Natural

import Servant.Client

import System.IO.Extra
import System.LogLevel

import Test.Tasty
import Test.Tasty.HUnit

import Pact.ApiReq (mkExec)
import Pact.Types.API
import qualified Pact.Types.ChainId as Pact
import qualified Pact.Types.ChainMeta as Pact
import qualified Pact.Types.PactError as Pact
import Pact.Types.Command
import Pact.Types.Exp
import Pact.Types.Names
import Pact.Types.PactValue
import Pact.Types.Term

-- internal modules

import Chainweb.ChainId
import Chainweb.Chainweb
import Chainweb.Chainweb.PeerResources
import Chainweb.Graph
import Chainweb.HostAddress
import Chainweb.Logger
import Chainweb.Miner.Config
import Chainweb.NodeId
import Chainweb.Pact.RestAPI.Client
import Chainweb.Pact.Service.Types
import Chainweb.Test.P2P.Peer.BootstrapConfig
import Chainweb.Test.Pact.Utils
import Chainweb.Test.Utils
import Chainweb.Time
import Chainweb.Utils
import Chainweb.Version

import Data.CAS.RocksDB

import P2P.Node.Configuration
import P2P.Peer

-- -------------------------------------------------------------------------- --
-- Global Settings

debug :: String -> IO ()
#if DEBUG_TEST
debug = putStrLn
#else
debug = const $ return ()
#endif

nNodes :: Natural
nNodes = 1

v :: ChainwebVersion
v = FastTimedCPM petersonChainGraph

cid :: HasCallStack => ChainId
cid = head . toList $ chainIds v

pactCid :: HasCallStack => Pact.ChainId
pactCid = Pact.ChainId $ chainIdToText cid

-- ------------------------------------------------------------------------- --
-- Tests. GHCI use `runSchedRocks tests`

-- | Note: These tests are intermittently non-deterministic due to the way
-- random chain sampling works with our test harnesses.
--
tests :: RocksDb -> ScheduledTest
tests rdb = testGroupSch "Chainweb.Test.Pact.RemotePactTest"
    [ withNodes rdb nNodes $ \net ->
        withMVarResource 0 $ \iomvar ->
          withTime $ \iot ->
            testGroup "remote pact tests" [
                withRequestKeys iot iomvar net $ responseGolden net
              , after AllSucceed "remote-golden" $
                testGroup "remote spv" [spvTest iot net]
              , after AllSucceed "remote spv" $
                sendValidationTest iot net
              , after AllSucceed "remote spv" $
                testCase "trivial /local check" $
                localTest iot net
              , after AllSucceed "remote spv" $
                testGroup "gas for tx size"
                [ txTooBigGasTest iot net ]
              -- TODO disabled until dedicated allocation accounts are used
              --, after AllSucceed "remote spv" $
              --  testGroup "genesis allocations"
              --  [ allocationTest iot net ]
              ]
    ]

responseGolden :: IO ChainwebNetwork -> IO RequestKeys -> TestTree
responseGolden networkIO rksIO = golden "remote-golden" $ do
    rks <- rksIO
    cenv <- _getClientEnv <$> networkIO
    PollResponses theMap <- polling cid cenv rks ExpectPactResult
    let values = mapMaybe (\rk -> _crResult <$> HashMap.lookup rk theMap)
                          (NEL.toList $ _rkRequestKeys rks)
    return $! toS $! foldMap A.encode values

localTest :: IO (Time Integer) -> IO ChainwebNetwork -> IO ()
localTest iot nio = do
    cenv <- fmap _getClientEnv nio
    mv <- newMVar 0
    SubmitBatch batch <- testBatch iot mv
    let cmd = head $ toList batch
    sid <- mkChainId v (0 :: Int)
    res <- flip runClientM cenv $ pactLocalApiClient v sid cmd
    checkCommandResult res
  where
    checkCommandResult (Left e) = throwM $ LocalFailure (show e)
    checkCommandResult (Right cr) =
        let (PactResult e) = _crResult cr
        in assertEqual "expect /local to succeed and return 3" e
                       (Right (PLiteral $ LDecimal 3))

sendValidationTest :: IO (Time Integer) -> IO ChainwebNetwork -> TestTree
sendValidationTest iot nio =
    testCaseSteps "/send reports validation failure" $ \step -> do
        step "check sending poisoned TTL batch"
        cenv <- fmap _getClientEnv nio
        mv <- newMVar 0
        SubmitBatch batch1 <- testBatch' iot 10000 mv
        SubmitBatch batch2 <- testBatch' (return $ Time $ TimeSpan 0) 2 mv
        let batch = SubmitBatch $ batch1 <> batch2
        sid <- mkChainId v (0 :: Int)
        expectSendFailure $ flip runClientM cenv $ do
            pactSendApiClient v sid batch

        step "check sending mismatched chain id"
        batch3 <- testBatch'' "40" iot 20000 mv
        expectSendFailure $ flip runClientM cenv $ do
            pactSendApiClient v sid batch3

  where
    expectSendFailure act = do
        m <- (wrap `catch` h)
        maybe (return ()) (\msg -> assertBool msg False) m
      where
        wrap = do
            let ef out = Just ("expected exception on bad tx, got: "
                               <> show out)
            act >>= return . either (const Nothing) ef

        h :: SomeException -> IO (Maybe String)
        h _ = return Nothing


spvTest :: IO (Time Integer) -> IO ChainwebNetwork -> TestTree
spvTest iot nio = testCaseSteps "spv client tests" $ \step -> do
    cenv <- fmap _getClientEnv nio
    batch <- mkTxBatch
    sid <- mkChainId v (1 :: Int)
    r <- flip runClientM cenv $ do

      void $ liftIO $ step "sendApiClient: submit batch"
      rks <- liftIO $ sending sid cenv batch

      void $ liftIO $ step "pollApiClient: poll until key is found"
      void $ liftIO $ polling sid cenv rks ExpectPactResult

      void $ liftIO $ step "spvApiClient: submit request key"
      liftIO $ spv sid cenv (SpvRequest (NEL.head $ _rkRequestKeys rks) tid)

    case r of
      Left e -> assertFailure $ "output proof failed: " <> sshow e
      Right _ -> return ()
  where
    tid = Pact.ChainId "2"
    ttl = 2 * 24 * 60 * 60

    mkTxBatch = do
      ks <- liftIO $ testKeyPairs sender00KeyPair
      t <- toTxCreationTime <$> iot
      let pm = Pact.PublicMeta (Pact.ChainId "1") "sender00" 100000 0.01 ttl t
      cmd1 <- liftIO $ mkExec txcode txdata pm ks (Just "fastTimedCPM-peterson") (Just "1")
      cmd2 <- liftIO $ mkExec txcode txdata pm ks (Just "fastTimedCPM-peterson") (Just "2")
      return $ SubmitBatch (pure cmd1 <> pure cmd2)

    txcode = show
      [text|
         (coin.cross-chain-transfer
           'sender00
           (read-msg 'target-chain-id)
           'sender00
           (read-keyset 'sender00-keyset)
           1.0)
         |]

    txdata =
      -- sender00 keyset
      let ks = KeySet
            [ "6be2f485a7af75fedb4b7f153a903f7e6000ca4aa501179c91a2450b777bd2a7" ]
            (Name $ BareName "keys-all" def)
      in A.object
        [ "sender01-keyset" A..= ks
        , "target-chain-id" A..= tid
        ]

txTooBigGasTest :: IO (Time Integer) -> IO ChainwebNetwork -> TestTree
txTooBigGasTest iot nio = testCaseSteps "transaction size gas tests" $ \step -> do
    cenv <- fmap _getClientEnv nio
    sid <- mkChainId v (0 :: Int)

    let run batch expectation = flip runClientM cenv $ do
          void $ liftIO $ step "sendApiClient: submit transaction"
          rks <- liftIO $ sending sid cenv batch

          void $ liftIO $ step "pollApiClient: polling for request key"
          (PollResponses resp) <- liftIO $ polling sid cenv rks expectation
          return (HashMap.lookup (NEL.head $ _rkRequestKeys rks) resp)

    -- batch with big tx and insufficient gas
    batch0 <- mkTxBatch txcode0 A.Null 1

    -- batch to test that gas for tx size discounted from the total gas supply
    batch1 <- mkTxBatch txcode1 A.Null 4

    res0 <- run batch0 ExpectPactError
    res1 <- run batch1 ExpectPactError

    void $ liftIO $ step "when tx too big, gas pact error thrown"
    case res0 of
      Left e -> assertFailure $ "test failure for big tx with insuffient gas: " <> show e
      Right cr -> assertEqual "expect gas error for big tx" gasError0 (resultOf <$> cr)

    void $ liftIO $ step "discounts initial gas charge from gas available for pact execution"
    case res1 of
      Left e -> assertFailure $ "test failure for discounting initial gas charge: " <> show e
      Right cr -> assertEqual "expect gas error after discounting initial gas charge" gasError1 (resultOf <$> cr)

  where
    resultOf (CommandResult _ _ (PactResult pr) _ _ _ _) = pr
    gasError0 = Just $ Left $
      Pact.PactError Pact.GasError def [] "Tx too big (3), limit 1"
    gasError1 = Just $ Left $
      Pact.PactError Pact.GasError def [] "Gas limit (ParsedInteger 1) exceeded: 2"

    mkTxBatch code cdata limit = do
      ks <- testKeyPairs sender00KeyPair
      t <- toTxCreationTime <$> iot
      let ttl = 2 * 24 * 60 * 60
          pm = Pact.PublicMeta (Pact.ChainId "0") "sender00" limit 0.01 ttl t
      cmd <- liftIO $ mkExec code cdata pm ks (Just "fastTimedCPM-peterson") (Just "0")
      return $ SubmitBatch (pure cmd)

    txcode0 = T.unpack $ T.concat ["[", T.replicate 10 " 1", "]"]
    txcode1 = txcode0 <> "(identity 1)"

<<<<<<< HEAD
allocationTest :: IO (Time Integer) -> IO ChainwebNetwork -> TestTree
allocationTest iot nio = testCaseSteps "genesis allocation tests" $ \step -> do

    let testCaseStep = void . liftIO . step

=======
_allocationTest :: IO (Time Integer) -> IO ChainwebNetwork -> TestTree
_allocationTest iot nio = testCaseSteps "genesis allocation tests" $ \step -> do
>>>>>>> 290b549b
    cenv <- fmap _getClientEnv nio
    sid <- liftIO $ mkChainId v (0 :: Int)

    step "positive allocation test: allocation00 release"
    p <- flip runClientM cenv $ do
      batch0 <- liftIO
        $ mkSingletonBatch iot allocation00KeyPair tx0 n0
        $ pm "allocation00"

      SubmitBatch batch1 <- liftIO
        $ mkSingletonBatch iot allocation00KeyPair tx1 n1
        $ pm "allocation00"

      testCaseStep "sendApiClient: submit allocation release request"
      rks0 <- liftIO $ sending sid cenv batch0

      testCaseStep "pollApiClient: polling for allocation key"
      void $ liftIO $ polling sid cenv rks0 ExpectPactResult

      testCaseStep "localApiClient: submit local account balance request"
      pactLocalApiClient v sid $ head (toList batch1)

    case p of
      Left e -> assertFailure $ "test failure: " <> show e
      Right cr -> assertEqual "expect /local allocation balance" accountInfo (resultOf cr)


    step "negative allocation test: allocation01 release"
    q <- flip runClientM cenv $ do
      batch2 <- liftIO
        $ mkSingletonBatch iot allocation01KeyPair tx2 n2
        $ pm "allocation01"

      testCaseStep "sendApiClient: submit allocation release request"
      rks <- liftIO $ sending sid cenv batch2

      testCaseStep "pollApiClient: polling for allocation key"
      PollResponses r <- liftIO $ polling sid cenv rks ExpectPactError
      return $ toList r

    case q of
      Right [cr] -> case resultOf cr of
        Left e -> assertBool "expect negative allocation test failure"
          $ T.isInfixOf "Failure: Tx Failed: funds locked until \"2019-10-31T18:00:00Z\""
          $ sshow e
        _ -> assertFailure "unexpected pact result success in negative allocation test"
      _ -> assertFailure "unexpected failure in negative allocation test"

  where
    n0 = Just "allocation-0"
    n1 = Just "allocation-1"
    n2 = Just "allocation-2"

    resultOf (CommandResult _ _ (PactResult pr) _ _ _ _) = pr
    accountInfo = Right
      $ PObject
      $ ObjectMap
      $ M.fromList
<<<<<<< HEAD
        [ (FieldKey "balance", PLiteral $ LDecimal 1000929.92) -- 1k + 1mm - gas
        , (FieldKey "guard", PGuard $ GKeySetRef (KeySetName "allocation00"))
=======
        [ (FieldKey "balance", PLiteral $ LDecimal 199999930.1)
        , (FieldKey "guard", PGuard $ GKeySetRef (KeySetName "sender00"))
>>>>>>> 290b549b
        ]

    ttl = 2 * 24 * 60 * 60
    pm t = Pact.PublicMeta (Pact.ChainId "0") t 100000 0.01 ttl

    tx0 = PactTransaction "(coin.release-allocation \"allocation00\")" Nothing
    tx1 = PactTransaction "(coin.account-info \"allocation00\")" Nothing
    tx2 = PactTransaction "(coin.release-allocation \"allocation01\")" Nothing

-- -------------------------------------------------------------------------- --
-- Utils

mkSingletonBatch
    :: IO (Time Integer)
    -> ChainwebKeyPair
    -> PactTransaction
    -> Maybe String
    -> (Pact.TxCreationTime -> Pact.PublicMeta)
    -> IO SubmitBatch
mkSingletonBatch iot kps (PactTransaction c d) nonce pmk = do
    ks <- testKeyPairs kps
    pm <- pmk . toTxCreationTime <$> iot
    let dd = fromMaybe A.Null d
    cmd <- liftIO $ mkExec (T.unpack c) dd pm ks (Just "fastTimedCPM-peterson") nonce
    return $ SubmitBatch (cmd NEL.:| [])

withRequestKeys
    :: IO (Time Integer)
    -> IO (MVar Int)
    -> IO ChainwebNetwork
    -> (IO RequestKeys -> TestTree)
    -> TestTree
withRequestKeys iot ioNonce networkIO f = withResource mkKeys (\_ -> return ()) f
  where
    mkKeys :: IO RequestKeys
    mkKeys = do
        cenv <- _getClientEnv <$> networkIO
        mNonce <- ioNonce
        testSend iot mNonce cenv

testSend :: IO (Time Integer) -> MVar Int -> ClientEnv -> IO RequestKeys
testSend iot mNonce env = testBatch iot mNonce >>= sending cid env

getClientEnv :: BaseUrl -> IO ClientEnv
getClientEnv url = do
    let mgrSettings = HTTP.mkManagerSettings (HTTP.TLSSettingsSimple True False False) Nothing
    mgr <- HTTP.newTlsManagerWith mgrSettings
    return $ mkClientEnv mgr url

-- | Request an SPV proof using exponential retry logic
--
spv
    :: ChainId
    -> ClientEnv
    -> SpvRequest
    -> IO TransactionOutputProofB64
spv sid cenv r =
    recovering (exponentialBackoff 10000 <> limitRetries 11) [h] $ \s -> do
      debug
        $ "requesting spv proof for " <> show r
        <> " [" <> show (view rsIterNumberL s) <> "]"

      -- send a single spv request and return the result
      --
      runClientM (pactSpvApiClient v sid r) cenv >>= \case
        Left e -> throwM $ SpvFailure (show e)
        Right t -> return t
  where
    h _ = Handler $ \case
      SpvFailure _ -> return True
      _ -> return False

-- | Send a batch with retry logic using an exponential backoff.
-- This test just does a simple check to make sure sends succeed.
--
sending
    :: ChainId
    -> ClientEnv
    -> SubmitBatch
    -> IO RequestKeys
sending sid cenv batch =
    recovering (exponentialBackoff 10000 <> limitRetries 11) [h] $ \s -> do
      debug
        $ "sending requestkeys " <> show (fmap _cmdHash $ toList ss)
        <> " [" <> show (view rsIterNumberL s) <> "]"

      -- Send and return naively
      --
      runClientM (pactSendApiClient v sid batch) cenv >>= \case
        Left e -> throwM $ SendFailure (show e)
        Right rs -> return rs

  where
    ss = _sbCmds batch

    h _ = Handler $ \case
      SendFailure _ -> return True
      _ -> return False

-- | Poll with retry using an exponential backoff
--
data PollingExpectation = ExpectPactError | ExpectPactResult

polling
    :: ChainId
    -> ClientEnv
    -> RequestKeys
    -> PollingExpectation
    -> IO PollResponses
polling sid cenv rks pollingExpectation =
    recovering (exponentialBackoff 10000 <> limitRetries 11) [h] $ \s -> do
      debug
        $ "polling for requestkeys " <> show (toList rs)
        <> " [" <> show (view rsIterNumberL s) <> "]"

      -- Run the poll cmd loop and check responses
      -- by making sure results are successful and request keys
      -- are sane

      runClientM (pactPollApiClient v sid $ Poll rs) cenv >>= \case
        Left e -> throwM $ PollingFailure (show e)
        Right r@(PollResponses mp) ->
          if all (go mp) (toList rs)
          then return r
          else throwM $ PollingFailure "polling check failed"
  where
    h _ = Handler $ \case
      PollingFailure _ -> return True
      _ -> return False

    rs = _rkRequestKeys rks

    validate (PactResult a) = case pollingExpectation of
      ExpectPactResult -> isRight a
      ExpectPactError -> isLeft a

    go m rk = case m ^. at rk of
      Just cr ->  _crReqKey cr == rk && validate (_crResult cr)
      Nothing -> False

testBatch'' :: Pact.ChainId -> IO (Time Integer) -> Integer -> MVar Int -> IO SubmitBatch
testBatch'' chain iot ttl mnonce = modifyMVar mnonce $ \(!nn) -> do
    let nonce = "nonce" <> sshow nn
    t <- toTxCreationTime <$> iot
    kps <- testKeyPairs sender00KeyPair
    c <- mkExec "(+ 1 2)" A.Null (pm t) kps (Just "fastTimedCPM-peterson") (Just nonce)
    pure (succ nn, SubmitBatch (pure c))
  where
    pm :: Pact.TxCreationTime -> Pact.PublicMeta
    pm = Pact.PublicMeta chain "sender00" 1000 0.1 (fromInteger ttl)

testBatch' :: IO (Time Integer) -> Integer -> MVar Int -> IO SubmitBatch
testBatch' = testBatch'' pactCid

testBatch :: IO (Time Integer) -> MVar Int -> IO SubmitBatch
testBatch iot mnonce = testBatch' iot ttl mnonce
  where
    ttl = 2 * 24 * 60 * 60

--------------------------------------------------------------------------------
-- test node(s), config, etc. for this test
--------------------------------------------------------------------------------

newtype ChainwebNetwork = ChainwebNetwork { _getClientEnv :: ClientEnv }

withNodes
    :: RocksDb
    -> Natural
    -> (IO ChainwebNetwork -> TestTree)
    -> TestTree
withNodes rdb n f = withResource start
    (cancel . fst)
    (f . fmap (ChainwebNetwork . snd))
  where
    start = do
        peerInfoVar <- newEmptyMVar
        a <- async $ runTestNodes rdb Warn v n peerInfoVar
        i <- readMVar peerInfoVar
        cwEnv <- getClientEnv $ getCwBaseUrl $ _hostAddressPort $ _peerAddr i
        return (a, cwEnv)

    getCwBaseUrl :: Port -> BaseUrl
    getCwBaseUrl p = BaseUrl
        { baseUrlScheme = Https
        , baseUrlHost = "127.0.0.1"
        , baseUrlPort = fromIntegral p
        , baseUrlPath = ""
        }

runTestNodes
    :: RocksDb
    -> LogLevel
    -> ChainwebVersion
    -> Natural
    -> MVar PeerInfo
    -> IO ()
runTestNodes rdb loglevel ver n portMVar =
    forConcurrently_ [0 .. int n - 1] $ \i -> do
        threadDelay (1000 * int i)
        let baseConf = config ver n (NodeId i)
        conf <- if
            | i == 0 ->
                return $ bootstrapConfig baseConf
            | otherwise ->
                setBootstrapPeerInfo <$> readMVar portMVar <*> pure baseConf
        node rdb loglevel portMVar conf

node :: RocksDb -> LogLevel -> MVar PeerInfo -> ChainwebConfiguration -> IO ()
node rdb loglevel peerInfoVar conf = do
    rocksDb <- testRocksDb ("remotePactTest-" <> encodeUtf8 (toText nid)) rdb
    System.IO.Extra.withTempDir $ \dir -> withChainweb conf logger rocksDb (Just dir) False $ \cw -> do

        -- If this is the bootstrap node we extract the port number and publish via an MVar.
        when (nid == NodeId 0) $ do
            let bootStrapInfo = view (chainwebPeer . peerResPeer . peerInfo) cw
            putMVar peerInfoVar bootStrapInfo

        runChainweb cw `finally` do
            logFunctionText logger Info "write sample data"
            logFunctionText logger Info "shutdown node"
        return ()
  where
    nid = _configNodeId conf
    logger :: GenericLogger
    logger = addLabel ("node", toText nid) $ genericLogger loglevel print

host :: Hostname
host = unsafeHostnameFromText "::1"

interface :: HostPreference
interface = "::1"

config
    :: ChainwebVersion
    -> Natural
    -> NodeId
    -> ChainwebConfiguration
config ver n nid = defaultChainwebConfiguration ver
    & set configNodeId nid
    & set (configP2p . p2pConfigPeer . peerConfigHost) host
    & set (configP2p . p2pConfigPeer . peerConfigInterface) interface
    & set (configP2p . p2pConfigKnownPeers) mempty
    & set (configP2p . p2pConfigIgnoreBootstrapNodes) True
    & set (configP2p . p2pConfigMaxPeerCount) (n * 2)
    & set (configP2p . p2pConfigMaxSessionCount) 4
    & set (configP2p . p2pConfigSessionTimeout) 60
    & set (configMiner . enableConfigConfig . configTestMiners) (MinerCount n)
    & set configReintroTxs True
    & set (configTransactionIndex . enableConfigEnabled) True

bootstrapConfig :: ChainwebConfiguration -> ChainwebConfiguration
bootstrapConfig conf = conf
    & set (configP2p . p2pConfigPeer) peerConfig
    & set (configP2p . p2pConfigKnownPeers) []
  where
    peerConfig = head (bootstrapPeerConfig $ _configChainwebVersion conf)
        & set peerConfigPort 0
        & set peerConfigHost host

setBootstrapPeerInfo :: PeerInfo -> ChainwebConfiguration -> ChainwebConfiguration
setBootstrapPeerInfo =
    over (configP2p . p2pConfigKnownPeers) . (:)<|MERGE_RESOLUTION|>--- conflicted
+++ resolved
@@ -305,16 +305,11 @@
     txcode0 = T.unpack $ T.concat ["[", T.replicate 10 " 1", "]"]
     txcode1 = txcode0 <> "(identity 1)"
 
-<<<<<<< HEAD
 allocationTest :: IO (Time Integer) -> IO ChainwebNetwork -> TestTree
 allocationTest iot nio = testCaseSteps "genesis allocation tests" $ \step -> do
 
     let testCaseStep = void . liftIO . step
-
-=======
-_allocationTest :: IO (Time Integer) -> IO ChainwebNetwork -> TestTree
-_allocationTest iot nio = testCaseSteps "genesis allocation tests" $ \step -> do
->>>>>>> 290b549b
+    
     cenv <- fmap _getClientEnv nio
     sid <- liftIO $ mkChainId v (0 :: Int)
 
@@ -373,13 +368,8 @@
       $ PObject
       $ ObjectMap
       $ M.fromList
-<<<<<<< HEAD
         [ (FieldKey "balance", PLiteral $ LDecimal 1000929.92) -- 1k + 1mm - gas
         , (FieldKey "guard", PGuard $ GKeySetRef (KeySetName "allocation00"))
-=======
-        [ (FieldKey "balance", PLiteral $ LDecimal 199999930.1)
-        , (FieldKey "guard", PGuard $ GKeySetRef (KeySetName "sender00"))
->>>>>>> 290b549b
         ]
 
     ttl = 2 * 24 * 60 * 60
