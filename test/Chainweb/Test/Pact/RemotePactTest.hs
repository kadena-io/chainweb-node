--- conflicted
+++ resolved
@@ -38,13 +38,9 @@
 import Data.Foldable (toList)
 import qualified Data.HashMap.Strict as HashMap
 import qualified Data.List.NonEmpty as NEL
-<<<<<<< HEAD
 import Data.List.NonEmpty (NonEmpty)
-import Data.Map (Map)
-import qualified Data.Map as M
-=======
+import Data.Map.Strict (Map)
 import qualified Data.Map.Strict as M
->>>>>>> 732e2dc1
 import Data.Maybe
 import Data.Streaming.Network (HostPreference)
 import Data.String.Conv (toS)
@@ -147,14 +143,11 @@
               , after AllSucceed "remote spv" $
                 testCase "trivial local check" $
                 localTest iot net
-<<<<<<< HEAD
               , after AllSucceed "trivial local check" $
-                testGroup "txgen test (send)" [txgenTest 1 iot net]
-=======
-              , after AllSucceed "remote spv" $
+                testGroup "txgen test" [txgenTest 1 iot net]
+              , after AllSucceed "txgen test" $
                 testGroup "genesis allocations"
                   [ allocationTest iot net ]
->>>>>>> 732e2dc1
               ]
     ]
 
