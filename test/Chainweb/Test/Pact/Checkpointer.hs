--- conflicted
+++ resolved
@@ -57,17 +57,9 @@
 
 tests :: ScheduledTest
 tests = testGroupSch "Checkpointer" [testInMemory, testKeyset, testRelational, testCase "PactDb Regression" testRegress]
-<<<<<<< HEAD
 
 testInMemory :: TestTree
 testInMemory = checkpointerTest "In-memory Checkpointer" InMem
-
-=======
-
-testInMemory :: TestTree
-testInMemory = checkpointerTest "In-memory Checkpointer" InMem
-
->>>>>>> 621a9f22
 
 defModule :: Text -> Text
 defModule idx = [text| ;;
@@ -144,7 +136,6 @@
 
 
 data InitData = OnDisk | InMem
-<<<<<<< HEAD
 
 testRelational :: TestTree
 testRelational = checkpointerTest "Relational Checkpointer" OnDisk
@@ -338,200 +329,6 @@
 
           next updatemsgA
           blockenv23 <- restore _cpeCheckpointer (Just (BlockHeight 3, hash02Fork))
-=======
-
-testRelational :: TestTree
-testRelational = checkpointerTest "Relational Checkpointer" OnDisk
-
-runSQLite :: (IO CheckpointEnv -> TestTree) -> IO (IO (), SQLiteEnv) -> TestTree
-runSQLite runTest = runTest . make
-  where
-    make :: IO (IO (), SQLiteEnv) -> IO CheckpointEnv
-    make iosqlenv = do
-      (_,sqlenv) <- iosqlenv
-      let initBlockState = BlockState 0 Nothing (BlockVersion 0 0) M.empty
-          loggers = pactTestLogger False
-      initRelationalCheckpointer initBlockState sqlenv (newLogger loggers "RelationalCheckpointer") freeGasEnv
-
-runTwice :: MonadIO m => (String -> IO ()) -> m () -> m ()
-runTwice step action = do
-  liftIO $ step "Running the first time!"
-  action
-  liftIO $ step "Running the second time!"
-  action
-
-checkpointerTest :: String -> InitData -> TestTree
-checkpointerTest name initdata =
-      case initdata of
-        OnDisk -> withResource initializeSQLite freeSQLiteResource (runSQLite runTest)
-        InMem -> let loggers = pactTestLogger False
-          in withResource (initInMemoryCheckpointEnv loggers (newLogger loggers "inMemCheckpointer") freeGasEnv) (const $ return ()) runTest
-  where
-    runTest :: IO CheckpointEnv -> TestTree
-    runTest c = testCaseSteps name $ \next -> do
-          (CheckpointEnv {..}) <-    c
-          let ksData :: Text -> Value
-              ksData idx = object [("k" <> idx) .= object [ "keys" .= ([] :: [Text]), "pred" .= String ">=" ]]
-
-              runExec :: PactDbEnv'-> Maybe Value -> Text -> IO EvalResult
-              runExec (PactDbEnv' pactdbenv) eData eCode = do
-                  let cmdenv = CommandEnv Nothing Transactional pactdbenv _cpeLogger _cpeGasEnv def noSPVSupport
-                  execMsg <- buildExecParsedCode eData eCode
-                  applyExec' cmdenv def execMsg [] (H.toUntypedHash (H.hash "" :: H.PactHash))
-
-
-              runCont :: PactDbEnv' -> PactId -> Int -> IO EvalResult
-              runCont (PactDbEnv' pactdbenv) pactId step = do
-                  let contMsg = ContMsg pactId step False Null Nothing
-                      cmdenv = CommandEnv Nothing Transactional pactdbenv _cpeLogger _cpeGasEnv def noSPVSupport
-                  applyContinuation' cmdenv def contMsg [] (H.toUntypedHash (H.hash "" :: H.PactHash))
-            ------------------------------------------------------------------
-            -- s01 : new block workflow (restore -> discard), genesis
-            ------------------------------------------------------------------
-
-
-          let hash00 = nullBlockHash
-
-          runTwice next $  do
-
-            next "Step 1 : new block workflow (restore -> discard), genesis"
-
-            blockenvGenesis0 <- restore _cpeCheckpointer Nothing
-
-            void $ runExec blockenvGenesis0 (Just $ ksData "1") $ defModule "1"
-            runExec blockenvGenesis0 Nothing "(m1.readTbl)" >>= \EvalResult{..} -> Right _erOutput @?= traverse toPactValue [tIntList [1]]
-            discard _cpeCheckpointer
-
-          -----------------------------------------------------------
-          -- s02 : validate block workflow (restore -> save), genesis
-          -----------------------------------------------------------
-
-            next "Step 2 : validate block workflow (restore -> save), genesis"
-            blockenvGenesis1 <- restore _cpeCheckpointer Nothing
-            void $ runExec blockenvGenesis1 (Just $ ksData "1") $ defModule "1"
-            runExec blockenvGenesis1 Nothing "(m1.readTbl)"
-              >>=  \EvalResult{..} -> Right _erOutput @?= traverse toPactValue [tIntList [1]]
-
-            save _cpeCheckpointer hash00
-
-        ------------------------------------------------------------------
-        -- s03 : new block 00
-        ------------------------------------------------------------------
-
-          next "Step 3 : new block 00"
-          blockenv00 <- restore _cpeCheckpointer (Just (BlockHeight 1, hash00))
-          -- start a pact
-          -- test is that exec comes back with proper step
-          let pactId = "DldRwCblQ7Loqy6wYJnaodHl30d3j3eH-qtFzfEv46g"
-              pactCheckStep = preview (_Just . peStep) . _erExec
-
-          void $ runExec blockenv00 Nothing "(m1.insertTbl 'b 2)"
-
-          runExec blockenv00 Nothing "(m1.readTbl)" >>= \EvalResult{..} -> Right _erOutput @?= traverse toPactValue [tIntList [1,2]]
-
-          runExec blockenv00 Nothing "(m1.dopact 'pactA)" >>= ((Just 0 @=?) . pactCheckStep)
-
-          discard _cpeCheckpointer
-
-        ------------------------------------------------------------------
-        -- s04: validate block 1
-        ------------------------------------------------------------------
-
-          next "Step 4: validate block 1"
-          hash01 <- BlockHash <$> liftIO (merkleLogHash "0000000000000000000000000000001a")
-
-          blockenv01 <- restore _cpeCheckpointer (Just (BlockHeight 1, hash00))
-
-          void $ runExec blockenv01 Nothing "(m1.insertTbl 'b 2)"
-
-          runExec blockenv01 Nothing "(m1.readTbl)"
-            >>= \EvalResult{..} -> Right _erOutput @?= traverse toPactValue [tIntList [1,2]]
-
-          runExec blockenv01 Nothing "(m1.dopact 'pactA)"
-            >>= ((Just 0 @=?) . pactCheckStep)
-
-          save _cpeCheckpointer hash01
-
-        ------------------------------------------------------------------
-        -- s05: validate block 02
-        -- create m2 module, exercise RefStore checkpoint
-        -- exec next part of pact
-        ------------------------------------------------------------------
-
-          let msg =   "Step 5: validate block 02\n create m2 module, exercise RefStore checkpoint\n exec next part of pact"
-
-          next msg
-          hash02 <- BlockHash <$> merkleLogHash "0000000000000000000000000000002a"
-
-          blockenv02 <- restore _cpeCheckpointer (Just (BlockHeight 2, hash01))
-
-          void $ runExec blockenv02 (Just $ ksData "2") $ defModule "2"
-
-          runExec blockenv02 Nothing "(m2.readTbl)"
-            >>= \EvalResult{..} -> Right _erOutput @?= traverse toPactValue [tIntList [1]]
-
-          runCont blockenv02 pactId 1
-            >>= ((Just 1 @=?) . pactCheckStep)
-
-          save _cpeCheckpointer hash02
-
-        ------------------------------------------------------------------
-        -- s06 : new block 03
-        ------------------------------------------------------------------
-
-          next "Step 6 : new block 03"
-          blockenv03 <- restore _cpeCheckpointer (Just (BlockHeight 3, hash02))
-
-          void $ runExec blockenv03 Nothing "(m2.insertTbl 'b 2)"
-
-          runExec blockenv03 Nothing "(m2.readTbl)"
-            >>= \EvalResult{..} -> Right _erOutput @?= traverse toPactValue [tIntList [1,2]]
-
-          discard _cpeCheckpointer
-
-        ------------------------------------------------------------------
-        -- s07 : validate block 03
-        ------------------------------------------------------------------
-          next "Step 7 : validate block 03"
-          hash03 <- BlockHash <$> merkleLogHash "0000000000000000000000000000003a"
-
-          blockenv13 <- restore _cpeCheckpointer (Just (BlockHeight 3, hash02))
-
-          -- insert here would fail if new block 03 had not been discarded
-          void $ runExec blockenv13 Nothing "(m2.insertTbl 'b 2)"
-
-          runExec blockenv13 Nothing "(m2.readTbl)"
-            >>= \EvalResult{..} -> Right _erOutput @?= traverse toPactValue [tIntList [1,2]]
-
-          save _cpeCheckpointer hash03
-
-      ------------------------------------------------------------------
-        -- s08: FORK! block 02, new hash
-        -- recreate m2 module, exercise RefStore checkpoint
-        -- exec next part of pact
-        ------------------------------------------------------------------
-
-          let msgFork = "Step 8: FORK! block 02, new hash\n recreate m2 module, exercise RefStore checkpoint\n exec next part of pact"
-
-          next msgFork
-          hash02Fork <- BlockHash <$> merkleLogHash "0000000000000000000000000000002b"
-
-          blockenv02Fork <- restore _cpeCheckpointer (Just (BlockHeight 2, hash01))
-
-          void $ runExec blockenv02Fork (Just $ ksData "2") $ defModule "2"
-
-
-          runExec blockenv02Fork Nothing "(m2.readTbl)" >>= \EvalResult{..} -> Right _erOutput @?= traverse toPactValue [tIntList [1]]
-
-          -- this would fail if not a fork
-          runCont blockenv02Fork pactId 1 >>= ((Just 1 @=?) . pactCheckStep)
-
-          save _cpeCheckpointer hash02Fork
-
-          let updatemsgA = "step 9: test update row: new block 03"
-
-          next updatemsgA
-          blockenv23 <- restore _cpeCheckpointer (Just (BlockHeight 3, hash02Fork))
 
           -- updating key previously written at blockheight 1 (the "restore point")
           void $ runExec blockenv23 Nothing "(m1.updateTbl 'b 3)"
@@ -594,36 +391,8 @@
 
           discard _cpeCheckpointer
 
-
-
-
-
->>>>>>> 621a9f22
-
           -- updating key previously written at blockheight 1 (the "restore point")
           void $ runExec blockenv23 Nothing "(m1.updateTbl 'b 3)"
-
-<<<<<<< HEAD
-          runExec blockenv23 Nothing "(m1.readTbl)" >>= \EvalResult{..} -> Right _erOutput @?= traverse toPactValue [tIntList [1,3]]
-
-          discard _cpeCheckpointer
-
-          let updatemsgB = "step 9: test update row: validate block 03"
-
-          next updatemsgB
-
-          hash13 <- BlockHash <$> merkleLogHash "0000000000000000000000000000003b"
-
-          blockenv33 <- restore _cpeCheckpointer (Just (BlockHeight 3, hash02Fork))
-
-          -- updating key previously written at blockheight 1 (the "restore point")
-          void $ runExec blockenv33 Nothing "(m1.updateTbl 'b 3)"
-
-          runExec blockenv33 Nothing "(m1.readTbl)" >>= \EvalResult{..} -> Right _erOutput @?= traverse toPactValue [tIntList [1,3]]
-
-          save _cpeCheckpointer hash13
-
-
 
 
 toTerm' :: ToTerm a => a -> Term Name
@@ -632,11 +401,11 @@
 testRegress :: Assertion
 testRegress =
   regressChainwebPactDb >>= fmap (toTup . _benvBlockState) . readMVar >>=
-  assertEquals "The final block state is" finalBlockHeight
+  assertEquals "The final block state is" finalBlockState
   where
-    finalBlockHeight = (2, 0, M.empty)
-    toTup (BlockState txid _ blockHeight txRecord) =
-      (txid, blockHeight, txRecord)
+    finalBlockState = (2, 0, M.empty)
+    toTup (BlockState txid _ blockVersion txRecord) =
+      (txid, blockVersion, txRecord)
 
 regressChainwebPactDb :: IO (MVar (BlockEnv SQLiteEnv))
 regressChainwebPactDb = do
@@ -655,38 +424,6 @@
 commit :: PactDb e -> Method e [TxLog Value]
 commit pactdb = _commitTx pactdb
 
-=======
-
-toTerm' :: ToTerm a => a -> Term Name
-toTerm' = toTerm
-
-testRegress :: Assertion
-testRegress =
-  regressChainwebPactDb >>= fmap (toTup . _benvBlockState) . readMVar >>=
-  assertEquals "The final block state is" finalBlockState
-  where
-    finalBlockState = (2, BlockVersion 0 0, M.empty)
-    toTup (BlockState txid _ blockVersion txRecord) =
-      (txid, blockVersion, txRecord)
-
-regressChainwebPactDb :: IO (MVar (BlockEnv SQLiteEnv))
-regressChainwebPactDb = do
- withTempSQLiteConnection fastNoJournalPragmas  $ \sqlenv -> do
-        let initBlockState = BlockState 0 Nothing (BlockVersion 0 0) M.empty
-            loggers = pactTestLogger False
-        runRegression chainwebPactDb
-          (BlockEnv (BlockDbEnv sqlenv (newLogger loggers "BlockEnvironment")) initBlockState)
-          (\v -> runBlockEnv v initSchema)
-
- {- this should be moved to pact -}
-begin :: PactDb e -> Method e (Maybe TxId)
-begin pactdb = _beginTx pactdb Transactional
-
-{- this should be moved to pact -}
-commit :: PactDb e -> Method e [TxLog Value]
-commit pactdb = _commitTx pactdb
-
->>>>>>> 621a9f22
 {- this should be moved to pact -}
 runRegression ::
   PactDb e -- your pactdb instance
