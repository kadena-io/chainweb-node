--- conflicted
+++ resolved
@@ -521,11 +521,7 @@
 -- | Chainweb-oriented command builder.
 data CmdBuilder = CmdBuilder
   { _cbSigners :: ![CmdSigner]
-<<<<<<< HEAD
-  , _cbVerifiers :: ![Verifier ParsedVerifierArgs]
-=======
   , _cbVerifiers :: ![Verifier ParsedVerifierProof]
->>>>>>> 76afbe11
   , _cbRPC :: !(PactRPC Text)
   , _cbNonce :: !Text
   , _cbChainId :: !ChainId
