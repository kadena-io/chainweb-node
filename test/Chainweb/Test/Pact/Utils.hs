--- conflicted
+++ resolved
@@ -2,12 +2,8 @@
 {-# LANGUAGE GADTs #-}
 {-# LANGUAGE OverloadedStrings #-}
 {-# LANGUAGE RankNTypes #-}
+{-# LANGUAGE ScopedTypeVariables #-}
 {-# LANGUAGE TupleSections #-}
-<<<<<<< HEAD
-=======
-{-# LANGUAGE GADTs #-}
-{-# LANGUAGE ScopedTypeVariables #-}
->>>>>>> 10a371ec
 -- |
 -- Module: Chainweb.Test.PactInProcApi
 -- Copyright: Copyright © 2019 Kadena LLC.
@@ -97,15 +93,10 @@
 import Chainweb.Pact.SPV
 import Chainweb.Payload.PayloadStore
 import Chainweb.Transaction
-<<<<<<< HEAD
 import Chainweb.Utils
 import Chainweb.Version (ChainwebVersion(..), chainIds, someChainId)
-import qualified Chainweb.Version as V
+import qualified Chainweb.Version as Version
 import Chainweb.WebBlockHeaderDB.Types
-=======
-import Chainweb.Version (ChainwebVersion(..), someChainId, chainIds)
-import qualified Chainweb.Version as Version
->>>>>>> 10a371ec
 import Chainweb.WebPactExecutionService
 
 import Pact.Gas
@@ -271,14 +262,9 @@
 destroyTestPactCtx = void . takeMVar . _testPactCtxState
 
 testPactCtx
-<<<<<<< HEAD
     :: PayloadCas cas
     => ChainwebVersion
-    -> V.ChainId
-=======
-    :: ChainwebVersion
     -> Version.ChainId
->>>>>>> 10a371ec
     -> Maybe (MVar (CutDb cas))
     -> BlockHeaderDb
     -> PayloadDb cas
@@ -286,15 +272,9 @@
 testPactCtx v cid cdbv bhdb pdb = do
     cpe <- initInMemoryCheckpointEnv loggers logger gasEnv
     ctx <- TestPactCtx
-<<<<<<< HEAD
         <$> newMVar (PactServiceState Nothing)
         <*> pure (PactServiceEnv Nothing cpe spv pd pdb bhdb)
-    evalPactServiceM ctx (initialPayloadState v cid noopMemPoolAccess)
-=======
-        <$> newMVar (PactServiceState dbSt Nothing)
-        <*> pure (PactServiceEnv Nothing cpe spv pd)
     evalPactServiceM ctx (initialPayloadState v cid mempty)
->>>>>>> 10a371ec
     return ctx
   where
     loggers = pactTestLogger False
@@ -306,7 +286,7 @@
 testPactCtxSQLite
   :: PayloadCas cas
   => ChainwebVersion
-  -> V.ChainId
+  -> Version.ChainId
   -> Maybe (MVar (CutDb cas))
   -> BlockHeaderDb
   -> PayloadDb cas
@@ -317,7 +297,7 @@
     ctx <- TestPactCtx
       <$> newMVar (PactServiceState Nothing)
       <*> pure (PactServiceEnv Nothing cpe spv pd pdb bhdb)
-    evalPactServiceM ctx (initialPayloadState v cid noopMemPoolAccess)
+    evalPactServiceM ctx (initialPayloadState v cid mempty)
     return ctx
   where
     loggers = pactTestLogger False
@@ -330,14 +310,9 @@
 -- | A test PactExecutionService for a single chain
 --
 testPactExecutionService
-<<<<<<< HEAD
     :: PayloadCas cas
     => ChainwebVersion
-    -> V.ChainId
-=======
-    :: ChainwebVersion
     -> Version.ChainId
->>>>>>> 10a371ec
     -> Maybe (MVar (CutDb cas))
     -> IO BlockHeaderDb
     -> IO (PayloadDb cas)
@@ -364,13 +339,9 @@
     :: PayloadCas cas
     => ChainwebVersion
     -> Maybe (MVar (CutDb cas))
-<<<<<<< HEAD
     -> IO WebBlockHeaderDb
     -> IO (PayloadDb cas)
-    -> (V.ChainId -> MemPoolAccess)
-=======
     -> (Version.ChainId -> MemPoolAccess)
->>>>>>> 10a371ec
        -- ^ transaction generator
     -> [SQLiteEnv]
     -> IO WebPactExecutionService
@@ -457,5 +428,5 @@
       !ctx <- TestPactCtx
         <$!> newMVar (PactServiceState Nothing)
         <*> pure (PactServiceEnv Nothing cpe spv pd pdb bhdb)
-      evalPactServiceM ctx (initialPayloadState v cid noopMemPoolAccess)
+      evalPactServiceM ctx (initialPayloadState v cid mempty)
       return (ctx, dbSt)