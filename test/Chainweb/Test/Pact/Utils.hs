{-# LANGUAGE LambdaCase #-}
{-# LANGUAGE DerivingStrategies #-}
{-# LANGUAGE RecordWildCards #-}
{-# LANGUAGE DeriveGeneric #-}
{-# LANGUAGE BangPatterns #-}
{-# LANGUAGE GADTs #-}
{-# LANGUAGE NumericUnderscores #-}
{-# LANGUAGE OverloadedRecordDot #-}
{-# LANGUAGE OverloadedStrings #-}
{-# LANGUAGE ImportQualifiedPost #-}
{-# LANGUAGE FlexibleContexts #-}
{-# LANGUAGE RankNTypes #-}
{-# LANGUAGE ScopedTypeVariables #-}
{-# LANGUAGE TemplateHaskell #-}
{-# LANGUAGE TupleSections #-}
{-# LANGUAGE TypeApplications #-}
{-# LANGUAGE ViewPatterns #-}

{-# OPTIONS_GHC -fno-warn-incomplete-uni-patterns #-}
-- |
-- Module: Chainweb.Test.Pact.Utils
-- Copyright: Copyright © 2018 - 2020 Kadena LLC.
-- License: See LICENSE file
-- Maintainer: Emily Pillmore <emily@kadena.io>
-- Stability: experimental
--
-- Unit test for Pact execution via (inprocess) API  in Chainweb
module Chainweb.Test.Pact.Utils
( -- * Test key data
  SimpleKeyPair
, sender00
, sender01
, sender00Ks
, sender02WebAuthn
, sender02WebAuthnPrefixed
, sender03WebAuthn
, allocation00KeyPair
, testKeyPairs
, mkKeySetData
-- * 'PactValue' helpers
, pInteger
, pString
, pDecimal
, pBool
, pList
, pKeySet
, pObject
-- * event helpers
, mkEvent
, mkTransferEvent
, mkTransferXChainEvent
, mkTransferXChainRecdEvent
, mkXYieldEvent
, mkXResumeEvent
-- * Capability helpers
, mkCapability
, mkTransferCap
, mkGasCap
, mkCoinCap
, mkXChainTransferCap
-- * Command builder
, defaultCmd
, buildCwCmd
, buildTextCmd
, mkExec'
, mkExec
, mkCont
, mkContMsg
, ContMsg (..)
, mkEd25519Signer
, mkEd25519Signer'
, mkWebAuthnSigner
, mkWebAuthnSigner'
, CmdBuilder(..)
, cbSigners
, cbRPC
, cbNonce
, cbChainId
, cbSender
, cbGasLimit
, cbGasPrice
, cbTTL
, cbCreationTime
, CmdSigner
, csSigner
, csPrivKey
-- * Pact Service creation
, withPactTestBlockDb
, withPactTestBlockDb'
, withWebPactExecutionService
, withPactCtxSQLite
, WithPactCtxSQLite
-- * Other service creation
, initializeSQLite
, freeSQLiteResource
, freeGasModel
, testPactServiceConfig
, withBlockHeaderDb
, withTemporaryDir
, withSqliteDb
-- * Mempool utils
, delegateMemPoolAccess
, withDelegateMempool
, setMempool
, setOneShotMempool
-- * Block formation
, runCut
, Noncer
, zeroNoncer
-- * Pact State
, compact
, compactUntilAvailable
, PactRow(..)
, getLatestPactState
, getPactUserTables
-- * miscellaneous
, toTxCreationTime
, dummyLogger
, hunitDummyLogger
, pactTestLogger
, someTestVersionHeader
, someBlockHeader
, testPactFilesDir
, getPWOByHeader

) where

import Control.Arrow ((&&&))
import Control.Concurrent.Async
import Control.Concurrent.MVar
import Control.Lens hiding ((.=))
import Control.Monad
import Control.Monad.Catch
import Control.Monad.IO.Class

import Data.Aeson (Value(..), object, (.=), Key)
import Data.ByteString (ByteString)
import qualified Data.ByteString.Short as BS
import Data.Decimal
import Data.Default (def)
import Data.Foldable
import qualified Data.HashMap.Strict as HM
import Data.IORef
import Data.LogMessage
import Data.Map (Map)
import qualified Data.Map.Strict as M
import Data.Maybe
import Data.Text (Text)
import qualified Data.Text as T
import qualified Data.Text.Encoding as T
import Data.String
import qualified Data.Vector as V

import Database.SQLite3.Direct (Database)

import GHC.Generics
import GHC.IO.Exception(IOException(..))

import Streaming.Prelude qualified as S
import System.Directory
import System.IO.Temp (createTempDirectory)
import qualified System.Logger as YAL
import System.LogLevel

import Test.Tasty

-- internal pact modules

import Pact.ApiReq (ApiKeyPair(..), mkKeyPairs)
import Pact.Gas
import Pact.JSON.Legacy.Value
import Pact.Types.Capability
import qualified Pact.Types.ChainId as P
import Pact.Types.ChainMeta
import Pact.Types.Command
import Pact.Types.Crypto
import Pact.Types.Exp
import Pact.Types.Gas
import Pact.Types.Hash
import Pact.Types.KeySet
import qualified Pact.Types.Logger as P
import Pact.Types.Names
import Pact.Types.PactValue
import Pact.Types.RPC
import Pact.Types.Runtime (PactEvent(..))
import Pact.Types.Term
import Pact.Types.SQLite
import Pact.Types.Util (parseB16TextOnly)

-- internal modules

import Chainweb.BlockHeader
import Chainweb.BlockHeaderDB hiding (withBlockHeaderDb)
import Chainweb.BlockHeight
import Chainweb.ChainId
import Chainweb.Graph
import Chainweb.Logger
import Chainweb.Miner.Pact
import Chainweb.Pact.Backend.Compaction qualified as C
import Chainweb.Pact.Backend.PactState qualified as PactState
import Chainweb.Pact.Backend.PactState (TableDiffable(..), Table(..), PactRow(..))
import Chainweb.Pact.Backend.RelationalCheckpointer
    (initRelationalCheckpointer')
import Chainweb.Pact.Backend.SQLite.DirectV2
import Chainweb.Pact.Backend.Types
import Chainweb.Pact.Backend.Utils hiding (withSqliteDb)
import Chainweb.Pact.PactService
import Chainweb.Pact.RestAPI.Server (validateCommand)
import Chainweb.Pact.Service.PactQueue
import Chainweb.Pact.Service.Types
import Chainweb.Pact.Types
import Chainweb.Payload
import Chainweb.Payload.PayloadStore
import Chainweb.Test.Cut
import Chainweb.Test.Cut.TestBlockDb
import Chainweb.Test.Utils
import Chainweb.Test.Utils.BlockHeader
import Chainweb.Test.TestVersions
import Chainweb.Time
import Chainweb.Transaction
import Chainweb.Utils
import Chainweb.Version (ChainwebVersion(..), chainIds)
import qualified Chainweb.Version as Version
import Chainweb.Version.Utils (someChainId)
import Chainweb.WebBlockHeaderDB
import Chainweb.WebPactExecutionService

import Chainweb.Storage.Table (casLookupM)
import Chainweb.Storage.Table.RocksDB

-- ----------------------------------------------------------------------- --
-- Keys

type SimpleKeyPair = (Text,Text)

testPactFilesDir :: FilePath
testPactFilesDir = "test/pact/"

sender00 :: SimpleKeyPair
sender00 = ("368820f80c324bbc7c2b0610688a7da43e39f91d118732671cd9c7500ff43cca"
           ,"251a920c403ae8c8f65f59142316af3c82b631fba46ddea92ee8c95035bd2898")

sender01 :: SimpleKeyPair
sender01 = ("6be2f485a7af75fedb4b7f153a903f7e6000ca4aa501179c91a2450b777bd2a7"
           ,"2beae45b29e850e6b1882ae245b0bab7d0689ebdd0cd777d4314d24d7024b4f7")

sender02WebAuthnPrefixed :: SimpleKeyPair
sender02WebAuthnPrefixed =
           ("WEBAUTHN-a4010103272006215820c18831c6f15306d6271e154842906b68f26c1af79b132dde6f6add79710303bf"
           ,"fecd4feb1243d715d095e24713875ca76c476f8672ec487be8e3bc110dd329ab")

sender02WebAuthn :: SimpleKeyPair
sender02WebAuthn =
           ("a4010103272006215820c18831c6f15306d6271e154842906b68f26c1af79b132dde6f6add79710303bf"
           ,"fecd4feb1243d715d095e24713875ca76c476f8672ec487be8e3bc110dd329ab")

sender03WebAuthn :: SimpleKeyPair
sender03WebAuthn =
           ("a4010103272006215820ad72392508272b4c45536976474cdd434e772bfd630738ee9aac7343e7222eb6"
           ,"ebe7d1119a53863fa64be7347d82d9fcc9ebeb8cbbe480f5e8642c5c36831434")

allocation00KeyPair :: SimpleKeyPair
allocation00KeyPair =
    ( "d82d0dcde9825505d86afb6dcc10411d6b67a429a79e21bda4bb119bf28ab871"
    , "c63cd081b64ae9a7f8296f11c34ae08ba8e1f8c84df6209e5dee44fa04bcb9f5"
    )


-- | Make trivial keyset data
mkKeySetData :: Key  -> [SimpleKeyPair] -> Value
mkKeySetData name keys = object [ name .= map fst keys ]

sender00Ks :: KeySet
sender00Ks = mkKeySet
    ["368820f80c324bbc7c2b0610688a7da43e39f91d118732671cd9c7500ff43cca"]
    "keys-all"

-- ----------------------------------------------------------------------- --
-- PactValue helpers

-- | Make PactValue from 'Integral'
pInteger :: Integer -> PactValue
pInteger = PLiteral . LInteger

-- | Make PactValue from text
pString :: Text -> PactValue
pString = PLiteral . LString

-- | Make PactValue from decimal
pDecimal :: Decimal -> PactValue
pDecimal = PLiteral . LDecimal

-- | Make PactValue from boolean
pBool :: Bool -> PactValue
pBool = PLiteral . LBool

pList :: [PactValue] -> PactValue
pList = PList . V.fromList

pKeySet :: KeySet -> PactValue
pKeySet = PGuard . GKeySet

pObject :: [(FieldKey,PactValue)] -> PactValue
pObject = PObject . ObjectMap . M.fromList

mkEvent
    :: MonadThrow m
    => Text
    -- ^ name
    -> [PactValue]
    -- ^ params
    -> ModuleName
    -> Text
    -- ^ module hash
    -> m PactEvent
mkEvent n params m mh = do
  mh' <- decodeB64UrlNoPaddingText mh
  return $ PactEvent n params m (ModuleHash (Hash $ BS.toShort mh'))

mkTransferEvent
    :: MonadThrow m
    => Text
    -- ^ sender
    -> Text
    -- ^ receiver
    -> Decimal
    -- ^ amount
    -> ModuleName
    -> Text
    -- ^ module hash
    -> m PactEvent
mkTransferEvent sender receiver amount m mh =
  mkEvent "TRANSFER" [pString sender,pString receiver,pDecimal amount] m mh

mkTransferXChainEvent
    :: MonadThrow m
    => Text
    -- ^ sender
    -> Text
    -- ^ receiver
    -> Decimal
    -- ^ amount
    -> ModuleName
    -> Text
    -- ^ module hash
    -> Text
    -- ^ target chain id
    -> m PactEvent
mkTransferXChainEvent sender receiver amount m mh tid
    = mkEvent "TRANSFER_XCHAIN" args m mh
  where
    args =
      [ pString sender
      , pString receiver
      , pDecimal amount
      , pString tid
      ]

mkTransferXChainRecdEvent
    :: MonadThrow m
    => Text
    -- ^ sender
    -> Text
    -- ^ receiver
    -> Decimal
    -- ^ amount
    -> ModuleName
    -> Text
    -- ^ module hash
    -> Text
    -- ^ source chain id
    -> m PactEvent
mkTransferXChainRecdEvent sender receiver amount m mh sid
    = mkEvent "TRANSFER_XCHAIN_RECD" args m mh
  where
    args =
      [ pString sender
      , pString receiver
      , pDecimal amount
      , pString sid
      ]

mkXYieldEvent
    :: MonadThrow m
    => Text
    -- ^ sender
    -> Text
    -- ^ receiver
    -> Decimal
    -- ^ amount
    -> KeySet
    -- ^ receiver guard
    -> ModuleName
    -> Text
    -- ^ module hash
    -> Text
    -- ^ target chain id
    -> Text
    -- ^ source chain id
    -> m PactEvent
mkXYieldEvent sender receiver amount ks mn mh tid sid
    = mkEvent "X_YIELD" args mn mh
  where
    args =
      [ pString tid
      , pString "coin.transfer-crosschain"
      , pList
        [ pString sender
        , pString receiver
        , pKeySet ks
        , pString sid
        , pDecimal amount
        ]
      ]

mkXResumeEvent
    :: MonadThrow m
    => Text
    -- ^ sender
    -> Text
    -- ^ receiver
    -> Decimal
    -- ^ amount
    -> KeySet
    -- ^ receiver guard
    -> ModuleName
    -> Text
    -- ^ module hash
    -> Text
    -- ^ target chain id
    -> Text
    -- ^ source chain id
    -> m PactEvent
mkXResumeEvent sender receiver amount ks mn mh tid sid
    = mkEvent "X_RESUME" args mn mh
  where
    args =
      [ pString tid
      , pString "coin.transfer-crosschain"
      , pList
        [ pString sender
        , pString receiver
        , pKeySet ks
        , pString sid
        , pDecimal amount
        ]
      ]

-- ----------------------------------------------------------------------- --
-- Capability helpers

-- | Cap smart constructor.
mkCapability :: ModuleName -> Text -> [PactValue] -> SigCapability
mkCapability mn cap args = SigCapability (QualifiedName mn cap def) args

-- | Convenience to make caps like TRANSFER, GAS etc.
mkCoinCap :: Text -> [PactValue] -> SigCapability
mkCoinCap n = mkCapability "coin" n

mkTransferCap :: Text -> Text -> Decimal -> SigCapability
mkTransferCap sender receiver amount = mkCoinCap "TRANSFER"
  [ pString sender, pString receiver, pDecimal amount ]

mkXChainTransferCap :: Text -> Text -> Decimal -> Text -> SigCapability
mkXChainTransferCap sender receiver amount cid = mkCoinCap "TRANSFER_XCHAIN"
  [ pString sender
  , pString receiver
  , pDecimal amount
  , pString cid
  ]

mkGasCap :: SigCapability
mkGasCap = mkCoinCap "GAS" []



-- ----------------------------------------------------------------------- --
-- CmdBuilder and friends


-- | Pair a 'Signer' with private key.
data CmdSigner = CmdSigner
  { _csSigner :: !Signer
  , _csPrivKey :: !Text
  } deriving (Eq,Show,Ord,Generic)
makeLenses ''CmdSigner

-- | Make ED25519 signer.
mkEd25519Signer :: Text -> Text -> [SigCapability] -> CmdSigner
mkEd25519Signer pubKey privKey caps = CmdSigner
  { _csSigner = signer
  , _csPrivKey = privKey
  }
  where
    signer = Signer
      { _siScheme = Nothing
      , _siPubKey = pubKey
      , _siAddress = Nothing
      , _siCapList = caps }

mkEd25519Signer' :: SimpleKeyPair -> [SigCapability] -> CmdSigner
mkEd25519Signer' (pub,priv) = mkEd25519Signer pub priv

mkWebAuthnSigner :: Text -> Text -> [SigCapability] -> CmdSigner
mkWebAuthnSigner pubKey privKey caps = CmdSigner
  { _csSigner = signer
  , _csPrivKey = privKey
  }
  where
    signer = Signer
      { _siScheme = Just WebAuthn
      , _siPubKey = pubKey
      , _siAddress = Nothing
      , _siCapList = caps }

mkWebAuthnSigner' :: SimpleKeyPair -> [SigCapability] -> CmdSigner
mkWebAuthnSigner' (pub, priv) caps = mkWebAuthnSigner pub priv caps

-- | Chainweb-oriented command builder.
data CmdBuilder = CmdBuilder
  { _cbSigners :: ![CmdSigner]
  , _cbRPC :: !(PactRPC Text)
  , _cbNonce :: !Text
  , _cbChainId :: !ChainId
  , _cbSender :: !Text
  , _cbGasLimit :: !GasLimit
  , _cbGasPrice :: !GasPrice
  , _cbTTL :: !TTLSeconds
  , _cbCreationTime :: !TxCreationTime
  } deriving (Eq,Show,Generic)
makeLenses ''CmdBuilder

-- | Make code-only Exec PactRPC
mkExec' :: Text -> PactRPC Text
mkExec' ecode = mkExec ecode Null

-- | Make Exec PactRPC
mkExec :: Text -> Value -> PactRPC Text
mkExec ecode edata = Exec $ ExecMsg ecode (toLegacyJson edata)

mkCont :: ContMsg -> PactRPC Text
mkCont = Continuation

mkContMsg :: PactId -> Int -> ContMsg
mkContMsg pid step = ContMsg
  { _cmPactId = pid
  , _cmStep = step
  , _cmRollback = False
  , _cmData = toLegacyJson Null
  , _cmProof = Nothing }

-- | Default builder.
defaultCmd :: CmdBuilder
defaultCmd = CmdBuilder
  { _cbSigners = []
  , _cbRPC = mkExec' "1"
  , _cbNonce = "nonce"
  , _cbChainId = unsafeChainId 0
  , _cbSender = "sender00"
  , _cbGasLimit = 10_000
  , _cbGasPrice = 0.000_1
  , _cbTTL = 300 -- 5 minutes
  , _cbCreationTime = 0 -- epoch
  }

-- | Build parsed + verified Pact command
--
-- TODO: Use the new `assertCommand` function.
buildCwCmd :: (MonadThrow m, MonadIO m) => Text -> ChainwebVersion -> CmdBuilder -> m ChainwebTransaction
buildCwCmd nonce v cmd = buildRawCmd nonce v cmd >>= \(c :: Command ByteString) ->
  case validateCommand v (_cbChainId cmd) (T.decodeUtf8 <$> c) of
    Left err -> throwM $ userError $ "buildCmd failed: " ++ err
    Right cmd' -> return cmd'

-- | Build unparsed, unverified command
--
buildTextCmd :: Text -> ChainwebVersion -> CmdBuilder -> IO (Command Text)
buildTextCmd nonce v = fmap (fmap T.decodeUtf8) . buildRawCmd nonce v

-- | Build a raw bytestring command
--
buildRawCmd :: (MonadThrow m, MonadIO m) => Text -> ChainwebVersion -> CmdBuilder -> m (Command ByteString)
buildRawCmd nonce v (set cbNonce nonce -> CmdBuilder{..}) = do
    kps <- liftIO $ traverse mkDynKeyPairs _cbSigners
    cmd <- liftIO $ mkCommandWithDynKeys kps pm _cbNonce (Just nid) _cbRPC
    pure cmd
  where
    nid = P.NetworkId (sshow v)
    cid = fromString $ show (chainIdInt _cbChainId :: Int)
    pm = PublicMeta cid _cbSender _cbGasLimit _cbGasPrice _cbTTL _cbCreationTime

dieL :: MonadThrow m => [Char] -> Either [Char] a -> m a
dieL msg = either (\s -> throwM $ userError $ msg ++ ": " ++ s) return

mkDynKeyPairs :: MonadThrow m => CmdSigner -> m (DynKeyPair, [SigCapability])
mkDynKeyPairs (CmdSigner Signer{..} privKey) =
  case (fromMaybe ED25519 _siScheme, _siPubKey, privKey) of
    (ED25519, pub, priv) -> do
      pub' <- either diePubKey return $ parseEd25519PubKey =<< parseB16TextOnly pub
      priv' <- either diePrivKey return $ parseEd25519SecretKey =<< parseB16TextOnly priv
      return $ (DynEd25519KeyPair (pub', priv'), _siCapList)

    (WebAuthn, pub, priv) -> do
      let (pubKeyStripped, wasPrefixed) = fromMaybe
            (pub, WebAuthnPubKeyBare)
            ((,WebAuthnPubKeyPrefixed) <$> T.stripPrefix webAuthnPrefix pub)
      pubWebAuthn <-
        either diePubKey return (parseWebAuthnPublicKey =<< parseB16TextOnly pubKeyStripped)
      privWebAuthn <-
        either diePrivKey return (parseWebAuthnPrivateKey =<< parseB16TextOnly priv)
      return $ (DynWebAuthnKeyPair wasPrefixed pubWebAuthn privWebAuthn, _siCapList)
  where
    diePubKey str = error $ "pubkey: " <> str
    diePrivKey str = error $ "privkey: " <> str

toApiKp :: MonadThrow m => CmdSigner -> m ApiKeyPair
toApiKp (CmdSigner Signer{..} privKey) = do
  sk <- dieL "private key" $ parseB16TextOnly privKey
  pk <- dieL "public key" $ parseB16TextOnly _siPubKey
  let keyPair = ApiKeyPair (PrivBS sk) (Just (PubBS pk)) _siAddress _siScheme (Just _siCapList)
  return $! keyPair

-- | Legacy; better to use 'CmdSigner'/'CmdBuilder'.
-- if caps are empty, gas cap is implicit. otherwise it must be included
testKeyPairs :: SimpleKeyPair -> Maybe [SigCapability] -> IO [(DynKeyPair, [SigCapability])]
testKeyPairs skp capsm = do
  kp <- toApiKp $ mkEd25519Signer' skp (fromMaybe [] capsm)
  mkKeyPairs [kp]

-- ----------------------------------------------------------------------- --
-- Service creation utilities

pactTestLogger :: (String -> IO ()) -> Bool -> P.Loggers
pactTestLogger backend showAll = P.initLoggers backend f def
  where
    f :: (String -> IO ()) -> P.LogName -> String -> String -> IO ()
    f _ b "ERROR" d = P.doLog (\_ -> return ()) b "ERROR" d
    f _ b "DEBUG" d | not showAll = P.doLog (\_ -> return ()) b "DEBUG" d
    f _ b "INFO" d | not showAll = P.doLog (\_ -> return ()) b "INFO" d
    f _ b "DDL" d | not showAll = P.doLog (\_ -> return ()) b "DDL" d
    f a b c d = P.doLog a b c d

-- | Test Pact Execution Context for running inside 'PactServiceM'.
-- Only used internally.
data TestPactCtx logger tbl = TestPactCtx
    { _testPactCtxState :: !(MVar PactServiceState)
    , _testPactCtxEnv :: !(PactServiceEnv logger tbl)
    }

evalPactServiceM_ :: TestPactCtx logger tbl -> PactServiceM logger tbl a -> IO a
evalPactServiceM_ ctx pact = modifyMVar (_testPactCtxState ctx) $ \s -> do
    T2 a s' <- runPactServiceM s (_testPactCtxEnv ctx) pact
    return (s',a)

destroyTestPactCtx :: TestPactCtx logger tbl -> IO ()
destroyTestPactCtx = void . takeMVar . _testPactCtxState

-- | setup TestPactCtx, internal function.
-- Use 'withPactCtxSQLite' in tests.
testPactCtxSQLite
  :: forall logger tbl. (Logger logger, CanReadablePayloadCas tbl)
  => logger
  -> ChainwebVersion
  -> Version.ChainId
  -> BlockHeaderDb
  -> PayloadDb tbl
  -> SQLiteEnv
  -> PactServiceConfig
  -> (TxContext -> GasModel)
  -> IO (TestPactCtx logger tbl, ParentHeader, CurrentBlockDbEnv logger)
testPactCtxSQLite logger v cid bhdb pdb sqlenv conf gasmodel = do
    (dbSt,cp) <- initRelationalCheckpointer' initialBlockState sqlenv cpLogger v cid
    let rs = readRewards
    let ph = ParentHeader $ genesisBlockHeader v cid
    !ctx <- TestPactCtx
      <$!> newMVar (PactServiceState mempty)
      <*> pure (mkPactServiceEnv cp rs)
    evalPactServiceM_ ctx (initialPayloadState mempty v cid)
    return (ctx, ph, dbSt)
  where
    initialBlockState = initBlockState defaultModuleCacheLimit $ genesisHeight v cid
    cpLogger = addLabel ("chain-id", chainIdToText cid) $ addLabel ("sub-component", "checkpointer") $ logger
    mkPactServiceEnv :: Checkpointer logger -> MinerRewards -> PactServiceEnv logger tbl
    mkPactServiceEnv cp rs = PactServiceEnv
        { _psMempoolAccess = Nothing
        , _psCheckpointer = cp
        , _psPdb = pdb
        , _psBlockHeaderDb = bhdb
        , _psGasModel = gasmodel
        , _psMinerRewards = rs
        , _psReorgLimit = _pactReorgLimit conf
        , _psPreInsertCheckTimeout = _pactPreInsertCheckTimeout conf
        , _psOnFatalError = defaultOnFatalError mempty
        , _psVersion = v
        , _psAllowReadsInLocal = _pactAllowReadsInLocal conf
        , _psLogger = addLabel ("chain-id", chainIdToText cid) $ addLabel ("component", "pact") $ _cpLogger $ _cpReadCp cp
        , _psGasLogger = do
            guard (_pactLogGas conf)
            return
                $ addLabel ("chain-id", chainIdToText cid)
                $ addLabel ("component", "pact")
                $ addLabel ("sub-component", "gas")
                $ _cpLogger $ _cpReadCp cp

        , _psBlockGasLimit = _pactBlockGasLimit conf
        }

freeGasModel :: TxContext -> GasModel
freeGasModel = const $ constGasModel 0

-- | A queue-less WebPactExecutionService (for all chains)
-- with direct chain access map for local.
withWebPactExecutionService
    :: (Logger logger)
    => logger
    -> ChainwebVersion
    -> PactServiceConfig
    -> TestBlockDb
    -> MemPoolAccess
    -> (TxContext -> GasModel)
    -> ((WebPactExecutionService,HM.HashMap ChainId PactExecutionService) -> IO a)
    -> IO a
withWebPactExecutionService logger v pactConfig bdb mempoolAccess gasmodel act =
  withDbs $ \sqlenvs -> do
    pacts <- fmap HM.fromList
           $ traverse mkPact
           $ zip sqlenvs
           $ toList
           $ chainIds v
    act (mkWebPactExecutionService pacts, pacts)
  where
    withDbs f = foldl' (\soFar _ -> withDb soFar) f (chainIds v) []
    withDb g envs = withTempSQLiteConnection chainwebPragmas $ \s -> g (s : envs)

    mkPact :: (SQLiteEnv, ChainId) -> IO (ChainId, PactExecutionService)
    mkPact (sqlenv, c) = do
        bhdb <- getBlockHeaderDb c bdb
        (ctx,_,_) <- testPactCtxSQLite logger v c bhdb (_bdbPayloadDb bdb) sqlenv pactConfig gasmodel
        return $ (c,) $ PactExecutionService
          { _pactNewBlock = \_ m ->
              evalPactServiceM_ ctx $ execNewBlock mempoolAccess m
          , _pactValidateBlock = \h d ->
              evalPactServiceM_ ctx $ fst <$> execValidateBlock mempoolAccess h d
          , _pactLocal = \pf sv rd cmd ->
              evalPactServiceM_ ctx $ Right <$> execLocal cmd pf sv rd
          , _pactLookup = \_cid cd hashes ->
              evalPactServiceM_ ctx $ Right <$> execLookupPactTxs cd hashes
          , _pactPreInsertCheck = \_ txs ->
              evalPactServiceM_ ctx $ (Right . V.map (() <$)) <$> execPreInsertCheckReq txs
          , _pactBlockTxHistory = \h d ->
              evalPactServiceM_ ctx $ Right <$> execBlockTxHistory h d
          , _pactHistoricalLookup = \h d k ->
              evalPactServiceM_ ctx $ Right <$> execHistoricalLookup h d k
          , _pactSyncToBlock = \h ->
              evalPactServiceM_ ctx $ execSyncToBlock h
          }

-- | Noncer for 'runCut'
type Noncer = ChainId -> IO Nonce

zeroNoncer :: Noncer
zeroNoncer = const (return $ Nonce 0)

-- | Populate blocks for every chain of the current cut. Uses provided pact
-- service to produce a new block, add it to dbs, etc.
runCut
    :: ChainwebVersion
    -> TestBlockDb
    -> WebPactExecutionService
    -> GenBlockTime
    -> Noncer
    -> Miner
    -> IO ()
runCut v bdb pact genTime noncer miner =
  forM_ (chainIds v) $ \cid -> do
    T2 _ pout <- _webPactNewBlock pact cid miner
    n <- noncer cid

    -- skip this chain if mining fails and retry with the next chain.
    whenM (addTestBlockDb bdb n genTime cid pout) $ do
        h <- getParentTestBlockDb bdb cid
        void $ _webPactValidateBlock pact h (payloadWithOutputsToPayloadData pout)

initializeSQLite :: IO SQLiteEnv
initializeSQLite = open2 file >>= \case
    Left (_err, _msg) ->
        internalError "initializeSQLite: A connection could not be opened."
    Right r ->  return (SQLiteEnv r (SQLiteConfig file chainwebPragmas))
  where
    file = "" {- temporary sqlitedb -}

freeSQLiteResource :: SQLiteEnv -> IO ()
freeSQLiteResource sqlenv = void $ close_v2 $ _sConn sqlenv

-- | Run in 'PactBlockM' with direct db access and a parent header.
-- TODO: this seems like a broken idea. We should not be accessing the
-- database without restoring the checkpointer first, and this does that.
type WithPactCtxSQLite logger tbl = forall a . PactBlockM logger tbl a -> IO a

-- | Used to run 'PactServiceM' functions directly on a database (ie not use checkpointer).
withPactCtxSQLite
  :: (Logger logger, CanReadablePayloadCas tbl)
  => logger
  -> ChainwebVersion
  -> IO BlockHeaderDb
  -> IO (PayloadDb tbl)
  -> PactServiceConfig
  -> (WithPactCtxSQLite logger tbl -> TestTree)
  -> TestTree
withPactCtxSQLite logger v bhdbIO pdbIO conf f =
  withResource
    initializeSQLite
    freeSQLiteResource $ \io ->
      withResource (start io) destroy $ \ctxIO -> f $ \toPact -> do
          (ctx, pc, dbSt) <- ctxIO
          evalPactServiceM_ ctx (runPactBlockM pc dbSt toPact)
  where
    destroy = destroyTestPactCtx . view _1
    start ios = do
        let cid = someChainId v
        bhdb <- bhdbIO
        pdb <- pdbIO
        s <- ios
        testPactCtxSQLite logger v cid bhdb pdb s conf freeGasModel

toTxCreationTime :: Integral a => Time a -> TxCreationTime
toTxCreationTime (Time timespan) = TxCreationTime $ fromIntegral $ timeSpanToSeconds timespan

-- | 'MemPoolAccess' that delegates all calls to the contents of provided `IORef`.
delegateMemPoolAccess :: IORef MemPoolAccess -> MemPoolAccess
delegateMemPoolAccess r = MemPoolAccess
  { mpaGetBlock = \a b c d e -> call mpaGetBlock $ \f -> f a b c d e
  , mpaSetLastHeader = \a -> call mpaSetLastHeader ($ a)
  , mpaProcessFork = \a -> call mpaProcessFork ($ a)
  , mpaBadlistTx = \a -> call mpaBadlistTx ($ a)
  }
  where
    call :: (MemPoolAccess -> f) -> (f -> IO a) -> IO a
    call f g = readIORef r >>= g . f

-- | use a "delegate" which you can dynamically reset/modify.
-- Returns the updateable 'IORef MemPoolAccess` for use
-- in tests, and the plain 'MemPoolAccess' for initializing
-- PactService etc.
withDelegateMempool
  :: (IO (IORef MemPoolAccess, MemPoolAccess) -> TestTree)
  -> TestTree
withDelegateMempool = withResource' start
  where
    start = (id &&& delegateMemPoolAccess) <$> newIORef mempty

-- | Set test mempool using IORef.
setMempool :: MonadIO m => IO (IORef MemPoolAccess) -> MemPoolAccess -> m ()
setMempool refIO mp = liftIO (refIO >>= flip writeIORef mp)

-- | Set test mempool wrapped with a "one shot" 'mpaGetBlock' adapter.
setOneShotMempool :: MonadIO m => IO (IORef MemPoolAccess) -> MemPoolAccess -> m ()
setOneShotMempool mpRefIO mp = do
  oneShot <- liftIO $ newIORef False
  setMempool mpRefIO $ mp
    { mpaGetBlock = \g v i a e -> readIORef oneShot >>= \case
        False -> writeIORef oneShot True >> mpaGetBlock mp g v i a e
        True -> mempty
    }

withBlockHeaderDb
    :: IO RocksDb
    -> BlockHeader
    -> (IO BlockHeaderDb -> TestTree)
    -> TestTree
withBlockHeaderDb iordb b = withResource start stop
  where
    start = do
        rdb <- testRocksDb "withBlockHeaderDb" =<< iordb
        testBlockHeaderDb rdb b
    stop = closeBlockHeaderDb

withTemporaryDir :: (IO FilePath -> TestTree) -> TestTree
withTemporaryDir = withResource
    (getTemporaryDirectory >>= \d -> createTempDirectory d "test-pact")
    removeDirectoryRecursive

-- | Single-chain Pact via service queue.
--
--   The difference between this and 'withPactTestBlockDb' is that,
--   this function takes a `SQLiteEnv` resource which it then exposes
--   to the test function.
--
--   TODO: Consolidate these two functions.
withPactTestBlockDb'
    :: ChainwebVersion
    -> ChainId
    -> RocksDb
    -> IO SQLiteEnv
    -> IO MemPoolAccess
    -> PactServiceConfig
    -> (IO (SQLiteEnv,PactQueue,TestBlockDb) -> TestTree)
    -> TestTree
withPactTestBlockDb' version cid rdb sqlEnvIO mempoolIO pactConfig f =
  withResource' (mkTestBlockDb version rdb) $ \bdbio ->
  withResource (startPact bdbio) stopPact $ f . fmap (view _2)
  where
    startPact bdbio = do
        reqQ <- newPactQueue 2000
        bdb <- bdbio
        sqlEnv <- sqlEnvIO
        mempool <- mempoolIO
        bhdb <- getWebBlockHeaderDb (_bdbWebBlockHeaderDb bdb) cid
        let pdb = _bdbPayloadDb bdb
        a <- async $ runForever (\_ _ -> return ()) "Chainweb.Test.Pact.Utils.withPactTestBlockDb" $
            runPactService version cid logger reqQ mempool bhdb pdb sqlEnv pactConfig
        return (a, (sqlEnv,reqQ,bdb))

    stopPact (a, _) = cancel a

    -- Ideally, we should throw 'error' when the logger is invoked, because
    -- error logs should not happen in production and should always be resolved.
    -- Unfortunately, that's not yet always the case. So we just drop the
    -- message.
    --
    logger = genericLogger Error (\_ -> return ())

withSqliteDb :: ()
  => ChainId
  -> IO FilePath
  -> (IO SQLiteEnv -> TestTree)
  -> TestTree
withSqliteDb cid iodir s = withResource start stop s
  where
    start = do
      dir <- iodir
      startSqliteDb cid logger dir False

    stop env = do
      stopSqliteDb env

   -- Ideally, we should throw 'error' when the logger is invoked, because
    -- error logs should not happen in production and should always be resolved.
    -- Unfortunately, that's not yet always the case. So we just drop the
    -- message.
    --
    logger = genericLogger Error (\_ -> return ())

-- | Single-chain Pact via service queue.
withPactTestBlockDb
    :: ChainwebVersion
    -> ChainId
    -> RocksDb
    -> IO MemPoolAccess
    -> PactServiceConfig
    -> (IO (SQLiteEnv,PactQueue,TestBlockDb) -> TestTree)
    -> TestTree
withPactTestBlockDb version cid rdb mempoolIO pactConfig f =
  withTemporaryDir $ \iodir ->
  withResource' (mkTestBlockDb version rdb) $ \bdbio ->
  withResource (startPact bdbio iodir) stopPact $ f . fmap (view _2)
  where
    startPact bdbio iodir = do
        reqQ <- newPactQueue 2000
        dir <- iodir
        bdb <- bdbio
        mempool <- mempoolIO
        bhdb <- getWebBlockHeaderDb (_bdbWebBlockHeaderDb bdb) cid
        let pdb = _bdbPayloadDb bdb
        sqlEnv <- startSqliteDb cid logger dir False
        a <- async $ runForever (\_ _ -> return ()) "Chainweb.Test.Pact.Utils.withPactTestBlockDb" $
            runPactService version cid logger reqQ mempool bhdb pdb sqlEnv pactConfig
        return (a, (sqlEnv,reqQ,bdb))

    stopPact (a, (sqlEnv, _, _)) = cancel a >> stopSqliteDb sqlEnv

    -- Ideally, we should throw 'error' when the logger is invoked, because
    -- error logs should not happen in production and should always be resolved.
    -- Unfortunately, that's not yet always the case. So we just drop the
    -- message.
    --
    logger = genericLogger Error (\_ -> return ())

dummyLogger :: GenericLogger
dummyLogger = genericLogger Error (error . T.unpack)

hunitDummyLogger :: (String -> IO ()) -> GenericLogger
hunitDummyLogger f = genericLogger Error (f . T.unpack)

someTestVersion :: ChainwebVersion
someTestVersion = fastForkingCpmTestVersion petersonChainGraph

someTestVersionHeader :: BlockHeader
someTestVersionHeader = someBlockHeader someTestVersion 10

-- | The runtime is linear in the requested height. This can be slow if a large
-- block height is requested for a chainweb version that simulates realtime
-- mining. It is fast enough for testing purposes with "fast" mining chainweb
-- versions like 'someTestVersion' for block heights up to, say, 1000.
--
someBlockHeader :: ChainwebVersion -> BlockHeight -> BlockHeader
someBlockHeader v 0 = genesisBlockHeader v (unsafeChainId 0)
someBlockHeader v h = (!! (int h - 1))
    $ testBlockHeaders
    $ ParentHeader
    $ genesisBlockHeader v (unsafeChainId 0)

-- | Get all pact user tables.
--
--   Note: This consumes a stream. If you are writing a test
--   with very large pact states (think: Gigabytes), use
--   the streaming version of this function from
--   'Chainweb.Pact.Backend.PactState'.
getPactUserTables :: Database -> IO (Map Text [PactRow])
getPactUserTables db = do
  S.foldM_
    (\m tbl -> pure (M.insert tbl.name tbl.rows m))
    (pure M.empty)
    pure
    (PactState.getPactTables db)

-- | Get active/latest pact state.
--
--   Note: This consumes a stream. If you are writing a test
--   with very large pact states (think: Gigabytes), use
--   the streaming version of this function from
--   'Chainweb.Pact.Backend.PactState'.
getLatestPactState :: Database -> IO (Map Text (Map ByteString ByteString))
getLatestPactState db = do
  S.foldM_
    (\m td -> pure (M.insert td.name td.rows m))
    (pure M.empty)
    pure
    (PactState.getLatestPactStateDiffable db)

-- | Compaction utility for testing.
--   Most of the time the flags will be ['C.NoVacuum']
compact :: ()
  => LogLevel
  -> [C.CompactFlag]
  -> SQLiteEnv
  -> C.TargetBlockHeight
  -> IO ()
compact logLevel cFlags (SQLiteEnv db _) bh = do
  C.withDefaultLogger logLevel $ \logger -> do
    void $ C.compact bh logger db cFlags

<<<<<<< HEAD
getPWOByHeader :: BlockHeader -> TestBlockDb -> IO PayloadWithOutputs
getPWOByHeader h (TestBlockDb _ pdb _) = casLookupM pdb (_blockPayloadHash h)
=======
-- | Compaction function that retries until the database is available.
compactUntilAvailable
  :: C.TargetBlockHeight
  -> YAL.Logger SomeLogMessage
  -> SQLiteEnv
  -> [C.CompactFlag]
  -> IO ()
compactUntilAvailable tbh logger dbEnv@(SQLiteEnv db _) flags = do
    try (C.compact tbh logger db flags) >>= \case
        Left (C.CompactExceptionDb (fromException ->
            Just (ioe_description -> "Database error: (ErrorBusy,\"database is locked\")")))
            -> compactUntilAvailable tbh logger dbEnv flags
        Left e -> throwM e
        Right _ -> return ()
>>>>>>> 1bd4d7ad
<|MERGE_RESOLUTION|>--- conflicted
+++ resolved
@@ -1040,10 +1040,10 @@
   C.withDefaultLogger logLevel $ \logger -> do
     void $ C.compact bh logger db cFlags
 
-<<<<<<< HEAD
+
 getPWOByHeader :: BlockHeader -> TestBlockDb -> IO PayloadWithOutputs
 getPWOByHeader h (TestBlockDb _ pdb _) = casLookupM pdb (_blockPayloadHash h)
-=======
+
 -- | Compaction function that retries until the database is available.
 compactUntilAvailable
   :: C.TargetBlockHeight
@@ -1057,5 +1057,4 @@
             Just (ioe_description -> "Database error: (ErrorBusy,\"database is locked\")")))
             -> compactUntilAvailable tbh logger dbEnv flags
         Left e -> throwM e
-        Right _ -> return ()
->>>>>>> 1bd4d7ad
+        Right _ -> return ()