--- conflicted
+++ resolved
@@ -617,11 +617,7 @@
     return (ctx, PactDbEnv' dbSt)
   where
     initialBlockState = initBlockState defaultModuleCacheLimit $ genesisHeight v cid
-<<<<<<< HEAD
-    loggers = pactTestLogger False -- toggle verbose pact test logging
-=======
     loggers = pactTestLogger logBackend False -- toggle verbose pact test logging
->>>>>>> eae5242f
     cpLogger = newLogger loggers $ LogName ("Checkpointer" ++ show cid)
     pactServiceEnv cpe rs = PactServiceEnv
         { _psMempoolAccess = Nothing
