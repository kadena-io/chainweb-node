--- conflicted
+++ resolved
@@ -50,7 +50,6 @@
 import Data.Foldable
 import Data.Functor (void)
 import qualified Data.HashMap.Strict as HM
-import Data.Maybe
 import Data.Text (Text, unpack, pack)
 import Data.Text.Encoding
 import Data.Time.Clock
@@ -86,7 +85,6 @@
 import Pact.Gas
 import Pact.Interpreter
 import Pact.Types.Gas
-import Pact.Types.Server
 
 
 testKeyPairs :: IO [SomeKeyPair]
@@ -180,10 +178,9 @@
 pactTestLogger showAll = initLoggers putStrLn f def
   where
     f _ b "ERROR" d = doLog error b "ERROR" d
-<<<<<<< HEAD
-    f _ b "DEBUG" d = doLog (\_ -> return ()) b "DEBUG" d
-    f _ b "INFO" d = doLog (\_ -> return ()) b "DEBUG" d
-    f _ b "DDL" d = doLog (\_ -> return ()) b "DDL" d
+    f _ b "DEBUG" d | not showAll = doLog (\_ -> return ()) b "DEBUG" d
+    f _ b "INFO" d | not showAll = doLog (\_ -> return ()) b "DEBUG" d
+    f _ b "DDL" d | not showAll = doLog (\_ -> return ()) b "DDL" d
     f a b c d = doLog a b c d
 
 -- -------------------------------------------------------------------------- --
@@ -214,29 +211,20 @@
     -> Maybe (MVar (CutDb cas))
     -> IO TestPactCtx
 testPactCtx v cid cutDB = do
-    dbSt <- initializeState
-    checkpointEnv <- initInMemoryCheckpointEnv cmdConfig logger gasEnv
-    void $ saveInitial (_cpeCheckpointer checkpointEnv) dbSt
+    cpe <- initInMemoryCheckpointEnv logger gasEnv
+    env <- mkPureEnv loggers
+    dbSt <- mkPureState env
+    void $ saveInitial (_cpeCheckpointer cpe) dbSt
     ctx <- TestPactCtx
         <$> newMVar (PactServiceState dbSt Nothing)
-        <*> pure (PactServiceEnv Nothing checkpointEnv spv def)
+        <*> pure (PactServiceEnv Nothing cpe spv def)
     evalPactServiceM ctx (initialPayloadState v cid)
     return ctx
   where
-    loggers = pactTestLogger
-    logger = newLogger pactTestLogger $ LogName "PactService"
-    cmdConfig = toCommandConfig $ pactDbConfig v
-    gasLimit = fromMaybe 0 (_ccGasLimit cmdConfig)
-    gasRate = fromMaybe 0 (_ccGasRate cmdConfig)
-    gasEnv = GasEnv (fromIntegral gasLimit) 0.0 (constGasModel (fromIntegral gasRate))
+    loggers = pactTestLogger True
+    logger = newLogger loggers $ LogName "PactService"
+    gasEnv = GasEnv 0 0 (constGasModel 0)
     spv = maybe noSPV pactSPV cutDB
-    initializeState = case _ccSqlite cmdConfig of
-        Nothing -> do
-            env <- mkPureEnv loggers
-            mkPureState env cmdConfig
-        Just sqlc -> do
-            env <- mkSQLiteEnv logger False sqlc loggers
-            mkSQLiteState env cmdConfig
 
 -- | A test PactExecutionService for a single chain
 --
@@ -287,9 +275,4 @@
         ctx <- ctxIO
         evalPactServiceM ctx pact
   where
-    start = testPactCtx v (someChainId v)
-=======
-    f _ b "DEBUG" d | not showAll = doLog (\_ -> return ()) b "DEBUG" d
-    f _ b "DDL" d | not showAll = doLog (\_ -> return ()) b "DDL" d
-    f a b c d = doLog a b c d
->>>>>>> a1d6ac5b
+    start = testPactCtx v (someChainId v)