{-# LANGUAGE LambdaCase #-}
{-# LANGUAGE RecordWildCards #-}
{-# LANGUAGE DeriveGeneric #-}
{-# LANGUAGE BangPatterns #-}
{-# LANGUAGE GADTs #-}
{-# LANGUAGE NumericUnderscores #-}
{-# LANGUAGE OverloadedStrings #-}
{-# LANGUAGE FlexibleContexts #-}
{-# LANGUAGE RankNTypes #-}
{-# LANGUAGE ScopedTypeVariables #-}
{-# LANGUAGE TemplateHaskell #-}
{-# LANGUAGE TupleSections #-}
{-# LANGUAGE TypeApplications #-}


{-# OPTIONS_GHC -fno-warn-incomplete-uni-patterns #-}
-- |
-- Module: Chainweb.Test.Pact.Utils
-- Copyright: Copyright © 2018 - 2020 Kadena LLC.
-- License: See LICENSE file
-- Maintainer: Emily Pillmore <emily@kadena.io>
-- Stability: experimental
--
-- Unit test for Pact execution via (inprocess) API  in Chainweb
module Chainweb.Test.Pact.Utils
( -- * Test key data
  SimpleKeyPair
, sender00
, sender01
, sender00Ks
, allocation00KeyPair
, testKeyPairs
, mkKeySetData
-- * 'PactValue' helpers
, pInteger
, pString
, pDecimal
, pBool
, pList
, pKeySet
, pObject
-- * event helpers
, mkEvent
, mkTransferEvent
, mkTransferXChainEvent
, mkTransferXChainRecdEvent
, mkXYieldEvent
, mkXResumeEvent
-- * Capability helpers
, mkCapability
, mkTransferCap
, mkGasCap
, mkCoinCap
, mkXChainTransferCap
-- * Command builder
, defaultCmd
, mkCmd
, buildRawCmd
, buildCwCmd
, buildTextCmd
, mkExec'
, mkExec
, mkCont
, mkContMsg
, ContMsg (..)
, mkSigner
, mkSigner'
, CmdBuilder(..)
, cbSigners
, cbRPC
, cbNonce
, cbNetworkId
, cbChainId
, cbSender
, cbGasLimit
, cbGasPrice
, cbTTL
, cbCreationTime
, CmdSigner
, csSigner
, csPrivKey
-- * Pact Service creation
, withPactTestBlockDb
, withWebPactExecutionService
, withPactCtxSQLite
, WithPactCtxSQLite
-- * Other service creation
, initializeSQLite
, freeSQLiteResource
, freeGasModel
, withTestBlockDbTest
, testPactServiceConfig
, withMVarResource
, withTime
, withPayloadDb
, withBlockHeaderDb
, withTemporaryDir
-- * Mempool utils
, delegateMemPoolAccess
, withDelegateMempool
, setMempool
, setOneShotMempool
-- * Block formation
, runCut
, Noncer
, zeroNoncer
-- * miscellaneous
, toTxCreationTime
, dummyLogger
, hunitDummyLogger
, pactTestLogger
, epochCreationTime
, someTestVersionHeader
, someBlockHeader
, testPactFilesDir

) where

import Control.Arrow ((&&&))
import Control.Concurrent.Async
import Control.Concurrent.MVar
import Control.Lens (view, _3, makeLenses)
import Control.Monad
import Control.Monad.Catch
import Control.Monad.IO.Class

import Data.Aeson (Value(..), object, (.=), Key)
import Data.ByteString (ByteString)
import qualified Data.ByteString.Short as BS
import Data.Decimal
import Data.Default (def)
import Data.Foldable
import qualified Data.HashMap.Strict as HM
import Data.IORef
import qualified Data.Map.Strict as M
import Data.Maybe
import Data.Text (Text)
import qualified Data.Text as T
import qualified Data.Text.Encoding as T
import Data.String
import qualified Data.Vector as V

import GHC.Generics

import System.Directory
import System.IO.Temp (createTempDirectory)
import System.LogLevel

import Test.Tasty

-- internal pact modules

import Pact.ApiReq (ApiKeyPair(..), mkKeyPairs)
import Pact.Gas
import Pact.JSON.Legacy.Value
import Pact.Types.Capability
import qualified Pact.Types.ChainId as P
import Pact.Types.ChainMeta
import Pact.Types.Command
import Pact.Types.Crypto
import Pact.Types.Exp
import Pact.Types.Gas
import Pact.Types.Hash
import qualified Pact.Types.Logger as P
import Pact.Types.Names
import Pact.Types.PactValue
import Pact.Types.RPC
import Pact.Types.Runtime (PactEvent(..))
import Pact.Types.SPV
import Pact.Types.Term
import Pact.Types.SQLite
import Pact.Types.Util (parseB16TextOnly)

-- internal modules

import Chainweb.BlockCreationTime
import Chainweb.BlockHeader
import Chainweb.BlockHeaderDB hiding (withBlockHeaderDb)
import Chainweb.BlockHeight
import Chainweb.ChainId
import Chainweb.Graph
import Chainweb.Logger
import Chainweb.Miner.Pact
import Chainweb.Pact.Backend.RelationalCheckpointer
    (initRelationalCheckpointer')
import Chainweb.Pact.Backend.SQLite.DirectV2
import Chainweb.Pact.Backend.Types
import Chainweb.Pact.Backend.Utils
import Chainweb.Pact.PactService
import Chainweb.Pact.Service.PactQueue
import Chainweb.Pact.Service.Types
import Chainweb.Pact.Types
import Chainweb.Payload
import Chainweb.Payload.PayloadStore
import Chainweb.Payload.PayloadStore.InMemory
import Chainweb.Test.Cut
import Chainweb.Test.Cut.TestBlockDb
import Chainweb.Test.Utils
import Chainweb.Test.Utils.BlockHeader
import Chainweb.Test.TestVersions
import Chainweb.Time
import Chainweb.Transaction
import Chainweb.Utils
import Chainweb.Version (ChainwebVersion(..), chainIds)
import qualified Chainweb.Version as Version
import Chainweb.Version.Utils (someChainId)
import Chainweb.WebBlockHeaderDB
import Chainweb.WebPactExecutionService

import Chainweb.Storage.Table.HashMap hiding (toList)
import Chainweb.Storage.Table.RocksDB

-- ----------------------------------------------------------------------- --
-- Keys

type SimpleKeyPair = (Text,Text)

-- | Legacy; better to use 'CmdSigner'/'CmdBuilder'.
-- if caps are empty, gas cap is implicit. otherwise it must be included
testKeyPairs :: SimpleKeyPair -> Maybe [SigCapability] -> IO [SomeKeyPairCaps]
testKeyPairs skp capsm = do
  kp <- toApiKp $ mkSigner' skp (fromMaybe [] capsm)
  mkKeyPairs [kp]

testPactFilesDir :: FilePath
testPactFilesDir = "test/pact/"

sender00 :: SimpleKeyPair
sender00 = ("368820f80c324bbc7c2b0610688a7da43e39f91d118732671cd9c7500ff43cca"
           ,"251a920c403ae8c8f65f59142316af3c82b631fba46ddea92ee8c95035bd2898")

sender01 :: SimpleKeyPair
sender01 = ("6be2f485a7af75fedb4b7f153a903f7e6000ca4aa501179c91a2450b777bd2a7"
           ,"2beae45b29e850e6b1882ae245b0bab7d0689ebdd0cd777d4314d24d7024b4f7")


allocation00KeyPair :: SimpleKeyPair
allocation00KeyPair =
    ( "d82d0dcde9825505d86afb6dcc10411d6b67a429a79e21bda4bb119bf28ab871"
    , "c63cd081b64ae9a7f8296f11c34ae08ba8e1f8c84df6209e5dee44fa04bcb9f5"
    )


-- | Make trivial keyset data
mkKeySetData :: Key  -> [SimpleKeyPair] -> Value
mkKeySetData name keys = object [ name .= map fst keys ]

sender00Ks :: KeySet
sender00Ks = mkKeySet
    ["368820f80c324bbc7c2b0610688a7da43e39f91d118732671cd9c7500ff43cca"]
    "keys-all"

-- ----------------------------------------------------------------------- --
-- PactValue helpers

-- | Make PactValue from 'Integral'
pInteger :: Integer -> PactValue
pInteger = PLiteral . LInteger

-- | Make PactValue from text
pString :: Text -> PactValue
pString = PLiteral . LString

-- | Make PactValue from decimal
pDecimal :: Decimal -> PactValue
pDecimal = PLiteral . LDecimal

-- | Make PactValue from boolean
pBool :: Bool -> PactValue
pBool = PLiteral . LBool

pList :: [PactValue] -> PactValue
pList = PList . V.fromList

pKeySet :: KeySet -> PactValue
pKeySet = PGuard . GKeySet

pObject :: [(FieldKey,PactValue)] -> PactValue
pObject = PObject . ObjectMap . M.fromList

mkEvent
    :: MonadThrow m
    => Text
    -- ^ name
    -> [PactValue]
    -- ^ params
    -> ModuleName
    -> Text
    -- ^ module hash
    -> m PactEvent
mkEvent n params m mh = do
  mh' <- decodeB64UrlNoPaddingText mh
  return $ PactEvent n params m (ModuleHash (Hash $ BS.toShort mh'))

mkTransferEvent
    :: MonadThrow m
    => Text
    -- ^ sender
    -> Text
    -- ^ receiver
    -> Decimal
    -- ^ amount
    -> ModuleName
    -> Text
    -- ^ module hash
    -> m PactEvent
mkTransferEvent sender receiver amount m mh =
  mkEvent "TRANSFER" [pString sender,pString receiver,pDecimal amount] m mh

mkTransferXChainEvent
    :: MonadThrow m
    => Text
    -- ^ sender
    -> Text
    -- ^ receiver
    -> Decimal
    -- ^ amount
    -> ModuleName
    -> Text
    -- ^ module hash
    -> Text
    -- ^ target chain id
    -> m PactEvent
mkTransferXChainEvent sender receiver amount m mh tid
    = mkEvent "TRANSFER_XCHAIN" args m mh
  where
    args =
      [ pString sender
      , pString receiver
      , pDecimal amount
      , pString tid
      ]

mkTransferXChainRecdEvent
    :: MonadThrow m
    => Text
    -- ^ sender
    -> Text
    -- ^ receiver
    -> Decimal
    -- ^ amount
    -> ModuleName
    -> Text
    -- ^ module hash
    -> Text
    -- ^ source chain id
    -> m PactEvent
mkTransferXChainRecdEvent sender receiver amount m mh sid
    = mkEvent "TRANSFER_XCHAIN_RECD" args m mh
  where
    args =
      [ pString sender
      , pString receiver
      , pDecimal amount
      , pString sid
      ]

mkXYieldEvent
    :: MonadThrow m
    => Text
    -- ^ sender
    -> Text
    -- ^ receiver
    -> Decimal
    -- ^ amount
    -> KeySet
    -- ^ receiver guard
    -> ModuleName
    -> Text
    -- ^ module hash
    -> Text
    -- ^ target chain id
    -> Text
    -- ^ source chain id
    -> m PactEvent
mkXYieldEvent sender receiver amount ks mn mh tid sid
    = mkEvent "X_YIELD" args mn mh
  where
    args =
      [ pString tid
      , pString "coin.transfer-crosschain"
      , pList
        [ pString sender
        , pString receiver
        , pKeySet ks
        , pString sid
        , pDecimal amount
        ]
      ]

mkXResumeEvent
    :: MonadThrow m
    => Text
    -- ^ sender
    -> Text
    -- ^ receiver
    -> Decimal
    -- ^ amount
    -> KeySet
    -- ^ receiver guard
    -> ModuleName
    -> Text
    -- ^ module hash
    -> Text
    -- ^ target chain id
    -> Text
    -- ^ source chain id
    -> m PactEvent
mkXResumeEvent sender receiver amount ks mn mh tid sid
    = mkEvent "X_RESUME" args mn mh
  where
    args =
      [ pString tid
      , pString "coin.transfer-crosschain"
      , pList
        [ pString sender
        , pString receiver
        , pKeySet ks
        , pString sid
        , pDecimal amount
        ]
      ]

-- ----------------------------------------------------------------------- --
-- Capability helpers

-- | Cap smart constructor.
mkCapability :: ModuleName -> Text -> [PactValue] -> SigCapability
mkCapability mn cap args = SigCapability (QualifiedName mn cap def) args

-- | Convenience to make caps like TRANSFER, GAS etc.
mkCoinCap :: Text -> [PactValue] -> SigCapability
mkCoinCap n = mkCapability "coin" n

mkTransferCap :: Text -> Text -> Decimal -> SigCapability
mkTransferCap sender receiver amount = mkCoinCap "TRANSFER"
  [ pString sender, pString receiver, pDecimal amount ]

mkXChainTransferCap :: Text -> Text -> Decimal -> Text -> SigCapability
mkXChainTransferCap sender receiver amount cid = mkCoinCap "TRANSFER_XCHAIN"
  [ pString sender
  , pString receiver
  , pDecimal amount
  , pString cid
  ]

mkGasCap :: SigCapability
mkGasCap = mkCoinCap "GAS" []



-- ----------------------------------------------------------------------- --
-- CmdBuilder and friends


-- | Pair a 'Signer' with private key.
data CmdSigner = CmdSigner
  { _csSigner :: !Signer
  , _csPrivKey :: !Text
  } deriving (Eq,Show,Ord,Generic)

-- | Make ED25519 signer.
mkSigner :: Text -> Text -> [SigCapability] -> CmdSigner
mkSigner pubKey privKey caps = CmdSigner
  { _csSigner = signer
  , _csPrivKey = privKey }
  where
    signer = Signer
      { _siScheme = Nothing
      , _siPubKey = pubKey
      , _siAddress = Nothing
      , _siCapList = caps }

mkSigner' :: SimpleKeyPair -> [SigCapability] -> CmdSigner
mkSigner' (pub,priv) = mkSigner pub priv

-- | Chainweb-oriented command builder.
data CmdBuilder = CmdBuilder
  { _cbSigners :: ![CmdSigner]
  , _cbRPC :: !(PactRPC Text)
  , _cbNonce :: !Text
  , _cbNetworkId :: !(Maybe ChainwebVersion)
  , _cbChainId :: !ChainId
  , _cbSender :: !Text
  , _cbGasLimit :: !GasLimit
  , _cbGasPrice :: !GasPrice
  , _cbTTL :: !TTLSeconds
  , _cbCreationTime :: !TxCreationTime
  } deriving (Eq,Show,Generic)

-- | Make code-only Exec PactRPC
mkExec' :: Text -> PactRPC Text
mkExec' ecode = mkExec ecode Null

-- | Make Exec PactRPC
mkExec :: Text -> Value -> PactRPC Text
mkExec ecode edata = Exec $ ExecMsg ecode (toLegacyJson edata)

mkCont :: ContMsg -> PactRPC Text
mkCont = Continuation

mkContMsg :: PactId -> Int -> ContMsg
mkContMsg pid step = ContMsg
  { _cmPactId = pid
  , _cmStep = step
  , _cmRollback = False
  , _cmData = toLegacyJson Null
  , _cmProof = Nothing }

-- | Default builder.
defaultCmd :: CmdBuilder
defaultCmd = CmdBuilder
  { _cbSigners = []
  , _cbRPC = mkExec' "1"
  , _cbNonce = "nonce"
  , _cbNetworkId = Nothing
  , _cbChainId = unsafeChainId 0
  , _cbSender = "sender00"
  , _cbGasLimit = 10_000
  , _cbGasPrice = 0.000_1
  , _cbTTL = 300 -- 5 minutes
  , _cbCreationTime = 0 -- epoch
  }

-- | Default builder with nonce and RPC
mkCmd :: Text -> PactRPC Text -> CmdBuilder
mkCmd nonce rpc = defaultCmd
  { _cbRPC = rpc
  , _cbNonce = nonce
  }

-- | Build parsed + verified Pact command
--
buildCwCmd :: (MonadThrow m, MonadIO m) => CmdBuilder -> m ChainwebTransaction
buildCwCmd cmd = buildRawCmd cmd >>= \c -> case verifyCommand c of
    ProcSucc r -> return $ fmap (mkPayloadWithText c) r
    ProcFail e -> throwM $ userError $ "buildCmd failed: " ++ e



-- | Build unparsed, unverified command
--
buildTextCmd :: CmdBuilder -> IO (Command Text)
buildTextCmd = fmap (fmap T.decodeUtf8) . buildRawCmd

-- | Build a raw bytestring command
--
buildRawCmd :: (MonadThrow m, MonadIO m) => CmdBuilder -> m (Command ByteString)
buildRawCmd CmdBuilder{..} = do
    akps <- mapM toApiKp _cbSigners
    kps <- liftIO $ mkKeyPairs akps
    liftIO $ mkCommand kps pm _cbNonce nid _cbRPC
  where
    nid = fmap (P.NetworkId . sshow) _cbNetworkId
    cid = fromString $ show (chainIdInt _cbChainId :: Int)
    pm = PublicMeta cid _cbSender _cbGasLimit _cbGasPrice _cbTTL _cbCreationTime

dieL :: MonadThrow m => [Char] -> Either [Char] a -> m a
dieL msg = either (\s -> throwM $ userError $ msg ++ ": " ++ s) return

toApiKp :: MonadThrow m => CmdSigner -> m ApiKeyPair
toApiKp (CmdSigner Signer{..} privKey) = do
  sk <- dieL "private key" $ parseB16TextOnly privKey
  pk <- dieL "public key" $ parseB16TextOnly _siPubKey
  return $!
    ApiKeyPair (PrivBS sk) (Just (PubBS pk)) _siAddress _siScheme (Just _siCapList)

-- ----------------------------------------------------------------------- --
-- Service creation utilities

pactTestLogger :: (String -> IO ()) -> Bool -> P.Loggers
pactTestLogger backend showAll = P.initLoggers backend f def
  where
    f :: (String -> IO ()) -> P.LogName -> String -> String -> IO ()
    f _ b "ERROR" d = P.doLog (\_ -> return ()) b "ERROR" d
    f _ b "DEBUG" d | not showAll = P.doLog (\_ -> return ()) b "DEBUG" d
    f _ b "INFO" d | not showAll = P.doLog (\_ -> return ()) b "INFO" d
    f _ b "DDL" d | not showAll = P.doLog (\_ -> return ()) b "DDL" d
    f a b c d = P.doLog a b c d

-- | Test Pact Execution Context for running inside 'PactServiceM'.
-- Only used internally.
data TestPactCtx logger tbl = TestPactCtx
    { _testPactCtxState :: !(MVar PactServiceState)
    , _testPactCtxEnv :: !(PactServiceEnv logger tbl)
    }

evalPactServiceM_ :: TestPactCtx logger tbl -> PactServiceM logger tbl a -> IO a
evalPactServiceM_ ctx pact = modifyMVar (_testPactCtxState ctx) $ \s -> do
    T2 a s' <- runPactServiceM s (_testPactCtxEnv ctx) pact
    return (s',a)

destroyTestPactCtx :: TestPactCtx logger tbl -> IO ()
destroyTestPactCtx = void . takeMVar . _testPactCtxState

-- | setup TestPactCtx, internal function.
-- Use 'withPactCtxSQLite' in tests.
testPactCtxSQLite
  :: forall logger tbl. (Logger logger, CanReadablePayloadCas tbl)
  => logger
  -> ChainwebVersion
  -> Version.ChainId
  -> BlockHeaderDb
  -> PayloadDb tbl
  -> SQLiteEnv
  -> PactServiceConfig
  -> (TxContext -> GasModel)
  -> IO (TestPactCtx logger tbl, PactDbEnv' logger)
testPactCtxSQLite logger v cid bhdb pdb sqlenv conf gasmodel = do
    (dbSt,cp) <- initRelationalCheckpointer' initialBlockState sqlenv cpLogger v cid
    let rs = readRewards
    let ph = ParentHeader $ genesisBlockHeader v cid
    !ctx <- TestPactCtx
      <$!> newMVar (PactServiceState Nothing mempty ph noSPVSupport)
      <*> pure (pactServiceEnv cp rs)
    evalPactServiceM_ ctx (initialPayloadState mempty v cid)
    return (ctx, PactDbEnv' dbSt)
  where
    initialBlockState = initBlockState defaultModuleCacheLimit $ genesisHeight v cid
<<<<<<< HEAD
    loggers = pactTestLogger False -- toggle verbose pact test logging
    cpLogger = newLogger loggers $ LogName ("Checkpointer" ++ show cid)
    pactServiceEnv cpe rs = PactServiceEnv
=======
    cpLogger = addLabel ("chain-id", chainIdToText cid) $ addLabel ("sub-component", "checkpointer") $ logger
    pactServiceEnv :: Checkpointer logger -> MinerRewards -> PactServiceEnv logger tbl
    pactServiceEnv cp rs = PactServiceEnv
>>>>>>> cda46fc8
        { _psMempoolAccess = Nothing
        , _psCheckpointer = cp
        , _psPdb = pdb
        , _psBlockHeaderDb = bhdb
        , _psGasModel = gasmodel
        , _psMinerRewards = rs
        , _psReorgLimit = _pactReorgLimit conf
        , _psLocalRewindDepthLimit = _pactLocalRewindDepthLimit conf
        , _psPreInsertCheckTimeout = _pactPreInsertCheckTimeout conf
        , _psOnFatalError = defaultOnFatalError mempty
        , _psVersion = v
        , _psValidateHashesOnReplay = _pactRevalidate conf
        , _psAllowReadsInLocal = _pactAllowReadsInLocal conf
        , _psIsBatch = False
        , _psCheckpointerDepth = 0
        , _psLogger = addLabel ("chain-id", chainIdToText cid) $ addLabel ("component", "pact") $ _cpLogger cp
        , _psGasLogger = Nothing
        , _psBlockGasLimit = _pactBlockGasLimit conf
        , _psChainId = cid
        }

freeGasModel :: TxContext -> GasModel
freeGasModel = const $ constGasModel 0

-- | A queue-less WebPactExecutionService (for all chains)
-- with direct chain access map for local.
withWebPactExecutionService
    :: (Logger logger)
    => logger
    -> ChainwebVersion
    -> PactServiceConfig
    -> TestBlockDb
    -> MemPoolAccess
    -> (TxContext -> GasModel)
    -> ((WebPactExecutionService,HM.HashMap ChainId PactExecutionService) -> IO a)
    -> IO a
withWebPactExecutionService logger v pactConfig bdb mempoolAccess gasmodel act =
  withDbs $ \sqlenvs -> do
    pacts <- fmap HM.fromList
           $ traverse mkPact
           $ zip sqlenvs
           $ toList
           $ chainIds v
    act (mkWebPactExecutionService pacts, pacts)
  where
    withDbs f = foldl' (\soFar _ -> withDb soFar) f (chainIds v) []
    withDb g envs = withTempSQLiteConnection chainwebPragmas $ \s -> g (s : envs)

    mkPact :: (SQLiteEnv, ChainId) -> IO (ChainId, PactExecutionService)
    mkPact (sqlenv, c) = do
        bhdb <- getBlockHeaderDb c bdb
        (ctx,_) <- testPactCtxSQLite logger v c bhdb (_bdbPayloadDb bdb) sqlenv pactConfig gasmodel
        return $ (c,) $ PactExecutionService
          { _pactNewBlock = \m p ->
              evalPactServiceM_ ctx $ execNewBlock mempoolAccess p m
          , _pactValidateBlock = \h d ->
              evalPactServiceM_ ctx $ fst <$> execValidateBlock mempoolAccess h d
          , _pactLocal = \pf sv rd cmd ->
              evalPactServiceM_ ctx $ Right <$> execLocal cmd pf sv rd
          , _pactLookup = \rp cd hashes ->
              evalPactServiceM_ ctx $ Right <$> execLookupPactTxs rp cd hashes
          , _pactPreInsertCheck = \_ txs ->
              evalPactServiceM_ ctx $ (Right . V.map (() <$)) <$> execPreInsertCheckReq txs
          , _pactBlockTxHistory = \h d ->
              evalPactServiceM_ ctx $ Right <$> execBlockTxHistory h d
          , _pactHistoricalLookup = \h d k ->
              evalPactServiceM_ ctx $ Right <$> execHistoricalLookup h d k
          , _pactSyncToBlock = \h ->
              evalPactServiceM_ ctx $ execSyncToBlock h
          }

-- | Noncer for 'runCut'
type Noncer = ChainId -> IO Nonce

zeroNoncer :: Noncer
zeroNoncer = const (return $ Nonce 0)

-- | Populate blocks for every chain of the current cut. Uses provided pact
-- service to produce a new block, add it to dbs, etc.
runCut
    :: ChainwebVersion
    -> TestBlockDb
    -> WebPactExecutionService
    -> GenBlockTime
    -> Noncer
    -> Miner
    -> IO ()
runCut v bdb pact genTime noncer miner =
  forM_ (chainIds v) $ \cid -> do
    ph <- ParentHeader <$> getParentTestBlockDb bdb cid
    pout <- _webPactNewBlock pact miner ph
    n <- noncer cid
    addTestBlockDb bdb n genTime cid pout
    h <- getParentTestBlockDb bdb cid
    void $ _webPactValidateBlock pact h (payloadWithOutputsToPayloadData pout)

initializeSQLite :: IO SQLiteEnv
initializeSQLite = open2 file >>= \case
    Left (_err, _msg) ->
        internalError "initializeSQLite: A connection could not be opened."
    Right r ->  return (SQLiteEnv r (SQLiteConfig file chainwebPragmas))
  where
    file = "" {- temporary sqlitedb -}

freeSQLiteResource :: SQLiteEnv -> IO ()
freeSQLiteResource sqlenv = void $ close_v2 $ _sConn sqlenv

-- | Run in 'PactServiceM' with direct db access.
type WithPactCtxSQLite logger tbl = forall a . (PactDbEnv' logger -> PactServiceM logger tbl a) -> IO a

-- | Used to run 'PactServiceM' functions directly on a database (ie not use checkpointer).
withPactCtxSQLite
  :: (Logger logger, CanReadablePayloadCas tbl)
  => logger
  -> ChainwebVersion
  -> IO BlockHeaderDb
  -> IO (PayloadDb tbl)
  -> PactServiceConfig
  -> (WithPactCtxSQLite logger tbl -> TestTree)
  -> TestTree
withPactCtxSQLite logger v bhdbIO pdbIO conf f =
  withResource
    initializeSQLite
    freeSQLiteResource $ \io ->
      withResource (start io) destroy $ \ctxIO -> f $ \toPact -> do
          (ctx, dbSt) <- ctxIO
          evalPactServiceM_ ctx (toPact dbSt)
  where
    destroy = destroyTestPactCtx . fst
    start ios = do
        let cid = someChainId v
        bhdb <- bhdbIO
        pdb <- pdbIO
        s <- ios
        testPactCtxSQLite logger v cid bhdb pdb s conf freeGasModel

toTxCreationTime :: Integral a => Time a -> TxCreationTime
toTxCreationTime (Time timespan) = TxCreationTime $ fromIntegral $ timeSpanToSeconds timespan

withPayloadDb :: (IO (PayloadDb HashMapTable) -> TestTree) -> TestTree
withPayloadDb = withResource newPayloadDb mempty

-- | 'MemPoolAccess' that delegates all calls to the contents of provided `IORef`.
delegateMemPoolAccess :: IORef MemPoolAccess -> MemPoolAccess
delegateMemPoolAccess r = MemPoolAccess
  { mpaGetBlock = \a b c d e -> call mpaGetBlock $ \f -> f a b c d e
  , mpaSetLastHeader = \a -> call mpaSetLastHeader ($ a)
  , mpaProcessFork = \a -> call mpaProcessFork ($ a)
  , mpaBadlistTx = \a -> call mpaBadlistTx ($ a)
  }
  where
    call :: (MemPoolAccess -> f) -> (f -> IO a) -> IO a
    call f g = readIORef r >>= g . f

-- | use a "delegate" which you can dynamically reset/modify.
-- Returns the updateable 'IORef MemPoolAccess` for use
-- in tests, and the plain 'MemPoolAccess' for initializing
-- PactService etc.
withDelegateMempool
  :: (IO (IORef MemPoolAccess, MemPoolAccess) -> TestTree)
  -> TestTree
withDelegateMempool = withResource start mempty
  where
    start = (id &&& delegateMemPoolAccess) <$> newIORef mempty

-- | Set test mempool using IORef.
setMempool :: MonadIO m => IO (IORef MemPoolAccess) -> MemPoolAccess -> m ()
setMempool refIO mp = liftIO (refIO >>= flip writeIORef mp)

-- | Set test mempool wrapped with a "one shot" 'mpaGetBlock' adapter.
setOneShotMempool :: MonadIO m => IO (IORef MemPoolAccess) -> MemPoolAccess -> m ()
setOneShotMempool mpRefIO mp = do
  oneShot <- liftIO $ newIORef False
  setMempool mpRefIO $ mp
    { mpaGetBlock = \g v i a e -> readIORef oneShot >>= \case
        False -> writeIORef oneShot True >> mpaGetBlock mp g v i a e
        True -> mempty
    }


withBlockHeaderDb
    :: IO RocksDb
    -> BlockHeader
    -> (IO BlockHeaderDb -> TestTree)
    -> TestTree
withBlockHeaderDb iordb b = withResource start stop
  where
    start = do
        rdb <- testRocksDb "withBlockHeaderDb" =<< iordb
        testBlockHeaderDb rdb b
    stop = closeBlockHeaderDb

withTemporaryDir :: (IO FilePath -> TestTree) -> TestTree
withTemporaryDir = withResource
    (getTemporaryDirectory >>= \d -> createTempDirectory d "test-pact")
    removeDirectoryRecursive

withTestBlockDbTest
    :: ChainwebVersion
    -> RocksDb
    -> (IO TestBlockDb -> TestTree)
    -> TestTree
withTestBlockDbTest v rdb = withResource (mkTestBlockDb v rdb) mempty

-- | Single-chain Pact via service queue.
withPactTestBlockDb
    :: ChainwebVersion
    -> ChainId
    -> RocksDb
    -> IO MemPoolAccess
    -> PactServiceConfig
    -> (IO (PactQueue,TestBlockDb) -> TestTree)
    -> TestTree
withPactTestBlockDb version cid rdb mempoolIO pactConfig f =
  withTemporaryDir $ \iodir ->
  withTestBlockDbTest version rdb $ \bdbio ->
  withResource (startPact bdbio iodir) stopPact $ f . fmap (view _3)
  where
    startPact bdbio iodir = do
        reqQ <- newPactQueue 2000
        dir <- iodir
        bdb <- bdbio
        mempool <- mempoolIO
        bhdb <- getWebBlockHeaderDb (_bdbWebBlockHeaderDb bdb) cid
        let pdb = _bdbPayloadDb bdb
        sqlEnv <- startSqliteDb cid logger dir False
        a <- async $ runForever (\_ _ -> return ()) "Chainweb.Test.Pact.Utils.withPactTestBlockDb" $
            runPactService version cid logger reqQ mempool bhdb pdb sqlEnv pactConfig
        return (a, sqlEnv, (reqQ,bdb))

    stopPact (a, sqlEnv, _) = cancel a >> stopSqliteDb sqlEnv

    -- Ideally, we should throw 'error' when the logger is invoked, because
    -- error logs should not happen in production and should always be resolved.
    -- Unfortunately, that's not yet always the case. So we just drop the
    -- message.
    --
    logger = genericLogger Error (\_ -> return ())

dummyLogger :: GenericLogger
dummyLogger = genericLogger Error (error . T.unpack)

hunitDummyLogger :: (String -> IO ()) -> GenericLogger
hunitDummyLogger f = genericLogger Error (f . T.unpack)

someTestVersion :: ChainwebVersion
someTestVersion = fastForkingCpmTestVersion petersonChainGraph

someTestVersionHeader :: BlockHeader
someTestVersionHeader = someBlockHeader someTestVersion 10

epochCreationTime :: BlockCreationTime
epochCreationTime = BlockCreationTime epoch

-- | The runtime is linear in the requested height. This can be slow if a large
-- block height is requested for a chainweb version that simulates realtime
-- mining. It is fast enough for testing purposes with "fast" mining chainweb
-- versions like 'someTestVersion' for block heights up to, say, 1000.
--
someBlockHeader :: ChainwebVersion -> BlockHeight -> BlockHeader
someBlockHeader v 0 = genesisBlockHeader v (unsafeChainId 0)
someBlockHeader v h = (!! (int h - 1))
    $ testBlockHeaders
    $ ParentHeader
    $ genesisBlockHeader v (unsafeChainId 0)

makeLenses ''CmdBuilder
makeLenses ''CmdSigner<|MERGE_RESOLUTION|>--- conflicted
+++ resolved
@@ -617,15 +617,9 @@
     return (ctx, PactDbEnv' dbSt)
   where
     initialBlockState = initBlockState defaultModuleCacheLimit $ genesisHeight v cid
-<<<<<<< HEAD
-    loggers = pactTestLogger False -- toggle verbose pact test logging
-    cpLogger = newLogger loggers $ LogName ("Checkpointer" ++ show cid)
-    pactServiceEnv cpe rs = PactServiceEnv
-=======
     cpLogger = addLabel ("chain-id", chainIdToText cid) $ addLabel ("sub-component", "checkpointer") $ logger
     pactServiceEnv :: Checkpointer logger -> MinerRewards -> PactServiceEnv logger tbl
     pactServiceEnv cp rs = PactServiceEnv
->>>>>>> cda46fc8
         { _psMempoolAccess = Nothing
         , _psCheckpointer = cp
         , _psPdb = pdb
