--- conflicted
+++ resolved
@@ -394,15 +394,9 @@
     let rs = readRewards v
         t0 = BlockCreationTime $ Time (TimeSpan (Micros 0))
     ctx <- TestPactCtx
-<<<<<<< HEAD
         <$> newMVar (PactServiceState Nothing mempty 0 t0 Nothing noSPVSupport)
-        <*> pure (PactServiceEnv Nothing cpe pdb bhdb (constGasModel 0) rs)
+        <*> pure (PactServiceEnv Nothing cpe pdb bhdb (constGasModel 0) rs True)
     evalPactServiceM_ ctx (initialPayloadState v cid)
-=======
-        <$> newMVar (PactServiceState Nothing mempty)
-        <*> pure (PactServiceEnv Nothing cpe spv pd pdb bhdb (constGasModel 0) rs True)
-    evalPactServiceM ctx (initialPayloadState v cid)
->>>>>>> 9c0ed409
     return ctx
   where
     loggers = pactTestLogger False -- toggle verbose pact test logging
@@ -422,15 +416,9 @@
     let rs = readRewards v
         t0 = BlockCreationTime $ Time (TimeSpan (Micros 0))
     ctx <- TestPactCtx
-<<<<<<< HEAD
       <$> newMVar (PactServiceState Nothing mempty 0 t0 Nothing noSPVSupport)
-      <*> pure (PactServiceEnv Nothing cpe pdb bhdb (constGasModel 0) rs)
+      <*> pure (PactServiceEnv Nothing cpe pdb bhdb (constGasModel 0) rs True)
     evalPactServiceM_ ctx (initialPayloadState v cid)
-=======
-      <$> newMVar (PactServiceState Nothing mempty)
-      <*> pure (PactServiceEnv Nothing cpe spv pd pdb bhdb (constGasModel 0) rs True)
-    evalPactServiceM ctx (initialPayloadState v cid)
->>>>>>> 9c0ed409
     return ctx
   where
     loggers = pactTestLogger False -- toggle verbose pact test logging
@@ -556,15 +544,9 @@
       let rs = readRewards v
           t0 = BlockCreationTime $ Time (TimeSpan (Micros 0))
       !ctx <- TestPactCtx
-<<<<<<< HEAD
         <$!> newMVar (PactServiceState Nothing mempty 0 t0 Nothing noSPVSupport)
-        <*> pure (PactServiceEnv Nothing cpe pdb bhdb (constGasModel 0) rs)
+        <*> pure (PactServiceEnv Nothing cpe pdb bhdb (constGasModel 0) rs True)
       evalPactServiceM_ ctx (initialPayloadState v cid)
-=======
-        <$!> newMVar (PactServiceState Nothing mempty)
-        <*> pure (PactServiceEnv Nothing cpe spv pd pdb bhdb (constGasModel 0) rs True)
-      evalPactServiceM ctx (initialPayloadState v cid)
->>>>>>> 9c0ed409
       return (ctx, dbSt)
 
 withMVarResource :: a -> (IO (MVar a) -> TestTree) -> TestTree
