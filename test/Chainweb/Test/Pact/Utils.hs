--- conflicted
+++ resolved
@@ -304,10 +304,6 @@
     gasEnv = GasEnv 0 0 (constGasModel 0)
     spv = maybe noSPVSupport (\cdb -> pactSPV cdb logger) cdbv
     pd = def & pdPublicMeta . pmChainId .~ (ChainId $ chainIdToText cid)
-<<<<<<< HEAD
-    blockstate = BlockState 0 Nothing 0 M.empty
-=======
->>>>>>> 12baa942
 
 -- | A test PactExecutionService for a single chain
 --
@@ -422,10 +418,6 @@
           spv = maybe noSPVSupport (\cdb -> pactSPV cdb logger) cdbv
           cid = someChainId v
           pd = def & pdPublicMeta . pmChainId .~ (ChainId $ chainIdToText cid)
-<<<<<<< HEAD
-          blockstate = BlockState 0 Nothing 0 M.empty
-=======
->>>>>>> 12baa942
       bhdb <- bhdbIO
       pdb <- pdbIO
       (_,s) <- ios
