--- conflicted
+++ resolved
@@ -544,19 +544,12 @@
       (_,s) <- ios
       (dbSt, cpe) <- initRelationalCheckpointer' initBlockState s logger
       let rs = readRewards v
-<<<<<<< HEAD
           t0 = BlockCreationTime $ Time (TimeSpan (Micros 0))
+          gm = fromMaybe (constGasModel 0) gasModel
       !ctx <- TestPactCtx
         <$!> newMVar (PactServiceState Nothing mempty 0 t0 Nothing noSPVSupport)
-        <*> pure (PactServiceEnv Nothing cpe pdb bhdb (constGasModel 0) rs True)
+        <*> pure (PactServiceEnv Nothing cpe pdb bhdb gm rs True)
       evalPactServiceM_ ctx (initialPayloadState v cid)
-=======
-          gm = fromMaybe (constGasModel 0) gasModel
-      !ctx <- TestPactCtx
-        <$!> newMVar (PactServiceState Nothing mempty)
-        <*> pure (PactServiceEnv Nothing cpe pd pdb bhdb gm rs True)
-      evalPactServiceM ctx (initialPayloadState v cid)
->>>>>>> b368936c
       return (ctx, dbSt)
 
 withMVarResource :: a -> (IO (MVar a) -> TestTree) -> TestTree
