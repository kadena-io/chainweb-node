--- conflicted
+++ resolved
@@ -818,7 +818,7 @@
     -> (IO (SQLiteEnv,PactQueue,TestBlockDb) -> TestTree)
     -> TestTree
 withPactTestBlockDb' version cid rdb sqlEnvIO mempoolIO pactConfig f =
-  withTestBlockDbTest version rdb $ \bdbio ->
+  withResource' (mkTestBlockDb version rdb) $ \bdbio ->
   withResource (startPact bdbio) stopPact $ f . fmap (view _2)
   where
     startPact bdbio = do
@@ -873,13 +873,8 @@
     -> TestTree
 withPactTestBlockDb version cid rdb mempoolIO pactConfig f =
   withTemporaryDir $ \iodir ->
-<<<<<<< HEAD
-  withTestBlockDbTest version rdb $ \bdbio ->
+  withResource' (mkTestBlockDb version rdb) $ \bdbio ->
   withResource (startPact bdbio iodir) stopPact $ f . fmap (view _2)
-=======
-  withResource' (mkTestBlockDb version rdb) $ \bdbio ->
-  withResource (startPact bdbio iodir) stopPact $ f . fmap (view _3)
->>>>>>> 35a30674
   where
     startPact bdbio iodir = do
         reqQ <- newPactQueue 2000
