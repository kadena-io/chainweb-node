--- conflicted
+++ resolved
@@ -271,7 +271,6 @@
 
         h @?= hBytes
   where
-<<<<<<< HEAD
     hash 0 = hashToByteString . SHA3.hashByteString_ @SHA3.Sha3_256
     hash 224 = hashToByteString . SHA3.hashByteString_ @SHA3.Sha3_224
     hash 256 = hashToByteString . SHA3.hashByteString_ @SHA3.Sha3_256
@@ -280,18 +279,6 @@
     hash x = error $ "unsupported SHA3 digest size: " <> show x
 
 hashToByteString :: SHA3.Hash a => Coercible a BS.ShortByteString => a -> B.ByteString
-=======
-    hash :: Int -> B.ByteString -> IO B.ByteString
-    hash d b = case d of
-      0 -> hashToByteString <$> SHA3.hashByteString @SHA3.Sha3_256 b
-      224 -> hashToByteString <$> SHA3.hashByteString @SHA3.Sha3_224 b
-      256 -> hashToByteString <$> SHA3.hashByteString @SHA3.Sha3_256 b
-      384 -> hashToByteString <$> SHA3.hashByteString @SHA3.Sha3_384 b
-      512 -> hashToByteString <$> SHA3.hashByteString @SHA3.Sha3_512 b
-      _ -> error $ "unsupported SHA3 digest size: " <> show d
-
-hashToByteString :: (SHA3.Hash a, Coercible a BS.ShortByteString) => a -> B.ByteString
->>>>>>> 7b2fb3b6
 hashToByteString = BS.fromShort . coerce
 
 -- -------------------------------------------------------------------------- --
