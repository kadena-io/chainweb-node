--- conflicted
+++ resolved
@@ -111,7 +111,6 @@
   where
     testName = "Chainweb.Test.Pact.PactMultiChainTest"
     go = testGroup testName
-<<<<<<< HEAD
          [ test generousConfig freeGasModel "pact4coin3UpgradeTest" pact4coin3UpgradeTest
          , test generousConfig freeGasModel "pact420UpgradeTest" pact420UpgradeTest
          , test generousConfig freeGasModel "minerKeysetTest" minerKeysetTest
@@ -121,17 +120,7 @@
          , test generousConfig getGasModel "pact431UpgradeTest" pact431UpgradeTest
          , test generousConfig getGasModel "chainweb215Test" chainweb215Test
          , test generousConfig getGasModel "chainweb216Test" chainweb216Test
-=======
-         [ multiChainTest freeGasModel "pact4coin3UpgradeTest" pact4coin3UpgradeTest
-         , multiChainTest freeGasModel "pact420UpgradeTest" pact420UpgradeTest
-         , multiChainTest freeGasModel "minerKeysetTest" minerKeysetTest
-         , multiChainTest getGasModel "chainweb213Test" chainweb213Test
-         , multiChainTest getGasModel "pact43UpgradeTest" pact43UpgradeTest
-         , multiChainTest getGasModel "pact431UpgradeTest" pact431UpgradeTest
-         , multiChainTest getGasModel "chainweb215Test" chainweb215Test
-         , multiChainTest getGasModel "chainweb216Test" chainweb216Test
-         , multiChainTest getGasModel "pact45UpgradeTest" pact45UpgradeTest
->>>>>>> ae02c2c7
+         , test generousConfig getGasModel "pact45UpgradeTest" pact45UpgradeTest
          ]
       where
           -- This is way more than what is used in production, but during testing
