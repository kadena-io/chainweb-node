{-# LANGUAGE GeneralizedNewtypeDeriving #-}
{-# LANGUAGE LambdaCase #-}
{-# LANGUAGE NumericUnderscores #-}
{-# LANGUAGE OverloadedStrings #-}
{-# LANGUAGE ScopedTypeVariables #-}
{-# LANGUAGE TemplateHaskell #-}
{-# LANGUAGE TypeApplications #-}

module Chainweb.Test.Pact.PactMultiChainTest
( tests
) where

import Control.Concurrent.MVar
import Control.Lens hiding ((.=))
import Control.Monad
import Control.Monad.Catch
import Control.Monad.Reader
import Data.Aeson (Value, object, (.=))
<<<<<<< HEAD
=======
import Data.Default
>>>>>>> c97366d5
import qualified Data.ByteString.Base64.URL as B64U
import qualified Data.HashMap.Strict as HM
import Data.IORef
import Data.List(isPrefixOf)
import qualified Data.Text as T
import qualified Data.Vector as V
import Test.Tasty
import Test.Tasty.HUnit

-- internal modules

import Pact.Types.Capability
import Pact.Types.Command
import Pact.Types.Continuation
import Pact.Types.Hash
<<<<<<< HEAD
=======
import qualified Pact.JSON.Encode as PactJSON
>>>>>>> c97366d5
import Pact.Types.Lang(_LString)
import Pact.Types.PactError
import Pact.Types.PactValue
import Pact.Types.Pretty
import Pact.Types.RPC
import Pact.Types.Runtime (PactEvent)
import Pact.Types.SPV
import Pact.Types.Term
<<<<<<< HEAD
=======
import Pact.Types.Verifier
>>>>>>> c97366d5

import Chainweb.BlockCreationTime
import Chainweb.BlockHeader
import Chainweb.BlockHeight
import Chainweb.ChainId
import Chainweb.Cut
import Chainweb.Mempool.Mempool
import Chainweb.Miner.Pact
import Chainweb.Pact.Backend.Types
import Chainweb.Pact.PactService
import Chainweb.Pact.Service.Types
import Chainweb.Pact.TransactionExec (listErrMsg)
import Chainweb.Pact.Types (TxTimeout(..))
import Chainweb.Payload
import Chainweb.SPV.CreateProof
import Chainweb.Test.Cut
import Chainweb.Test.Cut.TestBlockDb
import Chainweb.Test.Pact.Utils
import Chainweb.Test.Utils
import Chainweb.Test.TestVersions
import Chainweb.Time
import Chainweb.Utils
import Chainweb.Version
import Chainweb.WebPactExecutionService

import Chainweb.Storage.Table (casLookupM)

testVersion :: ChainwebVersion
testVersion = slowForkingCpmTestVersion peterson

cid :: ChainId
cid = unsafeChainId 9
    -- several tests in this file expect chain 9

data MultiEnv = MultiEnv
    { _menvBdb :: !TestBlockDb
    , _menvPact :: !WebPactExecutionService
    , _menvPacts :: !(HM.HashMap ChainId PactExecutionService)
    , _menvMpa :: !(IO (IORef MemPoolAccess))
    , _menvMiner :: !Miner
    , _menvChainId :: !ChainId
    }

makeLenses ''MultiEnv

type PactTestM = ReaderT MultiEnv IO

data MempoolInput = MempoolInput
    { _miBlockFill :: BlockFill
    , _miBlockHeader :: BlockHeader
    }

newtype MempoolCmdBuilder = MempoolCmdBuilder
    { _mempoolCmdBuilder :: MempoolInput -> CmdBuilder
    }

-- | Block filler. A 'Nothing' result means "skip this filler".
newtype MempoolBlock = MempoolBlock
    { _mempoolBlock :: MempoolInput -> Maybe [MempoolCmdBuilder]
    }

-- | Mempool with an ordered list of fillers.
newtype PactMempool = PactMempool
  { _pactMempool :: [MempoolBlock]
  }
  deriving (Semigroup,Monoid)


-- | Pair a builder with a test
data PactTxTest = PactTxTest
    { _pttBuilder :: MempoolCmdBuilder
    , _pttTest :: CommandResult Hash -> Assertion
    }

tests :: TestTree
tests = testGroup testName
  [ test generousConfig freeGasModel "pact4coin3UpgradeTest" pact4coin3UpgradeTest
  , test generousConfig freeGasModel "pact42UpgradeTest" pact42UpgradeTest
  , test generousConfig freeGasModel "minerKeysetTest" minerKeysetTest
  , test timeoutConfig freeGasModel "txTimeoutTest" txTimeoutTest
  , test generousConfig getGasModel "chainweb213Test" chainweb213Test
  , test generousConfig getGasModel "pact43UpgradeTest" pact43UpgradeTest
  , test generousConfig getGasModel "pact431UpgradeTest" pact431UpgradeTest
  , test generousConfig getGasModel "chainweb215Test" chainweb215Test
  , test generousConfig getGasModel "chainweb216Test" chainweb216Test
  , test generousConfig getGasModel "pact45UpgradeTest" pact45UpgradeTest
  , test generousConfig getGasModel "pact46UpgradeTest" pact46UpgradeTest
  , test generousConfig getGasModel "chainweb219UpgradeTest" chainweb219UpgradeTest
  , test generousConfig getGasModel "pactLocalDepthTest" pactLocalDepthTest
  , test generousConfig getGasModel "pact48UpgradeTest" pact48UpgradeTest
  , test generousConfig getGasModel "pact49UpgradeTest" pact49UpgradeTest
  , test generousConfig getGasModel "pact410UpgradeTest" pact410UpgradeTest
  , test generousConfig getGasModel "verifierTest" verifierTest
  , test generousConfig getGasModel "chainweb223Test" chainweb223Test
  ]
  where
    testName = "Chainweb.Test.Pact.PactMultiChainTest"
    -- This is way more than what is used in production, but during testing
    -- we can be generous.
    generousConfig = testPactServiceConfig { _pactBlockGasLimit = 300_000 }
    timeoutConfig = testPactServiceConfig { _pactBlockGasLimit = 100_000 }

    test pactConfig gasmodel tname f =
      withDelegateMempool $ \dmpio -> testCaseSteps tname $ \step ->
        withTestBlockDb testVersion $ \bdb -> do
          (iompa,mpa) <- dmpio
          let logger = hunitDummyLogger step
          withWebPactExecutionService logger testVersion pactConfig bdb mpa gasmodel $ \(pact,pacts) ->
            runReaderT f $
            MultiEnv bdb pact pacts (return iompa) noMiner cid

minerKeysetTest :: PactTestM ()
minerKeysetTest = do

  -- run past genesis, upgrades
  runToHeight 24

  -- run block 4
  local (set menvMiner badMiner) $ do
    void runCut'

    -- run block 5 (fork for chainweb213)
    r <- try $ runCut'
    assertSatisfies "badMiner fails after fork" r $ \case
      Left (CoinbaseFailure t) -> "Invalid miner key" `T.isInfixOf` t
      _ -> False

  where

    badMiner = Miner (MinerId "miner") $ MinerKeys $ mkKeySet ["bad-bad-bad"] "keys-all"

txTimeoutTest :: PactTestM ()
txTimeoutTest = do
  -- get access to `enumerate`
  runToHeight 20
  handle (\(TxTimeout _) -> return ()) $ do
    runBlockTest
      -- deliberately time out in newblock
      [PactTxTest (buildBasicGas 1000 $ mkExec' "(enumerate 0 999999999999)") (\_ -> assertFailure "tx succeeded")]
    liftIO $ assertFailure "block succeeded"
  runToHeight 26

chainweb213Test :: PactTestM ()
chainweb213Test = do

  -- run past genesis, upgrades
  runToHeight 24

  -- run block 25
  runBlockTest
      [ PactTxTest buildModCmd1 $
        assertTxGas "Old gas cost" 56
      , PactTxTest (buildSimpleCmd' "(list 1 2 3)") $
        assertTxFailure "list failure 1_1"
        listErrMsg
      , PactTxTest buildDbMod $
        assertTxSuccess "mod db installs" $
        pString "TableCreated"
      , PactTxTest (buildSimpleCmd' "(free.dbmod.fkeys)") $
        assertTxGas "fkeys gas cost 1" 214
      , PactTxTest (buildSimpleCmd' "(free.dbmod.ffolddb)") $
        assertTxGas "ffolddb gas cost 1" 215
      , PactTxTest (buildSimpleCmd' "(free.dbmod.fselect)") $
        assertTxGas "fselect gas cost 1" 215
      ]


  -- run block 26
  runBlockTest
      [ PactTxTest buildModCmd2 $
        assertTxGas "New gas cost" 60065
      , PactTxTest (buildSimpleCmd' "(list 1 2 3)") $
        assertTxFailure "list failure 2_1"
        "Gas limit (50000) exceeded: 1000013"
      , PactTxTest  (buildSimpleCmd' "(free.dbmod.fkeys)") $
        assertTxGas "fkeys gas cost 2" 40014
      , PactTxTest (buildSimpleCmd' "(free.dbmod.ffolddb)") $
        assertTxGas "ffolddb gas cost 2" 40015
      , PactTxTest (buildSimpleCmd' "(free.dbmod.fselect)") $
        assertTxGas "fselect gas cost 2" 40015
      ]


  where

    buildSimpleCmd' code = buildBasicGas 50000
        $ mkExec' code
    buildModCmd1 = buildBasic
        $ mkExec' $ mconcat ["(namespace 'free)", "(module mtest G (defcap G () true) (defun a () true))"]
    buildModCmd2 = buildBasicGas 70000
        $ mkExec' $ mconcat ["(namespace 'free)", "(module mtest2 G (defcap G () true) (defun a () false))"]
    buildDbMod = buildBasicGas 70000
        $ mkExec' $ mconcat
        [ "(namespace 'free)"
        , "(module dbmod G (defcap G () true)"
        , "  (defschema sch i:integer) (deftable tbl:{sch})"
        , "  (defun fkeys () (keys tbl))"
        , "  (defun ffolddb () (fold-db tbl (lambda (a b) true) (constantly true)))"
        , "  (defun fselect () (select tbl (constantly true))))"
        , "(create-table tbl)"
        ]

pactLocalDepthTest :: PactTestM ()
pactLocalDepthTest = do
  runToHeight 53
  runBlockTest
    [ PactTxTest (buildCoinXfer "(coin.transfer 'sender00 'sender01 1.0)") $
        assertTxGas "Coin transfer pre-fork" 1583
    ]
  runBlockTest
    [ PactTxTest (buildCoinXfer "(coin.transfer 'sender00 'sender01 1.0)") $
        assertTxGas "Coin post-fork" 1583
    ]

  runLocalWithDepth "0" (Just $ RewindDepth 0) cid getSender00Balance >>= \r ->
    checkLocalResult r $ assertTxSuccess "Should get the current balance" (pDecimal 99_999_997.6834)

  -- checking that `Just $ RewindDepth 0` has the same behaviour as `Nothing`
  runLocalWithDepth "1" Nothing cid getSender00Balance >>= \r ->
    checkLocalResult r $ assertTxSuccess "Should get the current balance as well" (pDecimal 99_999_997.6834)

  runLocalWithDepth "2" (Just $ RewindDepth 1) cid getSender00Balance >>= \r ->
    checkLocalResult r $ assertTxSuccess "Should get the balance one block before" (pDecimal 99_999_998.8417)

  runLocalWithDepth "3" (Just $ RewindDepth 2) cid getSender00Balance >>= \r ->
    checkLocalResult r $ assertTxSuccess "Should get the balance two blocks before" (pDecimal 100_000_000)

  -- the genesis depth
  runLocalWithDepth "5" (Just $ RewindDepth 55) cid getSender00Balance >>= \r ->
    checkLocalResult r $ assertTxSuccess "Should get the balance at the genesis block" (pDecimal 100000000)

  -- local rewinding past genesis should be the same as rewinding to genesis
  runLocalWithDepth "6" (Just $ RewindDepth 56) cid getSender00Balance >>= \r ->
    checkLocalResult r $ assertTxSuccess "Should get the balance at the genesis block" (pDecimal 100000000)

  where
  checkLocalResult r checkResult = case r of
    Right (LocalResultLegacy cr) -> checkResult cr
    res -> liftIO $ assertFailure $ "Expected LocalResultLegacy, but got: " ++ show res
  getSender00Balance = set cbGasLimit 700 $ set cbRPC (mkExec' "(coin.get-balance \"sender00\")") $ defaultCmd
  buildCoinXfer code = buildBasic'
    (set cbSigners [mkEd25519Signer' sender00 coinCaps] . set cbGasLimit 3000)
    $ mkExec' code
    where
    coinCaps = [ mkGasCap, mkTransferCap "sender00" "sender01" 1.0 ]

pact45UpgradeTest :: PactTestM ()
pact45UpgradeTest = do
  runToHeight 53 -- 2 before fork
  runBlockTest
    [ PactTxTest
      (buildBasicGas 70_000 $ tblModule "tbl") $
      assertTxSuccess "mod53 table created" $ pString "TableCreated"
    ]
  runBlockTest
    [ PactTxTest (buildSimpleCmd "(enforce false 'hi)") $
        assertTxFailure "Should fail with the error from the enforce" "hi"
    , PactTxTest (buildSimpleCmd "(enforce true (format  \"{}-{}\" [12345, 657859]))") $
        assertTxGas "Enforce pre-fork evaluates the string with gas" 35
    , PactTxTest (buildSimpleCmd "(enumerate 0 10) (str-to-list 'hi) (make-list 10 'hi)") $
        assertTxGas "List functions pre-fork gas" 20
    , PactTxTest
      (buildBasicGas 70_000 $ tblModule "Tbl") $
      assertTxSuccess "mod53 table update succeeds" $ pString "TableCreated"
    , PactTxTest (buildCoinXfer "(coin.transfer 'sender00 'sender01 1.0)") $
        assertTxGas "Coin transfer pre-fork" 1583
    ]
  -- chainweb217 fork
  runBlockTest
    [ PactTxTest (buildSimpleCmd "(+ 1 \'clearlyanerror)") $
      assertTxFailure "Should replace tx error with empty error" ""
    , PactTxTest (buildSimpleCmd "(enforce true (format  \"{}-{}\" [12345, 657859]))") $
        assertTxGas "Enforce post fork does not eval the string" (15 + coinTxBuyTransferGas)
    , PactTxTest (buildSimpleCmd "(enumerate 0 10) (str-to-list 'hi) (make-list 10 'hi)") $
        assertTxGas "List functions post-fork change gas" (40 + coinTxBuyTransferGas)
    , PactTxTest
      (buildBasicGas 70_000 $ tblModule "tBl") $
      assertTxFailure "mod53 table update fails after fork" ""
    , PactTxTest (buildCoinXfer "(coin.transfer 'sender00 'sender01 1.0)") $
        assertTxGas "Coin post-fork" 709
    ]
  -- run local to check error
  lr <- runLocal "0" cid $ set cbGasLimit 70_000 $ set cbRPC (tblModule "tBl") $ defaultCmd
  assertLocalFailure "mod53 table update error"
    (pretty $ show $ PactDuplicateTableError "free.mod53_tBl")
    lr

  where
  tblModule tn = mkExec' $ T.replace "$TABLE$" tn
      " (namespace 'free) \
      \ (module mod53 G \
      \   (defcap G () true) \
      \   (defschema sch s:string) \
      \   (deftable $TABLE$:{sch})) \
      \ (create-table $TABLE$)"
  buildCoinXfer code = buildBasic'
    (set cbSigners [mkEd25519Signer' sender00 coinCaps] . set cbGasLimit 3000)
    $ mkExec' code
    where
    coinCaps = [ mkGasCap, mkTransferCap "sender00" "sender01" 1.0 ]
  coinTxBuyTransferGas = 216
  buildSimpleCmd code = buildBasicGas 3000
      $ mkExec' code

runLocal :: T.Text -> ChainId -> CmdBuilder -> PactTestM (Either PactException LocalResult)
runLocal nonce cid' cmd = runLocalWithDepth nonce Nothing cid' cmd

runLocalWithDepth :: T.Text -> Maybe RewindDepth -> ChainId -> CmdBuilder -> PactTestM (Either PactException LocalResult)
runLocalWithDepth nonce depth cid' cmd = do
  pact <- getPactService cid'
  cwCmd <- buildCwCmd nonce testVersion cmd
  liftIO $ _pactLocal pact Nothing Nothing depth cwCmd

getPactService :: ChainId -> PactTestM PactExecutionService
getPactService cid' = do
  HM.lookup cid' <$> view menvPacts >>= \case
    Just pact -> return pact
    Nothing -> liftIO $ assertFailure $ "No pact service found at chain id " ++ show cid'

assertLocalFailure
    :: (HasCallStack, MonadIO m)
    => String
    -> Doc
    -> Either PactException LocalResult
    -> m ()
assertLocalFailure s d lr =
  liftIO $ assertEqual s (Just d) $
    lr ^? _Right . _LocalResultLegacy . crResult . to _pactResult . _Left . to peDoc

assertLocalSuccess
    :: (HasCallStack, MonadIO m)
    => String
    -> PactValue
    -> Either PactException LocalResult
    -> m ()
assertLocalSuccess s pv lr =
  liftIO $ assertEqual s (Just pv) $
    lr ^? _Right . _LocalResultLegacy . crResult . to _pactResult . _Right

pact43UpgradeTest :: PactTestM ()
pact43UpgradeTest = do

  -- run past genesis, upgrades
  runToHeight 29

  runBlockTest
      [ PactTxTest buildMod $
        assertTxGas "Old gas cost" 120332
      , PactTxTest buildModPact $
        assertTxFailure
        "Should not resolve new pact native: continue"
        "Cannot resolve \"continue\""
      , PactTxTest (buildSimpleCmd "(create-principal (read-keyset 'k))") $
        assertTxFailure
        "Should not resolve new pact native: create-principal"
        "Cannot resolve create-principal"
      , PactTxTest (buildSimpleCmd "(validate-principal (read-keyset 'k) \"k:368820f80c324bbc7c2b0610688a7da43e39f91d118732671cd9c7500ff43cca\")") $
        assertTxFailure
        "Should not resolve new pact natives: validate-principal"
        "Cannot resolve validate-principal"
      , PactTxTest (buildXSend []) $
        assertTxSuccess "xsend success" $
        pObject [ ("amount",pDecimal 0.0123)
                , ("receiver",pString "sender00")
                , ("receiver-guard",pKeySet sender00Ks)
                ]
      ]

  tx30_4 <- txResult 4

  runBlockTest
      [ PactTxTest buildMod $
        assertTxGas "Old gas cost" 120296
      , PactTxTest buildModPact $
        assertTxSuccess
        "Should resolve continue in a module defn"
        (pString "Loaded module free.nestedMod, hash fDd0G7zvGar3ax2q0I0F9dISRq7Pjop5rUXOeokNIOU")
      , PactTxTest (buildSimpleCmd "(free.modB.chain)") $
        assertTxSuccess
        "Should resolve names properly post-fork"
      -- Note: returns LDecimal because of toPactValueLenient in interpret
        (pDecimal 11)
      , PactTxTest (buildSimpleCmd "(free.modB.get-test)") $
        assertTxSuccess
        "Should resolve names properly post-fork"
        (pString "hello")
      , PactTxTest (buildSimpleCmd "(create-principal (read-keyset 'k))") $
        assertTxSuccess
        "Should resolve create-principal properly post-fork"
        (pString "k:368820f80c324bbc7c2b0610688a7da43e39f91d118732671cd9c7500ff43cca")
      , PactTxTest (buildSimpleCmd "(validate-principal (read-keyset 'k) \"k:368820f80c324bbc7c2b0610688a7da43e39f91d118732671cd9c7500ff43cca\")") $
        assertTxSuccess
        "Should resolve validate-principal properly post-fork"
        (pBool True)
      ]

  resetMempool
  runToHeight 33

  xproof <- buildXProof cid 30 4 tx30_4

  withChain chain0 $ runBlockTest
      [ PactTxTest (buildXReceive xproof) $
        assertTxSuccess "xreceive success" (pString "Write succeeded")
      ]

  where

    buildSimpleCmd code = buildBasicGas 1000
        $ mkExec code
        $ mkKeySetData "k" [sender00]
    buildModPact = buildBasicGas 70000
        $ mkExec' (mconcat
        [ "(namespace 'free)"
        , "(module nestedMod G"
        , "  (defcap G () true)"
        , "  (defpact test:string () (step \"1\") (step \"2\") (step \"3\"))"
        , "  (defpact test-nested:string () (step (test)) (step (continue (test))) (step (continue (test))))"
        , ")"
        ])
    buildMod = buildBasicGas 130000
        $ mkExec (mconcat
        [ "(namespace 'free)"
        , "(module modA G"
        , "  (defcap G () true)"
        , "  (defun func:integer (x:integer) (+ 1 x))"
        , "  (defun func2:integer (x:integer) (+ (func x) (func x)))"
        , "  (defconst test:string \"hi\")"
        , ")"
        , "(module modB G"
        , "  (defcap G () true)"
        , "  (defun chain:integer () (modA.func 10))"
        , "  (defconst test:string \"hello\")"
        , "  (defun get-test() test)"
        , ")"
        ])
        $ mkKeySetData "k" [sender00]

chainweb215Test :: PactTestM ()
chainweb215Test = do

  -- run past genesis, upgrades
  runToHeight 30 -- 1->30

  -- execute pre-fork xchain transfer (blocc0)
  runBlockTest
      [ PactTxTest xsend $ \cr -> do
          evs <- mkSendEvents 0.0426 v4Hash
          assertTxEvents "Transfer events @ block 31" evs cr
      ]
  send0 <- txResult 0

  -- run past v5 upgrade, build proof of pre-fork xchain for tx31_0, save cut
  resetMempool
  runToHeight 34
  savedCut <- currentCut
  runToHeight 41

  xproof <- buildXProof cid 31 0 send0

  let blockSend42 =
        [ PactTxTest xsend $ \cr -> do
            evs <- mkSendEvents 0.0429 v5Hash
            assertTxEvents "Transfer events @ block 42 - post-fork send" evs cr
        ]
      blockRecv42 =
        [ PactTxTest (buildXReceive xproof) $ \cr -> do
            evs <- mkRecdEvents v5Hash v4Hash
            assertTxEvents "Transfer events @ block 42" evs cr
        ]

  setPactMempool $ PactMempool
      [ testsToBlock cid blockSend42
      , testsToBlock chain0 blockRecv42 ]
  runCut'
  withChain cid $ runBlockTests blockSend42
  withChain chain0 $ runBlockTests blockRecv42

  send1 <- withChain cid $ txResult 0

  currCut <- currentCut

    -- rewind to saved cut 43
  rewindTo savedCut
  runToHeight 43

  -- resume on original cut
  rewindTo currCut

  -- run until post-fork xchain proof exists
  resetMempool
  runToHeight 50
  savedCut1 <- currentCut
  runToHeight 52

  xproof1 <- buildXProof cid 42 0 send1

  withChain chain0 $ runBlockTest
    [ PactTxTest (buildXReceive xproof1) $ \cr -> do
        evs <- mkRecdEvents v5Hash v5Hash
        assertTxEvents "Transfer events @ block 53" evs cr
    ]

    -- rewind to saved cut 50
  rewindTo savedCut1
  runToHeight 53

  where
    xsend = buildXSend
        [ mkGasCap
        , mkXChainTransferCap "sender00" "sender00" 0.0123 "0"
        ]

    v4Hash = "BjZW0T2ac6qE_I5X8GE4fal6tTqjhLTC7my0ytQSxLU"
    v5Hash = "rE7DU8jlQL9x_MPYuniZJf5ICBTAEHAIFQCB4blofP4"

    mkSendEvents cbCost h = sequence
      [ mkTransferEvent "sender00" "NoMiner" cbCost "coin" h
      , mkTransferXChainEvent "sender00" "sender00" 0.0123 "coin" h "0"
      , mkTransferEvent "sender00" "" 0.0123 "coin" h
      , mkXYieldEvent "sender00" "sender00" 0.0123 sender00Ks "pact" h "0" "0"
      ]

    mkRecdEvents h h' = sequence
      [ mkTransferEvent "sender00" "NoMiner" 0.0258 "coin" h
      , mkTransferEvent "" "sender00" 0.0123 "coin" h
      , mkTransferXChainRecdEvent "" "sender00" 0.0123 "coin" h (toText cid)
      , mkXResumeEvent "sender00" "sender00" 0.0123 sender00Ks "pact" h' (toText cid) "0"
      ]

pact431UpgradeTest :: PactTestM ()
pact431UpgradeTest = do

  -- run past genesis, upgrades
  runToHeight 34

  -- run block 35, pre fork
  runBlockTest
    [ PactTxTest describeModule $
      assertTxSuccess "describe-module legacy success"
      $ pBool True
    , PactTxTest isPrincipal $
      assertTxFailure "Should not resolve new pact native: is-principal"
      "Cannot resolve is-principal"
    , PactTxTest typeOfPrincipal $
      assertTxFailure "Should not resolve new pact native: typeof-principal"
      "Cannot resolve typeof-principal"
    , PactTxTest enforcePactVersion $
      assertTxSuccess "Enforce pact version passes pre-fork"
      $ pBool True
    , PactTxTest pactVersion $
      assertTxSuccess "Pact version is 4.2.1 for compat pre-fork"
      $ pString "4.2.1"
    ]

  -- run block 36, post fork
  runBlockTest
    [ PactTxTest describeModule $
      assertTxFailure "Should fail to execute describe-module"
      "Operation only permitted in local execution mode"
    , PactTxTest isPrincipal $
      assertTxSuccess "Should resolve new pact native: is-principal"
      $ pBool True
    , PactTxTest typeOfPrincipal $
      assertTxSuccess "Should resolve new pact native: typeof-principal"
      $ pString "k:"
    , PactTxTest enforcePactVersion $
      assertTxFailure "Should fail to execute enforce-pact-version"
      "Operation only permitted in local execution mode"
    , PactTxTest pactVersion $
      assertTxFailure "Should fail to execute pact-version"
      "Operation only permitted in local execution mode"
    ]


  where
    isPrincipal =
      buildSimpleCmd "(is-principal (create-principal (read-keyset 'k)))"
    typeOfPrincipal =
      buildSimpleCmd "(typeof-principal (create-principal (read-keyset 'k)))"
    enforcePactVersion =
      buildSimpleCmd "(enforce-pact-version \"4.2.1\")"
    pactVersion =
      buildSimpleCmd "(pact-version)"
    buildSimpleCmd code = buildBasicGas 1000
        $ mkExec code
        $ mkKeySetData "k" [sender00]
    describeModule = buildBasicGas 100000
      $ mkExec' (mconcat
        [ "(namespace 'free)"
        , "(module mod G"
        , "  (defcap G () true)"
        , "  (defun f () true)"
        , ")"
        , "(describe-module \"free.mod\") true"
        ])


pact42UpgradeTest :: PactTestM ()
pact42UpgradeTest = do

  -- run past genesis, upgrades
  runToHeight 3

  -- run block 4
  runBlockTest
    [ PactTxTest buildNewNatives420FoldDbCmd $
      assertTxFailure
      "Should not resolve new pact natives"
      "Cannot resolve fold-db"
    , PactTxTest buildNewNatives420ZipCmd $
      assertTxFailure
      "Should not resolve new pact natives"
      "Cannot resolve zip"
    , PactTxTest buildFdbCmd $
      assertTxSuccess
      "Load fdb module"
      (pString "Write succeeded")
    ]

  cbResult >>= assertTxEvents "Coinbase events @ block 4" []

  -- run block 5

  runBlockTest
    [ PactTxTest buildNewNatives420FoldDbCmd $
      assertTxSuccess
      "Should resolve fold-db pact native" $
      pList [pObject [("a", pInteger 1),("b",pInteger 1)]
            ,pObject [("a", pInteger 2),("b",pInteger 2)]]
    , PactTxTest buildNewNatives420ZipCmd $
      assertTxSuccess
      "Should resolve zip pact native" $
      pList $ pInteger <$> [5,7,9]
    ]

  cbResult >>= assertTxEvents "Coinbase events @ block 5" []

  where

    buildFdbCmd = buildBasic
        $ mkExec' $ mconcat ["(namespace 'free)", moduleDeclaration, inserts]
      where
        moduleDeclaration =
          "(module fdb G (defcap G () true) (defschema fdb-test a:integer b:integer) (deftable fdb-tbl:{fdb-test}))"
        inserts =
          mconcat
            [
              "(create-table free.fdb.fdb-tbl)"
            , "(insert free.fdb.fdb-tbl 'b {'a:2, 'b:2})"
            , "(insert free.fdb.fdb-tbl 'd {'a:4, 'b:4})"
            , "(insert free.fdb.fdb-tbl 'c {'a:3, 'b:3})"
            , "(insert free.fdb.fdb-tbl 'a {'a:1, 'b:1})"
            ]

    buildNewNatives420FoldDbCmd = buildBasic
        $ mkExec'
        "(let* ((qry (lambda (k o) (<  k \"c\"))) (consume (lambda (k o) o))) (fold-db free.fdb.fdb-tbl (qry) (consume)))"


    buildNewNatives420ZipCmd = buildBasic
        $ mkExec' "(zip (+) [1 2 3] [4 5 6])"

chainweb216Test :: PactTestM ()
chainweb216Test = do
  -- This test should handles for format and try as well as
  -- keyset format changes and disallowances across fork boundaries.
  --
  -- Namely, to test keys properly, we should:
  --
  -- 1. Make sure keys defined before and after
  --    fork boundaries pass enforcement.
  --
  -- 2. Keys defined after the fork are only
  --    definable if a namespace is present.
  --

  -- run past genesis, upgrades
  runToHeight 52

  runBlockTest
      [ PactTxTest (buildSimpleCmd formatGas) $
        assertTxGas "Pre-fork format gas" 21
      , PactTxTest (buildSimpleCmd tryGas) $
        assertTxGas "Pre-fork try" 19
      , PactTxTest (buildSimpleCmd defineNonNamespacedPreFork) $
        assertTxSuccess
        "Should pass when defining a non-namespaced keyset"
        (pBool True)
      , PactTxTest (buildSimpleCmd defineNamespacedPreFork) $
      -- Note, keysets technically are not namespaced pre-fork, the new parser isn't applied
        assertTxSuccess
        "Should pass when defining a \"namespaced\" keyset pre fork"
        (pBool True)
      ]

  runBlockTest
      [ PactTxTest (buildSimpleCmd formatGas) $
        assertTxGas "Post-fork format gas increase" 48
      , PactTxTest (buildSimpleCmd tryGas) $
        assertTxGas "Post-fork try should charge a bit more gas" 20
      , PactTxTest (buildSimpleCmd defineNonNamespacedPostFork1) $
        assertTxFailure
        "Should fail when defining a non-namespaced keyset post fork"
        "Mismatching keyset namespace"
      , PactTxTest (buildSimpleCmd defineNamespacedPostFork) $
        assertTxSuccess
        "Pass when defining a namespaced keyset post fork"
        (pBool True)
      , PactTxTest (buildSimpleCmd enforceNamespacedFromPreFork) $
        assertTxSuccess
        "Should work in enforcing a namespaced keyset created prefork"
        (pBool True)
      , PactTxTest (buildSimpleCmd enforceNonNamespacedFromPreFork) $
        assertTxSuccess
        "Should work in enforcing a non-namespaced keyset created prefork"
        (pBool True)
      , PactTxTest (buildSimpleCmd defineNonNamespacedPostFork2) $
        assertTxFailure
        "Should fail in defining a keyset outside a namespace"
        "Cannot define a keyset outside of a namespace"
      , PactTxTest buildModCommand $
        assertTxSuccess
        "Should succeed in deploying a module guarded by a namespaced keyset"
        (pString "Loaded module free.m1, hash nOHaU-gPtmZTj6ZA3VArh-r7LEiwVUMN_RLJeW2hNv0")
      , PactTxTest (buildSimpleCmd rotateLegacyPostFork) $
        assertTxSuccess
        "Should succeed in rotating and enforcing a legacy keyset"
        (pBool True)
      , PactTxTest (buildSimpleCmd rotateNamespacedPostFork) $
        assertTxSuccess
        "Should succeed in rotating and enforcing a namespaced keyset"
        (pBool True)
      ]

  runBlockTest
      [ PactTxTest (buildSimpleCmd "(free.m1.f)") $
        assertTxSuccess
        "Should call a module with a namespaced keyset correctly"
        (pDecimal 1)
      , PactTxTest (buildSimpleCmd "(^ \
        \ 15.034465284692086701747761395233132973944448512421004399685858401206740385711739229018307610943234609057822959334669087436253689423614206061665462283698768757790600552385430913941421707844383369633809803959413869974997415115322843838226312287673293352959835 \
        \ 3.466120406090666777582519661568003549307295836842780244500133445635634490670936927006970368136648330889718447039413255137656971927890831071689768359173260960739254160211017410322799793419223796996260056081828170546988461285168124170297427792046640116184356)") $
        assertTxSuccess
        "musl exponentiation regression"
        (pDecimal 12020.67042599064370733685791492462158203125)
      ]


  where
  defineNonNamespacedPreFork = mconcat
    [ "(define-keyset \'k123)"
    , "(enforce-guard (keyset-ref-guard \'k123))"
    ]
  defineNamespacedPreFork = mconcat
    [ "(define-keyset \"free.k123\")"
    , "(enforce-guard (keyset-ref-guard \"free.k123\"))"
    ]
  defineNonNamespacedPostFork1 = mconcat
    [ "(namespace 'free)"
    , "(define-keyset \'k456)"
    ]
  defineNonNamespacedPostFork2 = mconcat
    [ "(define-keyset \'k456)"
    ]
  defineNamespacedPostFork = mconcat
    [ "(namespace 'free)"
    , "(define-keyset \"free.k456\")"
    , "(enforce-guard (keyset-ref-guard \"free.k456\"))"
    ]
  rotateLegacyPostFork = mconcat
    [ "(namespace 'free)"
    , "(define-keyset \"k123\" (read-keyset 'k456))"
    , "(enforce-guard (keyset-ref-guard \"k123\"))"
    ]
  rotateNamespacedPostFork = mconcat
    [ "(namespace 'free)"
    , "(define-keyset \"free.k123\" (read-keyset 'k456))"
    , "(enforce-guard (keyset-ref-guard \"free.k123\"))"
    ]
  defineModulePostFork = mconcat
    [ "(namespace 'free)"
    , "(module m1 \"free.k456\" (defun f () 1))"
    ]
  enforceNamespacedFromPreFork = "(enforce-guard (keyset-ref-guard \"free.k123\"))"
  enforceNonNamespacedFromPreFork = "(enforce-guard (keyset-ref-guard \"k123\"))"
  tryGas = "(try (+ 1 1) (enforce false \"abc\"))"
  formatGas = "(format \"{}-{}\" [1234567, 890111213141516])"


  buildModCommand = buildBasicGas 70000
    $ mkExec' defineModulePostFork

  buildSimpleCmd code = buildBasicGas 10000
    $ mkExec code
    $ object
      [ "k123" .= map fst [sender00]
      , "k456" .= map fst [sender00]
      , "free.k123" .= map fst [sender00]
      , "free.k456" .= map fst [sender00]]


pact46UpgradeTest :: PactTestM ()
pact46UpgradeTest = do

  -- run past genesis, upgrades
  runToHeight 58

  -- Note: no error messages on-chain, so the error message is empty
  runBlockTest
      [ PactTxTest pointAddTx $
        assertTxFailure
        "Should not resolve new pact native: point-add"
        ""
      , PactTxTest scalarMulTx $
        assertTxFailure
        "Should not resolve new pact native: scalar-mult"
        ""
      , PactTxTest pairingTx $
        assertTxFailure
        "Should not resolve new pact native: pairing-check"
        ""
      ]

  runBlockTest
      [ PactTxTest pointAddTx $
        assertTxSuccess
        "Should resolve point-add properly post-fork"
        (pObject [("x", pInteger  1368015179489954701390400359078579693043519447331113978918064868415326638035)
        , ("y", pInteger 9918110051302171585080402603319702774565515993150576347155970296011118125764)])
      , PactTxTest scalarMulTx $
        assertTxSuccess
         "Should resolve scalar-mult properly post-fork"
        (pObject [("x", pInteger 1)
        , ("y", pInteger 2)])
      , PactTxTest pairingTx $
        assertTxSuccess
         "Should resolve scalar-mult properly post-fork"
        (pBool True)
      ]
  where
    pointAddTx = buildBasicGas 10000
        $ mkExec' (mconcat
        [ "(point-add 'g1 {'x:1, 'y:2} {'x:1, 'y:2})"
        ])
    scalarMulTx = buildBasicGas 10000
        $ mkExec' (mconcat
        [ "(scalar-mult 'g1 {'x: 1, 'y: 2} 1)"
        ])
    pairingTx = buildBasicGas 30000
        $ mkExec' (mconcat
        [ "(pairing-check [{'x: 1, 'y: 2}] [{'x:[0, 0], 'y:[0, 0]}])"
        ])


chainweb219UpgradeTest :: PactTestM ()
chainweb219UpgradeTest = do

  -- run past genesis, upgrades
  runToHeight 69

  -- Block 70, pre-fork, no errors on chain
  runBlockTest
      [ PactTxTest addErrTx $
        assertTxFailure
        "Should fail on + with incorrect argument types"
        ""
      , PactTxTest mapErrTx $
        assertTxFailure
        "Should fail on map with the second argument not being a list"
        ""
      , PactTxTest nativeDetailsTx $
        assertTxSuccessWith
        "Should print native details on chain"
        (pString nativeDetailsMsg)
        (over (_PLiteral . _LString) (T.take (T.length nativeDetailsMsg)))
      , PactTxTest fnDetailsTx $
        assertTxSuccessWith
        "Should display function preview string"
        (pString fnDetailsMsg)
        (over (_PLiteral . _LString) (T.take (T.length fnDetailsMsg)))
      , PactTxTest decTx $
        assertTxFailure
        "Should not resolve new pact native: dec"
        -- Should be cannot resolve dec, but no errors pre-fork.
        ""
      , PactTxTest runIllTypedFunction $
        assertTxSuccess
        "User function return value types should not be checked before the fork"
        (pDecimal 1.0)
      , PactTxTest tryReadString $
        assertTxFailure
        "read-* errors are not recoverable before the fork"
        ""
      , PactTxTest tryReadInteger $
        assertTxFailure
        "read-* errors are not recoverable before the fork"
        ""
      , PactTxTest tryReadKeyset $
        assertTxFailure
        "read-* errors are not recoverable before the fork"
        ""
      , PactTxTest tryReadMsg $
        assertTxFailure
        "read-* errors are not recoverable before the fork"
        ""
      ]

  -- Block 71, post-fork, errors should return on-chain but different
  runBlockTest
      [ PactTxTest addErrTx $
        assertTxFailureWith
        "Should error with the argument types in +"
        (isPrefixOf "Invalid arguments in call to +, received arguments of type" . show)
      , PactTxTest mapErrTx $
        assertTxFailure
        "Should fail on map with the second argument not being a list"
        "map: expecting list, received argument of type: string"
      , PactTxTest nativeDetailsTx $
        assertTxFailure
        "Should print native details on chain"
        "Cannot display native function details in non-repl context"
      , PactTxTest fnDetailsTx $
        assertTxFailure
        "Should not display function preview string"
        "Cannot display function details in non-repl context"
      , PactTxTest decTx $
        assertTxSuccess
        "Should resolve new pact native: dec"
        (pDecimal 1)
      , PactTxTest runIllTypedFunction $
        assertTxSuccess
        "User function return value types should not be checked after the fork"
        (pDecimal 1.0)
      , PactTxTest tryReadString $
        assertTxSuccess
        "read-* errors are recoverable after the fork"
        (pDecimal 1.0)
      , PactTxTest tryReadInteger $
        assertTxSuccess
        "read-* errors are recoverable after the fork"
        (pDecimal 1.0)
      , PactTxTest tryReadKeyset $
        assertTxSuccess
        "read-* errors are recoverable after the fork"
        (pDecimal 1.0)
      , PactTxTest tryReadMsg $
        assertTxSuccess
        "read-* errors are recoverable after the fork"
        (pDecimal 1.0)
      ]

  -- run local on RTC check
  lr <- runLocal "0" cid $ set cbGasLimit 70_000 $ set cbRPC runIllTypedFunctionExec $ defaultCmd
  assertLocalSuccess
    "User function return value types should not be checked in local"
    (pDecimal 1.0)
    lr

  where
    addErrTx = buildBasicGas 10_000
        $ mkExec' (mconcat
        [ "(+ 1 \"a\")"
        ])
    mapErrTx = buildBasicGas 10_000
        $ mkExec' (mconcat
        [ "(map (+ 1) \"a\")"
        ])
    decTx = buildBasicGas 10_000
       $ mkExec' "(dec 1)"
    nativeDetailsMsg = "native `=`  Compare alike terms for equality"
    nativeDetailsTx = buildBasicGas 10_000
        $ mkExec' (mconcat
        [ "="
        ])
    fnDetailsMsg = "(defun coin.transfer:string"
    fnDetailsTx = buildBasicGas 10_000
        $ mkExec' (mconcat
        [ "coin.transfer"
        ])
    runIllTypedFunction = buildBasicGas 70_000 runIllTypedFunctionExec
    runIllTypedFunctionExec = mkExec' (mconcat
                  [ "(namespace 'free)"
                  , "(module m g (defcap g () true)"
                  , "  (defun foo:string () 1))"
                  , "(m.foo)"
                  ])
    tryReadInteger = buildBasicGas 1000
        $ mkExec' "(try 1 (read-integer \"somekey\"))"
    tryReadString = buildBasicGas 1000
        $ mkExec' "(try 1 (read-string \"somekey\"))"
    tryReadKeyset = buildBasicGas 1000
        $ mkExec' "(try 1 (read-keyset \"somekey\"))"
    tryReadMsg = buildBasicGas 1000
        $ mkExec' "(try 1 (read-msg \"somekey\"))"

pact48UpgradeTest :: PactTestM ()
pact48UpgradeTest = do
  runToHeight 83

  -- run block 84 (before the pact48 fork)
  runBlockTest
    [ PactTxTest runConcat $ assertTxGas "Old concat gas cost" 231
    , PactTxTest runFormat $ assertTxGas "Old format gas cost" 238
    , PactTxTest runReverse $ assertTxGas "Old reverse gas cost" 4232
    ]

  -- run block 85 (after the pact 48 fork)
  runBlockTest
    [ PactTxTest runConcat $ assertTxGas "New concat gas cost" 280
    , PactTxTest runFormat $ assertTxGas "New format gas cost" 233
    , PactTxTest runReverse $ assertTxGas "New reverse gas cost" 4272
    ]

  where
    runConcat = buildBasicGas 10000 $ mkExec' "(concat [\"hello\", \"world\"])"
    runFormat = buildBasicGas 10000 $ mkExec' "(format \"{}\" [1,2,3])"
    runReverse = buildBasicGas 10000 $ mkExec' "(reverse (enumerate 1 4000))"

pact49UpgradeTest :: PactTestM ()
pact49UpgradeTest = do
  runToHeight 97

  -- Run block 98.
  -- WebAuthn is not yet a valid PPK scheme, so this transaction
  -- is not valid for insertion into the mempool.
  expectInvalid
    "WebAuthn should not yet be supported"
    [ webAuthnSignedTransaction
    ]

  -- run block 99 (before the pact-4.9 fork)
  runBlockTest
    [ PactTxTest base64DecodeNonCanonical $
        assertTxSuccess
        "Non-canonical messages decode before pact-4.9"
        (pString "d")
    , PactTxTest base64DecodeBadPadding $ assertTxFailure "decoding illegally padded string" "Could not decode string: Base64URL decode failed: invalid padding near offset 16"
    ]

  -- run block 100 (after the pact-4.9 fork)
  runBlockTest
    [ PactTxTest base64DecodeNonCanonical $
        assertTxFailure "decoding non-canonical message" "Could not decode string: Could not base64-decode string"
    , PactTxTest base64DecodeBadPadding $ assertTxFailure "decoding illegally padded string" "Could not decode string: Could not base64-decode string"

    , PactTxTest webAuthnSignedTransaction $
      assertTxSuccess
      "WebAuthn signatures should be valid now"
      (pDecimal 3)

    ]

  where
    webAuthnSignedTransaction = buildBasicGasWebAuthnBareSigner 1000 $ mkExec' "(+ 1 2)"
    base64DecodeNonCanonical = buildBasicGas 10000 $ mkExec' "(base64-decode \"ZE==\")"
    base64DecodeBadPadding = buildBasicGas 10000 $ mkExec' "(base64-decode \"aGVsbG8gd29ybGQh%\")"

pact410UpgradeTest :: PactTestM ()
pact410UpgradeTest = do
  runToHeight 110

  expectInvalid
    "WebAuthn prefixed keys should not yet be supported in signatures"
    [ prefixedSigned
    ]
  runBlockTest [
    PactTxTest poseidonTx $
      assertTxFailure "Should not resolve new pact native: poseidon-hash-hack-a-chain"
      "Cannot resolve poseidon-hash-hack-a-chain"
    ]

  runToHeight 120
  runBlockTest
    [ PactTxTest prefixedSigned $
      assertTxSuccess
      "Prefixed WebAuthn signers should be legal"
      (pDecimal 1)

    , PactTxTest prefixedSignerPrefixedKey $
      assertTxSuccess
      "WebAuthn prefixed keys should be enforceable with prefixed signers"
      (pBool True)

    , PactTxTest bareSignerPrefixedKey $
      assertTxFailure
      "WebAuthn prefixed keys should not be enforceable with bare signers"
      "Keyset failure (keys-all): [WEBAUTHN...]"

    , PactTxTest definePrefixedKeySet $
      assertTxSuccess
      "WebAuthn prefixed keys should be enforceable after defining them"
      (pBool True)

    , PactTxTest prefixedSignerPrefixedKeyCreatePrincipal $
      assertTxSuccess
      "WebAuthn prefixed keys in a keyset should be possible to make into w: principals"
      (pString "w:XrscJ2X8aFxFF7oilzFyjQuA1mUN8jgwdxbAd8rt21M:keys-all")

    , PactTxTest prefixedSignerPrefixedKeyValidatePrincipal $
      assertTxSuccess
      "WebAuthn prefixed keys in a keyset should be possible to make into *valid* w: principals"
      (pBool True)

    , PactTxTest prefixedSignerBareKey $
      assertTxFailure
      "WebAuthn bare keys should throw an error when read"
      "Invalid keyset"

    , PactTxTest invalidPrefixedKey $
      assertTxFailure
      "Invalid WebAuthn prefixed keys should throw an error when read"
      "Invalid keyset"

    ,  PactTxTest poseidonTx $
      assertTxSuccess "Should resolve new pact native: poseidon-hash-hack-a-chain"
      (pDecimal 18586133768512220936620570745912940619677854269274689475585506675881198879027)
    ]

  where
    poseidonTx = buildBasic $ mkExec' "(poseidon-hash-hack-a-chain 1)"
    prefixedSigned = buildBasicGasWebAuthnPrefixedSigner 1000 $ mkExec' "1"

    prefixedSignerBareKey = buildBasicGasWebAuthnPrefixedSigner 1000 $ mkExec
      "(enforce-keyset (read-keyset 'k))"
      (mkKeyEnvData "a4010103272006215820c18831c6f15306d6271e154842906b68f26c1af79b132dde6f6add79710303bf")

    bareSignerPrefixedKey = buildBasicGasWebAuthnBareSigner 1000 $ mkExec
      "(enforce-keyset (read-keyset 'k))"
      (mkKeyEnvData "WEBAUTHN-a4010103272006215820c18831c6f15306d6271e154842906b68f26c1af79b132dde6f6add79710303bf")

    prefixedSignerPrefixedKey = buildBasicGasWebAuthnPrefixedSigner 1000 $ mkExec
      "(enforce-keyset (read-keyset 'k))"
      (mkKeyEnvData "WEBAUTHN-a4010103272006215820c18831c6f15306d6271e154842906b68f26c1af79b132dde6f6add79710303bf")

    definePrefixedKeySet = buildBasicGasWebAuthnPrefixedSigner 1000 $ mkExec
      "(namespace 'free) (define-keyset \"free.edmund\" (read-keyset 'k)) (enforce-keyset \"free.edmund\")"
      (mkKeyEnvData "WEBAUTHN-a4010103272006215820c18831c6f15306d6271e154842906b68f26c1af79b132dde6f6add79710303bf")

    prefixedSignerPrefixedKeyCreatePrincipal = buildBasicGasWebAuthnPrefixedSigner 1000 $ mkExec
      "(create-principal (read-keyset 'k))"
      (mkKeyEnvData "WEBAUTHN-a4010103272006215820c18831c6f15306d6271e154842906b68f26c1af79b132dde6f6add79710303bf")

    prefixedSignerPrefixedKeyValidatePrincipal = buildBasicGasWebAuthnPrefixedSigner 1000 $ mkExec
      "(let ((ks (read-keyset 'k))) (validate-principal ks (create-principal ks)))"
      (mkKeyEnvData "WEBAUTHN-a4010103272006215820c18831c6f15306d6271e154842906b68f26c1af79b132dde6f6add79710303bf")

    -- This hardcoded public key is the same as the valid one above, except that the first
    -- character is changed. CBOR parsing will fail.
    invalidPrefixedKey = buildBasicGas 1000 $ mkExec
      "(read-keyset 'k)"
      (mkKeyEnvData "WEBAUTHN-a401010327200add79710303bf")

    mkKeyEnvData :: String -> Value
    mkKeyEnvData key = object [ "k" .= [key] ]

<<<<<<< HEAD
=======
verifierTest :: PactTestM ()
verifierTest = do
  runToHeight 118

  runBlockTest
    [ PactTxTest
        (buildBasic (mkExec' "(enforce-verifier 'allow)"))
        (assertTxFailure "Should not resolve enforce-verifier" "Cannot resolve enforce-verifier")
    ]

  let cap = SigCapability (QualifiedName (ModuleName "m" (Just (NamespaceName "free"))) "G" def) []

  runBlockTest
    [ PactTxTest
      (buildBasicGas 70000
      $ mkExec' $ mconcat
        [ "(namespace 'free)"
        , "(module m G"
        , "(defcap G () (enforce-verifier 'allow))"
        , "(defun x () (with-capability (G) 1)))"
        ]
      )
      (assertTxSuccess
        "Should allow enforce-verifier in a capability"
        (pString "Loaded module free.m, hash QNTlTCp-KMPkT52CEo_0zGaLJ_PnAxsenyhUck1njcc")
      )
    , PactTxTest
      (buildBasicGas 10000 (mkExec' "(free.m.x)"))
      (\cr -> liftIO $ do
        assertTxFailure
          "verifier not present"
          "Verifier failure allow: not in transaction"
          cr
        assertTxGas "verifier errors charge all gas" 10000 cr
      )
    , PactTxTest
      (buildBasic'
        (set cbVerifiers
          [Verifier
            (VerifierName "allow")
            (ParsedVerifierProof $ pString (PactJSON.encodeText cap))
            [cap]
          ]
        )
        (mkExec' "(free.m.x)")
      )
      (\cr -> liftIO $ do
        assertTxSuccess "should have succeeded" (pDecimal 1) cr
        -- The **Allow** verifier costs 100 gas flat
        assertEqual "gas should have been charged" 344 (_crGas cr)
      )
    ]

>>>>>>> c97366d5
chainweb223Test :: PactTestM ()
chainweb223Test = do

  -- run past genesis, upgrades
  runToHeight 119

  let sender00KAccount = "k:" <> fst sender00
  -- run pre-fork, where rotating principals is allowed
  runBlockTest
    [ PactTxTest
      (buildBasic'
      (set cbGasLimit 10000 .
      set cbSigners [mkEd25519Signer' sender00 [mkGasCap, mkCoinCap "ROTATE" [pString sender00KAccount]]]
      ) $ mkExec
      (T.unlines
        ["(coin.create-account (read-msg 'sender00KAcct) (read-keyset 'sender00))"
        ,"(coin.rotate (read-msg 'sender00KAcct) (read-keyset 'sender01))"
        ])
      (object ["sender00" .= [fst sender00], "sender00KAcct" .= sender00KAccount, "sender01" .= [fst sender01]]))
      (assertTxSuccess "should allow rotating principals before fork" (pString "Write succeeded"))
    ]

  -- run post-fork, where rotating principals is only allowed to get back to
  -- their original guards
  runBlockTest
    [ PactTxTest
      (buildBasic'
      (set cbGasLimit 10000 .
      set cbSigners [mkEd25519Signer' sender00 [mkGasCap], mkEd25519Signer' sender01 [mkCoinCap "ROTATE" [pString sender00KAccount]]]
      ) $ mkExec
        "(coin.rotate (read-msg 'sender00KAcct) (read-keyset 'sender00))"
      (object ["sender00" .= [fst sender00], "sender00KAcct" .= sender00KAccount, "sender01" .= [fst sender01]]))
      (assertTxSuccess "should allow rotating principals back after fork" (pString "Write succeeded"))
    , PactTxTest
      (buildBasic'
      (set cbGasLimit 10000 .
      set cbSigners [mkEd25519Signer' sender00 [mkGasCap, mkCoinCap "ROTATE" [pString sender00KAccount]]]
      ) $ mkExec
        "(coin.rotate (read-msg 'sender00KAcct) (read-keyset 'sender01))"
      (object ["sender00" .= [fst sender00], "sender00KAcct" .= sender00KAccount, "sender01" .= [fst sender01]]))
      (assertTxFailure "should not allow rotating principals after fork" "It is unsafe for principal accounts to rotate their guard")
    ]

pact4coin3UpgradeTest :: PactTestM ()
pact4coin3UpgradeTest = do

  -- run past genesis, upgrades
  runToHeight 6

  -- run block 7
  runBlockTest
    [ PactTxTest buildHashCmd $ \cr -> do
        assertTxSuccess "Hash of coin @ block 7"
            (pString "ut_J_ZNkoyaPUEJhiwVeWnkSQn9JT9sQCWKdjjVVrWo")
            cr
        assertTxEvents "Events for tx 0 @ block 7" [] cr
    , PactTxTest (buildXSend []) $
      assertTxEvents "Events for tx 1 @ block 7" []
    , PactTxTest buildNewNatives40Cmd $
      assertTxFailure
      "Should not resolve new pact natives"
      "Cannot resolve distinct"
    , PactTxTest badKeyset $
      assertTxSuccess
      "Should allow bad keys" $
      pKeySet $ mkKeySet ["badkey"] "keys-all"
    ]

  assertTxEvents "Coinbase events @ block 7" [] =<< cbResult
  send0 <- txResult 1

  -- run past v3 upgrade, pact 4 switch
  resetMempool
  runToHeight 18
  savedCut <- currentCut
  runToHeight 21

  -- block 22
  -- get proof
  xproof <- buildXProof cid 7 1 send0
  cont <- buildCont send0

  let v3Hash = "1os_sLAUYvBzspn5jjawtRpJWiH1WPfhyNraeVvSIwU"
      block22 =
        [ PactTxTest buildHashCmd $ \cr -> do
            gasEv0 <- mkTransferEvent "sender00" "NoMiner" 0.0013 "coin" v3Hash
            assertTxSuccess "Hash of coin @ block 22" (pString v3Hash) cr
            assertTxEvents "Events for tx0 @ block 22" [gasEv0] cr
        , PactTxTest buildReleaseCommand $ \cr -> do
            gasEv1 <- mkTransferEvent "sender00" "NoMiner" 0.0014 "coin" v3Hash
            allocTfr <- mkTransferEvent "" "allocation00" 1000000.0 "coin" v3Hash
            allocEv <- mkEvent "RELEASE_ALLOCATION" [pString "allocation00",pDecimal 1000000.0]
                       "coin" v3Hash
            assertTxEvents "Events for tx1 @ block 22" [gasEv1,allocEv,allocTfr] cr
        , PactTxTest (buildXSend []) $ \cr -> do
            gasEv2 <- mkTransferEvent "sender00" "NoMiner" 0.0015 "coin" v3Hash
            sendTfr <- mkTransferEvent "sender00" "" 0.0123 "coin" v3Hash
            yieldEv <- mkXYieldEvent "sender00" "sender00" 0.0123 sender00Ks "pact" v3Hash "0" "0"
            assertTxEvents "Events for tx2 @ block 22" [gasEv2,sendTfr, yieldEv] cr
        , PactTxTest buildNewNatives40Cmd $
          assertTxSuccess
          "Should resolve enumerate pact native"
          (pList $ pInteger <$> [1..10])
        , PactTxTest badKeyset $
          assertTxFailure
          "Should not allow bad keys"
          "Invalid keyset"
        , PactTxTest cont $
          assertTxFailure'
          "Attempt to continue xchain on same chain fails"
          "yield provenance"
        ]
      block22_0 =
        [ PactTxTest (buildXReceive xproof) $ \cr -> do
            -- test receive XChain events
            gasEvRcv <- mkTransferEvent "sender00" "NoMiner" 0.0014 "coin" v3Hash
            rcvTfr <- mkTransferEvent "" "sender00" 0.0123 "coin" v3Hash
            assertTxEvents "Events for txRcv" [gasEvRcv,rcvTfr] cr
        ]

  setPactMempool $ PactMempool
      [ testsToBlock cid block22
      , testsToBlock chain0 block22_0
      ]
  runCut'
  withChain cid $ do
    runBlockTests block22
    cbEv <- mkTransferEvent "" "NoMiner" 2.304523 "coin" v3Hash
    assertTxEvents "Coinbase events @ block 22" [cbEv] =<< cbResult
  withChain chain0 $ runBlockTests block22_0

  -- rewind to savedCut (cut 18)
  rewindTo savedCut
  runToHeight 22

  where

    buildHashCmd = buildBasic
        $ mkExec' "(at 'hash (describe-module 'coin))"

    badKeyset = buildBasic
        $ mkExec "(read-keyset 'ks)" $ object ["ks" .= ["badkey"::T.Text]]

    buildNewNatives40Cmd = buildBasic
        $ mkExec' (mconcat expressions)
      where
        expressions =
          [
            "(distinct [1 1 2 2 3 3])"
          , "(concat [\"this\" \"is\" \"a\" \"test\"])"
          , "(str-to-list \"test\")"
          , "(enumerate 1 10)"
          ]

    buildReleaseCommand = buildBasic'
      (set cbSigners [ mkEd25519Signer' sender00 []
                     , mkEd25519Signer' allocation00KeyPair []])
      $ mkExec' "(coin.release-allocation 'allocation00)"

    buildCont sendTx = do
      pid <- getPactId sendTx
      return $ buildBasic $ mkCont (mkContMsg pid 1)


-- =========================================================
--
-- Fixture
--
-- =========================================================


-- | Sets mempool with block fillers. A matched filler
-- (returning a 'Just' result) is executed and removed from the list.
-- Fillers are tested in order.
setPactMempool :: PactMempool -> PactTestM ()
setPactMempool (PactMempool fs) = do
  mpa <- view menvMpa
  mpsRef <- liftIO $ newIORef fs
  setMempool mpa $ mempty {
    mpaGetBlock = go mpsRef
    }
  where
    go ref bf mempoolPreBlockCheck bHeight bHash blockHeader = do
      mps <- readIORef ref
      let mi = MempoolInput bf blockHeader
          runMps i = \case
            [] -> return mempty
            (mp:r) -> case _mempoolBlock mp mi of
              Just bs -> do
                writeIORef ref (take i mps ++ r)
                cmds <- fmap V.fromList $ forM bs $ \b ->
                  buildCwCmd (sshow blockHeader) testVersion $ _mempoolCmdBuilder b mi
                validationResults <- mempoolPreBlockCheck bHeight bHash cmds
                return $ fmap fst $ V.filter snd (V.zip cmds validationResults)
              Nothing -> runMps (succ i) r
      runMps 0 mps

filterBlock :: (MempoolInput -> Bool) -> MempoolBlock -> MempoolBlock
filterBlock f (MempoolBlock b) = MempoolBlock $ \mi ->
  if f mi then b mi else Nothing

blockForChain :: ChainId -> MempoolBlock -> MempoolBlock
blockForChain chid = filterBlock $ \(MempoolInput _ bh) ->
  _blockChainId bh == chid

runCut' :: PactTestM ()
runCut' = do
  pact <- view menvPact
  bdb <- view menvBdb
  miner <- view menvMiner
  liftIO $ runCut testVersion bdb pact (offsetBlockTime second) zeroNoncer miner

resetMempool :: PactTestM ()
resetMempool = view menvMpa >>= \r -> setMempool r mempty

currentCut :: PactTestM Cut
currentCut = view menvBdb >>= liftIO . readMVar . _bdbCut

rewindTo :: Cut -> PactTestM ()
rewindTo c = do
  pact <- view menvPact
  bdb <- view menvBdb

  forM_ (chainIds testVersion) $ \cid' -> do
    let
      ph = case HM.lookup cid' (_cutMap c) of
          Just h -> h
          Nothing -> error $ "rewindTo: can't find block header for " ++ show cid'

    -- reset the parent header using validateBlock
    pout <- liftIO $ getPWOByHeader ph bdb
    void $ liftIO $ _webPactValidateBlock pact ph (payloadWithOutputsToPayloadData pout)

    void $ liftIO $ swapMVar (_bdbCut bdb) c

assertTxEvents :: (HasCallStack, MonadIO m) => String -> [PactEvent] -> CommandResult Hash -> m ()
assertTxEvents msg evs = liftIO . assertEqual msg evs . _crEvents

assertTxGas :: (HasCallStack, MonadIO m) => String -> Gas -> CommandResult Hash -> m ()
assertTxGas msg g = liftIO . assertEqual msg g . _crGas

assertTxSuccess
  :: HasCallStack
  => MonadIO m
  => String
  -> PactValue
  -> CommandResult Hash
  -> m ()
assertTxSuccess msg r tx = do
  liftIO $ assertEqual msg (Just r)
    (tx ^? crResult . to _pactResult . _Right)

assertTxSuccessWith
  :: (HasCallStack, MonadIO m)
  => String
  -> PactValue
  -> (PactValue -> PactValue)
  -> CommandResult Hash
  -> m ()
assertTxSuccessWith msg r f tx = do
  liftIO $ assertEqual msg (Just r)
    (tx ^? crResult . to _pactResult . _Right . to f)

-- | Exact match on error doc
assertTxFailure :: (HasCallStack, MonadIO m) => String -> Doc -> CommandResult Hash -> m ()
assertTxFailure msg d tx =
  liftIO $ assertEqual msg (Just d)
    (tx ^? crResult . to _pactResult . _Left . to peDoc)

assertTxFailureWith
  :: (HasCallStack, MonadIO m)
  => String
  -> (Doc -> Bool)
  -> CommandResult Hash -> m ()
assertTxFailureWith msg f tx = do
  let mresult = tx ^? crResult . to _pactResult . _Left . to peDoc
  liftIO $ assertBool (msg <> ". Tx Result: " <>  show mresult) $ maybe False f mresult

-- | Partial match on show of error doc
assertTxFailure' :: (HasCallStack, MonadIO m) => String -> T.Text -> CommandResult Hash -> m ()
assertTxFailure' msg needle tx =
  liftIO $ assertSatisfies msg
    (tx ^? crResult . to _pactResult . _Left . to peDoc) $ \case
      Nothing -> False
      Just d -> T.isInfixOf needle (sshow d)


-- | Run a single mempool block on current chain with tests for each tx.
-- Limitations: can only run a single-chain, single-refill test for
-- a given cut height.
runBlockTest :: HasCallStack => [PactTxTest] -> PactTestM ()
runBlockTest pts = do
  chid <- view menvChainId
  setPactMempool $ PactMempool [testsToBlock chid pts]
  runCut'
  runBlockTests pts

-- | Convert tests to block for specified chain.
testsToBlock :: ChainId -> [PactTxTest] -> MempoolBlock
testsToBlock chid pts = blockForChain chid $ MempoolBlock $ \_ ->
  pure $ map _pttBuilder pts

-- | No tests in this list should even be submitted to the mempool,
-- they should be rejected early.
expectInvalid :: String -> [MempoolCmdBuilder] -> PactTestM ()
expectInvalid msg pts = do
  chid <- view menvChainId
  setPactMempool $ PactMempool [blockForChain chid $ MempoolBlock $ \_ -> pure pts]
  _ <- runCut'
  rs <- txResults
  liftIO $ assertEqual msg mempty rs

-- | Run tests on current cut and chain.
runBlockTests :: HasCallStack => [PactTxTest] -> PactTestM ()
runBlockTests pts = do
  rs <- txResults
  liftIO $ assertEqual "Result length should equal transaction length" (length pts) (length rs)
  zipWithM_ go pts (V.toList rs)
  where
    go :: PactTxTest -> CommandResult Hash -> PactTestM ()
    go (PactTxTest _ t) cr = liftIO $ t cr

-- | Run cuts to block height.
runToHeight :: BlockHeight -> PactTestM ()
runToHeight bhi = do
  chid <- view menvChainId
  bh <- getHeader chid
  when (_blockHeight bh < bhi) $ do
    runCut'
    runToHeight bhi

buildXSend :: [SigCapability] -> MempoolCmdBuilder
buildXSend caps = MempoolCmdBuilder $ \(MempoolInput _ bh) ->
  set cbSigners [mkEd25519Signer' sender00 caps]
  $ setFromHeader bh
  $ set cbRPC
      (mkExec
         "(coin.transfer-crosschain 'sender00 'sender00 (read-keyset 'k) \"0\" 0.0123)" $
         mkKeySetData "k" [sender00])
  $ defaultCmd

chain0 :: ChainId
chain0 = unsafeChainId 0

withChain :: ChainId -> PactTestM a -> PactTestM a
withChain c = local (set menvChainId c)

buildXProof
    :: ChainId
    -> BlockHeight
    -> Int
    -> CommandResult l
    -> PactTestM (ContProof, PactId)
buildXProof scid bh i sendTx = do
    bdb <- view menvBdb
    proof <- liftIO $ ContProof . B64U.encode . encodeToByteString <$>
      createTransactionOutputProof_ (_bdbWebBlockHeaderDb bdb) (_bdbPayloadDb bdb) chain0 scid bh i
    pid <- getPactId sendTx
    return (proof,pid)

getPactId :: CommandResult l -> PactTestM PactId
getPactId = fromMaybeM (userError "no continuation") .
            preview (crContinuation . _Just . pePactId)

buildXReceive
    :: (ContProof, PactId)
    -> MempoolCmdBuilder
buildXReceive (proof,pid) = buildBasic $
    mkCont ((mkContMsg pid 1) { _cmProof = Just proof })

signWebAuthn00Prefixed :: CmdBuilder -> CmdBuilder
signWebAuthn00Prefixed =
  set cbSigners [mkWebAuthnSigner' sender02WebAuthnPrefixed []
                ,mkEd25519Signer' sender00 []
                ]

signWebAuthn00 :: CmdBuilder -> CmdBuilder
signWebAuthn00 =
  set cbSigners [mkWebAuthnSigner' sender02WebAuthn []
                ,mkEd25519Signer' sender00 []
                ]

signSender00 :: CmdBuilder -> CmdBuilder
signSender00 = set cbSigners [mkEd25519Signer' sender00 []]

setFromHeader :: BlockHeader -> CmdBuilder -> CmdBuilder
setFromHeader bh =
  set cbChainId (_blockChainId bh)
  . set cbCreationTime (toTxCreationTime $ _bct $ _blockCreationTime bh)

buildBasic
    :: PactRPC T.Text
    -> MempoolCmdBuilder
buildBasic = buildBasic' id

buildBasicGas :: GasLimit -> PactRPC T.Text -> MempoolCmdBuilder
buildBasicGas g = buildBasic' (set cbGasLimit g)

-- | Build with specified setter to mutate defaults.
buildBasic'
    :: (CmdBuilder -> CmdBuilder)
    -> PactRPC T.Text
    -> MempoolCmdBuilder
buildBasic' f r = MempoolCmdBuilder $ \(MempoolInput _ bh) ->
  f $ signSender00
  $ setFromHeader bh
  $ set cbRPC r
  $ defaultCmd

buildBasicWebAuthnBareSigner'
    :: (CmdBuilder -> CmdBuilder)
    -> PactRPC T.Text
    -> MempoolCmdBuilder
buildBasicWebAuthnBareSigner' f r = MempoolCmdBuilder $ \(MempoolInput _ bh) ->
  f $ signWebAuthn00
  $ setFromHeader bh
  $ set cbRPC r
  $ defaultCmd

buildBasicWebAuthnPrefixedSigner'
    :: (CmdBuilder -> CmdBuilder)
    -> PactRPC T.Text
    -> MempoolCmdBuilder
buildBasicWebAuthnPrefixedSigner' f r = MempoolCmdBuilder $ \(MempoolInput _ bh) ->
  f $ signWebAuthn00Prefixed
  $ setFromHeader bh
  $ set cbRPC r
  $ defaultCmd

buildBasicGasWebAuthnPrefixedSigner :: GasLimit -> PactRPC T.Text -> MempoolCmdBuilder
buildBasicGasWebAuthnPrefixedSigner g = buildBasicWebAuthnPrefixedSigner' (set cbGasLimit g)

buildBasicGasWebAuthnBareSigner :: GasLimit -> PactRPC T.Text -> MempoolCmdBuilder
buildBasicGasWebAuthnBareSigner g = buildBasicWebAuthnBareSigner' (set cbGasLimit g)

-- | Get output on latest cut for chain
getPWO :: ChainId -> PactTestM (PayloadWithOutputs,BlockHeader)
getPWO chid = do
  (TestBlockDb _ pdb _) <- view menvBdb
  h <- getHeader chid
  pwo <- liftIO $ casLookupM pdb (_blockPayloadHash h)
  return (pwo,h)

getHeader :: ChainId -> PactTestM BlockHeader
getHeader chid = do
  (TestBlockDb _ _ cmv) <- view menvBdb
  c <- liftIO $ readMVar cmv
  fromMaybeM (userError $ "chain lookup failed for " ++ show chid) $ HM.lookup chid (_cutMap c)

-- | Get tx at index from output
txResult :: HasCallStack => Int -> PactTestM (CommandResult Hash)
txResult i = txResults >>= \rs -> case preview (ix i) rs of
    Nothing ->
      liftIO $ assertFailure $ "no tx at " ++ show i
    Just r -> return r

txResults :: HasCallStack => PactTestM (V.Vector (CommandResult Hash))
txResults = do
  chid <- view menvChainId
  (o,_h) <- getPWO chid
  forM (_payloadWithOutputsTransactions o) $ \(_,txo) ->
    decodeStrictOrThrow @_ @(CommandResult Hash) (_transactionOutputBytes txo)

-- | Get coinbase from output
cbResult :: PactTestM (CommandResult Hash)
cbResult = do
  chid <- view menvChainId
  (o,_h) <- getPWO chid
  liftIO $
    decodeStrictOrThrow @_ @(CommandResult Hash) (_coinbaseOutput $ _payloadWithOutputsCoinbase o)<|MERGE_RESOLUTION|>--- conflicted
+++ resolved
@@ -16,10 +16,6 @@
 import Control.Monad.Catch
 import Control.Monad.Reader
 import Data.Aeson (Value, object, (.=))
-<<<<<<< HEAD
-=======
-import Data.Default
->>>>>>> c97366d5
 import qualified Data.ByteString.Base64.URL as B64U
 import qualified Data.HashMap.Strict as HM
 import Data.IORef
@@ -35,10 +31,6 @@
 import Pact.Types.Command
 import Pact.Types.Continuation
 import Pact.Types.Hash
-<<<<<<< HEAD
-=======
-import qualified Pact.JSON.Encode as PactJSON
->>>>>>> c97366d5
 import Pact.Types.Lang(_LString)
 import Pact.Types.PactError
 import Pact.Types.PactValue
@@ -47,10 +39,6 @@
 import Pact.Types.Runtime (PactEvent)
 import Pact.Types.SPV
 import Pact.Types.Term
-<<<<<<< HEAD
-=======
-import Pact.Types.Verifier
->>>>>>> c97366d5
 
 import Chainweb.BlockCreationTime
 import Chainweb.BlockHeader
@@ -143,7 +131,6 @@
   , test generousConfig getGasModel "pact48UpgradeTest" pact48UpgradeTest
   , test generousConfig getGasModel "pact49UpgradeTest" pact49UpgradeTest
   , test generousConfig getGasModel "pact410UpgradeTest" pact410UpgradeTest
-  , test generousConfig getGasModel "verifierTest" verifierTest
   , test generousConfig getGasModel "chainweb223Test" chainweb223Test
   ]
   where
@@ -1207,62 +1194,6 @@
     mkKeyEnvData :: String -> Value
     mkKeyEnvData key = object [ "k" .= [key] ]
 
-<<<<<<< HEAD
-=======
-verifierTest :: PactTestM ()
-verifierTest = do
-  runToHeight 118
-
-  runBlockTest
-    [ PactTxTest
-        (buildBasic (mkExec' "(enforce-verifier 'allow)"))
-        (assertTxFailure "Should not resolve enforce-verifier" "Cannot resolve enforce-verifier")
-    ]
-
-  let cap = SigCapability (QualifiedName (ModuleName "m" (Just (NamespaceName "free"))) "G" def) []
-
-  runBlockTest
-    [ PactTxTest
-      (buildBasicGas 70000
-      $ mkExec' $ mconcat
-        [ "(namespace 'free)"
-        , "(module m G"
-        , "(defcap G () (enforce-verifier 'allow))"
-        , "(defun x () (with-capability (G) 1)))"
-        ]
-      )
-      (assertTxSuccess
-        "Should allow enforce-verifier in a capability"
-        (pString "Loaded module free.m, hash QNTlTCp-KMPkT52CEo_0zGaLJ_PnAxsenyhUck1njcc")
-      )
-    , PactTxTest
-      (buildBasicGas 10000 (mkExec' "(free.m.x)"))
-      (\cr -> liftIO $ do
-        assertTxFailure
-          "verifier not present"
-          "Verifier failure allow: not in transaction"
-          cr
-        assertTxGas "verifier errors charge all gas" 10000 cr
-      )
-    , PactTxTest
-      (buildBasic'
-        (set cbVerifiers
-          [Verifier
-            (VerifierName "allow")
-            (ParsedVerifierProof $ pString (PactJSON.encodeText cap))
-            [cap]
-          ]
-        )
-        (mkExec' "(free.m.x)")
-      )
-      (\cr -> liftIO $ do
-        assertTxSuccess "should have succeeded" (pDecimal 1) cr
-        -- The **Allow** verifier costs 100 gas flat
-        assertEqual "gas should have been charged" 344 (_crGas cr)
-      )
-    ]
-
->>>>>>> c97366d5
 chainweb223Test :: PactTestM ()
 chainweb223Test = do
 
