{-# LANGUAGE GeneralizedNewtypeDeriving #-}
{-# LANGUAGE LambdaCase #-}
{-# LANGUAGE NumericUnderscores #-}
{-# LANGUAGE OverloadedStrings #-}
{-# LANGUAGE ScopedTypeVariables #-}
{-# LANGUAGE TemplateHaskell #-}
{-# LANGUAGE TypeApplications #-}

module Chainweb.Test.Pact.PactMultiChainTest
( tests
) where

import Control.Concurrent.MVar
import Control.Lens hiding ((.=))
import Control.Monad
import Control.Monad.Catch
import Control.Monad.Reader
import Data.Aeson (Value, object, (.=))
import Data.Default
import qualified Data.ByteString.Base64.URL as B64U
import qualified Data.HashMap.Strict as HM
import Data.IORef
import Data.List(isPrefixOf)
import qualified Data.Text as T
import qualified Data.Vector as V
import Test.Tasty
import Test.Tasty.HUnit

-- internal modules

import Pact.Types.Capability
import Pact.Types.Command
import Pact.Types.Continuation
import Pact.Types.Hash
import qualified Pact.JSON.Encode as PactJSON
import Pact.Types.Lang(_LString)
import Pact.Types.PactError
import Pact.Types.PactValue
import Pact.Types.Pretty
import Pact.Types.RPC
import Pact.Types.Runtime (PactEvent)
import Pact.Types.SPV
import Pact.Types.Term
import Pact.Types.Verifier

import Chainweb.BlockCreationTime
import Chainweb.BlockHeader
import Chainweb.BlockHeight
import Chainweb.ChainId
import Chainweb.Cut
import Chainweb.Mempool.Mempool
import Chainweb.Miner.Pact
import Chainweb.Pact.Backend.Types
import Chainweb.Pact.PactService
import Chainweb.Pact.Service.Types
import Chainweb.Pact.TransactionExec (listErrMsg)
import Chainweb.Pact.Types (TxTimeout(..))
import Chainweb.Payload
import Chainweb.SPV.CreateProof
import Chainweb.Test.Cut
import Chainweb.Test.Cut.TestBlockDb
import Chainweb.Test.Pact.Utils
import Chainweb.Test.Utils
import Chainweb.Test.TestVersions
import Chainweb.Time
import Chainweb.Utils
import Chainweb.Version
import Chainweb.WebPactExecutionService

import Chainweb.Storage.Table (casLookupM)

testVersion :: ChainwebVersion
testVersion = slowForkingCpmTestVersion peterson

cid :: ChainId
cid = unsafeChainId 9
    -- several tests in this file expect chain 9

data MultiEnv = MultiEnv
    { _menvBdb :: !TestBlockDb
    , _menvPact :: !WebPactExecutionService
    , _menvPacts :: !(HM.HashMap ChainId PactExecutionService)
    , _menvMpa :: !(IO (IORef MemPoolAccess))
    , _menvMiner :: !Miner
    , _menvChainId :: !ChainId
    }

makeLenses ''MultiEnv

type PactTestM = ReaderT MultiEnv IO

data MempoolInput = MempoolInput
    { _miBlockFill :: BlockFill
    , _miBlockHeader :: BlockHeader
    }

newtype MempoolCmdBuilder = MempoolCmdBuilder
    { _mempoolCmdBuilder :: MempoolInput -> CmdBuilder
    }

-- | Block filler. A 'Nothing' result means "skip this filler".
newtype MempoolBlock = MempoolBlock
    { _mempoolBlock :: MempoolInput -> Maybe [MempoolCmdBuilder]
    }

-- | Mempool with an ordered list of fillers.
newtype PactMempool = PactMempool
  { _pactMempool :: [MempoolBlock]
  }
  deriving (Semigroup,Monoid)


-- | Pair a builder with a test
data PactTxTest = PactTxTest
    { _pttBuilder :: MempoolCmdBuilder
    , _pttTest :: CommandResult Hash -> Assertion
    }

tests :: TestTree
tests = testGroup testName
  [ test generousConfig freeGasModel "pact4coin3UpgradeTest" pact4coin3UpgradeTest
  , test generousConfig freeGasModel "pact42UpgradeTest" pact42UpgradeTest
  , test generousConfig freeGasModel "minerKeysetTest" minerKeysetTest
  , test timeoutConfig freeGasModel "txTimeoutTest" txTimeoutTest
  , test generousConfig getGasModel "chainweb213Test" chainweb213Test
  , test generousConfig getGasModel "pact43UpgradeTest" pact43UpgradeTest
  , test generousConfig getGasModel "pact431UpgradeTest" pact431UpgradeTest
  , test generousConfig getGasModel "chainweb215Test" chainweb215Test
  , test generousConfig getGasModel "chainweb216Test" chainweb216Test
  , test generousConfig getGasModel "pact45UpgradeTest" pact45UpgradeTest
  , test generousConfig getGasModel "pact46UpgradeTest" pact46UpgradeTest
  , test generousConfig getGasModel "chainweb219UpgradeTest" chainweb219UpgradeTest
  , test generousConfig getGasModel "pactLocalDepthTest" pactLocalDepthTest
  , test generousConfig getGasModel "pact48UpgradeTest" pact48UpgradeTest
  , test generousConfig getGasModel "pact49UpgradeTest" pact49UpgradeTest
  , test generousConfig getGasModel "pact410UpgradeTest" pact410UpgradeTest
<<<<<<< HEAD
  , test generousConfig getGasModel "verifierTest" verifierTest
=======
  , test generousConfig getGasModel "chainweb223Test" chainweb223Test
>>>>>>> b000f5a2
  ]
  where
    testName = "Chainweb.Test.Pact.PactMultiChainTest"
    -- This is way more than what is used in production, but during testing
    -- we can be generous.
    generousConfig = testPactServiceConfig { _pactBlockGasLimit = 300_000 }
    timeoutConfig = testPactServiceConfig { _pactBlockGasLimit = 100_000 }

    test pactConfig gasmodel tname f =
      withDelegateMempool $ \dmpio -> testCaseSteps tname $ \step ->
        withTestBlockDb testVersion $ \bdb -> do
          (iompa,mpa) <- dmpio
          let logger = hunitDummyLogger step
          withWebPactExecutionService logger testVersion pactConfig bdb mpa gasmodel $ \(pact,pacts) ->
            runReaderT f $
            MultiEnv bdb pact pacts (return iompa) noMiner cid

minerKeysetTest :: PactTestM ()
minerKeysetTest = do

  -- run past genesis, upgrades
  runToHeight 24

  -- run block 4
  local (set menvMiner badMiner) $ do
    void runCut'

    -- run block 5 (fork for chainweb213)
    r <- try $ runCut'
    assertSatisfies "badMiner fails after fork" r $ \case
      Left (CoinbaseFailure t) -> "Invalid miner key" `T.isInfixOf` t
      _ -> False

  where

    badMiner = Miner (MinerId "miner") $ MinerKeys $ mkKeySet ["bad-bad-bad"] "keys-all"

txTimeoutTest :: PactTestM ()
txTimeoutTest = do
  -- get access to `enumerate`
  runToHeight 20
  handle (\(TxTimeout _) -> return ()) $ do
    runBlockTest
      -- deliberately time out in newblock
      [PactTxTest (buildBasicGas 1000 $ mkExec' "(enumerate 0 999999999999)") (\_ -> assertFailure "tx succeeded")]
    liftIO $ assertFailure "block succeeded"
  runToHeight 26

chainweb213Test :: PactTestM ()
chainweb213Test = do

  -- run past genesis, upgrades
  runToHeight 24

  -- run block 25
  runBlockTest
      [ PactTxTest buildModCmd1 $
        assertTxGas "Old gas cost" 56
      , PactTxTest (buildSimpleCmd' "(list 1 2 3)") $
        assertTxFailure "list failure 1_1"
        listErrMsg
      , PactTxTest buildDbMod $
        assertTxSuccess "mod db installs" $
        pString "TableCreated"
      , PactTxTest (buildSimpleCmd' "(free.dbmod.fkeys)") $
        assertTxGas "fkeys gas cost 1" 214
      , PactTxTest (buildSimpleCmd' "(free.dbmod.ffolddb)") $
        assertTxGas "ffolddb gas cost 1" 215
      , PactTxTest (buildSimpleCmd' "(free.dbmod.fselect)") $
        assertTxGas "fselect gas cost 1" 215
      ]


  -- run block 26
  runBlockTest
      [ PactTxTest buildModCmd2 $
        assertTxGas "New gas cost" 60065
      , PactTxTest (buildSimpleCmd' "(list 1 2 3)") $
        assertTxFailure "list failure 2_1"
        "Gas limit (50000) exceeded: 1000013"
      , PactTxTest  (buildSimpleCmd' "(free.dbmod.fkeys)") $
        assertTxGas "fkeys gas cost 2" 40014
      , PactTxTest (buildSimpleCmd' "(free.dbmod.ffolddb)") $
        assertTxGas "ffolddb gas cost 2" 40015
      , PactTxTest (buildSimpleCmd' "(free.dbmod.fselect)") $
        assertTxGas "fselect gas cost 2" 40015
      ]


  where

    buildSimpleCmd' code = buildBasicGas 50000
        $ mkExec' code
    buildModCmd1 = buildBasic
        $ mkExec' $ mconcat ["(namespace 'free)", "(module mtest G (defcap G () true) (defun a () true))"]
    buildModCmd2 = buildBasicGas 70000
        $ mkExec' $ mconcat ["(namespace 'free)", "(module mtest2 G (defcap G () true) (defun a () false))"]
    buildDbMod = buildBasicGas 70000
        $ mkExec' $ mconcat
        [ "(namespace 'free)"
        , "(module dbmod G (defcap G () true)"
        , "  (defschema sch i:integer) (deftable tbl:{sch})"
        , "  (defun fkeys () (keys tbl))"
        , "  (defun ffolddb () (fold-db tbl (lambda (a b) true) (constantly true)))"
        , "  (defun fselect () (select tbl (constantly true))))"
        , "(create-table tbl)"
        ]

pactLocalDepthTest :: PactTestM ()
pactLocalDepthTest = do
  runToHeight 53
  runBlockTest
    [ PactTxTest (buildCoinXfer "(coin.transfer 'sender00 'sender01 1.0)") $
        assertTxGas "Coin transfer pre-fork" 1583
    ]
  runBlockTest
    [ PactTxTest (buildCoinXfer "(coin.transfer 'sender00 'sender01 1.0)") $
        assertTxGas "Coin post-fork" 1583
    ]

  runLocalWithDepth "0" (Just $ RewindDepth 0) cid getSender00Balance >>= \r ->
    checkLocalResult r $ assertTxSuccess "Should get the current balance" (pDecimal 99_999_997.6834)

  -- checking that `Just $ RewindDepth 0` has the same behaviour as `Nothing`
  runLocalWithDepth "1" Nothing cid getSender00Balance >>= \r ->
    checkLocalResult r $ assertTxSuccess "Should get the current balance as well" (pDecimal 99_999_997.6834)

  runLocalWithDepth "2" (Just $ RewindDepth 1) cid getSender00Balance >>= \r ->
    checkLocalResult r $ assertTxSuccess "Should get the balance one block before" (pDecimal 99_999_998.8417)

  runLocalWithDepth "3" (Just $ RewindDepth 2) cid getSender00Balance >>= \r ->
    checkLocalResult r $ assertTxSuccess "Should get the balance two blocks before" (pDecimal 100_000_000)

  -- the genesis depth
  runLocalWithDepth "5" (Just $ RewindDepth 55) cid getSender00Balance >>= \r ->
    checkLocalResult r $ assertTxSuccess "Should get the balance at the genesis block" (pDecimal 100000000)

  -- local rewinding past genesis should be the same as rewinding to genesis
  runLocalWithDepth "6" (Just $ RewindDepth 56) cid getSender00Balance >>= \r ->
    checkLocalResult r $ assertTxSuccess "Should get the balance at the genesis block" (pDecimal 100000000)

  where
  checkLocalResult r checkResult = case r of
    Right (LocalResultLegacy cr) -> checkResult cr
    res -> liftIO $ assertFailure $ "Expected LocalResultLegacy, but got: " ++ show res
  getSender00Balance = set cbGasLimit 700 $ set cbRPC (mkExec' "(coin.get-balance \"sender00\")") $ defaultCmd
  buildCoinXfer code = buildBasic'
    (set cbSigners [mkEd25519Signer' sender00 coinCaps] . set cbGasLimit 3000)
    $ mkExec' code
    where
    coinCaps = [ mkGasCap, mkTransferCap "sender00" "sender01" 1.0 ]

pact45UpgradeTest :: PactTestM ()
pact45UpgradeTest = do
  runToHeight 53 -- 2 before fork
  runBlockTest
    [ PactTxTest
      (buildBasicGas 70_000 $ tblModule "tbl") $
      assertTxSuccess "mod53 table created" $ pString "TableCreated"
    ]
  runBlockTest
    [ PactTxTest (buildSimpleCmd "(enforce false 'hi)") $
        assertTxFailure "Should fail with the error from the enforce" "hi"
    , PactTxTest (buildSimpleCmd "(enforce true (format  \"{}-{}\" [12345, 657859]))") $
        assertTxGas "Enforce pre-fork evaluates the string with gas" 35
    , PactTxTest (buildSimpleCmd "(enumerate 0 10) (str-to-list 'hi) (make-list 10 'hi)") $
        assertTxGas "List functions pre-fork gas" 20
    , PactTxTest
      (buildBasicGas 70_000 $ tblModule "Tbl") $
      assertTxSuccess "mod53 table update succeeds" $ pString "TableCreated"
    , PactTxTest (buildCoinXfer "(coin.transfer 'sender00 'sender01 1.0)") $
        assertTxGas "Coin transfer pre-fork" 1583
    ]
  -- chainweb217 fork
  runBlockTest
    [ PactTxTest (buildSimpleCmd "(+ 1 \'clearlyanerror)") $
      assertTxFailure "Should replace tx error with empty error" ""
    , PactTxTest (buildSimpleCmd "(enforce true (format  \"{}-{}\" [12345, 657859]))") $
        assertTxGas "Enforce post fork does not eval the string" (15 + coinTxBuyTransferGas)
    , PactTxTest (buildSimpleCmd "(enumerate 0 10) (str-to-list 'hi) (make-list 10 'hi)") $
        assertTxGas "List functions post-fork change gas" (40 + coinTxBuyTransferGas)
    , PactTxTest
      (buildBasicGas 70_000 $ tblModule "tBl") $
      assertTxFailure "mod53 table update fails after fork" ""
    , PactTxTest (buildCoinXfer "(coin.transfer 'sender00 'sender01 1.0)") $
        assertTxGas "Coin post-fork" 709
    ]
  -- run local to check error
  lr <- runLocal "0" cid $ set cbGasLimit 70_000 $ set cbRPC (tblModule "tBl") $ defaultCmd
  assertLocalFailure "mod53 table update error"
    (pretty $ show $ PactDuplicateTableError "free.mod53_tBl")
    lr

  where
  tblModule tn = mkExec' $ T.replace "$TABLE$" tn
      " (namespace 'free) \
      \ (module mod53 G \
      \   (defcap G () true) \
      \   (defschema sch s:string) \
      \   (deftable $TABLE$:{sch})) \
      \ (create-table $TABLE$)"
  buildCoinXfer code = buildBasic'
    (set cbSigners [mkEd25519Signer' sender00 coinCaps] . set cbGasLimit 3000)
    $ mkExec' code
    where
    coinCaps = [ mkGasCap, mkTransferCap "sender00" "sender01" 1.0 ]
  coinTxBuyTransferGas = 216
  buildSimpleCmd code = buildBasicGas 3000
      $ mkExec' code

runLocal :: T.Text -> ChainId -> CmdBuilder -> PactTestM (Either PactException LocalResult)
runLocal nonce cid' cmd = runLocalWithDepth nonce Nothing cid' cmd

runLocalWithDepth :: T.Text -> Maybe RewindDepth -> ChainId -> CmdBuilder -> PactTestM (Either PactException LocalResult)
runLocalWithDepth nonce depth cid' cmd = do
  pact <- getPactService cid'
  cwCmd <- buildCwCmd nonce testVersion cmd
  liftIO $ _pactLocal pact Nothing Nothing depth cwCmd

getPactService :: ChainId -> PactTestM PactExecutionService
getPactService cid' = do
  HM.lookup cid' <$> view menvPacts >>= \case
    Just pact -> return pact
    Nothing -> liftIO $ assertFailure $ "No pact service found at chain id " ++ show cid'

assertLocalFailure
    :: (HasCallStack, MonadIO m)
    => String
    -> Doc
    -> Either PactException LocalResult
    -> m ()
assertLocalFailure s d lr =
  liftIO $ assertEqual s (Just d) $
    lr ^? _Right . _LocalResultLegacy . crResult . to _pactResult . _Left . to peDoc

assertLocalSuccess
    :: (HasCallStack, MonadIO m)
    => String
    -> PactValue
    -> Either PactException LocalResult
    -> m ()
assertLocalSuccess s pv lr =
  liftIO $ assertEqual s (Just pv) $
    lr ^? _Right . _LocalResultLegacy . crResult . to _pactResult . _Right

pact43UpgradeTest :: PactTestM ()
pact43UpgradeTest = do

  -- run past genesis, upgrades
  runToHeight 29

  runBlockTest
      [ PactTxTest buildMod $
        assertTxGas "Old gas cost" 120332
      , PactTxTest buildModPact $
        assertTxFailure
        "Should not resolve new pact native: continue"
        "Cannot resolve \"continue\""
      , PactTxTest (buildSimpleCmd "(create-principal (read-keyset 'k))") $
        assertTxFailure
        "Should not resolve new pact native: create-principal"
        "Cannot resolve create-principal"
      , PactTxTest (buildSimpleCmd "(validate-principal (read-keyset 'k) \"k:368820f80c324bbc7c2b0610688a7da43e39f91d118732671cd9c7500ff43cca\")") $
        assertTxFailure
        "Should not resolve new pact natives: validate-principal"
        "Cannot resolve validate-principal"
      , PactTxTest (buildXSend []) $
        assertTxSuccess "xsend success" $
        pObject [ ("amount",pDecimal 0.0123)
                , ("receiver",pString "sender00")
                , ("receiver-guard",pKeySet sender00Ks)
                ]
      ]

  tx30_4 <- txResult 4

  runBlockTest
      [ PactTxTest buildMod $
        assertTxGas "Old gas cost" 120296
      , PactTxTest buildModPact $
        assertTxSuccess
        "Should resolve continue in a module defn"
        (pString "Loaded module free.nestedMod, hash fDd0G7zvGar3ax2q0I0F9dISRq7Pjop5rUXOeokNIOU")
      , PactTxTest (buildSimpleCmd "(free.modB.chain)") $
        assertTxSuccess
        "Should resolve names properly post-fork"
      -- Note: returns LDecimal because of toPactValueLenient in interpret
        (pDecimal 11)
      , PactTxTest (buildSimpleCmd "(free.modB.get-test)") $
        assertTxSuccess
        "Should resolve names properly post-fork"
        (pString "hello")
      , PactTxTest (buildSimpleCmd "(create-principal (read-keyset 'k))") $
        assertTxSuccess
        "Should resolve create-principal properly post-fork"
        (pString "k:368820f80c324bbc7c2b0610688a7da43e39f91d118732671cd9c7500ff43cca")
      , PactTxTest (buildSimpleCmd "(validate-principal (read-keyset 'k) \"k:368820f80c324bbc7c2b0610688a7da43e39f91d118732671cd9c7500ff43cca\")") $
        assertTxSuccess
        "Should resolve validate-principal properly post-fork"
        (pBool True)
      ]

  resetMempool
  runToHeight 33

  xproof <- buildXProof cid 30 4 tx30_4

  withChain chain0 $ runBlockTest
      [ PactTxTest (buildXReceive xproof) $
        assertTxSuccess "xreceive success" (pString "Write succeeded")
      ]

  where

    buildSimpleCmd code = buildBasicGas 1000
        $ mkExec code
        $ mkKeySetData "k" [sender00]
    buildModPact = buildBasicGas 70000
        $ mkExec' (mconcat
        [ "(namespace 'free)"
        , "(module nestedMod G"
        , "  (defcap G () true)"
        , "  (defpact test:string () (step \"1\") (step \"2\") (step \"3\"))"
        , "  (defpact test-nested:string () (step (test)) (step (continue (test))) (step (continue (test))))"
        , ")"
        ])
    buildMod = buildBasicGas 130000
        $ mkExec (mconcat
        [ "(namespace 'free)"
        , "(module modA G"
        , "  (defcap G () true)"
        , "  (defun func:integer (x:integer) (+ 1 x))"
        , "  (defun func2:integer (x:integer) (+ (func x) (func x)))"
        , "  (defconst test:string \"hi\")"
        , ")"
        , "(module modB G"
        , "  (defcap G () true)"
        , "  (defun chain:integer () (modA.func 10))"
        , "  (defconst test:string \"hello\")"
        , "  (defun get-test() test)"
        , ")"
        ])
        $ mkKeySetData "k" [sender00]

chainweb215Test :: PactTestM ()
chainweb215Test = do

  -- run past genesis, upgrades
  runToHeight 30 -- 1->30

  -- execute pre-fork xchain transfer (blocc0)
  runBlockTest
      [ PactTxTest xsend $ \cr -> do
          evs <- mkSendEvents 0.0426 v4Hash
          assertTxEvents "Transfer events @ block 31" evs cr
      ]
  send0 <- txResult 0

  -- run past v5 upgrade, build proof of pre-fork xchain for tx31_0, save cut
  resetMempool
  runToHeight 34
  savedCut <- currentCut
  runToHeight 41

  xproof <- buildXProof cid 31 0 send0

  let blockSend42 =
        [ PactTxTest xsend $ \cr -> do
            evs <- mkSendEvents 0.0429 v5Hash
            assertTxEvents "Transfer events @ block 42 - post-fork send" evs cr
        ]
      blockRecv42 =
        [ PactTxTest (buildXReceive xproof) $ \cr -> do
            evs <- mkRecdEvents v5Hash v4Hash
            assertTxEvents "Transfer events @ block 42" evs cr
        ]

  setPactMempool $ PactMempool
      [ testsToBlock cid blockSend42
      , testsToBlock chain0 blockRecv42 ]
  runCut'
  withChain cid $ runBlockTests blockSend42
  withChain chain0 $ runBlockTests blockRecv42

  send1 <- withChain cid $ txResult 0

  currCut <- currentCut

    -- rewind to saved cut 43
  rewindTo savedCut
  runToHeight 43

  -- resume on original cut
  rewindTo currCut

  -- run until post-fork xchain proof exists
  resetMempool
  runToHeight 50
  savedCut1 <- currentCut
  runToHeight 52

  xproof1 <- buildXProof cid 42 0 send1

  withChain chain0 $ runBlockTest
    [ PactTxTest (buildXReceive xproof1) $ \cr -> do
        evs <- mkRecdEvents v5Hash v5Hash
        assertTxEvents "Transfer events @ block 53" evs cr
    ]

    -- rewind to saved cut 50
  rewindTo savedCut1
  runToHeight 53

  where
    xsend = buildXSend
        [ mkGasCap
        , mkXChainTransferCap "sender00" "sender00" 0.0123 "0"
        ]

    v4Hash = "BjZW0T2ac6qE_I5X8GE4fal6tTqjhLTC7my0ytQSxLU"
    v5Hash = "rE7DU8jlQL9x_MPYuniZJf5ICBTAEHAIFQCB4blofP4"

    mkSendEvents cbCost h = sequence
      [ mkTransferEvent "sender00" "NoMiner" cbCost "coin" h
      , mkTransferXChainEvent "sender00" "sender00" 0.0123 "coin" h "0"
      , mkTransferEvent "sender00" "" 0.0123 "coin" h
      , mkXYieldEvent "sender00" "sender00" 0.0123 sender00Ks "pact" h "0" "0"
      ]

    mkRecdEvents h h' = sequence
      [ mkTransferEvent "sender00" "NoMiner" 0.0258 "coin" h
      , mkTransferEvent "" "sender00" 0.0123 "coin" h
      , mkTransferXChainRecdEvent "" "sender00" 0.0123 "coin" h (toText cid)
      , mkXResumeEvent "sender00" "sender00" 0.0123 sender00Ks "pact" h' (toText cid) "0"
      ]

pact431UpgradeTest :: PactTestM ()
pact431UpgradeTest = do

  -- run past genesis, upgrades
  runToHeight 34

  -- run block 35, pre fork
  runBlockTest
    [ PactTxTest describeModule $
      assertTxSuccess "describe-module legacy success"
      $ pBool True
    , PactTxTest isPrincipal $
      assertTxFailure "Should not resolve new pact native: is-principal"
      "Cannot resolve is-principal"
    , PactTxTest typeOfPrincipal $
      assertTxFailure "Should not resolve new pact native: typeof-principal"
      "Cannot resolve typeof-principal"
    , PactTxTest enforcePactVersion $
      assertTxSuccess "Enforce pact version passes pre-fork"
      $ pBool True
    , PactTxTest pactVersion $
      assertTxSuccess "Pact version is 4.2.1 for compat pre-fork"
      $ pString "4.2.1"
    ]

  -- run block 36, post fork
  runBlockTest
    [ PactTxTest describeModule $
      assertTxFailure "Should fail to execute describe-module"
      "Operation only permitted in local execution mode"
    , PactTxTest isPrincipal $
      assertTxSuccess "Should resolve new pact native: is-principal"
      $ pBool True
    , PactTxTest typeOfPrincipal $
      assertTxSuccess "Should resolve new pact native: typeof-principal"
      $ pString "k:"
    , PactTxTest enforcePactVersion $
      assertTxFailure "Should fail to execute enforce-pact-version"
      "Operation only permitted in local execution mode"
    , PactTxTest pactVersion $
      assertTxFailure "Should fail to execute pact-version"
      "Operation only permitted in local execution mode"
    ]


  where
    isPrincipal =
      buildSimpleCmd "(is-principal (create-principal (read-keyset 'k)))"
    typeOfPrincipal =
      buildSimpleCmd "(typeof-principal (create-principal (read-keyset 'k)))"
    enforcePactVersion =
      buildSimpleCmd "(enforce-pact-version \"4.2.1\")"
    pactVersion =
      buildSimpleCmd "(pact-version)"
    buildSimpleCmd code = buildBasicGas 1000
        $ mkExec code
        $ mkKeySetData "k" [sender00]
    describeModule = buildBasicGas 100000
      $ mkExec' (mconcat
        [ "(namespace 'free)"
        , "(module mod G"
        , "  (defcap G () true)"
        , "  (defun f () true)"
        , ")"
        , "(describe-module \"free.mod\") true"
        ])


pact42UpgradeTest :: PactTestM ()
pact42UpgradeTest = do

  -- run past genesis, upgrades
  runToHeight 3

  -- run block 4
  runBlockTest
    [ PactTxTest buildNewNatives420FoldDbCmd $
      assertTxFailure
      "Should not resolve new pact natives"
      "Cannot resolve fold-db"
    , PactTxTest buildNewNatives420ZipCmd $
      assertTxFailure
      "Should not resolve new pact natives"
      "Cannot resolve zip"
    , PactTxTest buildFdbCmd $
      assertTxSuccess
      "Load fdb module"
      (pString "Write succeeded")
    ]

  cbResult >>= assertTxEvents "Coinbase events @ block 4" []

  -- run block 5

  runBlockTest
    [ PactTxTest buildNewNatives420FoldDbCmd $
      assertTxSuccess
      "Should resolve fold-db pact native" $
      pList [pObject [("a", pInteger 1),("b",pInteger 1)]
            ,pObject [("a", pInteger 2),("b",pInteger 2)]]
    , PactTxTest buildNewNatives420ZipCmd $
      assertTxSuccess
      "Should resolve zip pact native" $
      pList $ pInteger <$> [5,7,9]
    ]

  cbResult >>= assertTxEvents "Coinbase events @ block 5" []

  where

    buildFdbCmd = buildBasic
        $ mkExec' $ mconcat ["(namespace 'free)", moduleDeclaration, inserts]
      where
        moduleDeclaration =
          "(module fdb G (defcap G () true) (defschema fdb-test a:integer b:integer) (deftable fdb-tbl:{fdb-test}))"
        inserts =
          mconcat
            [
              "(create-table free.fdb.fdb-tbl)"
            , "(insert free.fdb.fdb-tbl 'b {'a:2, 'b:2})"
            , "(insert free.fdb.fdb-tbl 'd {'a:4, 'b:4})"
            , "(insert free.fdb.fdb-tbl 'c {'a:3, 'b:3})"
            , "(insert free.fdb.fdb-tbl 'a {'a:1, 'b:1})"
            ]

    buildNewNatives420FoldDbCmd = buildBasic
        $ mkExec'
        "(let* ((qry (lambda (k o) (<  k \"c\"))) (consume (lambda (k o) o))) (fold-db free.fdb.fdb-tbl (qry) (consume)))"


    buildNewNatives420ZipCmd = buildBasic
        $ mkExec' "(zip (+) [1 2 3] [4 5 6])"

chainweb216Test :: PactTestM ()
chainweb216Test = do
  -- This test should handles for format and try as well as
  -- keyset format changes and disallowances across fork boundaries.
  --
  -- Namely, to test keys properly, we should:
  --
  -- 1. Make sure keys defined before and after
  --    fork boundaries pass enforcement.
  --
  -- 2. Keys defined after the fork are only
  --    definable if a namespace is present.
  --

  -- run past genesis, upgrades
  runToHeight 52

  runBlockTest
      [ PactTxTest (buildSimpleCmd formatGas) $
        assertTxGas "Pre-fork format gas" 21
      , PactTxTest (buildSimpleCmd tryGas) $
        assertTxGas "Pre-fork try" 19
      , PactTxTest (buildSimpleCmd defineNonNamespacedPreFork) $
        assertTxSuccess
        "Should pass when defining a non-namespaced keyset"
        (pBool True)
      , PactTxTest (buildSimpleCmd defineNamespacedPreFork) $
      -- Note, keysets technically are not namespaced pre-fork, the new parser isn't applied
        assertTxSuccess
        "Should pass when defining a \"namespaced\" keyset pre fork"
        (pBool True)
      ]

  runBlockTest
      [ PactTxTest (buildSimpleCmd formatGas) $
        assertTxGas "Post-fork format gas increase" 48
      , PactTxTest (buildSimpleCmd tryGas) $
        assertTxGas "Post-fork try should charge a bit more gas" 20
      , PactTxTest (buildSimpleCmd defineNonNamespacedPostFork1) $
        assertTxFailure
        "Should fail when defining a non-namespaced keyset post fork"
        "Mismatching keyset namespace"
      , PactTxTest (buildSimpleCmd defineNamespacedPostFork) $
        assertTxSuccess
        "Pass when defining a namespaced keyset post fork"
        (pBool True)
      , PactTxTest (buildSimpleCmd enforceNamespacedFromPreFork) $
        assertTxSuccess
        "Should work in enforcing a namespaced keyset created prefork"
        (pBool True)
      , PactTxTest (buildSimpleCmd enforceNonNamespacedFromPreFork) $
        assertTxSuccess
        "Should work in enforcing a non-namespaced keyset created prefork"
        (pBool True)
      , PactTxTest (buildSimpleCmd defineNonNamespacedPostFork2) $
        assertTxFailure
        "Should fail in defining a keyset outside a namespace"
        "Cannot define a keyset outside of a namespace"
      , PactTxTest buildModCommand $
        assertTxSuccess
        "Should succeed in deploying a module guarded by a namespaced keyset"
        (pString "Loaded module free.m1, hash nOHaU-gPtmZTj6ZA3VArh-r7LEiwVUMN_RLJeW2hNv0")
      , PactTxTest (buildSimpleCmd rotateLegacyPostFork) $
        assertTxSuccess
        "Should succeed in rotating and enforcing a legacy keyset"
        (pBool True)
      , PactTxTest (buildSimpleCmd rotateNamespacedPostFork) $
        assertTxSuccess
        "Should succeed in rotating and enforcing a namespaced keyset"
        (pBool True)
      ]

  runBlockTest
      [ PactTxTest (buildSimpleCmd "(free.m1.f)") $
        assertTxSuccess
        "Should call a module with a namespaced keyset correctly"
        (pDecimal 1)
      , PactTxTest (buildSimpleCmd "(^ 15.034465284692086701747761395233132973944448512421004399685858401206740385711739229018307610943234609057822959334669087436253689423614206061665462283698768757790600552385430913941421707844383369633809803959413869974997415115322843838226312287673293352959835 3.466120406090666777582519661568003549307295836842780244500133445635634490670936927006970368136648330889718447039413255137656971927890831071689768359173260960739254160211017410322799793419223796996260056081828170546988461285168124170297427792046640116184356)") $
        assertTxSuccess
        "musl exponentiation regression"
        (pDecimal 12020.67042599064370733685791492462158203125)
      ]


  where
  defineNonNamespacedPreFork = mconcat
    [ "(define-keyset \'k123)"
    , "(enforce-guard (keyset-ref-guard \'k123))"
    ]
  defineNamespacedPreFork = mconcat
    [ "(define-keyset \"free.k123\")"
    , "(enforce-guard (keyset-ref-guard \"free.k123\"))"
    ]
  defineNonNamespacedPostFork1 = mconcat
    [ "(namespace 'free)"
    , "(define-keyset \'k456)"
    ]
  defineNonNamespacedPostFork2 = mconcat
    [ "(define-keyset \'k456)"
    ]
  defineNamespacedPostFork = mconcat
    [ "(namespace 'free)"
    , "(define-keyset \"free.k456\")"
    , "(enforce-guard (keyset-ref-guard \"free.k456\"))"
    ]
  rotateLegacyPostFork = mconcat
    [ "(namespace 'free)"
    , "(define-keyset \"k123\" (read-keyset 'k456))"
    , "(enforce-guard (keyset-ref-guard \"k123\"))"
    ]
  rotateNamespacedPostFork = mconcat
    [ "(namespace 'free)"
    , "(define-keyset \"free.k123\" (read-keyset 'k456))"
    , "(enforce-guard (keyset-ref-guard \"free.k123\"))"
    ]
  defineModulePostFork = mconcat
    [ "(namespace 'free)"
    , "(module m1 \"free.k456\" (defun f () 1))"
    ]
  enforceNamespacedFromPreFork = "(enforce-guard (keyset-ref-guard \"free.k123\"))"
  enforceNonNamespacedFromPreFork = "(enforce-guard (keyset-ref-guard \"k123\"))"
  tryGas = "(try (+ 1 1) (enforce false \"abc\"))"
  formatGas = "(format \"{}-{}\" [1234567, 890111213141516])"


  buildModCommand = buildBasicGas 70000
    $ mkExec' defineModulePostFork

  buildSimpleCmd code = buildBasicGas 10000
    $ mkExec code
    $ object
      [ "k123" .= map fst [sender00]
      , "k456" .= map fst [sender00]
      , "free.k123" .= map fst [sender00]
      , "free.k456" .= map fst [sender00]]


pact46UpgradeTest :: PactTestM ()
pact46UpgradeTest = do

  -- run past genesis, upgrades
  runToHeight 58

  -- Note: no error messages on-chain, so the error message is empty
  runBlockTest
      [ PactTxTest pointAddTx $
        assertTxFailure
        "Should not resolve new pact native: point-add"
        ""
      , PactTxTest scalarMulTx $
        assertTxFailure
        "Should not resolve new pact native: scalar-mult"
        ""
      , PactTxTest pairingTx $
        assertTxFailure
        "Should not resolve new pact native: pairing-check"
        ""
      ]

  runBlockTest
      [ PactTxTest pointAddTx $
        assertTxSuccess
        "Should resolve point-add properly post-fork"
        (pObject [("x", pInteger  1368015179489954701390400359078579693043519447331113978918064868415326638035)
        , ("y", pInteger 9918110051302171585080402603319702774565515993150576347155970296011118125764)])
      , PactTxTest scalarMulTx $
        assertTxSuccess
         "Should resolve scalar-mult properly post-fork"
        (pObject [("x", pInteger 1)
        , ("y", pInteger 2)])
      , PactTxTest pairingTx $
        assertTxSuccess
         "Should resolve scalar-mult properly post-fork"
        (pBool True)
      ]
  where
    pointAddTx = buildBasicGas 10000
        $ mkExec' (mconcat
        [ "(point-add 'g1 {'x:1, 'y:2} {'x:1, 'y:2})"
        ])
    scalarMulTx = buildBasicGas 10000
        $ mkExec' (mconcat
        [ "(scalar-mult 'g1 {'x: 1, 'y: 2} 1)"
        ])
    pairingTx = buildBasicGas 30000
        $ mkExec' (mconcat
        [ "(pairing-check [{'x: 1, 'y: 2}] [{'x:[0, 0], 'y:[0, 0]}])"
        ])


chainweb219UpgradeTest :: PactTestM ()
chainweb219UpgradeTest = do

  -- run past genesis, upgrades
  runToHeight 69

  -- Block 70, pre-fork, no errors on chain
  runBlockTest
      [ PactTxTest addErrTx $
        assertTxFailure
        "Should fail on + with incorrect argument types"
        ""
      , PactTxTest mapErrTx $
        assertTxFailure
        "Should fail on map with the second argument not being a list"
        ""
      , PactTxTest nativeDetailsTx $
        assertTxSuccessWith
        "Should print native details on chain"
        (pString nativeDetailsMsg)
        (over (_PLiteral . _LString) (T.take (T.length nativeDetailsMsg)))
      , PactTxTest fnDetailsTx $
        assertTxSuccessWith
        "Should display function preview string"
        (pString fnDetailsMsg)
        (over (_PLiteral . _LString) (T.take (T.length fnDetailsMsg)))
      , PactTxTest decTx $
        assertTxFailure
        "Should not resolve new pact native: dec"
        -- Should be cannot resolve dec, but no errors pre-fork.
        ""
      , PactTxTest runIllTypedFunction $
        assertTxSuccess
        "User function return value types should not be checked before the fork"
        (pDecimal 1.0)
      , PactTxTest tryReadString $
        assertTxFailure
        "read-* errors are not recoverable before the fork"
        ""
      , PactTxTest tryReadInteger $
        assertTxFailure
        "read-* errors are not recoverable before the fork"
        ""
      , PactTxTest tryReadKeyset $
        assertTxFailure
        "read-* errors are not recoverable before the fork"
        ""
      , PactTxTest tryReadMsg $
        assertTxFailure
        "read-* errors are not recoverable before the fork"
        ""
      ]

  -- Block 71, post-fork, errors should return on-chain but different
  runBlockTest
      [ PactTxTest addErrTx $
        assertTxFailureWith
        "Should error with the argument types in +"
        (isPrefixOf "Invalid arguments in call to +, received arguments of type" . show)
      , PactTxTest mapErrTx $
        assertTxFailure
        "Should fail on map with the second argument not being a list"
        "map: expecting list, received argument of type: string"
      , PactTxTest nativeDetailsTx $
        assertTxFailure
        "Should print native details on chain"
        "Cannot display native function details in non-repl context"
      , PactTxTest fnDetailsTx $
        assertTxFailure
        "Should not display function preview string"
        "Cannot display function details in non-repl context"
      , PactTxTest decTx $
        assertTxSuccess
        "Should resolve new pact native: dec"
        (pDecimal 1)
      , PactTxTest runIllTypedFunction $
        assertTxSuccess
        "User function return value types should not be checked after the fork"
        (pDecimal 1.0)
      , PactTxTest tryReadString $
        assertTxSuccess
        "read-* errors are recoverable after the fork"
        (pDecimal 1.0)
      , PactTxTest tryReadInteger $
        assertTxSuccess
        "read-* errors are recoverable after the fork"
        (pDecimal 1.0)
      , PactTxTest tryReadKeyset $
        assertTxSuccess
        "read-* errors are recoverable after the fork"
        (pDecimal 1.0)
      , PactTxTest tryReadMsg $
        assertTxSuccess
        "read-* errors are recoverable after the fork"
        (pDecimal 1.0)
      ]

  -- run local on RTC check
  lr <- runLocal "0" cid $ set cbGasLimit 70_000 $ set cbRPC runIllTypedFunctionExec $ defaultCmd
  assertLocalSuccess
    "User function return value types should not be checked in local"
    (pDecimal 1.0)
    lr

  where
    addErrTx = buildBasicGas 10_000
        $ mkExec' (mconcat
        [ "(+ 1 \"a\")"
        ])
    mapErrTx = buildBasicGas 10_000
        $ mkExec' (mconcat
        [ "(map (+ 1) \"a\")"
        ])
    decTx = buildBasicGas 10_000
       $ mkExec' "(dec 1)"
    nativeDetailsMsg = "native `=`  Compare alike terms for equality"
    nativeDetailsTx = buildBasicGas 10_000
        $ mkExec' (mconcat
        [ "="
        ])
    fnDetailsMsg = "(defun coin.transfer:string"
    fnDetailsTx = buildBasicGas 10_000
        $ mkExec' (mconcat
        [ "coin.transfer"
        ])
    runIllTypedFunction = buildBasicGas 70_000 runIllTypedFunctionExec
    runIllTypedFunctionExec = mkExec' (mconcat
                  [ "(namespace 'free)"
                  , "(module m g (defcap g () true)"
                  , "  (defun foo:string () 1))"
                  , "(m.foo)"
                  ])
    tryReadInteger = buildBasicGas 1000
        $ mkExec' "(try 1 (read-integer \"somekey\"))"
    tryReadString = buildBasicGas 1000
        $ mkExec' "(try 1 (read-string \"somekey\"))"
    tryReadKeyset = buildBasicGas 1000
        $ mkExec' "(try 1 (read-keyset \"somekey\"))"
    tryReadMsg = buildBasicGas 1000
        $ mkExec' "(try 1 (read-msg \"somekey\"))"

pact48UpgradeTest :: PactTestM ()
pact48UpgradeTest = do
  runToHeight 83

  -- run block 84 (before the pact48 fork)
  runBlockTest
    [ PactTxTest runConcat $ assertTxGas "Old concat gas cost" 231
    , PactTxTest runFormat $ assertTxGas "Old format gas cost" 238
    , PactTxTest runReverse $ assertTxGas "Old reverse gas cost" 4232
    ]

  -- run block 85 (after the pact 48 fork)
  runBlockTest
    [ PactTxTest runConcat $ assertTxGas "New concat gas cost" 280
    , PactTxTest runFormat $ assertTxGas "New format gas cost" 233
    , PactTxTest runReverse $ assertTxGas "New reverse gas cost" 4272
    ]

  where
    runConcat = buildBasicGas 10000 $ mkExec' "(concat [\"hello\", \"world\"])"
    runFormat = buildBasicGas 10000 $ mkExec' "(format \"{}\" [1,2,3])"
    runReverse = buildBasicGas 10000 $ mkExec' "(reverse (enumerate 1 4000))"

pact49UpgradeTest :: PactTestM ()
pact49UpgradeTest = do
  runToHeight 97

  -- Run block 98.
  -- WebAuthn is not yet a valid PPK scheme, so this transaction
  -- is not valid for insertion into the mempool.
  expectInvalid
    "WebAuthn should not yet be supported"
    [ webAuthnSignedTransaction
    ]

  -- run block 99 (before the pact-4.9 fork)
  runBlockTest
    [ PactTxTest base64DecodeNonCanonical $
        assertTxSuccess
        "Non-canonical messages decode before pact-4.9"
        (pString "d")
    , PactTxTest base64DecodeBadPadding $ assertTxFailure "decoding illegally padded string" "Could not decode string: Base64URL decode failed: invalid padding near offset 16"
    ]

  -- run block 100 (after the pact-4.9 fork)
  runBlockTest
    [ PactTxTest base64DecodeNonCanonical $
        assertTxFailure "decoding non-canonical message" "Could not decode string: Could not base64-decode string"
    , PactTxTest base64DecodeBadPadding $ assertTxFailure "decoding illegally padded string" "Could not decode string: Could not base64-decode string"

    , PactTxTest webAuthnSignedTransaction $
      assertTxSuccess
      "WebAuthn signatures should be valid now"
      (pDecimal 3)

    ]

  where
    webAuthnSignedTransaction = buildBasicGasWebAuthnBareSigner 1000 $ mkExec' "(+ 1 2)"
    base64DecodeNonCanonical = buildBasicGas 10000 $ mkExec' "(base64-decode \"ZE==\")"
    base64DecodeBadPadding = buildBasicGas 10000 $ mkExec' "(base64-decode \"aGVsbG8gd29ybGQh%\")"

pact410UpgradeTest :: PactTestM ()
pact410UpgradeTest = do
  runToHeight 110

  expectInvalid
    "WebAuthn prefixed keys should not yet be supported in signatures"
    [ prefixedSigned
    ]
  runBlockTest [
    PactTxTest poseidonTx $
      assertTxFailure "Should not resolve new pact native: poseidon-hash-hack-a-chain"
      "Cannot resolve poseidon-hash-hack-a-chain"
    ]

  runToHeight 120
  runBlockTest
    [ PactTxTest prefixedSigned $
      assertTxSuccess
      "Prefixed WebAuthn signers should be legal"
      (pDecimal 1)

    , PactTxTest prefixedSignerPrefixedKey $
      assertTxSuccess
      "WebAuthn prefixed keys should be enforceable with prefixed signers"
      (pBool True)

    , PactTxTest bareSignerPrefixedKey $
      assertTxFailure
      "WebAuthn prefixed keys should not be enforceable with bare signers"
      "Keyset failure (keys-all): [WEBAUTHN...]"

    , PactTxTest definePrefixedKeySet $
      assertTxSuccess
      "WebAuthn prefixed keys should be enforceable after defining them"
      (pBool True)

    , PactTxTest prefixedSignerPrefixedKeyCreatePrincipal $
      assertTxSuccess
      "WebAuthn prefixed keys in a keyset should be possible to make into w: principals"
      (pString "w:XrscJ2X8aFxFF7oilzFyjQuA1mUN8jgwdxbAd8rt21M:keys-all")

    , PactTxTest prefixedSignerPrefixedKeyValidatePrincipal $
      assertTxSuccess
      "WebAuthn prefixed keys in a keyset should be possible to make into *valid* w: principals"
      (pBool True)

    , PactTxTest prefixedSignerBareKey $
      assertTxFailure
      "WebAuthn bare keys should throw an error when read"
      "Invalid keyset"

    , PactTxTest invalidPrefixedKey $
      assertTxFailure
      "Invalid WebAuthn prefixed keys should throw an error when read"
      "Invalid keyset"

    ,  PactTxTest poseidonTx $
      assertTxSuccess "Should resolve new pact native: poseidon-hash-hack-a-chain"
      (pDecimal 18586133768512220936620570745912940619677854269274689475585506675881198879027)
    ]

  where
    poseidonTx = buildBasic $ mkExec' "(poseidon-hash-hack-a-chain 1)"
    prefixedSigned = buildBasicGasWebAuthnPrefixedSigner 1000 $ mkExec' "1"

    prefixedSignerBareKey = buildBasicGasWebAuthnPrefixedSigner 1000 $ mkExec
      "(enforce-keyset (read-keyset 'k))"
      (mkKeyEnvData "a4010103272006215820c18831c6f15306d6271e154842906b68f26c1af79b132dde6f6add79710303bf")

    bareSignerPrefixedKey = buildBasicGasWebAuthnBareSigner 1000 $ mkExec
      "(enforce-keyset (read-keyset 'k))"
      (mkKeyEnvData "WEBAUTHN-a4010103272006215820c18831c6f15306d6271e154842906b68f26c1af79b132dde6f6add79710303bf")

    prefixedSignerPrefixedKey = buildBasicGasWebAuthnPrefixedSigner 1000 $ mkExec
      "(enforce-keyset (read-keyset 'k))"
      (mkKeyEnvData "WEBAUTHN-a4010103272006215820c18831c6f15306d6271e154842906b68f26c1af79b132dde6f6add79710303bf")

    definePrefixedKeySet = buildBasicGasWebAuthnPrefixedSigner 1000 $ mkExec
      "(namespace 'free) (define-keyset \"free.edmund\" (read-keyset 'k)) (enforce-keyset \"free.edmund\")"
      (mkKeyEnvData "WEBAUTHN-a4010103272006215820c18831c6f15306d6271e154842906b68f26c1af79b132dde6f6add79710303bf")

    prefixedSignerPrefixedKeyCreatePrincipal = buildBasicGasWebAuthnPrefixedSigner 1000 $ mkExec
      "(create-principal (read-keyset 'k))"
      (mkKeyEnvData "WEBAUTHN-a4010103272006215820c18831c6f15306d6271e154842906b68f26c1af79b132dde6f6add79710303bf")

    prefixedSignerPrefixedKeyValidatePrincipal = buildBasicGasWebAuthnPrefixedSigner 1000 $ mkExec
      "(let ((ks (read-keyset 'k))) (validate-principal ks (create-principal ks)))"
      (mkKeyEnvData "WEBAUTHN-a4010103272006215820c18831c6f15306d6271e154842906b68f26c1af79b132dde6f6add79710303bf")

    -- This hardcoded public key is the same as the valid one above, except that the first
    -- character is changed. CBOR parsing will fail.
    invalidPrefixedKey = buildBasicGas 1000 $ mkExec
      "(read-keyset 'k)"
      (mkKeyEnvData "WEBAUTHN-a401010327200add79710303bf")

    mkKeyEnvData :: String -> Value
    mkKeyEnvData key = object [ "k" .= [key] ]

verifierTest :: PactTestM ()
verifierTest = do
  runToHeight 118

  runBlockTest
    [ PactTxTest
        (buildBasic (mkExec' "(enforce-verifier 'allow)"))
        (assertTxFailure "Should not resolve enforce-verifier" "Cannot resolve enforce-verifier")
    ]

  let cap = SigCapability (QualifiedName (ModuleName "m" (Just (NamespaceName "free"))) "G" def) []

  runBlockTest
    [ PactTxTest
      (buildBasicGas 70000
      $ mkExec' $ mconcat
        [ "(namespace 'free)"
        , "(module m G"
        , "(defcap G () (enforce-verifier 'allow))"
        , "(defun x () (with-capability (G) 1)))"])
      (assertTxSuccess
        "Should allow enforce-verifier in a capability"
        (pString "Loaded module free.m, hash QNTlTCp-KMPkT52CEo_0zGaLJ_PnAxsenyhUck1njcc"))
    , PactTxTest
      (buildBasic (mkExec' "(free.m.x)"))
      (\cr -> liftIO $ do
        assertTxFailure
          "verifier not present"
          "Verifier failure allow: not in transaction"
          cr
        assertTxGas "verifier errors charge all gas" 10000 cr)
    , PactTxTest
      (buildBasic'
        (set cbVerifiers
          [Verifier
            (VerifierName "allow")
            (ParsedVerifierArgs [pString (PactJSON.encodeText cap)])
            [cap]])
            (mkExec' "(free.m.x)"))
      (\cr -> liftIO $ do
        assertTxSuccess "should have succeeded" (pDecimal 1) cr
        -- The **Allow** verifier costs 100 gas flat
        assertEqual "gas should have been charged" 344 (_crGas cr))
    ]

chainweb223Test :: PactTestM ()
chainweb223Test = do

  -- run past genesis, upgrades
  runToHeight 119

  let sender00KAccount = "k:" <> fst sender00
  -- run pre-fork, where rotating principals is allowed
  runBlockTest
    [ PactTxTest
      (buildBasic'
      (set cbGasLimit 10000 .
      set cbSigners [mkEd25519Signer' sender00 [mkGasCap, mkCoinCap "ROTATE" [pString sender00KAccount]]]
      ) $ mkExec
      (T.unlines
        ["(coin.create-account (read-msg 'sender00KAcct) (read-keyset 'sender00))"
        ,"(coin.rotate (read-msg 'sender00KAcct) (read-keyset 'sender01))"
        ])
      (object ["sender00" .= [fst sender00], "sender00KAcct" .= sender00KAccount, "sender01" .= [fst sender01]]))
      (assertTxSuccess "should allow rotating principals before fork" (pString "Write succeeded"))
    ]

  -- run post-fork, where rotating principals is only allowed to get back to
  -- their original guards
  runBlockTest
    [ PactTxTest
      (buildBasic'
      (set cbGasLimit 10000 .
      set cbSigners [mkEd25519Signer' sender00 [mkGasCap], mkEd25519Signer' sender01 [mkCoinCap "ROTATE" [pString sender00KAccount]]]
      ) $ mkExec
        "(coin.rotate (read-msg 'sender00KAcct) (read-keyset 'sender00))"
      (object ["sender00" .= [fst sender00], "sender00KAcct" .= sender00KAccount, "sender01" .= [fst sender01]]))
      (assertTxSuccess "should allow rotating principals back after fork" (pString "Write succeeded"))
    , PactTxTest
      (buildBasic'
      (set cbGasLimit 10000 .
      set cbSigners [mkEd25519Signer' sender00 [mkGasCap, mkCoinCap "ROTATE" [pString sender00KAccount]]]
      ) $ mkExec
        "(coin.rotate (read-msg 'sender00KAcct) (read-keyset 'sender01))"
      (object ["sender00" .= [fst sender00], "sender00KAcct" .= sender00KAccount, "sender01" .= [fst sender01]]))
      (assertTxFailure "should not allow rotating principals after fork" "It is unsafe for principal accounts to rotate their guard")
    ]

pact4coin3UpgradeTest :: PactTestM ()
pact4coin3UpgradeTest = do

  -- run past genesis, upgrades
  runToHeight 6

  -- run block 7
  runBlockTest
    [ PactTxTest buildHashCmd $ \cr -> do
        assertTxSuccess "Hash of coin @ block 7"
            (pString "ut_J_ZNkoyaPUEJhiwVeWnkSQn9JT9sQCWKdjjVVrWo")
            cr
        assertTxEvents "Events for tx 0 @ block 7" [] cr
    , PactTxTest (buildXSend []) $
      assertTxEvents "Events for tx 1 @ block 7" []
    , PactTxTest buildNewNatives40Cmd $
      assertTxFailure
      "Should not resolve new pact natives"
      "Cannot resolve distinct"
    , PactTxTest badKeyset $
      assertTxSuccess
      "Should allow bad keys" $
      pKeySet $ mkKeySet ["badkey"] "keys-all"
    ]

  assertTxEvents "Coinbase events @ block 7" [] =<< cbResult
  send0 <- txResult 1

  -- run past v3 upgrade, pact 4 switch
  resetMempool
  runToHeight 18
  savedCut <- currentCut
  runToHeight 21

  -- block 22
  -- get proof
  xproof <- buildXProof cid 7 1 send0
  cont <- buildCont send0

  let v3Hash = "1os_sLAUYvBzspn5jjawtRpJWiH1WPfhyNraeVvSIwU"
      block22 =
        [ PactTxTest buildHashCmd $ \cr -> do
            gasEv0 <- mkTransferEvent "sender00" "NoMiner" 0.0013 "coin" v3Hash
            assertTxSuccess "Hash of coin @ block 22" (pString v3Hash) cr
            assertTxEvents "Events for tx0 @ block 22" [gasEv0] cr
        , PactTxTest buildReleaseCommand $ \cr -> do
            gasEv1 <- mkTransferEvent "sender00" "NoMiner" 0.0014 "coin" v3Hash
            allocTfr <- mkTransferEvent "" "allocation00" 1000000.0 "coin" v3Hash
            allocEv <- mkEvent "RELEASE_ALLOCATION" [pString "allocation00",pDecimal 1000000.0]
                       "coin" v3Hash
            assertTxEvents "Events for tx1 @ block 22" [gasEv1,allocEv,allocTfr] cr
        , PactTxTest (buildXSend []) $ \cr -> do
            gasEv2 <- mkTransferEvent "sender00" "NoMiner" 0.0015 "coin" v3Hash
            sendTfr <- mkTransferEvent "sender00" "" 0.0123 "coin" v3Hash
            yieldEv <- mkXYieldEvent "sender00" "sender00" 0.0123 sender00Ks "pact" v3Hash "0" "0"
            assertTxEvents "Events for tx2 @ block 22" [gasEv2,sendTfr, yieldEv] cr
        , PactTxTest buildNewNatives40Cmd $
          assertTxSuccess
          "Should resolve enumerate pact native"
          (pList $ pInteger <$> [1..10])
        , PactTxTest badKeyset $
          assertTxFailure
          "Should not allow bad keys"
          "Invalid keyset"
        , PactTxTest cont $
          assertTxFailure'
          "Attempt to continue xchain on same chain fails"
          "yield provenance"
        ]
      block22_0 =
        [ PactTxTest (buildXReceive xproof) $ \cr -> do
            -- test receive XChain events
            gasEvRcv <- mkTransferEvent "sender00" "NoMiner" 0.0014 "coin" v3Hash
            rcvTfr <- mkTransferEvent "" "sender00" 0.0123 "coin" v3Hash
            assertTxEvents "Events for txRcv" [gasEvRcv,rcvTfr] cr
        ]

  setPactMempool $ PactMempool
      [ testsToBlock cid block22
      , testsToBlock chain0 block22_0
      ]
  runCut'
  withChain cid $ do
    runBlockTests block22
    cbEv <- mkTransferEvent "" "NoMiner" 2.304523 "coin" v3Hash
    assertTxEvents "Coinbase events @ block 22" [cbEv] =<< cbResult
  withChain chain0 $ runBlockTests block22_0

  -- rewind to savedCut (cut 18)
  rewindTo savedCut
  runToHeight 22

  where

    buildHashCmd = buildBasic
        $ mkExec' "(at 'hash (describe-module 'coin))"

    badKeyset = buildBasic
        $ mkExec "(read-keyset 'ks)" $ object ["ks" .= ["badkey"::T.Text]]

    buildNewNatives40Cmd = buildBasic
        $ mkExec' (mconcat expressions)
      where
        expressions =
          [
            "(distinct [1 1 2 2 3 3])"
          , "(concat [\"this\" \"is\" \"a\" \"test\"])"
          , "(str-to-list \"test\")"
          , "(enumerate 1 10)"
          ]

    buildReleaseCommand = buildBasic'
      (set cbSigners [ mkEd25519Signer' sender00 []
                     , mkEd25519Signer' allocation00KeyPair []])
      $ mkExec' "(coin.release-allocation 'allocation00)"

    buildCont sendTx = do
      pid <- getPactId sendTx
      return $ buildBasic $ mkCont (mkContMsg pid 1)


-- =========================================================
--
-- Fixture
--
-- =========================================================


-- | Sets mempool with block fillers. A matched filler
-- (returning a 'Just' result) is executed and removed from the list.
-- Fillers are tested in order.
setPactMempool :: PactMempool -> PactTestM ()
setPactMempool (PactMempool fs) = do
  mpa <- view menvMpa
  mpsRef <- liftIO $ newIORef fs
  setMempool mpa $ mempty {
    mpaGetBlock = go mpsRef
    }
  where
    go ref bf mempoolPreBlockCheck bHeight bHash blockHeader = do
      mps <- readIORef ref
      let mi = MempoolInput bf blockHeader
          runMps i = \case
            [] -> return mempty
            (mp:r) -> case _mempoolBlock mp mi of
              Just bs -> do
                writeIORef ref (take i mps ++ r)
                cmds <- fmap V.fromList $ forM bs $ \b ->
                  buildCwCmd (sshow blockHeader) testVersion $ _mempoolCmdBuilder b mi
                validationResults <- mempoolPreBlockCheck bHeight bHash cmds
                return $ fmap fst $ V.filter snd (V.zip cmds validationResults)
              Nothing -> runMps (succ i) r
      runMps 0 mps

filterBlock :: (MempoolInput -> Bool) -> MempoolBlock -> MempoolBlock
filterBlock f (MempoolBlock b) = MempoolBlock $ \mi ->
  if f mi then b mi else Nothing

blockForChain :: ChainId -> MempoolBlock -> MempoolBlock
blockForChain chid = filterBlock $ \(MempoolInput _ bh) ->
  _blockChainId bh == chid

runCut' :: PactTestM ()
runCut' = do
  pact <- view menvPact
  bdb <- view menvBdb
  miner <- view menvMiner
  liftIO $ runCut testVersion bdb pact (offsetBlockTime second) zeroNoncer miner

resetMempool :: PactTestM ()
resetMempool = view menvMpa >>= \r -> setMempool r mempty

currentCut :: PactTestM Cut
currentCut = view menvBdb >>= liftIO . readMVar . _bdbCut

rewindTo :: Cut -> PactTestM ()
rewindTo c = do
  pact <- view menvPact
  bdb <- view menvBdb

  forM_ (chainIds testVersion) $ \cid' -> do
    let
      ph = case HM.lookup cid' (_cutMap c) of
          Just h -> h
          Nothing -> error $ "rewindTo: can't find block header for " ++ show cid'

    -- reset the parent header using validateBlock
    pout <- liftIO $ getPWOByHeader ph bdb
    void $ liftIO $ _webPactValidateBlock pact ph (payloadWithOutputsToPayloadData pout)

    void $ liftIO $ swapMVar (_bdbCut bdb) c

assertTxEvents :: (HasCallStack, MonadIO m) => String -> [PactEvent] -> CommandResult Hash -> m ()
assertTxEvents msg evs = liftIO . assertEqual msg evs . _crEvents

assertTxGas :: (HasCallStack, MonadIO m) => String -> Gas -> CommandResult Hash -> m ()
assertTxGas msg g = liftIO . assertEqual msg g . _crGas

assertTxSuccess
  :: HasCallStack
  => MonadIO m
  => String
  -> PactValue
  -> CommandResult Hash
  -> m ()
assertTxSuccess msg r tx = do
  liftIO $ assertEqual msg (Just r)
    (tx ^? crResult . to _pactResult . _Right)

assertTxSuccessWith
  :: (HasCallStack, MonadIO m)
  => String
  -> PactValue
  -> (PactValue -> PactValue)
  -> CommandResult Hash
  -> m ()
assertTxSuccessWith msg r f tx = do
  liftIO $ assertEqual msg (Just r)
    (tx ^? crResult . to _pactResult . _Right . to f)

-- | Exact match on error doc
assertTxFailure :: (HasCallStack, MonadIO m) => String -> Doc -> CommandResult Hash -> m ()
assertTxFailure msg d tx =
  liftIO $ assertEqual msg (Just d)
    (tx ^? crResult . to _pactResult . _Left . to peDoc)

assertTxFailureWith
  :: (HasCallStack, MonadIO m)
  => String
  -> (Doc -> Bool)
  -> CommandResult Hash -> m ()
assertTxFailureWith msg f tx = do
  let mresult = tx ^? crResult . to _pactResult . _Left . to peDoc
  liftIO $ assertBool (msg <> ". Tx Result: " <>  show mresult) $ maybe False f mresult

-- | Partial match on show of error doc
assertTxFailure' :: (HasCallStack, MonadIO m) => String -> T.Text -> CommandResult Hash -> m ()
assertTxFailure' msg needle tx =
  liftIO $ assertSatisfies msg
    (tx ^? crResult . to _pactResult . _Left . to peDoc) $ \case
      Nothing -> False
      Just d -> T.isInfixOf needle (sshow d)


-- | Run a single mempool block on current chain with tests for each tx.
-- Limitations: can only run a single-chain, single-refill test for
-- a given cut height.
runBlockTest :: HasCallStack => [PactTxTest] -> PactTestM ()
runBlockTest pts = do
  chid <- view menvChainId
  setPactMempool $ PactMempool [testsToBlock chid pts]
  runCut'
  runBlockTests pts

-- | Convert tests to block for specified chain.
testsToBlock :: ChainId -> [PactTxTest] -> MempoolBlock
testsToBlock chid pts = blockForChain chid $ MempoolBlock $ \_ ->
  pure $ map _pttBuilder pts

-- | No tests in this list should even be submitted to the mempool,
-- they should be rejected early.
expectInvalid :: String -> [MempoolCmdBuilder] -> PactTestM ()
expectInvalid msg pts = do
  chid <- view menvChainId
  setPactMempool $ PactMempool [blockForChain chid $ MempoolBlock $ \_ -> pure pts]
  _ <- runCut'
  rs <- txResults
  liftIO $ assertEqual msg mempty rs

-- | Run tests on current cut and chain.
runBlockTests :: HasCallStack => [PactTxTest] -> PactTestM ()
runBlockTests pts = do
  rs <- txResults
  liftIO $ assertEqual "Result length should equal transaction length" (length pts) (length rs)
  zipWithM_ go pts (V.toList rs)
  where
    go :: PactTxTest -> CommandResult Hash -> PactTestM ()
    go (PactTxTest _ t) cr = liftIO $ t cr

-- | Run cuts to block height.
runToHeight :: BlockHeight -> PactTestM ()
runToHeight bhi = do
  chid <- view menvChainId
  bh <- getHeader chid
  when (_blockHeight bh < bhi) $ do
    runCut'
    runToHeight bhi

buildXSend :: [SigCapability] -> MempoolCmdBuilder
buildXSend caps = MempoolCmdBuilder $ \(MempoolInput _ bh) ->
  set cbSigners [mkEd25519Signer' sender00 caps]
  $ setFromHeader bh
  $ set cbRPC
      (mkExec
         "(coin.transfer-crosschain 'sender00 'sender00 (read-keyset 'k) \"0\" 0.0123)" $
         mkKeySetData "k" [sender00])
  $ defaultCmd

chain0 :: ChainId
chain0 = unsafeChainId 0

withChain :: ChainId -> PactTestM a -> PactTestM a
withChain c = local (set menvChainId c)

buildXProof
    :: ChainId
    -> BlockHeight
    -> Int
    -> CommandResult l
    -> PactTestM (ContProof, PactId)
buildXProof scid bh i sendTx = do
    bdb <- view menvBdb
    proof <- liftIO $ ContProof . B64U.encode . encodeToByteString <$>
      createTransactionOutputProof_ (_bdbWebBlockHeaderDb bdb) (_bdbPayloadDb bdb) chain0 scid bh i
    pid <- getPactId sendTx
    return (proof,pid)

getPactId :: CommandResult l -> PactTestM PactId
getPactId = fromMaybeM (userError "no continuation") .
            preview (crContinuation . _Just . pePactId)

buildXReceive
    :: (ContProof, PactId)
    -> MempoolCmdBuilder
buildXReceive (proof,pid) = buildBasic $
    mkCont ((mkContMsg pid 1) { _cmProof = Just proof })

signWebAuthn00Prefixed :: CmdBuilder -> CmdBuilder
signWebAuthn00Prefixed =
  set cbSigners [mkWebAuthnSigner' sender02WebAuthnPrefixed []
                ,mkEd25519Signer' sender00 []
                ]

signWebAuthn00 :: CmdBuilder -> CmdBuilder
signWebAuthn00 =
  set cbSigners [mkWebAuthnSigner' sender02WebAuthn []
                ,mkEd25519Signer' sender00 []
                ]

signSender00 :: CmdBuilder -> CmdBuilder
signSender00 = set cbSigners [mkEd25519Signer' sender00 []]

setFromHeader :: BlockHeader -> CmdBuilder -> CmdBuilder
setFromHeader bh =
  set cbChainId (_blockChainId bh)
  . set cbCreationTime (toTxCreationTime $ _bct $ _blockCreationTime bh)

buildBasic
    :: PactRPC T.Text
    -> MempoolCmdBuilder
buildBasic = buildBasic' id

buildBasicGas :: GasLimit -> PactRPC T.Text -> MempoolCmdBuilder
buildBasicGas g = buildBasic' (set cbGasLimit g)

-- | Build with specified setter to mutate defaults.
buildBasic'
    :: (CmdBuilder -> CmdBuilder)
    -> PactRPC T.Text
    -> MempoolCmdBuilder
buildBasic' f r = MempoolCmdBuilder $ \(MempoolInput _ bh) ->
  f $ signSender00
  $ setFromHeader bh
  $ set cbRPC r
  $ defaultCmd

buildBasicWebAuthnBareSigner'
    :: (CmdBuilder -> CmdBuilder)
    -> PactRPC T.Text
    -> MempoolCmdBuilder
buildBasicWebAuthnBareSigner' f r = MempoolCmdBuilder $ \(MempoolInput _ bh) ->
  f $ signWebAuthn00
  $ setFromHeader bh
  $ set cbRPC r
  $ defaultCmd

buildBasicWebAuthnPrefixedSigner'
    :: (CmdBuilder -> CmdBuilder)
    -> PactRPC T.Text
    -> MempoolCmdBuilder
buildBasicWebAuthnPrefixedSigner' f r = MempoolCmdBuilder $ \(MempoolInput _ bh) ->
  f $ signWebAuthn00Prefixed
  $ setFromHeader bh
  $ set cbRPC r
  $ defaultCmd

buildBasicGasWebAuthnPrefixedSigner :: GasLimit -> PactRPC T.Text -> MempoolCmdBuilder
buildBasicGasWebAuthnPrefixedSigner g = buildBasicWebAuthnPrefixedSigner' (set cbGasLimit g)

buildBasicGasWebAuthnBareSigner :: GasLimit -> PactRPC T.Text -> MempoolCmdBuilder
buildBasicGasWebAuthnBareSigner g = buildBasicWebAuthnBareSigner' (set cbGasLimit g)

-- | Get output on latest cut for chain
getPWO :: ChainId -> PactTestM (PayloadWithOutputs,BlockHeader)
getPWO chid = do
  (TestBlockDb _ pdb _) <- view menvBdb
  h <- getHeader chid
  pwo <- liftIO $ casLookupM pdb (_blockPayloadHash h)
  return (pwo,h)

getHeader :: ChainId -> PactTestM BlockHeader
getHeader chid = do
  (TestBlockDb _ _ cmv) <- view menvBdb
  c <- liftIO $ readMVar cmv
  fromMaybeM (userError $ "chain lookup failed for " ++ show chid) $ HM.lookup chid (_cutMap c)

-- | Get tx at index from output
txResult :: HasCallStack => Int -> PactTestM (CommandResult Hash)
txResult i = txResults >>= \rs -> case preview (ix i) rs of
    Nothing ->
      liftIO $ assertFailure $ "no tx at " ++ show i
    Just r -> return r

txResults :: HasCallStack => PactTestM (V.Vector (CommandResult Hash))
txResults = do
  chid <- view menvChainId
  (o,_h) <- getPWO chid
  forM (_payloadWithOutputsTransactions o) $ \(_,txo) ->
    decodeStrictOrThrow @_ @(CommandResult Hash) (_transactionOutputBytes txo)

-- | Get coinbase from output
cbResult :: PactTestM (CommandResult Hash)
cbResult = do
  chid <- view menvChainId
  (o,_h) <- getPWO chid
  liftIO $
    decodeStrictOrThrow @_ @(CommandResult Hash) (_coinbaseOutput $ _payloadWithOutputsCoinbase o)<|MERGE_RESOLUTION|>--- conflicted
+++ resolved
@@ -134,11 +134,8 @@
   , test generousConfig getGasModel "pact48UpgradeTest" pact48UpgradeTest
   , test generousConfig getGasModel "pact49UpgradeTest" pact49UpgradeTest
   , test generousConfig getGasModel "pact410UpgradeTest" pact410UpgradeTest
-<<<<<<< HEAD
   , test generousConfig getGasModel "verifierTest" verifierTest
-=======
   , test generousConfig getGasModel "chainweb223Test" chainweb223Test
->>>>>>> b000f5a2
   ]
   where
     testName = "Chainweb.Test.Pact.PactMultiChainTest"
