--- conflicted
+++ resolved
@@ -118,11 +118,8 @@
          , testTimeout preInsertCheckTimeoutTest
          , rosettaFailsWithoutFullHistory rdb
          , rewindPastMinBlockHeightFails rdb
-<<<<<<< HEAD
          , pactStateSamePreAndPostCompaction rdb
-=======
          , compactionIsIdempotent rdb
->>>>>>> eb34fb25
          ]
       where
         test = test' rdb
@@ -308,27 +305,16 @@
         Right _ -> do
           assertFailure "Expected an exception, but didn't encounter one."
 
-<<<<<<< HEAD
 pactStateSamePreAndPostCompaction :: ()
   => RocksDb
   -> TestTree
 pactStateSamePreAndPostCompaction rdb =
-=======
-compactionIsIdempotent :: ()
-  => RocksDb
-  -> TestTree
-compactionIsIdempotent rdb =
->>>>>>> eb34fb25
   withTemporaryDir $ \iodir ->
   withSqliteDb cid iodir $ \sqlEnvIO ->
   withDelegateMempool $ \dm ->
     let
         pat :: String
-<<<<<<< HEAD
         pat = "pactStateSamePreAndPostCompaction"
-=======
-        pat = "compactionIdempotent"
->>>>>>> eb34fb25
     in
     testCase pat $ do
       blockDb <- mkTestBlockDb testVersion rdb
@@ -378,7 +364,6 @@
 
       let db = _sConn sqlEnv
 
-<<<<<<< HEAD
       statePreCompaction <- C.getLatestPactState db
 
       C.withDefaultLogger System.Logger.Types.Error $ \cLogger -> do
@@ -389,19 +374,6 @@
       statePostCompaction <- C.getLatestPactState db
 
       let stateDiff = M.filter (not . PatienceM.isSame) (PatienceM.diff statePreCompaction statePostCompaction)
-=======
-      let compact h = C.withDefaultLogger System.Logger.Types.Error $ \cLogger -> do
-            let flags = [C.Flag_NoVacuum, C.Flag_NoGrandHash]
-            void $ C.compact h cLogger db flags
-
-      let compactionHeight = BlockHeight numBlocks
-      compact compactionHeight
-      statePostCompaction1 <- getPactUserTables db
-      compact compactionHeight
-      statePostCompaction2 <- getPactUserTables db
-
-      let stateDiff = M.filter (not . PatienceM.isSame) (PatienceM.diff statePostCompaction1 statePostCompaction2)
->>>>>>> eb34fb25
       when (not (null stateDiff)) $ do
         putStrLn ""
         forM_ (M.toList stateDiff) $ \(tbl, delta) -> do
@@ -411,19 +383,109 @@
             Same _ -> do
               pure ()
             Old x -> do
-<<<<<<< HEAD
               putStrLn $ "a pre-only value appeared in the pre- and post-compaction diff: " ++ show x
             New x -> do
               putStrLn $ "a post-only value appeared in the pre- and post-compaction diff: " ++ show x
             Delta x1 x2 -> do
               let daDiff = PatienceL.pairItems (\a b -> C.rowKey a == C.rowKey b) (PatienceL.diff x1 x2)
-=======
+              forM_ daDiff $ \item -> do
+                case item of
+                  Old x -> do
+                    putStrLn $ "old: " ++ show x
+                  New x -> do
+                    putStrLn $ "new: " ++ show x
+                  Same _ -> do
+                    pure ()
+                  Delta x y -> do
+                    putStrLn $ "old: " ++ show x
+                    putStrLn $ "new: " ++ show y
+                    putStrLn ""
+        assertFailure "pact state check failed"
+
+compactionIsIdempotent :: ()
+  => RocksDb
+  -> TestTree
+compactionIsIdempotent rdb =
+  withTemporaryDir $ \iodir ->
+  withSqliteDb cid iodir $ \sqlEnvIO ->
+  withDelegateMempool $ \dm ->
+    let
+        pat :: String
+        pat = "compactionIdempotent"
+    in
+    testCase pat $ do
+      blockDb <- mkTestBlockDb testVersion rdb
+      bhDb <- getWebBlockHeaderDb (_bdbWebBlockHeaderDb blockDb) cid
+      let payloadDb = _bdbPayloadDb blockDb
+      sqlEnv <- sqlEnvIO
+      (mempoolRef, mempool) <- do
+        (ref, nonRef) <- dm
+        pure (pure ref, nonRef)
+      pactQueue <- newPactQueue 2000
+
+      let ver = testVersion
+      let cfg = testPactServiceConfig
+      let logger = genericLogger System.LogLevel.Error (\_ -> return ())
+
+      void $ forkIO $ runPactService ver cid logger pactQueue mempool bhDb payloadDb sqlEnv cfg
+
+      let numBlocks :: Num a => a
+          numBlocks = 100
+
+      setOneShotMempool mempoolRef goldenMemPool
+
+      let makeTx :: Int -> BlockHeader -> IO ChainwebTransaction
+          makeTx nth bh = buildCwCmd
+            $ set cbSigners [mkSigner' sender00 [mkGasCap, mkTransferCap "sender00" "sender01" 1.0]]
+            $ setFromHeader bh
+            $ mkCmd (sshow (nth, bh))
+            $ mkExec' "(coin.transfer \"sender00\" \"sender01\" 1.0)"
+
+      supply <- newIORef @Int 0
+      madeTx <- newIORef @Bool False
+      replicateM_ numBlocks $ do
+        setMempool mempoolRef $ mempty {
+          mpaGetBlock = \_ _ _ _ bh -> do
+            madeTxYet <- readIORef madeTx
+            if madeTxYet
+            then do
+              pure mempty
+            else do
+              n <- atomicModifyIORef supply $ \a -> (a + 1, a)
+              tx <- makeTx n bh
+              writeIORef madeTx True
+              pure $ V.fromList [tx]
+        }
+        void $ runBlock pactQueue blockDb second pat
+        writeIORef madeTx False
+
+      let db = _sConn sqlEnv
+
+      let compact h = C.withDefaultLogger System.Logger.Types.Error $ \cLogger -> do
+            let flags = [C.Flag_NoVacuum, C.Flag_NoGrandHash]
+            void $ C.compact h cLogger db flags
+
+      let compactionHeight = BlockHeight numBlocks
+      compact compactionHeight
+      statePostCompaction1 <- getPactUserTables db
+      compact compactionHeight
+      statePostCompaction2 <- getPactUserTables db
+
+      let stateDiff = M.filter (not . PatienceM.isSame) (PatienceM.diff statePostCompaction1 statePostCompaction2)
+      when (not (null stateDiff)) $ do
+        putStrLn ""
+        forM_ (M.toList stateDiff) $ \(tbl, delta) -> do
+          T.putStrLn ""
+          T.putStrLn tbl
+          case delta of
+            Same _ -> do
+              pure ()
+            Old x -> do
               putStrLn $ "a pre-only value appeared in the compaction idempotency diff: " ++ show x
             New x -> do
               putStrLn $ "a post-only value appeared in the compaction idempotency diff: " ++ show x
             Delta x1 x2 -> do
               let daDiff = PatienceL.pairItems (\a b -> rowKey a == rowKey b) (PatienceL.diff x1 x2)
->>>>>>> eb34fb25
               forM_ daDiff $ \item -> do
                 case item of
                   Old x -> do
