--- conflicted
+++ resolved
@@ -93,7 +93,8 @@
   , test newBlockAndValidate
   , test newBlockAndValidationFailure
   , test newBlockRewindValidate
-  , test getHistory
+  , testWithConf getHistory
+    testPactServiceConfig { _pactPersistIntraBlockWrites = PersistIntraBlockWrites }
   , test testHistLookup1
   , test testHistLookup2
   , test testHistLookup3
@@ -106,35 +107,10 @@
   ]
   where
     testName = "Chainweb.Test.Pact.PactSingleChainTest"
-<<<<<<< HEAD
-    go = testGroup testName
-         [ test $ goldenNewBlock "new-block-0" goldenMemPool
-         , test $ goldenNewBlock "empty-block-tests" mempty
-         , test newBlockAndValidate
-         , test newBlockRewindValidate
-         , testWithConf getHistory
-           testPactServiceConfig { _pactPersistIntraBlockWrites = PersistIntraBlockWrites }
-         , test testHistLookup1
-         , test testHistLookup2
-         , test testHistLookup3
-         , test badlistNewBlockTest
-         , test mempoolCreationTimeTest
-         , test moduleNameFork
-         , test mempoolRefillTest
-         , test blockGasLimitTest
-         , testTimeout preInsertCheckTimeoutTest
-         ]
-      where
-        testWithConf f conf =
-          withDelegateMempool $ \dm ->
-          withPactTestBlockDb testVersion cid rdb (snd <$> dm) conf $
-          f (fst <$> dm)
-=======
     testWithConf f conf =
       withDelegateMempool $ \dm ->
       withPactTestBlockDb testVersion cid rdb (snd <$> dm) conf $
       f (fst <$> dm)
->>>>>>> 506676f9
 
     test f = testWithConf f testPactServiceConfig
     testTimeout f = testWithConf f (testPactServiceConfig { _pactPreInsertCheckTimeout = 5 })
