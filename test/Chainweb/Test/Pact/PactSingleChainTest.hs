--- conflicted
+++ resolved
@@ -205,11 +205,7 @@
   withTemporaryDir $ \iodir ->
   withSqliteDb cid iodir $ \sqlEnvIO ->
     let
-<<<<<<< HEAD
-        pat = "runBlocks and compact"
-=======
         pat = "runBlocksAndCompact"
->>>>>>> cc742f76
 
         mempool :: MemPoolAccess
         mempool = mempty
