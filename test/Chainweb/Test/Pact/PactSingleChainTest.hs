--- conflicted
+++ resolved
@@ -116,42 +116,15 @@
   , test mempoolRefillTest
   , test blockGasLimitTest
   , testTimeout preInsertCheckTimeoutTest
+  , rosettaFailsWithoutFullHistory rdb
+  , rewindPastMinBlockHeightFails rdb
+  , pactStateSamePreAndPostCompaction rdb
+  , compactionIsIdempotent rdb
   ]
   where
     testName = "Chainweb.Test.Pact.PactSingleChainTest"
-<<<<<<< HEAD
-    go = testGroup testName
-         [ test $ goldenNewBlock "new-block-0" goldenMemPool
-         , test $ goldenNewBlock "empty-block-tests" mempty
-         , test newBlockAndValidate
-         , test newBlockRewindValidate
-         , test getHistory
-         , test testHistLookup1
-         , test testHistLookup2
-         , test testHistLookup3
-         , test badlistNewBlockTest
-         , test mempoolCreationTimeTest
-         , test moduleNameFork
-         , test mempoolRefillTest
-         , test blockGasLimitTest
-         , testTimeout preInsertCheckTimeoutTest
-         , rosettaFailsWithoutFullHistory rdb
-         , rewindPastMinBlockHeightFails rdb
-         , pactStateSamePreAndPostCompaction rdb
-         , compactionIsIdempotent rdb
-         ]
-      where
-        test = test' rdb
-        testTimeout = testTimeout' rdb
-=======
-    testWithConf f conf =
-      withDelegateMempool $ \dm ->
-      withPactTestBlockDb testVersion cid rdb (snd <$> dm) conf $
-      f (fst <$> dm)
-
-    test f = testWithConf f testPactServiceConfig
-    testTimeout f = testWithConf f (testPactServiceConfig { _pactPreInsertCheckTimeout = 5 })
->>>>>>> 71b4fd1e
+    test = test' rdb
+    testTimeout = testTimeout' rdb
 
     testHistLookup1 = getHistoricalLookupNoTxs "sender00"
       (assertSender00Bal 100_000_000 "check latest entry for sender00 after a no txs block")
@@ -211,9 +184,9 @@
   setOneShotMempool refIO goldenMemPool
   void $ runBlock q bdb second "newBlockAndValidate"
 
-newBlockAndValidationFailure :: IO (IORef MemPoolAccess) -> IO (PactQueue,TestBlockDb) -> TestTree
+newBlockAndValidationFailure :: IO (IORef MemPoolAccess) -> IO (SQLiteEnv, PactQueue, TestBlockDb) -> TestTree
 newBlockAndValidationFailure refIO reqIO = testCase "newBlockAndValidationFailure" $ do
-  (q,bdb) <- reqIO
+  (_, q, bdb) <- reqIO
   setOneShotMempool refIO goldenMemPool
 
   ph <- getParentTestBlockDb bdb cid
