--- conflicted
+++ resolved
@@ -25,12 +25,8 @@
 import Data.Default
 import Data.Foldable (for_, traverse_)
 import Data.Functor (void)
-<<<<<<< HEAD
 import Data.Text (isInfixOf,unpack)
 import Data.Default
-=======
-import Data.Text
->>>>>>> 8bc47a59
 
 -- internal pact modules
 
