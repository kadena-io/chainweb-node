{-# LANGUAGE BangPatterns #-}
{-# LANGUAGE DeriveGeneric #-}
{-# LANGUAGE FlexibleContexts #-}
{-# LANGUAGE LambdaCase #-}
{-# LANGUAGE OverloadedStrings #-}
{-# LANGUAGE ScopedTypeVariables #-}
{-# LANGUAGE TupleSections #-}
{-# LANGUAGE TypeFamilies #-}

module Chainweb.Test.Pact.ModuleCacheOnRestart (tests) where

import Control.Concurrent.MVar.Strict
import Control.DeepSeq (NFData)
import Control.Lens
import Control.Monad
import Control.Monad.IO.Class

import Data.CAS.RocksDB
import qualified Data.HashMap.Strict as HM
import qualified Data.Map.Strict as M
import Data.List (intercalate)
import qualified Data.Text.IO as T

import GHC.Generics

import Test.Tasty.HUnit
import Test.Tasty

import System.LogLevel

-- pact imports

import Pact.Types.Runtime (mdModule)
import Pact.Types.Term

-- chainweb imports

import Chainweb.BlockHeader
import Chainweb.BlockHeader.Genesis
import Chainweb.ChainId
import Chainweb.Logger
import Chainweb.Miner.Pact
import Chainweb.Pact.PactService
import Chainweb.Pact.Backend.Utils
import Chainweb.Pact.Types
import Chainweb.Payload
import Chainweb.Payload.PayloadStore
import Chainweb.Time
import Chainweb.Test.Cut
import Chainweb.Test.Cut.TestBlockDb
import Chainweb.Test.Utils
import Chainweb.Test.Pact.Utils
import Chainweb.Utils (T2(..))
import Chainweb.Version
import Chainweb.WebBlockHeaderDB

testVer :: ChainwebVersion
testVer = FastTimedCPM singleton

testChainId :: ChainId
testChainId = unsafeChainId 0

type RewindPoint = (BlockHeader, PayloadWithOutputs)

data RewindData = RewindData
<<<<<<< HEAD
  {
    afterV4 :: RewindPoint
=======
  { afterV4 :: RewindPoint
>>>>>>> cda3ba9a
  , beforeV4 :: RewindPoint
  , v3Cache :: HM.HashMap ModuleName (Maybe ModuleHash)
  } deriving Generic

instance NFData RewindData

tests :: RocksDb -> ScheduledTest
tests rdb =
      ScheduledTest label $
      withMVarResource mempty $ \iom ->
      withEmptyMVarResource $ \rewindDataM ->
      withTestBlockDbTest testVer rdb $ \bdbio ->
      withTemporaryDir $ \dir ->
      testGroup label
      [
        withPact' bdbio dir iom testInitial (testCase "testInitial")
      , after AllSucceed "testInitial" $
        withPact' bdbio dir iom testRestart (testCase "testRestart1")
      , after AllSucceed "testRestart1" $
        -- wow, Tasty thinks there's a "loop" if the following test is called "testCoinbase"!!
        withPact' bdbio dir iom (testCoinbase bdbio) (testCase "testDoUpgrades")
      , after AllSucceed "testDoUpgrades" $
        withPact' bdbio dir iom testRestart (testCase "testRestart2")
      , after AllSucceed "testRestart2" $
        withPact' bdbio dir iom (testV3 bdbio rewindDataM) (testCase "testV3")
      , after AllSucceed "testV3" $
        withPact' bdbio dir iom testRestart (testCase "testRestart3")
      , after AllSucceed "testRestart3" $
        withPact' bdbio dir iom (testV4 bdbio rewindDataM) (testCase "testV4")
      , after AllSucceed "testV4" $
        withPact' bdbio dir iom testRestart (testCase "testRestart4")
      , after AllSucceed "testRestart4" $
        withPact' bdbio dir iom (testRewindAfterFork bdbio rewindDataM) (testCase "testRewindAfterFork")
      , after AllSucceed "testRewindAfterFork" $
        withPact' bdbio dir iom (testRewindBeforeFork bdbio rewindDataM) (testCase "testRewindBeforeFork")
      ]
  where
    label = "Chainweb.Test.Pact.ModuleCacheOnRestart"

type CacheTest cas =
  (PactServiceM cas ()
  ,IO (MVar ModuleInitCache) -> ModuleInitCache -> Assertion)

-- | Do genesis load, snapshot cache.
testInitial :: PayloadCasLookup cas => CacheTest cas
testInitial = (initPayloadState,snapshotCache)
  where

-- | Do restart load, test results of 'initialPayloadState' against snapshotted cache.
testRestart :: PayloadCasLookup cas => CacheTest cas
testRestart = (initPayloadState,checkLoadedCache)
  where
    checkLoadedCache ioa initCache = do
      a <- ioa >>= readMVar
      (justModuleHashes a) `assertNoCacheMismatch` (justModuleHashes initCache)

-- | Run coinbase to do upgrade to v2, snapshot cache.
testCoinbase :: PayloadCasLookup cas => IO TestBlockDb -> CacheTest cas
testCoinbase iobdb = (initPayloadState >> doCoinbase,snapshotCache)
  where
    doCoinbase = do
      bdb <- liftIO $ iobdb
      pwo <- execNewBlock mempty (ParentHeader genblock) noMiner
      liftIO $ addTestBlockDb bdb (Nonce 0) (offsetBlockTime second) testChainId pwo
      nextH <- liftIO $ getParentTestBlockDb bdb testChainId
      void $ execValidateBlock mempty nextH (payloadWithOutputsToPayloadData pwo)

testV3 :: PayloadCasLookup cas => IO TestBlockDb -> IO (MVar RewindData) -> CacheTest cas
testV3 iobdb rewindM = (go,grabAndSnapshotCache)
  where
    go = do
      initPayloadState
      void $ doNextCoinbase iobdb
      void $ doNextCoinbase iobdb
      hpwo <- doNextCoinbase iobdb
      liftIO (rewindM >>= \rewind -> putMVar rewind $ RewindData hpwo hpwo mempty)
    grabAndSnapshotCache ioa initCache = do
      rewindM >>= \rewind -> modifyMVar_ rewind $ \old -> pure $ old { v3Cache = justModuleHashes initCache }
      snapshotCache ioa initCache



testV4 :: PayloadCasLookup cas => IO TestBlockDb -> IO (MVar RewindData) -> CacheTest cas
testV4 iobdb rewindM = (go,snapshotCache)
  where
    go = do
      initPayloadState
      -- at the upgrade/fork point
      void $ doNextCoinbase iobdb
      -- just after the upgrade/fork point
      afterV4' <- doNextCoinbase iobdb
      rewind <- liftIO rewindM
      liftIO $ modifyMVar_ rewind $ \old -> pure $ old { afterV4 = afterV4' }
      void $ doNextCoinbase iobdb
      void $ doNextCoinbase iobdb

testRewindAfterFork :: PayloadCasLookup cas => IO TestBlockDb -> IO (MVar RewindData) -> CacheTest cas
testRewindAfterFork iobdb rewindM = (go, checkLoadedCache)
  where
    go = do
      initPayloadState
      liftIO rewindM >>= liftIO . readMVar >>= rewindToBlock . afterV4
      void $ doNextCoinbase iobdb
      void $ doNextCoinbase iobdb
    checkLoadedCache ioa initCache = do
      a <- ioa >>= readMVar
      case M.lookup 6 initCache of
        Nothing -> assertFailure "Cache not found at height 6"
        Just c -> (justModuleHashes a) `assertNoCacheMismatch` (justModuleHashes' c)

testRewindBeforeFork :: PayloadCasLookup cas => IO TestBlockDb -> IO (MVar RewindData) -> CacheTest cas
testRewindBeforeFork iobdb rewindM = (go, checkLoadedCache)
  where
    go = do
      initPayloadState
      liftIO rewindM >>= liftIO . readMVar >>= rewindToBlock . beforeV4
      void $ doNextCoinbase iobdb
      void $ doNextCoinbase iobdb
    checkLoadedCache ioa initCache = do
      a <- ioa >>= readMVar
      case (M.lookup 5 initCache, M.lookup 4 initCache) of
        (Just c, Just d) -> do
          (justModuleHashes a) `assertNoCacheMismatch` (justModuleHashes' c)
          v3c <- rewindM >>= \rewind -> fmap v3Cache (readMVar rewind)
          assertNoCacheMismatch v3c (justModuleHashes' d)
        _ -> assertFailure "Failed to lookup either block 4 or 5."

assertNoCacheMismatch
    :: HM.HashMap ModuleName (Maybe ModuleHash)
    -> HM.HashMap ModuleName (Maybe ModuleHash)
    -> Assertion
assertNoCacheMismatch c1 c2 = assertBool msg $ c1 == c2
  where
    showCache = intercalate "\n" . map show . HM.toList
    msg = mconcat
      [
      "Module cache mismatch, found: \n"
      , showCache c1
      , "\n expected: \n"
      , showCache c2
      ]

rewindToBlock :: PayloadCasLookup cas => RewindPoint -> PactServiceM cas ()
rewindToBlock (rewindHeader, pwo) = void $ execValidateBlock mempty rewindHeader (payloadWithOutputsToPayloadData pwo)

doNextCoinbase :: PayloadCasLookup cas => IO TestBlockDb -> PactServiceM cas (BlockHeader, PayloadWithOutputs)
doNextCoinbase iobdb = do
      bdb <- liftIO $ iobdb
      prevH <- liftIO $ getParentTestBlockDb bdb testChainId
      pwo <- execNewBlock mempty (ParentHeader prevH) noMiner
      liftIO $ addTestBlockDb bdb (Nonce 0) (offsetBlockTime second) testChainId pwo
      nextH <- liftIO $ getParentTestBlockDb bdb testChainId
      valPWO <- execValidateBlock mempty nextH (payloadWithOutputsToPayloadData pwo)
      return (nextH, valPWO)

-- | Interfaces can't be upgraded, but modules can, so verify hash in that case.
justModuleHashes :: ModuleInitCache -> HM.HashMap ModuleName (Maybe ModuleHash)
justModuleHashes = justModuleHashes' . snd . last . M.toList where

justModuleHashes' :: ModuleCache -> HM.HashMap ModuleName (Maybe ModuleHash)
justModuleHashes' = HM.map $ \v -> preview (_1 . mdModule . _MDModule . mHash) v

genblock :: BlockHeader
genblock = genesisBlockHeader testVer testChainId

initPayloadState :: PayloadCasLookup cas => PactServiceM cas ()
initPayloadState = initialPayloadState dummyLogger mempty testVer testChainId

snapshotCache :: IO (MVar ModuleInitCache) -> ModuleInitCache -> IO ()
snapshotCache iomcache initCache = do
  mcache <- iomcache
  modifyMVar_ mcache (const (pure initCache))


withPact'
    :: IO TestBlockDb
    -> IO FilePath
    -> IO (MVar ModuleInitCache)
    -> CacheTest RocksDbCas
    -> (Assertion -> TestTree)
    -> TestTree
withPact' bdbio iodir r ctest toTestTree =
    withResource startPact stopPact go
  where
    go iof = toTestTree $ iof >>= \(_,f) -> f ctest
    startPact = do
        bdb <- bdbio
        bhdb <- getWebBlockHeaderDb (_bdbWebBlockHeaderDb bdb) testChainId
        let pdb = _bdbPayloadDb bdb
        dir <- iodir
        sqlEnv <- startSqliteDb testChainId logger dir False
        return $ (sqlEnv,) $ \(ps,cacheTest) -> do
            T2 _ pstate <- initPactService' testVer testChainId logger
                           bhdb pdb sqlEnv defaultPactServiceConfig ps
            cacheTest r (_psInitCache pstate)

    stopPact (sqlEnv, _) = stopSqliteDb sqlEnv
    logger = genericLogger Quiet T.putStrLn<|MERGE_RESOLUTION|>--- conflicted
+++ resolved
@@ -63,12 +63,7 @@
 type RewindPoint = (BlockHeader, PayloadWithOutputs)
 
 data RewindData = RewindData
-<<<<<<< HEAD
-  {
-    afterV4 :: RewindPoint
-=======
   { afterV4 :: RewindPoint
->>>>>>> cda3ba9a
   , beforeV4 :: RewindPoint
   , v3Cache :: HM.HashMap ModuleName (Maybe ModuleHash)
   } deriving Generic
