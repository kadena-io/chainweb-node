--- conflicted
+++ resolved
@@ -19,13 +19,6 @@
 ( tests
 ) where
 
-<<<<<<< HEAD
-=======
-import Control.Concurrent.MVar
-import Control.Monad.State.Strict
-import Control.Monad.Trans.Reader
-
->>>>>>> a1d6ac5b
 import Data.Aeson
 import qualified Data.HashMap.Strict as HM
 import Data.String.Conv (toS)
@@ -41,18 +34,7 @@
 
 -- internal modules
 
-<<<<<<< HEAD
 import Chainweb.BlockHash
-=======
-import Pact.Gas
-import Pact.Interpreter
-import Pact.Types.Gas
-import Pact.Types.Logger
-import qualified Pact.Types.Runtime as P
-
-import Chainweb.BlockHash
-import Chainweb.Pact.Backend.InMemoryCheckpointer
->>>>>>> a1d6ac5b
 import Chainweb.Pact.PactService
 import Chainweb.Pact.Types
 import Chainweb.Test.Pact.Utils
@@ -143,49 +125,6 @@
 -- -------------------------------------------------------------------------- --
 -- Utils
 
-<<<<<<< HEAD
-=======
--- | This enforces that only a single test can use the pact context at a time.
--- It's up to the user to ensure that tests are scheduled in the right order.
---
-withPactCtx :: ((forall a . PactServiceM a -> IO a) -> TestTree) -> TestTree
-withPactCtx f
-    = withResource start stop $ \ctxIO -> f $ \pact -> do
-        (pactStateVar, env) <- ctxIO
-        modifyMVar pactStateVar $ \s -> do
-            (a,s') <- runStateT (runReaderT pact env) s
-            return (s',a)
-
-  where
-    start :: IO (MVar PactServiceState, PactServiceEnv)
-    start = do
-        (PactTestSetup env dbSt) <- pactTestSetup
-        let pss = PactServiceState dbSt Nothing
-            cid = someChainId testVersion
-        pss' <- flip execStateT pss $ flip runReaderT env $ do
-            initialPayloadState testVersion cid
-        pactStateVar <- newMVar pss'
-        return (pactStateVar, env)
-
-    stop :: (MVar PactServiceState, PactServiceEnv) -> IO ()
-    stop (var, _) = void $ takeMVar var
-
-pactTestSetup :: IO PactTestSetup
-pactTestSetup = do
-    cpe <- initInMemoryCheckpointEnv logger gasEnv
-    env <- mkPureEnv loggers
-    theState <- mkPureState env
-
-    void $! saveInitial (_cpeCheckpointer cpe) theState
-    let env' = PactServiceEnv Nothing cpe P.noSPVSupport def
-
-    pure $ PactTestSetup env' theState
-  where
-    loggers = pactTestLogger False -- set to True for debug logging
-    logger = newLogger loggers $ LogName "PactService"
-    gasEnv = GasEnv 0 0 (constGasModel 0)
-
->>>>>>> a1d6ac5b
 execTest :: (forall a . PactServiceM a -> IO a) -> TestRequest -> ScheduledTest
 execTest runPact request = _trEval request $ do
     cmdStrs <- mapM getPactCode $ _trCmds request
