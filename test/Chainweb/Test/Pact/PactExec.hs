{-# LANGUAGE DeriveAnyClass #-}
{-# LANGUAGE DeriveGeneric #-}
{-# LANGUAGE FlexibleContexts #-}
{-# LANGUAGE LambdaCase #-}
{-# LANGUAGE NumericUnderscores #-}
{-# LANGUAGE OverloadedStrings #-}
{-# LANGUAGE RankNTypes #-}
{-# LANGUAGE ScopedTypeVariables #-}
{-# LANGUAGE TypeFamilies #-}

-- |
-- Module: Chainweb.Test.Pact
-- Copyright: Copyright © 2018 Kadena LLC.
-- License: See LICENSE file
-- Maintainer: Mark Nichols <mark@kadena.io>
-- Stability: experimental
--
-- Unit test for Pact execution in Chainweb

module Chainweb.Test.Pact.PactExec
( tests
) where

import Control.Lens hiding ((.=))
import Control.Monad
import Data.Aeson
import Data.Aeson.Encode.Pretty
import qualified Data.ByteString.Lazy.Char8 as BL
import qualified Data.List as L
import Data.String
import Data.Text (Text, pack)
import qualified Data.Vector as V
import qualified Data.Yaml as Y

import GHC.Generics (Generic)

import Test.Tasty
import Test.Tasty.HUnit

-- internal modules

import Chainweb.BlockHeader.Genesis (genesisBlockHeader)
import Chainweb.BlockHeaderDB (BlockHeaderDb)
import Chainweb.Graph
import Chainweb.Miner.Pact
import Chainweb.Pact.PactService
import Chainweb.Pact.PactService.ExecBlock
import Chainweb.Pact.Types
import Chainweb.Pact.Service.Types
import Chainweb.Payload
import Chainweb.Payload.PayloadStore
import Chainweb.Payload.PayloadStore.InMemory (newPayloadDb)
import Chainweb.Test.Pact.Utils
import Chainweb.Test.Utils
import Chainweb.Transaction
import Chainweb.Version (ChainwebVersion(..))
import Chainweb.Version.Utils (someChainId)
import Chainweb.Utils (sshow, tryAllSynchronous)

<<<<<<< HEAD
import Pact.JSON.Legacy.Value
=======
import Chainweb.Storage.Table.RocksDB (RocksDb)

>>>>>>> 43e0c9df
import Pact.Types.Command
import Pact.Types.Hash
import Pact.Types.PactValue
import Pact.Types.Persistence
import Pact.Types.Pretty

testVersion :: ChainwebVersion
testVersion = FastTimedCPM petersonChainGraph

testEventsVersion :: ChainwebVersion
testEventsVersion = FastTimedCPM singletonChainGraph

tests :: ScheduledTest
tests = ScheduledTest label $
    withResource newPayloadDb killPdb $ \pdb ->
    withRocksResource $ \rocksIO ->
    testGroup label

    -- The test pact context evaluates the test code at block height 1.
    -- fungible-v2 is installed at that block height 1. Because applying the
    -- update twice resuls in an validaton failures, we have to run each test on
    -- a fresh pact environment. Unfortunately, that's a bit slow.
    [ withPactCtxSQLite testVersion (bhdbIO rocksIO) pdb defaultPactServiceConfig $
        \ctx -> _schTest $ execTest ctx testReq2
    , withPactCtxSQLite testVersion (bhdbIO rocksIO) pdb defaultPactServiceConfig $
        \ctx -> _schTest $ execTest ctx testReq3
    , withPactCtxSQLite testVersion (bhdbIO rocksIO) pdb defaultPactServiceConfig $
        \ctx -> _schTest $ execTest ctx testReq4
    , withPactCtxSQLite testVersion (bhdbIO rocksIO) pdb defaultPactServiceConfig $
        \ctx -> _schTest $ execTest ctx testReq5
    , withPactCtxSQLite testEventsVersion (bhdbIO rocksIO) pdb defaultPactServiceConfig $
        \ctx -> _schTest $ execTxsTest ctx "testTfrGas" testTfrGas
    , withPactCtxSQLite testVersion (bhdbIO rocksIO) pdb defaultPactServiceConfig $
        \ctx -> _schTest $ execTxsTest ctx "testGasPayer" testGasPayer
    , withPactCtxSQLite testVersion (bhdbIO rocksIO) pdb defaultPactServiceConfig $
        \ctx -> _schTest $ execTxsTest ctx "testContinuationGasPayer" testContinuationGasPayer
    , withPactCtxSQLite testVersion (bhdbIO rocksIO) pdb defaultPactServiceConfig $
        \ctx -> _schTest $ execTxsTest ctx "testExecGasPayer" testExecGasPayer
    , withPactCtxSQLite testVersion (bhdbIO rocksIO) pdb defaultPactServiceConfig $
      \ctx -> _schTest $ execTest ctx testReq6
    , withPactCtxSQLite testVersion (bhdbIO rocksIO) pdb defaultPactServiceConfig $
      \ctx -> _schTest $ execTxsTest ctx "testTfrNoGasFails" testTfrNoGasFails
    , withPactCtxSQLite testVersion (bhdbIO rocksIO) pdb defaultPactServiceConfig $
      \ctx -> _schTest $ execTxsTest ctx "testBadSenderFails" testBadSenderFails
    , withPactCtxSQLite testVersion (bhdbIO rocksIO) pdb defaultPactServiceConfig $
      \ctx -> _schTest $ execTxsTest ctx "testFailureRedeem" testFailureRedeem
    , withPactCtxSQLite testVersion (bhdbIO rocksIO) pdb defaultPactServiceConfig $
      \ctx -> _schTest $ execLocalTest ctx "testAllowReadsLocalFails" testAllowReadsLocalFails
    , withPactCtxSQLite testVersion (bhdbIO rocksIO) pdb allowReads $
      \ctx -> _schTest $ execLocalTest ctx "testAllowReadsLocalSuccess" testAllowReadsLocalSuccess
    ]
  where
    bhdbIO :: IO RocksDb -> IO BlockHeaderDb
    bhdbIO rocksIO = do
        rdb <- rocksIO
        let genesisHeader = genesisBlockHeader testVersion cid
        testBlockHeaderDb rdb genesisHeader

    label = "Chainweb.Test.Pact.PactExec"
    killPdb _ = return ()
    cid = someChainId testVersion
    allowReads = defaultPactServiceConfig { _pactAllowReadsInLocal = True }

-- -------------------------------------------------------------------------- --
-- Pact test datatypes

type RunTest a = IO (TestResponse a) -> ScheduledTest

-- | A test request is comprised of a list of commands, a textual discription,
-- and an test runner function, that turns an IO acttion that produces are
-- 'TestResponse' into a 'TestTree'.
--
data TestRequest = TestRequest
    { _trCmds :: ![TestSource]
    , _trDisplayStr :: !String
    , _trEval :: !(RunTest TestSource)
    }


data TestSource = File FilePath | Code String
  deriving (Show, Generic, ToJSON)

data TestResponse a = TestResponse
    { _trOutputs :: ![(a, CommandResult Hash)]
    , _trCoinBaseOutput :: !(CommandResult Hash)
    }
    deriving (Generic, ToJSON, Show)

type TxsTest = (IO (V.Vector ChainwebTransaction), Either String (TestResponse String) -> Assertion)

-- -------------------------------------------------------------------------- --
-- sample data

testReq2 :: TestRequest
testReq2 = TestRequest
    { _trCmds = [ File "test1.pact" ]
    , _trEval = checkSuccessOnly' "load module test1.pact"
    , _trDisplayStr = "Loads a pact module"
    }

testReq3 :: TestRequest
testReq3 = TestRequest
    { _trCmds = [ Code "(create-table test1.accounts)" ]
    , _trEval = fileCompareTxLogs "create-table"
    , _trDisplayStr = "Creates tables"
    }

testReq4 :: TestRequest
testReq4 = TestRequest
    { _trCmds = [ Code "(test1.create-global-accounts)" ]
    , _trEval = fileCompareTxLogs "create-accounts"
    , _trDisplayStr = "Creates two accounts"
    }

testReq5 :: TestRequest
testReq5 = TestRequest
    { _trCmds = [ Code "(test1.transfer \"Acct1\" \"Acct2\" 1.00)" ]
    , _trEval = fileCompareTxLogs "transfer-accounts"
    , _trDisplayStr = "Transfers from one account to another"
    }

testReq6 :: TestRequest
testReq6 = TestRequest
    { _trCmds =
        [ Code "(+ 1 1)"
        , File "test1.pact"
        , Code "(create-table test1.accounts)"
        , Code "(test1.create-global-accounts)"
        , Code "(test1.transfer \"Acct1\" \"Acct2\" 1.00)"
        ]
    , _trEval = checkSuccessOnly' "load test1.pact, create table, transfer"
    , _trDisplayStr = "Transfers from one account to another"
    }


assertResultFail :: Show a => HasCallStack => String -> String -> Either String a -> Assertion
assertResultFail msg expectErr (Left e) = assertSatisfies msg e ((L.isInfixOf expectErr).show)
assertResultFail msg _ (Right a) = assertFailure $ msg ++ ", received: " ++ show a

checkResultSuccess :: HasCallStack => ([PactResult] -> Assertion) -> Either String (TestResponse String) -> Assertion
checkResultSuccess _ (Left e) = assertFailure $ "Expected success, got: " ++ show e
checkResultSuccess test (Right (TestResponse outs _)) = test $ map (_crResult . snd) outs

checkPactResultSuccess :: HasCallStack => String -> PactResult -> (PactValue -> Assertion) -> Assertion
checkPactResultSuccess _ (PactResult (Right pv)) test = test pv
checkPactResultSuccess msg (PactResult (Left e)) _ = assertFailure $ msg ++ ": expected tx success, got " ++ show e

checkPactResultSuccessLocal :: HasCallStack => String -> (PactValue -> Assertion) -> PactResult -> Assertion
checkPactResultSuccessLocal msg test r = checkPactResultSuccess msg r test

checkPactResultFailure :: HasCallStack => String -> String -> PactResult -> Assertion
checkPactResultFailure msg _ (PactResult (Right pv)) = assertFailure $ msg ++ ": expected tx failure, got " ++ show pv
checkPactResultFailure msg expectErr (PactResult (Left e))  = assertSatisfies msg e ((L.isInfixOf expectErr).show)

testTfrNoGasFails :: TxsTest
testTfrNoGasFails =
  (V.singleton <$> tx,
   assertResultFail "Expected missing (GAS) failure" "Keyset failure")
  where
    tx = buildCwCmd $ set cbSigners
         [ mkSigner' sender00
           [ mkTransferCap "sender00" "sender01" 1.0 ]
         ]
         $ mkCmd "testTfrNoGas"
         $ mkExec' "(coin.transfer \"sender00\" \"sender01\" 1.0)"

testTfrGas :: TxsTest
testTfrGas = (V.singleton <$> tx,test)
  where
    tx = buildCwCmd $ set cbSigners
         [ mkSigner' sender00
           [ mkTransferCap "sender00" "sender01" 1.0
           , mkGasCap
           ]
         ]
         $ mkCmd "testTfrGas"
         $ mkExec' "(coin.transfer \"sender00\" \"sender01\" 1.0)"
    test (Left e) = assertFailure $ "Expected success, got " ++ show e
    test (Right (TestResponse [(_,cr)] _)) = do
      checkPactResultSuccess "transfer succeeds" (_crResult cr) $ \pv ->
        assertEqual "transfer succeeds" (pString "Write succeeded") pv
      e <- mkTransferEvent "sender00" "sender01" 1.0 "coin" "_S6HOO3J8-dEusvtnjSF4025dAxKu6eFSIOZocQwimA"
      assertEqual "event found" [e] (_crEvents cr)
    test r = assertFailure $ "expected single test response: " ++ show r

testBadSenderFails :: TxsTest
testBadSenderFails =
  (V.singleton <$> tx,
   assertResultFail "Expected failure on bad sender"
   "row not found: some-unknown-sender")
  where
    tx = buildCwCmd
         $ set cbSigners [ mkSigner' sender00 [] ]
         $ set cbSender "some-unknown-sender"
         $ mkCmd "testBadSenderFails"
         $ mkExec' "(+ 1 2)"

testGasPayer :: TxsTest
testGasPayer = (txs,checkResultSuccess test)
  where
    loadCode = fmap V.fromList $ do

      impl <- loadGP
      forM [ impl, setupUser, fundGasAcct ] $ \rpc ->
        buildCwCmd $
        set cbSigners [s01] $
        set cbSender "sender01" $
        mkCmd "testGasPayer" rpc

      where

        loadGP = (`mkExec` mkKeySetData "gas-payer-operate" [sender01]) <$>
          getPactCode (File "../../pact/gas-payer/gas-payer-v1-reference.pact")

        setupUser = mkExec
          "(gas-payer-v1-reference.fund-user \"sender00\" (read-keyset \"sender00\") 100.0)" $
          mkKeySetData "sender00" [sender00]

        fundGasAcct = mkExec'
          "(coin.transfer-create \"sender01\" \"gas-payer\" (gas-payer-v1-reference.create-gas-payer-guard) 100.0)"

        s01 = mkSigner' sender01
          [ mkTransferCap "sender01" "gas-payer" 100.0
          , mkGasCap
          , mkCapability "user.gas-payer-v1-reference" "FUND_USER" []
          ]


    runPaidTx = fmap V.singleton $ buildCwCmd $
      set cbSigners
      [mkSigner' sender00
        [mkCapability "user.gas-payer-v1-reference" "GAS_PAYER"
         [pString "sender00",pInteger 10_000,pDecimal 0.01]]] $
      mkCmd "testGasPayer" $
      mkExec' "(+ 1 2)"

    txs = do
      l <- loadCode
      r <- runPaidTx
      return $! l <> r

    test [impl,setupUser,fundGasAcct,paidTx] = do
      checkPactResultSuccess "impl" impl $
        assertEqual "impl" (pString "TableCreated")
      checkPactResultSuccess "setupUser" setupUser $
        assertEqual "setupUser" (pString "Write succeeded")
      checkPactResultSuccess "fundGasAcct" fundGasAcct $
        assertEqual "fundGasAcct" (pString "Write succeeded")
      checkPactResultSuccess "paidTx" paidTx $
        assertEqual "paidTx" (pDecimal 3)
    test r = assertFailure $ "Expected 4 results, got: " ++ show r


testContinuationGasPayer :: TxsTest
testContinuationGasPayer = (txs,checkResultSuccess test)
  where
    setupExprs = do
      implCode <- getPactCode (File "../pact/continuation-gas-payer.pact")
      return [ implCode
             , "(coin.transfer-create \"sender00\" \"cont-gas-payer\" (gas-payer-for-cont.create-gas-payer-guard) 100.0)"
             , "(simple-cont-module.some-two-step-pact)"
             , "(coin.get-balance \"cont-gas-payer\")" ]

    setupTest = fmap V.fromList $ do
      setupExprs' <- setupExprs
      forM setupExprs' $ \se -> buildCwCmd $
        set cbSigners
          [ mkSigner' sender00
            [ mkTransferCap "sender00" "cont-gas-payer" 100.0
            , mkGasCap
            ]] $
        mkCmd "testContinuationGasPayer" $
        mkExec' se

    contPactId = "_sYA748a-Hsn_Qb3zsYTDu2H5JXgQcPr1dFkjMTgAm0"

    runStepTwoWithGasPayer = fmap V.singleton $ buildCwCmd $
      set cbSigners
        [ mkSigner' sender01
          [ mkCapability "user.gas-payer-for-cont" "GAS_PAYER"
            [pString "sender01",pInteger 10_000,pDecimal 0.01]
          ]] $
      set cbSender "cont-gas-payer" $
      mkCmd "testContinuationGasPayer" $
      mkCont $ mkContMsg (fromString contPactId) 1

    balanceCheck = fmap V.singleton $ buildCwCmd $
      set cbSigners [mkSigner' sender00 []] $
      mkCmd "testContinuationGasPayer2" $
      mkExec' "(coin.get-balance \"cont-gas-payer\")"

    txs = do
      s <- setupTest
      assertEqual "pact ID correct" (Just $ "\"" <> contPactId <> "\"") $
        preview (ix 2 . cmdHash . to show) s
      r <- runStepTwoWithGasPayer
      b <- balanceCheck
      return $! s <> r <> b

    test [impl,fundGasAcct,contFirstStep,balCheck1,paidSecondStep,balCheck2] = do
      checkPactResultSuccess "impl" impl $ assertEqual "impl"
        (pString "Loaded module user.simple-cont-module, hash pCtVh0IDPvRIdVFXxznBFTwsZcwbIcYAnfv7yzr4wRI")
      checkPactResultSuccess "fundGasAcct" fundGasAcct $ assertEqual "fundGasAcct"
        (pString "Write succeeded")
      checkPactResultSuccess "contFirstStep" contFirstStep $ assertEqual "contFirstStep"
        (pString "Step One")
      checkPactResultSuccess "balCheck1" balCheck1 $ assertEqual "balCheck1" (pDecimal 100)
      checkPactResultSuccess "paidSecondStep" paidSecondStep $ assertEqual "paidSecondStep"
        (pString "Step Two")
      checkPactResultSuccess "balCheck2" balCheck2 $ assertEqual "balCheck2" (pDecimal 99.999_5)
    test r = assertFailure $ "Expected 6 results, got: " ++ show r

testExecGasPayer :: TxsTest
testExecGasPayer = (txs,checkResultSuccess test)
  where
    setupExprs = do
      implCode <- getPactCode (File "../pact/exec-gas-payer.pact")
      return [ implCode
             , "(coin.transfer-create \"sender00\" \"exec-gas-payer\" (gas-payer-for-exec.create-gas-payer-guard) 100.0)"
             , "(coin.get-balance \"exec-gas-payer\")" ]
    setupTest = fmap V.fromList $ do
      setupExprs' <- setupExprs
      forM setupExprs' $ \se -> buildCwCmd $
        set cbSigners
          [ mkSigner' sender00
            [ mkTransferCap "sender00" "exec-gas-payer" 100.0
            , mkGasCap
            ]] $
        mkCmd "testExecGasPayer" $
        mkExec' se

    runPaidTx = fmap V.singleton $ buildCwCmd $
      set cbSigners
      [mkSigner' sender01
        [mkCapability "user.gas-payer-for-exec" "GAS_PAYER"
         [pString "sender01",pInteger 10_000,pDecimal 0.01]]] $
      set cbSender "exec-gas-payer" $
      mkCmd "testExecGasPayer" $
      mkExec' "(+ 1 2)"

    balanceCheck = fmap V.singleton $ buildCwCmd $
      set cbSigners [mkSigner' sender00 []] $
      mkCmd "testExecGasPayer" $
      mkExec' "(coin.get-balance \"exec-gas-payer\")"

    txs = do
      s <- setupTest
      r <- runPaidTx
      b <- balanceCheck
      return $! s <> r <> b

    test [impl,fundGasAcct,balCheck1,paidTx,balCheck2] = do
      checkPactResultSuccess "impl" impl $ assertEqual "impl"
        (pString "Loaded module user.gas-payer-for-exec, hash _S7ASfb_Lvr5wmjERG_XwPUoojW6GHBWI2u0W6jmID0")
      checkPactResultSuccess "fundGasAcct" fundGasAcct $ assertEqual "fundGasAcct"
        (pString "Write succeeded")
      checkPactResultSuccess "balCheck1" balCheck1 $ assertEqual "balCheck1" (pDecimal 100)
      checkPactResultSuccess "paidTx" paidTx $ assertEqual "paidTx" (pDecimal 3)
      checkPactResultSuccess "balCheck2" balCheck2 $ assertEqual "balCheck2" (pDecimal 99.999_6)
    test r = assertFailure $ "Expected 6 results, got: " ++ show r

testFailureRedeem :: TxsTest
testFailureRedeem = (txs,checkResultSuccess test)
  where
    txs = fmap V.fromList $ forM exps $ \e -> buildCwCmd $
      set cbSigners [mkSigner' sender00 []] $
      set cbGasPrice 0.01 $
      set cbGasLimit 1000 $
      mkCmd "testFailureRedeem" $
      mkExec' e

    exps =
      ["(coin.get-balance \"sender00\")"
      ,"(coin.get-balance \"miner\")"
      ,"(enforce false \"forced error\")"
      ,"(coin.get-balance \"sender00\")"
      ,"(coin.get-balance \"miner\")"]
    test [sbal0,mbal0,ferror,sbal1,mbal1] = do
      -- sender 00 first is 100000000 - full gas debit during tx (1)
      checkPactResultSuccess "sender bal 0" sbal0 $
        assertEqual "sender bal 0" (pDecimal 99_999_990)
      -- miner first is reward + epsilon tx size gas for [0]
      checkPactResultSuccess "miner bal 0" mbal0 $
        assertEqual "miner bal 0" (pDecimal 2.344523)
      -- this should reward 10 more to miner
      checkPactResultFailure "forced error" "forced error" ferror
      -- sender 00 second is down epsilon size costs
      -- from [0,1] + 10 for error + 10 full gas debit during tx ~ 99999980
      checkPactResultSuccess "sender bal 1" sbal1 $
        assertEqual "sender bal 1" (pDecimal 99_999_979.92)
      -- miner second is up 10 from error plus epsilon from [1,2,3] ~ 12
      checkPactResultSuccess "miner bal 1" mbal1 $
        assertEqual "miner bal 1" (pDecimal 12.424523)
    test r = assertFailure $ "Expected 5 results, got: " ++ show r


checkLocalSuccess :: HasCallStack => (PactResult -> Assertion) -> Either String (CommandResult Hash) -> Assertion
checkLocalSuccess _ (Left e) = assertFailure $ "Expected success, got: " ++ show e
checkLocalSuccess test (Right cr) = test $ _crResult cr

testAllowReadsLocalFails :: LocalTest
testAllowReadsLocalFails = (tx,test)
  where
    tx = buildCwCmd $ mkCmd "testAllowReadsLocalFails" $
         mkExec' "(read coin.coin-table \"sender00\")"
    test = checkLocalSuccess $
      checkPactResultFailure "testAllowReadsLocalFails" "Enforce non-upgradeability"

testAllowReadsLocalSuccess :: LocalTest
testAllowReadsLocalSuccess = (tx,test)
  where
    tx = buildCwCmd $ mkCmd "testAllowReadsLocalSuccess" $
         mkExec' "(at 'balance (read coin.coin-table \"sender00\"))"
    test = checkLocalSuccess $
      checkPactResultSuccessLocal "testAllowReadsLocalSuccess" $
      assertEqual "sender00 bal" (pDecimal 100_000_000.0)


-- -------------------------------------------------------------------------- --
-- Utils

execTest
    :: WithPactCtxSQLite tbl
    -> TestRequest
    -> ScheduledTest
execTest runPact request = _trEval request $ do
    cmdStrs <- mapM getPactCode $ _trCmds request
    trans <- mkCmds cmdStrs
    results <- runPact $ \pde ->
      execTransactions False defaultMiner
        trans (EnforceCoinbaseFailure True) (CoinbaseUsePrecompiled True) pde Nothing Nothing
        >>= throwOnGasFailure

    let outputs = V.toList $ snd <$> _transactionPairs results
    return $ TestResponse
        (zip (_trCmds request) (toHashCommandResult <$> outputs))
        (toHashCommandResult $ _transactionCoinbase results)
  where
    mkCmds cmdStrs =
      fmap V.fromList $ forM (zip cmdStrs [0..]) $ \(code,n :: Int) ->
      buildCwCmd $
      set cbSigners [mkSigner' sender00 []] $
      set cbGasPrice 0.01 $
      set cbTTL 1_000_000 $
      mkCmd ("1" <> sshow n) $
      mkExec code $
      mkKeySetData "test-admin-keyset" [sender00]

execTxsTest
    :: WithPactCtxSQLite tbl
    -> String
    -> TxsTest
    -> ScheduledTest
execTxsTest runPact name (trans',check) = testCaseSch name (go >>= check)
  where
    go = do
      trans <- trans'
      results' <- tryAllSynchronous $ runPact $ \pde ->
        execTransactions False defaultMiner trans
          (EnforceCoinbaseFailure True) (CoinbaseUsePrecompiled True) pde Nothing Nothing
          >>= throwOnGasFailure
      case results' of
        Right results -> Right <$> do
          let outputs = V.toList $ snd <$> _transactionPairs results
              tcode = _pNonce . payloadObj . _cmdPayload
              inputs = map (showPretty . tcode) $ V.toList trans
          return $ TestResponse
            (zip inputs (toHashCommandResult <$> outputs))
            (toHashCommandResult $ _transactionCoinbase results)
        Left e -> return $ Left $ show e

type LocalTest = (IO ChainwebTransaction,Either String (CommandResult Hash) -> Assertion)

execLocalTest
    :: CanReadablePayloadCas tbl
    => WithPactCtxSQLite tbl
    -> String
    -> LocalTest
    -> ScheduledTest
execLocalTest runPact name (trans',check) = testCaseSch name (go >>= check)
  where
    go = do
      trans <- trans'
      results' <- tryAllSynchronous $ runPact $ \_ ->
        execLocal trans Nothing Nothing Nothing
      case results' of
        Right (Left (MetadataValidationFailure e)) ->
          return $ Left $ show e
        Right (Right cr) -> return $ Right cr
        Left e -> return $ Left $ show e

getPactCode :: TestSource -> IO Text
getPactCode (Code str) = return (pack str)
getPactCode (File filePath) = pack <$> readFile' (testPactFilesDir ++ filePath)

checkSuccessOnly :: CommandResult Hash -> Assertion
checkSuccessOnly cr = case _crResult cr of
  PactResult (Right _) -> return ()
  r -> assertFailure $ "Failure status returned: " ++ show r

checkSuccessOnly' :: String -> IO (TestResponse TestSource) -> ScheduledTest
checkSuccessOnly' msg f = testCaseSch msg $ f >>= \case
    TestResponse res@(_:_) _ -> checkSuccessOnly (snd $ last res)
    TestResponse res _ -> fail (show res) -- TODO


-- | A test runner for golden tests.
--
fileCompareTxLogs :: String -> IO (TestResponse TestSource) -> ScheduledTest
fileCompareTxLogs label respIO = goldenSch label $ do
    resp <- respIO
    return $ BL.fromStrict $ Y.encode
        $ coinbase (_trCoinBaseOutput resp)
        : (result <$> _trOutputs resp)
  where
    result (cmd, out) = object
        [ "output" .= _crLogs out
        , "cmd" .= cmd
        ]
    coinbase out = object
        [ "output" .= _crLogs out
        , "cmd" .= ("coinbase" :: String)
        ]


_showValidationFailure :: IO ()
_showValidationFailure = do
  txs <- fmap V.singleton $ buildCwCmd $
    set cbSigners [mkSigner' sender00 []] $
    mkCmd "nonce" $
    mkExec' "(coin.transfer \"sender00\" \"sender01\" 1.0)"
  let cr1 = CommandResult
        { _crReqKey = RequestKey pactInitialHash
        , _crTxId = Nothing
        , _crResult = PactResult $ Right $ pString "hi"
        , _crGas = 0
        , _crLogs = Just [TxLog "Domain" "Key" (LegacyValue $ object [ "stuff" .= True ])]
        , _crContinuation = Nothing
        , _crMetaData = Nothing
        , _crEvents = []
        }
      outs1 = Transactions
        { _transactionPairs = V.zip txs (V.singleton cr1)
        , _transactionCoinbase = cr1
        }
      miner = defaultMiner
      header = genesisBlockHeader testVersion $ someChainId testVersion
      pd = payloadWithOutputsToPayloadData $ toPayloadWithOutputs miner outs1
      cr2 = set crGas 1 cr1
      outs2 = Transactions
        { _transactionPairs = V.zip txs (V.singleton cr2)
        , _transactionCoinbase = cr2
        }
      r = validateHashes header pd miner outs2

  BL.putStrLn $ encodePretty r<|MERGE_RESOLUTION|>--- conflicted
+++ resolved
@@ -24,7 +24,6 @@
 import Control.Lens hiding ((.=))
 import Control.Monad
 import Data.Aeson
-import Data.Aeson.Encode.Pretty
 import qualified Data.ByteString.Lazy.Char8 as BL
 import qualified Data.List as L
 import Data.String
@@ -50,6 +49,7 @@
 import Chainweb.Payload
 import Chainweb.Payload.PayloadStore
 import Chainweb.Payload.PayloadStore.InMemory (newPayloadDb)
+import Chainweb.Storage.Table.RocksDB (RocksDb)
 import Chainweb.Test.Pact.Utils
 import Chainweb.Test.Utils
 import Chainweb.Transaction
@@ -57,17 +57,13 @@
 import Chainweb.Version.Utils (someChainId)
 import Chainweb.Utils (sshow, tryAllSynchronous)
 
-<<<<<<< HEAD
-import Pact.JSON.Legacy.Value
-=======
-import Chainweb.Storage.Table.RocksDB (RocksDb)
-
->>>>>>> 43e0c9df
 import Pact.Types.Command
 import Pact.Types.Hash
 import Pact.Types.PactValue
 import Pact.Types.Persistence
 import Pact.Types.Pretty
+
+import qualified Pact.JSON.Encode as J
 
 testVersion :: ChainwebVersion
 testVersion = FastTimedCPM petersonChainGraph
@@ -599,7 +595,7 @@
         , _crTxId = Nothing
         , _crResult = PactResult $ Right $ pString "hi"
         , _crGas = 0
-        , _crLogs = Just [TxLog "Domain" "Key" (LegacyValue $ object [ "stuff" .= True ])]
+        , _crLogs = Just [encodeTxLog $ TxLog "Domain" "Key" (object [ "stuff" .= True ])]
         , _crContinuation = Nothing
         , _crMetaData = Nothing
         , _crEvents = []
@@ -618,4 +614,6 @@
         }
       r = validateHashes header pd miner outs2
 
-  BL.putStrLn $ encodePretty r+  BL.putStrLn $ case r of
+    Left e -> J.encode e
+    Right x -> encode x