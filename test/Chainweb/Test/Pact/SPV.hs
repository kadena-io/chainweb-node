--- conflicted
+++ resolved
@@ -16,17 +16,7 @@
 ( test
 ) where
 
-<<<<<<< HEAD
-=======
-import Chainweb.BlockHash
-import Chainweb.BlockHeader
-import Chainweb.Graph
-import Chainweb.Test.CutDB
-import Chainweb.Test.Pact.Utils
-import Chainweb.Transaction
-import Chainweb.Version
 
->>>>>>> a18d75b5
 import Data.Aeson ((.=), object)
 import Data.CAS.RocksDB
 import Data.Default (def)
@@ -83,22 +73,15 @@
     txs = [ PactTransaction tx1Code tx1Data ]
 
     tx1Code =
-<<<<<<< HEAD
       [text|
         (coin.delete-coin 'sender00 2 'sender00 (read-keyset 'acc2-keys) 1.0)
         |]
-        
+
     tx1Data =
       let !k = KeySet
             [ PublicKey "368820f80c324bbc7c2b0610688a7da43e39f91d118732671cd9c7500ff43cca" ]
             ( Name "keys-all" def )
       in Just $ object [ "acc2-keys" .=  k]
-=======
-      "(coin.delete-coin \"Acct1\" 2 \"Acct2\" (read-keyset 'acc2-keys) 1.0)"
-    tx1Data = Just $ object
-      [ "acc2-keys" .=  ("368820f80c324bbc7c2b0610688a7da43e39f91d118732671cd9c7500ff43cca"::Text)
-      ]
->>>>>>> a18d75b5
 
 {-
   (defun delete-coin (delete-account create-chain-id create-account create-account-guard quantity)
