{-# LANGUAGE AllowAmbiguousTypes #-}
{-# LANGUAGE ConstraintKinds #-}
{-# LANGUAGE GADTs #-}
{-# LANGUAGE LambdaCase #-}
{-# LANGUAGE OverloadedStrings #-}
{-# LANGUAGE QuasiQuotes #-}
{-# LANGUAGE RankNTypes #-}
{-# LANGUAGE ScopedTypeVariables #-}
{-# LANGUAGE TypeApplications #-}
{-# LANGUAGE TypeFamilies #-}
-- |
-- Module: Chainweb.Test.CutDB.Test
-- Copyright: Copyright © 2019 Kadena LLC.
-- License: MIT
-- Maintainer: Lars Kuhtz <lars@kadena.io>, Emily Pillmore <emily@kadena.io>
-- Stability: experimental
--
-- Pact Service SPV Support roundtrip tests
--
module Chainweb.Test.Pact.SPV
( -- * test suite
  tests
  -- * repl tests
, standard
, wrongchain
, badproof
) where

<<<<<<< HEAD
import Control.Concurrent.MVar (MVar, newMVar, readMVar)
=======
import Control.Concurrent.MVar
>>>>>>> 10a371ec
import Control.Exception (SomeException, finally, throwIO)
import Control.Lens hiding ((.=))
import Control.Monad.Catch (catch)

import Data.Aeson as Aeson
import Data.ByteString.Lazy (toStrict)
import Data.ByteString.Base64.URL as Base64
import Data.Default
import Data.Foldable
import Data.Function
import Data.Functor (void)
import Data.IORef
import Data.List (isInfixOf)
import Data.Text (pack)
import qualified Data.Text.IO as T
import Data.Vector (Vector, fromList)
import qualified Data.Vector as Vector

import NeatInterpolation (text)

import System.LogLevel

import Test.Tasty
import Test.Tasty.HUnit

-- internal pact modules

import Pact.Types.ChainId as Pact
import Pact.Types.Command
import Pact.Types.Hash
import Pact.Types.Runtime (toPactId)
import Pact.Types.SPV
import Pact.Types.Term


-- internal chainweb modules

import Chainweb.BlockHash
import Chainweb.BlockHeader
import Chainweb.ChainId
import Chainweb.Cut
import Chainweb.CutDB
import Chainweb.Graph
import Chainweb.Pact.Backend.Types
import Chainweb.Pact.Backend.Utils
import Chainweb.SPV.CreateProof
import Chainweb.Sync.WebBlockHeaderStore
import Chainweb.Test.CutDB
import Chainweb.Test.Pact.Utils
import Chainweb.Transaction
import Chainweb.Utils hiding (check)
import Chainweb.Version as Chainweb

import Data.CAS.RocksDB
import Data.LogMessage


tests :: TestTree
tests = testGroup "Chainweb.Test.Pact.SPV"
    [ testCase "standard SPV verification round trip" standard
    , testCase "wrong chain execution fails" wrongchain
    , testCase "invalid proof formats fail" badproof
    ]

v :: ChainwebVersion
v = TimedCPM petersonChainGraph

logg :: LogMessage a => LogLevel -> a -> IO ()
logg l
  | l <= Warn = T.putStrLn . logText
  | otherwise = const $ return ()

diam :: Num a => a
diam = int . diameter . _chainGraph $ v

gorder :: Num a => a
gorder = int . order . _chainGraph $ v

height :: Chainweb.ChainId -> Cut -> BlockHeight
height cid c = _blockHeight $ c ^?! ixg cid

handle :: SomeException -> IO (Bool, String)
handle e = return (False, show e)

-- debugging
_handle' :: SomeException -> IO (Bool, String)
_handle' e =
    let
      s = show e
    in logg System.LogLevel.Error (pack s) >> return (False, s)

-- | expected failures take this form.
--
expectFailure :: String -> IO (Bool, String) -> Assertion
expectFailure err test = do
    (b, s) <- catch test handle
    if err `isInfixOf` s then
      assertBool "Unexpected success" $ not b
    else throwIO $ userError s


-- | expected successes take this form
--
expectSuccess :: IO (Bool, String) -> Assertion
expectSuccess test = do
    (b, s) <- catch test handle
    assertBool ("Unexpected failure: " <> s) b

-- -------------------------------------------------------------------------- --
-- tests

standard :: Assertion
standard = expectSuccess $ roundtrip 0 1 txGenerator1 txGenerator2

wrongchain :: Assertion
wrongchain = expectFailure "enforceYield: yield provenance" $
    roundtrip 0 1 txGenerator1 txGenerator3

badproof :: Assertion
badproof = expectFailure "resumePact: no previous execution found" $
    roundtrip 0 1 txGenerator1 txGenerator4

withAll :: ChainwebVersion -> ([SQLiteEnv] -> IO c) -> IO c
withAll vv f = foldl' (\soFar _ -> with soFar) f (chainIds vv) []
  where
    with :: ([SQLiteEnv] -> IO c) -> [SQLiteEnv] -> IO c
    with g envs =  withTempSQLiteConnection fastNoJournalPragmas $ \s -> g (s : envs)

roundtrip
    :: Int
      -- ^ source chain id
    -> Int
      -- ^ target chain id
    -> BurnGenerator
      -- ^ burn tx generator
    -> CreatesGenerator
      -- ^ create tx generator
    -> IO (Bool, String)
<<<<<<< HEAD
roundtrip sid0 tid0 burn create =
    withAll v $ \sqlenv0s ->
      withAll v $ \sqlenv1s ->
        withAll v $ \sqlenv2s -> do

          -- Pact service that is used to initialize the cut data base
          let pactIO bhdb pdb = testWebPactExecutionService v Nothing
                                    (return bhdb) (return pdb)
                                    (return noopMemPoolAccess) sqlenv0s
          withTempRocksDb "chainweb-spv-tests"  $ \rdb ->
              withTestCutDb rdb v 20 pactIO logg $ \cutDb -> do
                  cdb <- newMVar cutDb

                  sid <- mkChainId v sid0
                  tid <- mkChainId v tid0

                  let pdb = _webBlockPayloadStoreCas $
                            view cutDbPayloadStore cutDb

                  let webStoreDb = view cutDbWebBlockHeaderStore cutDb
                  let webHeaderDb = _webBlockHeaderStoreCas webStoreDb

                  -- pact service, that is used to extend the cut data base
                  txGen1 <- burn sid tid
                  pact1 <- testWebPactExecutionService v (Just cdb)
                               (return webHeaderDb) (return pdb)
                               (chainToMPA txGen1) sqlenv1s
                  syncPact cutDb pact1

                  c0 <- _cut cutDb

                  -- get tx output from `(coin.delete-coin ...)` call.
                  -- Note: we must mine at least (diam + 1) * graph order many blocks
                  -- to ensure we synchronize the cutdb across all chains
                  c1 <- fmap fromJuste $ extendAwait cutDb pact1 ((diam + 1) * gorder) $
                      ((<) `on` height sid) c0

                  -- A proof can only be constructed if the block hash of the source
                  -- block is included in the block hash of the target. Extending the
                  -- cut db with `distance(source, target) * order(graph) + 2 *
                  -- diameter(graph) * order(graph)` should be sufficient to guarantee
                  -- that a proof exists (modulo off-by-one errors)

                  -- So, if the distance is 2, you would mine 10 (order of peterson
                  -- graph) * 2 new blocks. Since extending the cut db picks chains
                  -- randomly you mine another 2 * diameter(graph) * 10 = 40 blocks to
                  -- make up for uneven height distribution.

                  -- So in total you would add 60 blocks which would guarantee that
                  -- all chains advanced by at least 2 blocks. This is probably an
                  -- over-approximation, I guess the formula could be made a little
                  -- more tight, but the that’s the overall idea. The idea behind the
                  -- `2 * diameter(graph) * order(graph)` corrective is that, the
                  -- block heights between any two chains can be at most
                  -- `diameter(graph)` apart.

                  c2 <- fmap fromJuste $ extendAwait cutDb pact1 80 $ \c ->
                      height tid c > diam + height tid c1

                  -- execute '(coin.create-coin ...)' using the  correct chain id and block height
                  txGen2 <- create cdb sid tid (height sid c1)

                  pact2 <- testWebPactExecutionService v (Just cdb)
                               (return webHeaderDb) (return pdb)
                               (chainToMPA txGen2) sqlenv2s
                  syncPact cutDb pact2

                  -- consume the stream and mine second batch of transactions
                  void $ fmap fromJuste $ extendAwait cutDb pact2 ((diam + 1) * gorder) $
                      ((<) `on` height tid) c2

                  return (True, "test succeeded")
=======
roundtrip sid0 tid0 burn create = do
    -- Pact service that is used to initialize the cut data base
    pact0 <- testWebPactExecutionService v Nothing mempty
    withTempRocksDb "chainweb-sbv-tests"  $ \rdb ->
        withTestCutDb rdb v 20 pact0 logg $ \cutDb -> do
            cdb <- newMVar cutDb

            sid <- mkChainId v sid0
            tid <- mkChainId v tid0

            -- track the continuation pact id
            pidv <- newEmptyMVar @PactId

            -- pact service, that is used to extend the cut data base
            txGen1 <- burn pidv sid tid

            pact1 <- testWebPactExecutionService v (Just cdb) (chainToMPA txGen1)
            syncPact cutDb pact1

            c0 <- _cut cutDb

            -- get tx output from `(coin.delete-coin ...)` call.
            -- Note: we must mine at least (diam + 1) * graph order many blocks
            -- to ensure we synchronize the cutdb across all chains

            c1 <- fmap fromJuste $ extendAwait cutDb pact1 ((diam + 1) * gorder) $
                ((<) `on` height sid) c0

            -- A proof can only be constructed if the block hash of the source
            -- block is included in the block hash of the target. Extending the
            -- cut db with `distance(source, target) * order(graph) + 2 *
            -- diameter(graph) * order(graph)` should be sufficient to guarantee
            -- that a proof exists (modulo off-by-one errors)

            -- So, if the distance is 2, you would mine 10 (order of peterson
            -- graph) * 2 new blocks. Since extending the cut db picks chains
            -- randomly you mine another 2 * diameter(graph) * 10 = 40 blocks to
            -- make up for uneven height distribution.

            -- So in total you would add 60 + 2 blocks which would guarantee that
            -- all chains advanced by at least 2 blocks. This is probably an
            -- over-approximation, I guess the formula could be made a little
            -- more tight, but the that’s the overall idea. The idea behind the
            -- `2 * diameter(graph) * order(graph)` corrective is that, the
            -- block heights between any two chains can be at most
            -- `diameter(graph)` apart.

            c2 <- fmap fromJuste $ extendAwait cutDb pact1 80 $ \c ->
                height tid c > diam + height sid c1

            -- execute '(coin.create-coin ...)' using the  correct chain id and block height
            txGen2 <- create cdb pidv sid tid (height sid c1)

            pact2 <- testWebPactExecutionService v (Just cdb) (chainToMPA txGen2)
            syncPact cutDb pact2

            -- consume the stream and mine second batch of transactions
            void $ fmap fromJuste $ extendAwait cutDb pact2 ((diam + 1) * gorder) $
                ((<) `on` height tid) c2

            return (True, "test succeeded")
>>>>>>> 10a371ec


chainToMPA :: TransactionGenerator -> Chainweb.ChainId -> MemPoolAccess
chainToMPA f cid = MemPoolAccess
    { mpaGetBlock = f cid
    , mpaSetLastHeader = \_ -> return ()
    , mpaProcessFork  = \_ -> return ()
    }

-- -------------------------------------------------------------------------- --
-- transaction generators

type TransactionGenerator
    = Chainweb.ChainId -> BlockHeight -> BlockHash -> BlockHeader -> IO (Vector ChainwebTransaction)

type BurnGenerator
    = MVar PactId -> Chainweb.ChainId -> Chainweb.ChainId -> IO TransactionGenerator

type CreatesGenerator
    = MVar (CutDb RocksDbCas) -> MVar PactId -> Chainweb.ChainId -> Chainweb.ChainId -> BlockHeight -> IO TransactionGenerator


-- | Generate burn/create Pact Service commands on arbitrarily many chains
--
txGenerator1 :: BurnGenerator
txGenerator1 pidv sid tid = do
    ref0 <- newIORef False
    ref1 <- newIORef False
    return $ go ref0 ref1
  where
    go ref0 ref1 _cid _bhe _bha _
      | sid /= _cid = return mempty
      | otherwise = readIORef ref0 >>= \case
        True -> return mempty
        False -> do
            readIORef ref1 >>= \case
              True -> return mempty
              False -> do
                ks <- testKeyPairs

                let pcid = Pact.ChainId $ chainIdToText sid

                cmd <- mkTestExecTransactions "sender00" pcid ks "1" 100 0.0001 txs
                  `finally` writeIORef ref0 True

                let pid = toPactId $ toUntypedHash $ _cmdHash (Vector.head cmd)

                putMVar pidv pid `finally` writeIORef ref1 True
                return cmd



    txs = fromList [ PactTransaction tx1Code tx1Data ]

    tx1Code =
      [text|
        (coin.cross-chain-transfer
          'sender00
          (read-msg 'target-chain-id)
          'sender01
          (read-keyset 'sender01-keyset)
          1.0)
        |]

    tx1Data =
      -- sender01 keyset guard
      let ks = KeySet
            [ "6be2f485a7af75fedb4b7f153a903f7e6000ca4aa501179c91a2450b777bd2a7" ]
            (Name "keys-all" def)

      in Just $ object
         [ "sender01-keyset" .= ks
         , "target-chain-id" .= chainIdToText tid
         ]

-- | Generate the 'create-coin' command in response to the previous 'delete-coin' call.
-- Note that we maintain an atomic update to make sure that if a given chain id
-- has already called the 'create-coin' half of the transaction, it will not do so again.
--
txGenerator2 :: CreatesGenerator
txGenerator2 cdbv pidv sid tid bhe = do
    ref <- newIORef False
    return $ go ref
  where
    go ref cid _bhe _bha _
        | tid /= cid = return mempty
        | otherwise = readIORef ref >>= \case
            True -> return mempty
            False -> do
                cdb <- readMVar cdbv
                q <- fmap toJSON
                    $ createTransactionOutputProof cdb tid sid bhe 0

                let pcid = Pact.ChainId (chainIdToText tid)
                    proof = Just . ContProof . Base64.encode . toStrict . Aeson.encode . toJSON $ q

                ks <- testKeyPairs
                pid <- readMVar pidv

                mkTestContTransaction "sender00" pcid ks "1" 100 0.0001 1 pid False proof Null
                    `finally` writeIORef ref True

-- | Execute on the create-coin command on the wrong target chain
txGenerator3 :: CreatesGenerator
txGenerator3 cdbv pidv sid tid bhe = do
    ref <- newIORef False
    return $ go ref
  where
    go ref cid _bhe _bha _
        | tid /= cid = return mempty
        | otherwise = readIORef ref >>= \case
            True -> return mempty
            False -> do
                cdb <- readMVar cdbv
                q <- fmap toJSON
                    $ createTransactionOutputProof cdb tid sid bhe 0

                let pcid = Pact.ChainId (chainIdToText sid)
                    proof = Just . ContProof .  Base64.encode . toStrict . Aeson.encode $ q

                ks <- testKeyPairs
                pid <- readMVar pidv

                mkTestContTransaction "sender00" pcid ks "1" 100 0.0001 1 pid False proof Null
                    `finally` writeIORef ref True

-- | Execute create-coin command with invalid proof
txGenerator4 :: CreatesGenerator
txGenerator4 _cdbv pidv _ tid _ = do
    ref <- newIORef False
    return $ go ref
  where
    go ref cid _bhe _bha _
        | tid /= cid = return mempty
        | otherwise = readIORef ref >>= \case
            True -> return mempty
            False -> do

                let pcid = Pact.ChainId (chainIdToText tid)

                ks <- testKeyPairs
                pid <- readMVar pidv

                mkTestContTransaction "sender00" pcid ks "1" 100 0.0001 1 pid False Nothing Null
                    `finally` writeIORef ref True<|MERGE_RESOLUTION|>--- conflicted
+++ resolved
@@ -26,18 +26,14 @@
 , badproof
 ) where
 
-<<<<<<< HEAD
-import Control.Concurrent.MVar (MVar, newMVar, readMVar)
-=======
 import Control.Concurrent.MVar
->>>>>>> 10a371ec
 import Control.Exception (SomeException, finally, throwIO)
 import Control.Lens hiding ((.=))
 import Control.Monad.Catch (catch)
 
 import Data.Aeson as Aeson
+import Data.ByteString.Base64.URL as Base64
 import Data.ByteString.Lazy (toStrict)
-import Data.ByteString.Base64.URL as Base64
 import Data.Default
 import Data.Foldable
 import Data.Function
@@ -169,85 +165,14 @@
     -> CreatesGenerator
       -- ^ create tx generator
     -> IO (Bool, String)
-<<<<<<< HEAD
 roundtrip sid0 tid0 burn create =
-    withAll v $ \sqlenv0s ->
-      withAll v $ \sqlenv1s ->
-        withAll v $ \sqlenv2s -> do
-
-          -- Pact service that is used to initialize the cut data base
-          let pactIO bhdb pdb = testWebPactExecutionService v Nothing
-                                    (return bhdb) (return pdb)
-                                    (return noopMemPoolAccess) sqlenv0s
-          withTempRocksDb "chainweb-spv-tests"  $ \rdb ->
-              withTestCutDb rdb v 20 pactIO logg $ \cutDb -> do
-                  cdb <- newMVar cutDb
-
-                  sid <- mkChainId v sid0
-                  tid <- mkChainId v tid0
-
-                  let pdb = _webBlockPayloadStoreCas $
-                            view cutDbPayloadStore cutDb
-
-                  let webStoreDb = view cutDbWebBlockHeaderStore cutDb
-                  let webHeaderDb = _webBlockHeaderStoreCas webStoreDb
-
-                  -- pact service, that is used to extend the cut data base
-                  txGen1 <- burn sid tid
-                  pact1 <- testWebPactExecutionService v (Just cdb)
-                               (return webHeaderDb) (return pdb)
-                               (chainToMPA txGen1) sqlenv1s
-                  syncPact cutDb pact1
-
-                  c0 <- _cut cutDb
-
-                  -- get tx output from `(coin.delete-coin ...)` call.
-                  -- Note: we must mine at least (diam + 1) * graph order many blocks
-                  -- to ensure we synchronize the cutdb across all chains
-                  c1 <- fmap fromJuste $ extendAwait cutDb pact1 ((diam + 1) * gorder) $
-                      ((<) `on` height sid) c0
-
-                  -- A proof can only be constructed if the block hash of the source
-                  -- block is included in the block hash of the target. Extending the
-                  -- cut db with `distance(source, target) * order(graph) + 2 *
-                  -- diameter(graph) * order(graph)` should be sufficient to guarantee
-                  -- that a proof exists (modulo off-by-one errors)
-
-                  -- So, if the distance is 2, you would mine 10 (order of peterson
-                  -- graph) * 2 new blocks. Since extending the cut db picks chains
-                  -- randomly you mine another 2 * diameter(graph) * 10 = 40 blocks to
-                  -- make up for uneven height distribution.
-
-                  -- So in total you would add 60 blocks which would guarantee that
-                  -- all chains advanced by at least 2 blocks. This is probably an
-                  -- over-approximation, I guess the formula could be made a little
-                  -- more tight, but the that’s the overall idea. The idea behind the
-                  -- `2 * diameter(graph) * order(graph)` corrective is that, the
-                  -- block heights between any two chains can be at most
-                  -- `diameter(graph)` apart.
-
-                  c2 <- fmap fromJuste $ extendAwait cutDb pact1 80 $ \c ->
-                      height tid c > diam + height tid c1
-
-                  -- execute '(coin.create-coin ...)' using the  correct chain id and block height
-                  txGen2 <- create cdb sid tid (height sid c1)
-
-                  pact2 <- testWebPactExecutionService v (Just cdb)
-                               (return webHeaderDb) (return pdb)
-                               (chainToMPA txGen2) sqlenv2s
-                  syncPact cutDb pact2
-
-                  -- consume the stream and mine second batch of transactions
-                  void $ fmap fromJuste $ extendAwait cutDb pact2 ((diam + 1) * gorder) $
-                      ((<) `on` height tid) c2
-
-                  return (True, "test succeeded")
-=======
-roundtrip sid0 tid0 burn create = do
+  withAll v $ \sqlenv0s -> withAll v $ \sqlenv1s -> withAll v $ \sqlenv2s -> do
     -- Pact service that is used to initialize the cut data base
-    pact0 <- testWebPactExecutionService v Nothing mempty
-    withTempRocksDb "chainweb-sbv-tests"  $ \rdb ->
-        withTestCutDb rdb v 20 pact0 logg $ \cutDb -> do
+    let pactIO bhdb pdb = testWebPactExecutionService v Nothing
+                              (return bhdb) (return pdb)
+                              (return mempty) sqlenv0s
+    withTempRocksDb "chainweb-spv-tests" $ \rdb ->
+        withTestCutDb rdb v 20 pactIO logg $ \cutDb -> do
             cdb <- newMVar cutDb
 
             sid <- mkChainId v sid0
@@ -256,10 +181,18 @@
             -- track the continuation pact id
             pidv <- newEmptyMVar @PactId
 
+            let pdb = _webBlockPayloadStoreCas $
+                      view cutDbPayloadStore cutDb
+
+            let webStoreDb = view cutDbWebBlockHeaderStore cutDb
+            let webHeaderDb = _webBlockHeaderStoreCas webStoreDb
+
             -- pact service, that is used to extend the cut data base
             txGen1 <- burn pidv sid tid
 
-            pact1 <- testWebPactExecutionService v (Just cdb) (chainToMPA txGen1)
+            pact1 <- testWebPactExecutionService v (Just cdb)
+                         (return webHeaderDb) (return pdb)
+                         (chainToMPA txGen1) sqlenv1s
             syncPact cutDb pact1
 
             c0 <- _cut cutDb
@@ -296,7 +229,9 @@
             -- execute '(coin.create-coin ...)' using the  correct chain id and block height
             txGen2 <- create cdb pidv sid tid (height sid c1)
 
-            pact2 <- testWebPactExecutionService v (Just cdb) (chainToMPA txGen2)
+            pact2 <- testWebPactExecutionService v (Just cdb)
+                         (return webHeaderDb) (return pdb)
+                         (chainToMPA txGen2) sqlenv2s
             syncPact cutDb pact2
 
             -- consume the stream and mine second batch of transactions
@@ -304,7 +239,6 @@
                 ((<) `on` height tid) c2
 
             return (True, "test succeeded")
->>>>>>> 10a371ec
 
 
 chainToMPA :: TransactionGenerator -> Chainweb.ChainId -> MemPoolAccess
