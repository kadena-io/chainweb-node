--- conflicted
+++ resolved
@@ -125,12 +125,10 @@
     void $ saveInitial (cpe ^. cpeCheckpointer) st
 
     let spv = pactSpvSupport mv
+
     let pse = PactServiceEnv Nothing cpe spv def
-<<<<<<< HEAD
         cp  = cpe ^. cpeCheckpointer
-=======
         pss = PactServiceState st Nothing
->>>>>>> 541d36ca
 
     initCC pse pss >> f pse st
   where
