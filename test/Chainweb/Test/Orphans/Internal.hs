{-# LANGUAGE AllowAmbiguousTypes #-}
{-# LANGUAGE BangPatterns #-}
{-# LANGUAGE DataKinds #-}
{-# LANGUAGE DerivingVia #-}
{-# LANGUAGE FlexibleContexts #-}
{-# LANGUAGE FlexibleInstances #-}
{-# LANGUAGE GADTs #-}
{-# LANGUAGE GeneralizedNewtypeDeriving #-}
{-# LANGUAGE OverloadedStrings #-}
{-# LANGUAGE ScopedTypeVariables #-}
{-# LANGUAGE StandaloneDeriving #-}
{-# LANGUAGE TypeApplications #-}
{-# LANGUAGE TypeFamilies #-}
{-# LANGUAGE TypeOperators #-}

{-# OPTIONS_GHC -fno-warn-orphans #-}

-- |
-- Module: Chainweb.Test.Orphans.Internal
-- Copyright: Copyright © 2018 Kadena LLC.
-- License: MIT
-- Maintainer: Lars Kuhtz <lars@kadena.io>
-- Stability: experimental
--
-- Orphan instances for types that are defined in the chainweb package
--
module Chainweb.Test.Orphans.Internal
( arbitraryBytes
, arbitraryBytesSized
, arbitraryBlockHeaderVersion
, arbitraryBlockHeaderVersionHeight
, arbitraryBlockHeaderVersionHeightChain
, arbitraryBlockHashRecordVersionHeightChain

-- * Arbitrary Merkle Trees
, arbitraryMerkleTree
, arbitraryPayloadMerkleTree
, arbitraryHeaderMerkleTree

-- * Arbitrary Merkle Proofs
, arbitraryMerkleProof
, arbitraryMerkleHeaderProof
, arbitraryMerkleBodyProof

-- ** Output Proofs
, arbitraryOutputMerkleProof
, arbitraryOutputProof
, mkTestOutputProof
, arbitraryOutputEvents
, arbitraryPayloadWithStructuredOutputs

-- ** Events Proofs
, mkTestEventsProof
, arbitraryEventsProof
, EventPactValue(..)
, ProofPactEvent(..)

-- ** Misc
, arbitraryPage
) where

import Control.Applicative
import Control.Monad
import Control.Monad.Catch

import Crypto.Hash.Algorithms

import Data.Aeson hiding (Error)
import qualified Data.ByteString as B
import qualified Data.ByteString.Short as BS
import Data.Foldable
import Data.Function
import qualified Data.HashMap.Strict as HM
import Data.Kind
import qualified Data.List as L
import Data.MerkleLog
import Data.Streaming.Network.Internal
import qualified Data.Text as T
import qualified Data.Text.Encoding as T
import Data.Type.Equality
import qualified Data.Vector as V

import GHC.Stack

import Numeric.Natural

import Pact.Types.Command
import Pact.Types.PactValue
import Pact.Types.Runtime (PactEvent(..), Literal(..))

import Prelude hiding (Applicative(..))

import System.IO.Unsafe

import Test.QuickCheck.Arbitrary
import Test.QuickCheck.Exception (discard)
import Test.QuickCheck.Gen
import Test.QuickCheck.Modifiers

import Unsafe.Coerce

import Test.QuickCheck.Instances ({- Arbitrary V4.UUID -})

-- internal modules

import Chainweb.BlockCreationTime
import Chainweb.BlockHash
import Chainweb.BlockHeader
import Chainweb.BlockHeaderDB.RestAPI
import Chainweb.BlockHeight
import Chainweb.BlockWeight
import Chainweb.ChainId
import Chainweb.Chainweb
import Chainweb.Chainweb.Configuration
import Chainweb.Crypto.MerkleLog
import Chainweb.Cut.Create
import Chainweb.Cut.CutHashes
import Chainweb.Difficulty
import Chainweb.Graph
import Chainweb.HostAddress
import Chainweb.Mempool.Mempool
import Chainweb.Mempool.RestAPI
import Chainweb.MerkleLogHash
import Chainweb.MerkleUniverse
import Chainweb.Miner.Config
import Chainweb.Miner.Pact
import Chainweb.NodeVersion
import Chainweb.Pact.RestAPI.SPV
import Chainweb.Pact.Service.Types
import Chainweb.Payload
import Chainweb.PowHash
import Chainweb.RestAPI.NetworkID
import Chainweb.RestAPI.NodeInfo
import Chainweb.RestAPI.Utils
import Chainweb.SPV
import Chainweb.SPV.EventProof
import Chainweb.SPV.OutputProof
import Chainweb.SPV.PayloadProof
import Chainweb.Test.Orphans.Pact
import Chainweb.Test.Orphans.Time ()
import Chainweb.Test.TestVersions
import Chainweb.Time
import Chainweb.Utils
import Chainweb.Utils.Paging
import Chainweb.Utils.Serialization
import Chainweb.Version
import Chainweb.Version.Development
import Chainweb.Version.Mainnet
import Chainweb.Version.Registry
import Chainweb.Version.Testnet
import Chainweb.Version.Utils

import Data.Singletons

import Network.X509.SelfSigned

import P2P.Node.Configuration
import P2P.Node.PeerDB
import P2P.Peer
import P2P.Test.Orphans ()

import System.Logger.Types

import Utils.Logging

-- -------------------------------------------------------------------------- --
-- Utils

arbitraryBytes :: Int -> Gen B.ByteString
arbitraryBytes i = B.pack <$> vector i

arbitraryBytesSized :: Gen B.ByteString
arbitraryBytesSized = sized $ \s -> choose (0, s) >>= arbitraryBytes

newtype Utf8Encoded = Utf8Encoded B.ByteString
    deriving (Show, Eq, Ord)

instance Arbitrary Utf8Encoded where
    arbitrary = Utf8Encoded . T.encodeUtf8 <$> arbitrary

-- -------------------------------------------------------------------------- --
-- Basics

instance Arbitrary ChainwebVersion where
    arbitrary = elements
        [ barebonesTestVersion singletonChainGraph
        , barebonesTestVersion petersonChainGraph
        , timedConsensusVersion singletonChainGraph singletonChainGraph
        , timedConsensusVersion petersonChainGraph petersonChainGraph
        , timedConsensusVersion singletonChainGraph pairChainGraph
        , timedConsensusVersion petersonChainGraph twentyChainGraph
        , Development
        , Testnet04
        , Mainnet01
        ]

instance Arbitrary ChainwebVersionName where
    arbitrary = _versionName <$> arbitrary

instance Arbitrary ChainwebVersionCode where
    arbitrary = _versionCode <$> arbitrary

instance MerkleHashAlgorithm a => Arbitrary (MerkleLogHash a) where
    arbitrary = unsafeMerkleLogHash . B.pack
        <$> vector (int merkleLogHashBytesCount)

-- A somewhat boring instance. Mostly the default value.
--
instance Arbitrary ChainwebConfiguration where
    arbitrary = defaultChainwebConfiguration <$> elements knownVersions

-- -------------------------------------------------------------------------- --
-- POW

instance Arbitrary PowHashNat where
    arbitrary = powHashNat <$> arbitrary

instance Arbitrary PowHash where
    arbitrary = unsafeMkPowHash <$> arbitraryBytes (int powHashBytesCount)

instance Arbitrary HashTarget where
    arbitrary = HashTarget <$> arbitrary

instance Arbitrary HashDifficulty where
    arbitrary = HashDifficulty <$> arbitrary

-- -------------------------------------------------------------------------- --
-- P2P

instance Arbitrary P2pConfiguration where
    arbitrary = P2pConfiguration
        <$> arbitrary <*> arbitrary <*> arbitrary
        <*> arbitrary <*> arbitrary <*> arbitrary
        <*> arbitrary <*> arbitrary <*> arbitrary
        <*> arbitrary

instance Arbitrary PeerEntry where
    arbitrary = PeerEntry
        <$> arbitrary <*> arbitrary <*> arbitrary <*> arbitrary <*> arbitrary
        <*> arbitrary

instance Arbitrary HostAddressIdx where
    arbitrary = hostAddressIdx <$> arbitrary
    {-# INLINE arbitrary #-}

deriving newtype instance Arbitrary LastSuccess
deriving newtype instance Arbitrary SuccessiveFailures
deriving newtype instance Arbitrary AddedTime
deriving newtype instance Arbitrary ActiveSessionCount
deriving via (NonEmptyList Int) instance Arbitrary NodeVersion

instance Arbitrary X509KeyPem where
    arbitrary = X509KeyPem . T.encodeUtf8
        <$> (T.cons <$> arbitrary <*> arbitrary)

instance Arbitrary X509CertPem where
    arbitrary = do
        x <- T.cons <$> choose ('a', 'z') <*> arbitrary
        return $ X509CertPem $ T.encodeUtf8
            $ "-----BEGIN CERTIFICATE-----\n"
            <> x <> "\n"
            <> "-----END CERTIFICATE-----"

instance Arbitrary X509CertChainPem where
    arbitrary = X509CertChainPem <$> arbitrary <*> arbitrary

instance Arbitrary Peer where
    arbitrary = Peer <$> arbitrary <*> arbitrary <*> arbitrary <*> arbitrary

instance Arbitrary HostPreference where
    arbitrary = oneof
        [ pure HostAny
        , pure HostIPv4
        , pure HostIPv4Only
        , pure HostIPv6
        , pure HostIPv6Only
        , Host . T.unpack . toText <$> arbitrary @Hostname
        ]

instance Arbitrary NodeInfo where
    arbitrary = do
        v <- arbitrary
        curHeight <- arbitrary
        let graphs = unpackGraphs v
            curGraph = head $ dropWhile (\(h,_) -> h > curHeight) graphs
            curChains = map fst $ snd curGraph
        return $ NodeInfo
            { nodeVersion = _versionName v
            , nodeApiVersion = prettyApiVersion
            , nodeChains = T.pack . show <$> curChains
            , nodeNumberOfChains = length curChains
            , nodeGraphHistory = graphs
            , nodeLatestBehaviorHeight = latestBehaviorAt v
            }

-- -------------------------------------------------------------------------- --
-- Block Header

instance MerkleHashAlgorithm a => Arbitrary (BlockHash_ a) where
    arbitrary = BlockHash <$> arbitrary

instance Arbitrary BlockHeight where
    arbitrary = BlockHeight <$> arbitrary

instance Arbitrary BlockWeight where
    arbitrary = BlockWeight <$> arbitrary

instance Arbitrary BlockHashRecord where
    arbitrary = pure $ BlockHashRecord mempty

instance Arbitrary Nonce where
    arbitrary = Nonce <$> arbitrary

instance Arbitrary BlockCreationTime where
    arbitrary = BlockCreationTime . Time . TimeSpan . getPositive <$> arbitrary

instance Arbitrary EpochStartTime where
    arbitrary = EpochStartTime <$> arbitrary

instance Arbitrary FeatureFlags where
    arbitrary = return mkFeatureFlags

instance Arbitrary BlockHeader where
    arbitrary = arbitrary >>= arbitraryBlockHeaderVersion
    {-# INLINE arbitrary #-}

arbitraryBlockHashRecordVersionHeightChain
    :: ChainwebVersion
    -> BlockHeight
    -> ChainId
    -> Gen BlockHashRecord
arbitraryBlockHashRecordVersionHeightChain v h cid
    | isWebChain graph cid = BlockHashRecord
        . HM.fromList
        . zip (toList $ adjacentChainIds graph cid)
        <$> infiniteListOf arbitrary
    | otherwise = discard
  where
    graph
        | h == genesisHeight v cid = chainGraphAt v h
        | otherwise = chainGraphAt v (h - 1)

arbitraryBlockHeaderVersion :: ChainwebVersion -> Gen BlockHeader
arbitraryBlockHeaderVersion v = do
    h <- arbitrary
    arbitraryBlockHeaderVersionHeight v h
{-# INLINE arbitraryBlockHeaderVersion #-}

arbitraryBlockHeaderVersionHeight
    :: ChainwebVersion
    -> BlockHeight
    -> Gen BlockHeader
arbitraryBlockHeaderVersionHeight v h = do
    cid <- elements $ toList $ chainIdsAt v h
    arbitraryBlockHeaderVersionHeightChain v h cid
{-# INLINE arbitraryBlockHeaderVersionHeight #-}

arbitraryBlockHeaderVersionHeightChain
    :: ChainwebVersion
    -> BlockHeight
    -> ChainId
    -> Gen BlockHeader
arbitraryBlockHeaderVersionHeightChain v h cid
    | isWebChain (chainGraphAt v h) cid = do
        t <- chooseEnum (epoch, add (scaleTimeSpan @Int (365 * 200) day) epoch)
        fromLog @ChainwebMerkleHashAlgorithm . newMerkleLog <$> entries t
    | otherwise = discard
  where
    entries t
        = liftA2 (:+:) arbitrary -- feature flags
        $ liftA2 (:+:) (pure $ BlockCreationTime t) -- time
        $ liftA2 (:+:) arbitrary -- parent hash
        $ liftA2 (:+:) arbitrary -- target
        $ liftA2 (:+:) arbitrary -- payload hash
        $ liftA2 (:+:) (pure cid) -- chain id
        $ liftA2 (:+:) arbitrary -- weight
        $ liftA2 (:+:) (pure h) -- height
        $ liftA2 (:+:) (pure (_versionCode v)) -- version
        $ liftA2 (:+:) (EpochStartTime <$> chooseEnum (toEnum 0, t)) -- epoch start
        $ liftA2 (:+:) (Nonce <$> chooseAny) -- nonce
        $ fmap (MerkleLogBody . blockHashRecordToVector)
            (arbitraryBlockHashRecordVersionHeightChain v h cid) -- adjacents

instance Arbitrary HeaderUpdate where
    arbitrary = HeaderUpdate
        <$> (ObjectEncoded <$> arbitrary)
        <*> arbitrary
        <*> arbitrary
        <*> arbitrary

instance Arbitrary BlockHashWithHeight where
    arbitrary = BlockHashWithHeight <$> arbitrary <*> arbitrary

-- -------------------------------------------------------------------------- --
-- Arbitrary CutHashes

instance Arbitrary CutId where
    arbitrary = do
        bs <- arbitraryBytes 32
        case runGetS decodeCutId bs of
            Left e -> error $ "Arbitrary Instance for CutId: " <> show e
            Right x -> return x

instance Arbitrary CutHashes where
    arbitrary = CutHashes
        <$> arbitrary <*> arbitrary <*> arbitrary <*> arbitrary
        <*> arbitrary <*> arbitrary <*> arbitrary <*> arbitrary

instance Arbitrary CutHeight where
    arbitrary = CutHeight <$> arbitrary


-- -------------------------------------------------------------------------- --
-- Mining Work

instance Arbitrary WorkHeader where
    arbitrary = do
        hdr <- arbitrary
        return $ WorkHeader
            { _workHeaderChainId = _chainId hdr
            , _workHeaderTarget = _blockTarget hdr
            , _workHeaderBytes = BS.toShort $ runPutS $ encodeBlockHeaderWithoutHash hdr
            }

instance Arbitrary SolvedWork where
    arbitrary = SolvedWork <$> arbitrary

-- -------------------------------------------------------------------------- --
-- Payload over arbitrary bytesstrings

instance MerkleHashAlgorithm a => Arbitrary (BlockPayloadHash_ a) where
    arbitrary = BlockPayloadHash <$> arbitrary

instance Arbitrary Transaction where
    arbitrary = Transaction <$> arbitraryBytesSized

instance Arbitrary TransactionOutput where
    arbitrary = TransactionOutput <$> arbitraryBytesSized

instance MerkleHashAlgorithm a => Arbitrary (BlockTransactionsHash_ a) where
    arbitrary = BlockTransactionsHash <$> arbitrary

instance MerkleHashAlgorithm a => Arbitrary (BlockOutputsHash_ a) where
    arbitrary = BlockOutputsHash <$> arbitrary

instance Arbitrary MinerData where
    arbitrary = MinerData <$> arbitraryBytesSized

instance Arbitrary CoinbaseOutput where
    arbitrary = CoinbaseOutput <$> arbitraryBytesSized

instance MerkleHashAlgorithm a => Arbitrary (BlockTransactions_ a) where
    arbitrary = snd <$> (newBlockTransactions <$> arbitrary <*> arbitrary)

instance MerkleHashAlgorithm a => Arbitrary (BlockOutputs_ a) where
    arbitrary = snd <$> (newBlockOutputs <$> arbitrary <*> arbitrary)

instance MerkleHashAlgorithm a => Arbitrary (BlockPayload_ a) where
    arbitrary = blockPayload <$> arbitrary <*> arbitrary

instance MerkleHashAlgorithm a => Arbitrary (PayloadData_ a) where
    arbitrary = newPayloadData <$> arbitrary <*> arbitrary

instance MerkleHashAlgorithm a => Arbitrary (PayloadWithOutputs_ a) where
    arbitrary = newPayloadWithOutputs <$> arbitrary <*> arbitrary <*> arbitrary

instance MerkleHashAlgorithm a => Arbitrary (TransactionTree_ a) where
    arbitrary = fst <$> (newBlockTransactions <$> arbitrary <*> arbitrary)

instance MerkleHashAlgorithm a => Arbitrary (OutputTree_ a) where
    arbitrary = fst <$> (newBlockOutputs <$> arbitrary <*> arbitrary)

-- -------------------------------------------------------------------------- --
-- Merkle Trees

instance Arbitrary (MerkleTree ChainwebMerkleHashAlgorithm) where
    arbitrary = oneof
        [ arbitraryPayloadMerkleTree
        , arbitraryMerkleTree @_ @BlockHeader
        ]

arbitraryHeaderMerkleTree :: Gen (MerkleTree ChainwebMerkleHashAlgorithm)
arbitraryHeaderMerkleTree = arbitraryMerkleTree @_ @BlockHeader

arbitraryPayloadMerkleTree
    :: forall a
    . MerkleHashAlgorithm a
    => Gen (MerkleTree a)
arbitraryPayloadMerkleTree = oneof
    [ arbitraryMerkleTree @a @(BlockTransactions_ a)
    , arbitraryMerkleTree @a @(BlockOutputs_ a)
    , arbitraryMerkleTree @a @(BlockPayload_ a)
    ]

arbitraryMerkleTree
    :: forall a b
    . MerkleHashAlgorithm a
    => Arbitrary b
    => HasMerkleLog a ChainwebHashTag b
    => Gen (MerkleTree a)
arbitraryMerkleTree = _merkleLogTree <$> (toLog @a <$> arbitrary @b)

-- -------------------------------------------------------------------------- --
-- Merkle Proofs

instance Arbitrary MerkleRootType where
    arbitrary = elements
        [ RootBlock
        , RootBlockPayload
        , RootBlockEvents
        ]

arbitraryMerkleProof
    :: forall a b h t
    . HasMerkleLog a ChainwebHashTag b
    => Arbitrary b
    => MerkleHashAlgorithm a
    => MerkleLogHeader b ~ (h ': t) -- TODO: drop this constraint?
    => Gen (MerkleProof a)
arbitraryMerkleProof = do
    (b, hs, bs) <- gen
    idx <- choose (0, hs + bs - 1)
    let result = if idx > (hs - 1)
            then bodyProof @a b (idx - hs)
            else mkHeaderProof @a b (fromIntegral idx)
    case result of
        Left !e -> error $ "Chainweb.Test.Orphans.Internal.arbitraryMerkleProof: " <> show e
        Right x -> return x
  where
    gen = suchThatMap (arbitrary @b) $ \b ->
        let mlog = toLog @a b
            bs = bodySize mlog
            hs = headerSize mlog
        in (b, hs, bs) <$ guard (bs + hs > 0)

arbitraryMerkleBodyProof
    :: forall a b
    . HasMerkleLog a ChainwebHashTag b
    => Arbitrary b
    => MerkleHashAlgorithm a
    => Gen (MerkleProof a)
arbitraryMerkleBodyProof = do
    (b, s) <- gen
    !idx <- choose (0, s - 1)
    case bodyProof b idx of
        Left !e -> error $ "Chainweb.Test.Orphans.Internal.arbitraryMerkleBodyProof: " <> show e
        Right x -> return x
  where
    gen = suchThatMap (arbitrary @b) $ \b ->
        let s = bodySize (toLog @a b)
        in (b, s) <$ guard (s > 0)

arbitraryMerkleHeaderProof
    :: forall a b h t
    . HasMerkleLog a ChainwebHashTag b
    => Arbitrary b
    => MerkleHashAlgorithm a
    => MerkleLogHeader b ~ (h ': t)
    => Gen (MerkleProof a)
arbitraryMerkleHeaderProof = do
    !b <- arbitrary @b
    !idx <- choose (0, headerSize (toLog @a b) - 1)
    case mkHeaderProof @a b (fromIntegral idx) of
        Left e -> error $ "Chainweb.Test.Orphans.Internal.arbitraryMerkleProof: " <> show e
        Right x -> return x

-- | This function is somewhat of a mess. See the comment for hasHeader for
-- details. Proposals for making this nicer are welcome.
--
mkHeaderProof
    :: forall a b h t m
    . HasMerkleLog a ChainwebHashTag b
    => MonadThrow m
    => MerkleHashAlgorithm a
    => MerkleLogHeader b ~ (h ': t)
    => b
    -> Natural
    -> m (MerkleProof a)
mkHeaderProof b idx = case toLog @a b of
    mlog@(MerkleLog _ (_ :+: _) _ :: MerkleLog a ChainwebHashTag (h ': t) (MerkleLogBody b)) -> do
        case someN idx of
            -- Index 0
            SomeSing SZ -> headerProof @(AtIndex 'Z (h ': t)) @a b
            -- Index > 0
            SomeSing x@(SS _) -> case x of
                -- Assert (at runtime) that the index is within bounds
                (Sing :: Sing n) -> case lt x (headerSizeN mlog) of
                    Just Refl -> case hasHeader @_ @_ @_ @_ @_ @_ @n mlog of
                        Dict _ -> headerProof @(AtIndex n (h ': t)) @a b
                    Nothing -> error "must not happen"

headerSizeN :: MerkleLog a u t b -> Sing (Length t)
headerSizeN (MerkleLog _ l _) = go l
  where
    go :: forall a u t b . MerkleLogEntries a u t b -> Sing (Length t)
    go MerkleLogBody{} = SZ
    go (_ :+: t) = SS (go t)

lt :: Sing a -> Sing b -> Maybe (Lt a b :~: 'True)
lt (SS a) (SS b) = lt a b
lt SZ (SS _) = Just Refl
lt _ SZ = Nothing

type family Length (l :: [Type]) :: N where
    Length '[] = 'Z
    Length (_ ': t) = 'S (Length t)

type family Lt (a :: N) (b :: N) :: Bool where
    Lt ('S a) ('S b) = Lt a b
    Lt 'Z ('S _) = 'True
    Lt _ 'Z = 'False

-- FIXME: The function provides a witness for the tautological assertion:
--
-- @
-- HasHeader (AtIndex i t) (MerkleLog a u t b)
-- @
--
-- where the existence of @(AtIndex i t)@ is guaranteed.
--
-- Unfortunately, due to the way how 'HasHeader' instances are defined, this
-- function is very messy and used unsafeCoerce.
--
-- However, this is only testing code and we'd rather accept some inefficient
-- type hackery here, if, in turn, the production code remains clean.
--
hasHeader
    :: forall a u c b x t (i :: N)
    . SingI i
    => Lt i (Length (x ': t)) ~ 'True
    => c ~ AtIndex i (x ': t)
    => MerkleLog a u (x ': t) b
    -> Dict (HasHeader a u c (MerkleLog a u (x ': t) b)) (MerkleLog a u (x ': t) b)
hasHeader mlog = case go (sing @N @i) mlog of
    Dict m -> Dict m
  where
    go
        :: forall i' x' t'
        . ()
        => Lt i' (Length (x' ': t')) ~ 'True
        => Sing i'
        -> MerkleLog a u (x' ': t') b
        -> Dict
            ( HasHeader_ a u
                (AtIndex i' (x' ': t'))
                (MerkleLog a u (x' ': t') b)
                (Index (AtIndex i' (x' ': t')) (x' ': t'))
            , Index (AtIndex i' (x' ': t')) (x' ': t') ~ i'
            )
            (MerkleLog a u (x' ': t') b)
    go SZ m = Dict m
    go (SS (n :: Sing n)) m@(MerkleLog r (_ :+: t@(_ :+: _)) b) =
        case go n (MerkleLog r t b) of

            -- FIXME: avoid use of unsafeCoerce
            --
            -- derive:
            --   Index (AtIndex n t') (x' : t') ~ 'S n
            -- from:
            --   i' ~ 'S n
            --   Lt i' (Length x' : t') ~ 'True
            --   Index (AtIndex n t') t' ~ n
            --
            -- Effectively, we must assert that: AtIndex n t' /= x'
            -- which can be done via showing that: Index (AtIndex n (x' : t')) ~ 'S _
            --
            -- TODO: bring result of Index into scope before making recursive call
            --
            Dict _ -> case unsafeCoerce Refl :: Index (AtIndex n t') (x' ': t') :~: 'S n of
                Refl -> Dict m

-- -------------------------------------------------------------------------- --
-- Output MerkleProofs / Netsted Merkle Proof

arbitraryPayloadWithStructuredOutputs :: Gen (V.Vector RequestKey, PayloadWithOutputs)
arbitraryPayloadWithStructuredOutputs = resize 10 $ do
    txs <- V.fromList . L.nubBy ((==) `on` _crReqKey . snd)
        <$> listOf ((,) <$> arbitrary @Transaction <*> genResult)
    payloads <- newPayloadWithOutputs
        <$> arbitrary
        <*> arbitrary
        <*> pure (fmap (TransactionOutput . encodeToByteString) <$> txs)
    return (_crReqKey . snd <$> txs, payloads)
  where
    genResult = arbitraryCommandResultWithEvents arbitraryProofPactEvent

-- | This creates proof over payloads that contain arbitrary bytestrings.
--
arbitraryOutputMerkleProof
    :: forall a
    . MerkleHashAlgorithm a
    => Gen (MerkleProof a)
arbitraryOutputMerkleProof = do
    (p, s) <- genPayload
    idx <- choose (0, s - 1)
    case outputMerkleProofByIdx @a p idx of
        Left e -> error $ "Chainweb.Test.Orphans.Internal.arbitraryBlockOutputsMerkleProof: " <> show e
        Right x -> return x
  where
    -- this uses the default chainweb hash
    genPayload = suchThatMap (arbitrary @PayloadWithOutputs) $ \p ->
        let s = V.length (_payloadWithOutputsTransactions p)
        in (p, s) <$ guard (s > 0)

arbitraryOutputProof
    :: forall a
    . MerkleHashAlgorithm a
    => Gen (PayloadProof a)
arbitraryOutputProof = do
    (ks, p) <- genPayload
    k <- elements $ V.toList ks
    return $ mkTestOutputProof p k
  where
    -- this uses the default chainweb hash
    genPayload = suchThat arbitraryPayloadWithStructuredOutputs $ \(_, p) ->
        V.length (_payloadWithOutputsTransactions p) > 0

mkTestOutputProof
    :: forall a
    . MerkleHashAlgorithm a
    => HasCallStack
    => PayloadWithOutputs
    -> RequestKey
    -> PayloadProof a
mkTestOutputProof p reqKey = unsafePerformIO $ createOutputProof_ @a p reqKey

instance MerkleHashAlgorithm a => Arbitrary (PayloadProof a) where
    arbitrary = arbitraryOutputProof

-- | This creates proof over payloads that contain arbitrary bytestrings.
--
-- TODO: use a more complex nested proof here, like the ones that occur in
-- cross chain SPV proofs.
--
instance MerkleHashAlgorithm a => Arbitrary (MerkleProof a) where
    arbitrary = arbitraryOutputMerkleProof

-- -------------------------------------------------------------------------- --
-- Events Merkle Proofs

mkTestEventsProof
    :: forall a
    . MerkleHashAlgorithm a
    => HasCallStack
    => PayloadWithOutputs
    -> RequestKey
    -> PayloadProof a
mkTestEventsProof p reqKey = unsafePerformIO $ createEventsProof_ @a p reqKey

arbitraryEventsProof
    :: forall a
    . MerkleHashAlgorithm a
    => Gen (PayloadProof a)
arbitraryEventsProof = do
    (ks, p) <- genPayload
    k <- elements $ V.toList ks
    return $ mkTestEventsProof p k
  where
    -- this uses the default chainweb hash
    genPayload = suchThat arbitraryPayloadWithStructuredOutputs $ \(_, p) ->
        V.length (_payloadWithOutputsTransactions p) > 0

-- -------------------------------------------------------------------------- --
-- Misc

instance Arbitrary Limit where
  arbitrary = Limit <$> arbitrary

instance Arbitrary NetworkId where
    arbitrary = frequency
        [ (1, pure CutNetwork)
        , (5, ChainNetwork <$> arbitrary)
        , (5, MempoolNetwork <$> arbitrary)
        ]

instance Arbitrary ChainId where
    arbitrary = unsafeChainId <$> arbitrary

instance Arbitrary ChainDatabaseGcConfig where
    arbitrary = elements
        [ GcNone
        , GcHeaders
        , GcHeadersChecked
        , GcFull
        ]

instance Arbitrary a => Arbitrary (EnableConfig a) where
    arbitrary = EnableConfig <$> arbitrary <*> arbitrary

-- | Helper instance for JSON roundtrip tests
--
instance FromJSON (EnableConfig MiningConfig) where
    parseJSON v = do
        f <- parseJSON v
        return $ f $ defaultEnableConfig defaultMining

instance Arbitrary a => Arbitrary (NextItem a) where
    arbitrary = oneof
        [ Inclusive <$> arbitrary
        , Exclusive <$> arbitrary
        ]

instance (Arbitrary a, Arbitrary b) => Arbitrary (Page a b) where
    arbitrary = Page <$> arbitrary <*> arbitrary <*> arbitrary

arbitraryPage :: Arbitrary a => Arbitrary b => Natural -> Gen (Page a b)
arbitraryPage n = Page (Limit n)
    <$> vector (int n)
    <*> arbitrary

-- -------------------------------------------------------------------------- --
-- Mining Config

deriving newtype instance Arbitrary MinerCount

instance Arbitrary CoordinationConfig where
    arbitrary = CoordinationConfig
        <$> arbitrary <*> arbitrary <*> arbitrary <*> arbitrary <*> arbitrary

instance Arbitrary NodeMiningConfig where
    arbitrary = NodeMiningConfig
        <$> arbitrary <*> arbitrary <*> pure (MinerCount 10)

instance Arbitrary MiningConfig where
    arbitrary = MiningConfig <$> arbitrary <*> arbitrary

-- -------------------------------------------------------------------------- --
-- Chainweb.SPV.EventProof

-- | Arbitrary Pact values that are supported in events proofs
--
arbitraryEventPactValue :: Gen PactValue
arbitraryEventPactValue = oneof
    [ PLiteral . LString <$> arbitrary
    , PLiteral . LInteger <$> (int256ToInteger <$> arbitrary)
    ]

-- | Arbitrary Pact events that are supported in events proofs
--
arbitraryProofPactEvent :: Gen PactEvent
arbitraryProofPactEvent = PactEvent
    <$> arbitrary
    <*> listOf arbitraryEventPactValue
    <*> arbitrary
    <*> arbitrary

arbitraryOutputEvents :: Gen OutputEvents
arbitraryOutputEvents = OutputEvents
    <$> arbitrary
    <*> (V.fromList <$> listOf arbitraryProofPactEvent)

instance Arbitrary OutputEvents where
    arbitrary = arbitraryOutputEvents

-- | Events that are supported in proofs
--
newtype ProofPactEvent = ProofPactEvent { getProofPactEvent :: PactEvent }
    deriving (Show)
    deriving newtype (Eq, ToJSON, FromJSON)

instance Arbitrary ProofPactEvent where
    arbitrary = ProofPactEvent <$> arbitraryProofPactEvent

instance MerkleHashAlgorithm a => Arbitrary (BlockEventsHash_ a) where
    arbitrary = BlockEventsHash <$> arbitrary

instance Arbitrary Int256 where
    arbitrary = unsafeInt256
        <$> choose (int256ToInteger minBound, int256ToInteger maxBound)

-- | PactValues that are supported in Proofs
--
newtype EventPactValue = EventPactValue { getEventPactValue :: PactValue }
    deriving (Show, Eq, Ord)

instance Arbitrary EventPactValue where
    arbitrary = EventPactValue <$> arbitraryEventPactValue

instance Arbitrary SpvAlgorithm where
    arbitrary = elements [SpvSHA512t_256, SpvKeccak_256]

instance Arbitrary SpvSubjectIdentifier where
    arbitrary = SpvSubjectIdentifier <$> arbitrary <*> arbitrary <*> arbitrary

instance Arbitrary SpvSubjectType where
    arbitrary = elements [SpvSubjectResult, SpvSubjectEvents]

instance Arbitrary SpvRequest where
    arbitrary = SpvRequest <$> arbitrary <*> arbitrary

instance Arbitrary Spv2Request where
    arbitrary = Spv2Request <$> arbitrary <*> arbitrary <*> arbitrary

instance Arbitrary (TransactionProof ChainwebMerkleHashAlgorithm) where
    arbitrary = TransactionProof <$> arbitrary <*> arbitrary

instance Arbitrary (TransactionOutputProof ChainwebMerkleHashAlgorithm) where
    arbitrary = TransactionOutputProof <$> arbitrary <*> arbitrary

instance Arbitrary SomePayloadProof where
    arbitrary = oneof
        [ SomePayloadProof <$> arbitrary @(PayloadProof ChainwebMerkleHashAlgorithm)
        , SomePayloadProof <$> arbitrary @(PayloadProof Keccak_256)
        ]

-- Equality for SomePayloadProof is only used for testing. Using 'unsafeCoerce'
-- is a bit ugly, but efficient and doesn't require changing production code.
--
instance Eq SomePayloadProof where
    (SomePayloadProof (a :: PayloadProof aalg)) == (SomePayloadProof (b :: PayloadProof balg))
        | merkleHashAlgorithmName @aalg == merkleHashAlgorithmName @balg =
            unsafeCoerce b == a
        | otherwise = False

-- -------------------------------------------------------------------------- --
-- Miner

instance Arbitrary MinerId where
    arbitrary = MinerId <$> arbitrary

instance Arbitrary MinerKeys where
    arbitrary = MinerKeys <$> arbitrary

instance Arbitrary Miner where
    arbitrary = Miner <$> arbitrary <*> arbitrary

-- -------------------------------------------------------------------------- --
-- Mempool

instance Arbitrary a => Arbitrary (LookupResult a) where
    arbitrary = oneof
        [ pure Missing
        , Pending <$> arbitrary
        ]

instance Arbitrary TransactionHash where
    arbitrary = TransactionHash <$> arbitrary

instance Arbitrary PendingTransactions where
    arbitrary = PendingTransactions <$> arbitrary <*> arbitrary

instance Arbitrary TransactionMetadata where
    arbitrary = TransactionMetadata <$> arbitrary <*> arbitrary

<<<<<<< HEAD
instance Arbitrary MockTx where
    arbitrary = MockTx <$> arbitrary <*> arbitrary <*> arbitrary <*> arbitrary
=======
instance Arbitrary ParsedDecimal where
    arbitrary = ParsedDecimal <$> arbitrary

instance Arbitrary ParsedInteger where
    arbitrary = ParsedInteger <$> arbitrary

instance Arbitrary GasLimit where
    arbitrary = GasLimit <$> (getPositive <$> arbitrary)

instance Arbitrary GasPrice where
    arbitrary = GasPrice <$> (getPositive <$> arbitrary)
>>>>>>> 2bc83979

instance Arbitrary t => Arbitrary (ValidatedTransaction t) where
    arbitrary = ValidatedTransaction <$> arbitrary <*> arbitrary <*> arbitrary

-- -------------------------------------------------------------------------- --
-- Utils.Logging

instance Arbitrary Probability where
    arbitrary = Probability <$> choose (0, 1)

instance Arbitrary LogLevel where
    arbitrary = elements [Quiet, Error, Warn, Info, Debug]

instance Arbitrary LogFilterRule where
    arbitrary = LogFilterRule <$> arbitrary <*> arbitrary <*> arbitrary

instance Arbitrary LogFilter where
    arbitrary = LogFilter <$> arbitrary <*> arbitrary <*> arbitrary<|MERGE_RESOLUTION|>--- conflicted
+++ resolved
@@ -942,23 +942,6 @@
 instance Arbitrary TransactionMetadata where
     arbitrary = TransactionMetadata <$> arbitrary <*> arbitrary
 
-<<<<<<< HEAD
-instance Arbitrary MockTx where
-    arbitrary = MockTx <$> arbitrary <*> arbitrary <*> arbitrary <*> arbitrary
-=======
-instance Arbitrary ParsedDecimal where
-    arbitrary = ParsedDecimal <$> arbitrary
-
-instance Arbitrary ParsedInteger where
-    arbitrary = ParsedInteger <$> arbitrary
-
-instance Arbitrary GasLimit where
-    arbitrary = GasLimit <$> (getPositive <$> arbitrary)
-
-instance Arbitrary GasPrice where
-    arbitrary = GasPrice <$> (getPositive <$> arbitrary)
->>>>>>> 2bc83979
-
 instance Arbitrary t => Arbitrary (ValidatedTransaction t) where
     arbitrary = ValidatedTransaction <$> arbitrary <*> arbitrary <*> arbitrary
 
