--- conflicted
+++ resolved
@@ -68,7 +68,7 @@
 
 import Crypto.Hash.Algorithms
 
-import Data.Aeson
+import Data.Aeson hiding (Error)
 import qualified Data.ByteString as B
 import qualified Data.ByteString.Short as BS
 import Data.Foldable
@@ -87,6 +87,7 @@
 
 import Numeric.Natural
 
+import Pact.Parse
 import Pact.Types.Command
 import Pact.Types.PactValue
 import Pact.Types.Runtime (PactEvent(..), Literal(..))
@@ -155,13 +156,9 @@
 import P2P.Peer
 import P2P.Test.Orphans ()
 
-<<<<<<< HEAD
-import Pact.Parse
-=======
 import System.Logger.Types
 
 import Utils.Logging
->>>>>>> 261df0e8
 
 -- -------------------------------------------------------------------------- --
 -- Utils
@@ -868,7 +865,6 @@
 instance Arbitrary EventPactValue where
     arbitrary = EventPactValue <$> arbitraryEventPactValue
 
-<<<<<<< HEAD
 instance Arbitrary SpvAlgorithm where
     arbitrary = elements [SpvSHA512t_256, SpvKeccak_256]
 
@@ -952,7 +948,7 @@
 
 instance Arbitrary t => Arbitrary (ValidatedTransaction t) where
     arbitrary = ValidatedTransaction <$> arbitrary <*> arbitrary <*> arbitrary
-=======
+
 -- -------------------------------------------------------------------------- --
 -- Utils.Logging
 
@@ -966,5 +962,4 @@
     arbitrary = LogFilterRule <$> arbitrary <*> arbitrary <*> arbitrary
 
 instance Arbitrary LogFilter where
-    arbitrary = LogFilter <$> arbitrary <*> arbitrary <*> arbitrary
->>>>>>> 261df0e8
+    arbitrary = LogFilter <$> arbitrary <*> arbitrary <*> arbitrary