--- conflicted
+++ resolved
@@ -55,11 +55,7 @@
 
 txcfg :: TransactionConfig MockTx
 txcfg = TransactionConfig mockCodec hasher hashmeta mockGasPrice
-<<<<<<< HEAD
                           mockGasLimit mockMeta preGossipCheck
-=======
-                          mockGasLimit mockMeta
->>>>>>> 95ac85e9
   where
     hashmeta = chainwebTestHashMeta
     hasher = chainwebTestHasher . codecEncode mockCodec
