--- conflicted
+++ resolved
@@ -22,11 +22,7 @@
     txcfg = TransactionConfig mockCodec hasher hashmeta mockGasPrice mockGasLimit
                               mockMeta (const $ return True)
     -- run the reaper @100Hz for testing
-<<<<<<< HEAD
-    cfg = InMemConfig txcfg mockBlockGasLimit (hz 100) 2048
-=======
-    cfg = InMemConfig txcfg mockBlockGasLimit (hz 100) True
->>>>>>> 92f0d60a
+    cfg = InMemConfig txcfg mockBlockGasLimit (hz 100) 2048 True
     hz x = 1000000 `div` x
     hashmeta = chainwebTestHashMeta
     hasher = chainwebTestHasher . codecEncode mockCodec
