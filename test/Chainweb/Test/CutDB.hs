{-# LANGUAGE AllowAmbiguousTypes #-}
{-# LANGUAGE FlexibleContexts #-}
{-# LANGUAGE LambdaCase #-}
{-# LANGUAGE NumericUnderscores #-}
{-# LANGUAGE OverloadedStrings #-}
{-# LANGUAGE RankNTypes #-}
{-# LANGUAGE ScopedTypeVariables #-}
{-# LANGUAGE TupleSections #-}
{-# LANGUAGE TypeFamilies #-}

-- |
-- Module: Chainweb.Test.CutDB
-- Copyright: Copyright © 2018 - 2020 Kadena LLC.
-- License: MIT
-- Maintainer: Lars Kuhtz <lars@kadena.io>
-- Stability: experimental
--
module Chainweb.Test.CutDB
( withTestCutDb
, extendTestCutDb
, syncPact
, withTestCutDbWithoutPact
, withTestPayloadResource
, awaitCut
, awaitBlockHeight
, extendAwait
, randomTransaction
, randomBlockHeader
, fakePact
, tests
) where

import Control.Concurrent.Async
import Control.Concurrent.STM as STM
import Control.Lens hiding (elements)
import Control.Monad
import Control.Monad.Catch

import Data.Foldable
import Data.Function
import qualified Data.HashMap.Strict as HM
import qualified Data.Vector as V

import GHC.Stack

import qualified Network.HTTP.Client as HTTP

import Numeric.Natural

import qualified Streaming.Prelude as S

import Test.QuickCheck
import Test.Tasty

-- internal modules

import Chainweb.BlockHeader
import Chainweb.BlockHeight
import Chainweb.ChainId
import Chainweb.Cut
import Chainweb.Cut.CutHashes
import Chainweb.Test.Cut
import Chainweb.CutDB
import Chainweb.Graph
import Chainweb.Miner.Pact
import Chainweb.Payload
import Chainweb.Payload.PayloadStore
import Chainweb.Payload.PayloadStore.RocksDB
import Chainweb.Sync.WebBlockHeaderStore
import Chainweb.Test.Orphans.Internal ()
import Chainweb.Test.Sync.WebBlockHeaderStore
import Chainweb.Test.Utils
import Chainweb.Time
import Chainweb.Utils
import Chainweb.Version
import Chainweb.Version.Utils
import Chainweb.WebBlockHeaderDB
import Chainweb.WebPactExecutionService

import Data.CAS
import Data.CAS.RocksDB
import Data.LogMessage
import Data.TaskMap

import Test.Tasty.HUnit

-- -------------------------------------------------------------------------- --
-- Create a random Cut DB with the respective Payload Store

cutFetchTimeout :: Int
cutFetchTimeout = 3_000_000

-- | Provide a computation with a CutDb and PayloadDb for the given chainweb
-- version with a linear chainweb with @n@ blocks.
--
-- The CutDb doesn't have access to a remote network, so any lookup of missing
-- dependencies fails. This isn't an issue if only locally mined cuts are
-- inserted.
--
withTestCutDb
    :: forall a
    . HasCallStack
    => RocksDb
    -> ChainwebVersion
        -- ^ the chainweb version
    -> (CutDbParams -> CutDbParams)
        -- ^ any alterations to the CutDB's configuration
    -> Int
        -- ^ number of blocks in the chainweb in addition to the genesis blocks
    -> (WebBlockHeaderDb -> PayloadDb RocksDbCas -> IO WebPactExecutionService)
        -- ^ a pact execution service.
        --
        -- When transaction don't matter you can use 'fakePact' from this module.
        --
        -- The function "testWebPactExecutionService" provides an pact execution
        -- service that can be given a transaction generator, that allows to
        -- create blocks with a well-defined set of test transactions.
        --
    -> LogFunction
        -- ^ a logg function (use @\_ _ -> return ()@ turn of logging)
    -> (forall cas . PayloadCasLookup cas => RocksDbCas CutHashes -> CutDb cas -> IO a)
    -> IO a
withTestCutDb rdb v conf n pactIO logfun f = do
    rocksDb <- testRocksDb "withTestCutDb" rdb
    let payloadDb = newPayloadDb rocksDb
        cutHashesDb = cutHashesTable rocksDb
    initializePayloadDb v payloadDb
    webDb <- initWebBlockHeaderDb rocksDb v
    mgr <- HTTP.newManager HTTP.defaultManagerSettings
    pact <- pactIO webDb payloadDb
    withLocalWebBlockHeaderStore mgr webDb $ \headerStore ->
        withLocalPayloadStore mgr payloadDb pact $ \payloadStore ->
            withCutDb (conf $ defaultCutDbParams v cutFetchTimeout) logfun headerStore payloadStore cutHashesDb $ \cutDb -> do
                foldM_ (\c _ -> view _1 <$> mine defaultMiner pact cutDb c) (genesisCut v) [1..n]
                f cutHashesDb cutDb

-- | Adds the requested number of new blocks to the given 'CutDb'.
--
-- It is assumed that the 'WebPactExecutionService' is synced with the 'CutDb'.
-- This can be done by calling 'syncPact'. The 'WebPactExecutionService' that
-- was used to generate the given CutDb is already synced.
--
-- If the 'WebPactExecutionService' is not synced with the 'CutDb', this
-- function will result in an exception @PactInternalError
-- "InMemoryCheckpointer: Restore not found"@.
--
extendTestCutDb
    :: PayloadCasLookup cas
    => CutDb cas
    -> WebPactExecutionService
    -> Natural
    -> S.Stream (S.Of (Cut, ChainId, PayloadWithOutputs)) IO ()
extendTestCutDb cutDb pact n = S.scanM
    (\(c, _, _) _ -> mine defaultMiner pact cutDb c)
    (mine defaultMiner pact cutDb =<< _cut cutDb)
    return
    (S.each [0..n-1])

-- | Synchronize the a 'WebPactExecutionService' with a 'CutDb' by replaying all
-- transactions of the payloads of all blocks in the 'CutDb'.
--
syncPact
    :: PayloadCasLookup cas
    => CutDb cas
    -> WebPactExecutionService
    -> IO ()
syncPact cutDb pact =
    void $ webEntries bhdb $ \s -> s
        & S.filter ((/= 0) . _blockHeight)
        & S.mapM_ (\h -> payload h >>= _webPactValidateBlock pact h)
  where
    bhdb = view cutDbWebBlockHeaderDb cutDb
    pdb = view cutDbPayloadCas cutDb
    payload h = casLookup pdb (_blockPayloadHash h) >>= \case
        Nothing -> error $ "Corrupted database: failed to load payload data for block header " <> sshow h
        Just p -> return $ payloadWithOutputsToPayloadData p

-- | Atomically await for a 'CutDb' instance to synchronize cuts according to some
-- predicate for a given 'Cut' and the results of '_cutStm'.
--
awaitCut
    :: CutDb cas
    -> (Cut -> Bool)
    -> IO Cut
awaitCut cdb k = atomically $ do
  c <- _cutStm cdb
  STM.check $ k c
  pure c

-- | Extend the cut db until either a cut that meets some condition is
-- encountered or the given number of cuts is mined. In the former case just the
-- cut that fullfills the condition is returned. In the latter case 'Nothing' is
-- returned.
--
-- Note that the this function may skip over some cuts when waiting for a cut that satisfies the predicate.
-- So, for instance, instead of checking for a particular cut height, one should
-- check for a cut height that is larger or equal than the expected height.
--
extendAwait
    :: PayloadCasLookup cas
    => CutDb cas
    -> WebPactExecutionService
    -> Natural
    -> (Cut -> Bool)
    -> IO (Maybe Cut)
extendAwait cdb pact i p = race gen (awaitCut cdb p) >>= \case
    Left _ -> return Nothing
    Right c -> return (Just c)
  where
    gen = S.foldM_ checkCut (return 0) return
        $ S.map (view (_1 . cutHeight))
        $ extendTestCutDb cdb pact i

    checkCut prev cur = do
        unless (prev < cur) $ throwM $ InternalInvariantViolation $ unexpectedMsg
            "New cut is not larger than the previous one. This is bug in Chainweb.Test.CutDB"
            (Expected prev)
            (Actual cur)
        return cur

-- | Wait for the cutdb to synchronize on a given blockheight for a given chain
-- id
--
awaitBlockHeight
    :: CutDb cas
    -> BlockHeight
    -> ChainId
    -> IO Cut
awaitBlockHeight cdb bh cid = atomically $ do
    c <- _cutStm cdb
    let bh2 = _blockHeight $ c ^?! ixg cid
    STM.check $ bh < bh2
    return c

-- | This function calls 'withTestCutDb' with a fake pact execution service. It
-- can be used in tests where the semantics of pact transactions isn't
-- important.
--
withTestCutDbWithoutPact
    :: forall a
    . HasCallStack
    => RocksDb
    -> ChainwebVersion
        -- ^ the chainweb version
    -> (CutDbParams -> CutDbParams)
        -- ^ any alterations to the CutDB's configuration
    -> Int
        -- ^ number of blocks in the chainweb in addition to the genesis blocks
    -> LogFunction
        -- ^ a logg function (use @\_ _ -> return ()@ turn of logging)
    -> (forall cas . PayloadCasLookup cas => RocksDbCas CutHashes -> CutDb cas -> IO a)
    -> IO a
withTestCutDbWithoutPact rdb v conf n =
    withTestCutDb rdb v conf n (const $ const $ return fakePact)

-- | A version of withTestCutDb that can be used as a Tasty TestTree resource.
--
withTestPayloadResource
    :: RocksDb
    -> ChainwebVersion
    -> Int
    -> LogFunction
    -> (forall cas . PayloadCasLookup cas => IO (CutDb cas) -> TestTree)
    -> TestTree
withTestPayloadResource rdb v n logfun inner
    = withResource start stopTestPayload $ \envIO -> do
        inner (envIO >>= \(_,_,a) -> return a)
  where
    start = startTestPayload rdb v logfun n

-- -------------------------------------------------------------------------- --
-- Internal Utils for mocking up the backends

startTestPayload
    :: RocksDb
    -> ChainwebVersion
    -> LogFunction
    -> Int
    -> IO (Async (), Async(), CutDb RocksDbCas)
startTestPayload rdb v logfun n = do
    rocksDb <- testRocksDb "startTestPayload" rdb
    let payloadDb = newPayloadDb rocksDb
        cutHashesDb = cutHashesTable rocksDb
    initializePayloadDb v payloadDb
    webDb <- initWebBlockHeaderDb rocksDb v
    mgr <- HTTP.newManager HTTP.defaultManagerSettings
    (pserver, pstore) <- startLocalPayloadStore mgr payloadDb
    (hserver, hstore) <- startLocalWebBlockHeaderStore mgr webDb
    cutDb <- startCutDb (defaultCutDbParams v cutFetchTimeout) logfun hstore pstore cutHashesDb
    foldM_ (\c _ -> view _1 <$> mine defaultMiner fakePact cutDb c) (genesisCut v) [0..n]
    return (pserver, hserver, cutDb)


stopTestPayload :: (Async (), Async (), CutDb cas) -> IO ()
stopTestPayload (pserver, hserver, cutDb) = do
    stopCutDb cutDb
    cancel hserver
    cancel pserver

withLocalWebBlockHeaderStore
    :: HTTP.Manager
    -> WebBlockHeaderDb
    -> (WebBlockHeaderStore -> IO a)
    -> IO a
withLocalWebBlockHeaderStore mgr webDb inner = withNoopQueueServer $ \queue -> do
    mem <- new
    inner $ WebBlockHeaderStore webDb mem queue (\_ _ -> return ()) mgr

startLocalWebBlockHeaderStore
    :: HTTP.Manager
    -> WebBlockHeaderDb
    -> IO (Async (), WebBlockHeaderStore)
startLocalWebBlockHeaderStore mgr webDb = do
    (server, queue) <- startNoopQueueServer
    mem <- new
    return (server, WebBlockHeaderStore webDb mem queue (\_ _ -> return ()) mgr)

withLocalPayloadStore
    :: HTTP.Manager
    -> PayloadDb cas
    -> WebPactExecutionService
    -> (WebBlockPayloadStore cas -> IO a)
    -> IO a
withLocalPayloadStore mgr payloadDb pact inner = withNoopQueueServer $ \queue -> do
    mem <- new
    inner $ WebBlockPayloadStore payloadDb mem queue (\_ _ -> return ()) mgr pact

startLocalPayloadStore
    :: HTTP.Manager
    -> PayloadDb cas
    -> IO (Async (), WebBlockPayloadStore cas)
startLocalPayloadStore mgr payloadDb = do
    (server, queue) <- startNoopQueueServer
    mem <- new
    return $ (server, WebBlockPayloadStore payloadDb mem queue (\_ _ -> return ()) mgr fakePact)

-- | Build a linear chainweb (no forks, assuming single threaded use of the
-- cutDb). No POW or poison delay is applied. Block times are real times.
--
mine
    :: HasCallStack
    => PayloadCasLookup cas
    => Miner
        -- ^ The miner. For testing you may use 'defaultMiner'.
    -> WebPactExecutionService
        -- ^ only the new-block generator is used. For testing you may use
        -- 'fakePact'.
    -> CutDb cas
    -> Cut
    -> IO (Cut, ChainId, PayloadWithOutputs)
mine miner pact cutDb c = do

    -- Pick a chain that isn't blocked. With that mining is guaranteed to
    -- succeed if
    --
    -- - there are no other writers to the cut db,
    -- - the chainweb is in a consistent state,
    -- - the pact execution service is synced with the cutdb, and
    -- - the transaction generator produces valid blocks.
    cid <- getRandomUnblockedChain c

    tryMineForChain miner pact cutDb c cid >>= \case
        Left _ -> throwM $ InternalInvariantViolation
            "Failed to create new cut. This is a bug in Chainweb.Test.CutDB or one of it's users"
        Right x -> do
            void $ awaitCut cutDb $ ((<=) `on` _cutHeight) (view _1 x)
            return x

-- | Return a random chain id from a cut that is not blocked.
--
getRandomUnblockedChain :: Cut -> IO ChainId
getRandomUnblockedChain c = do
    shuffled <- generate $ shuffle $ toList $ _cutMap c
    S.each shuffled
        & S.filter isUnblocked
        & S.map _blockChainId
        & S.head_
        & fmap fromJuste
  where
    isUnblocked h =
        let bh = _blockHeight h
            cid = _blockChainId h
        in all (>= bh) $ fmap _blockHeight $ toList $ cutAdjs c cid

-- | Build a linear chainweb (no forks). No POW or poison delay is applied.
-- Block times are real times.
--
tryMineForChain
    :: forall cas
    . HasCallStack
    => PayloadCasLookup cas
    => Miner
        -- ^ The miner. For testing you may use 'defaultMiner'.
        -- miner.
    -> WebPactExecutionService
        -- ^ only the new-block generator is used. For testing you may use
        -- 'fakePact'.
    -> CutDb cas
    -> Cut
    -> ChainId
    -> IO (Either MineFailure (Cut, ChainId, PayloadWithOutputs))
tryMineForChain miner webPact cutDb c cid = do
    outputs <- _webPactNewBlock webPact miner parent
    let payloadHash = _payloadWithOutputsPayloadHash outputs
    t <- getCurrentTimeIntegral
    x <- testMineWithPayloadHash wdb (Nonce 0) t payloadHash cid c
    case x of
        Right (T2 h c') -> do
            addCutHashes cutDb (cutToCutHashes Nothing c')
                { _cutHashesHeaders = HM.singleton (_blockHash h) h
                , _cutHashesPayloads = HM.singleton (_blockPayloadHash h) (payloadWithOutputsToPayloadData outputs)
                }
            return $ Right (c', cid, outputs)
        Left e -> return $ Left e
  where
    parent = ParentHeader $ c ^?! ixg cid -- parent to mine on
    wdb = view cutDbWebBlockHeaderDb cutDb

-- | picks a random block header from a web chain. The result header is
-- guaranteed to not be a genesis header.
--
-- The web chain must contain at least one block that isn't a genesis block.
--
randomBlockHeader
    :: HasCallStack
    => CutDb cas
    -> IO BlockHeader
randomBlockHeader cutDb = do
    curCut <- _cut cutDb
    allBlockHeaders <- webEntries (view cutDbWebBlockHeaderDb cutDb) $ \s -> s
        & S.filter (checkHeight curCut)
        & S.toList_
    generate $ elements allBlockHeaders
  where
    chainHeight curCut cid = _blockHeight (curCut ^?! ixg (_chainId cid))
    checkHeight curCut x = (_blockHeight x /= 0) && (_blockHeight x <= chainHeight curCut x)

-- | Picks a random transaction from a chain web, making sure that the
-- transaction isn't ahead of the longest cut.
--
randomTransaction
    :: HasCallStack
    => PayloadCasLookup cas
    => CutDb cas
    -> IO (BlockHeader, Int, Transaction, TransactionOutput)
randomTransaction cutDb = do
    bh <- randomBlockHeader cutDb
    Just pay <- casLookup
        (_transactionDbBlockPayloads $ _transactionDb payloadDb)
        (_blockPayloadHash bh)
    Just btxs <-
        casLookup
            (_transactionDbBlockTransactions $ _transactionDb payloadDb)
            (_blockPayloadTransactionsHash pay)
    txIx <- generate $ choose (0, length (_blockTransactions btxs) - 1)
    Just outs <-
        casLookup
            (_payloadCacheBlockOutputs $ _payloadCache payloadDb)
            (_blockPayloadOutputsHash pay)
    return
        ( bh
        , txIx
        , _blockTransactions btxs V.! txIx
        , _blockOutputs outs V.! txIx
        )
  where
    payloadDb = view cutDbPayloadCas cutDb

-- | FAKE pact execution service.
--
-- * The miner info parameter is ignored and the miner data is "fakeMiner".
-- * The block header parameter is ignored and transactions are just random bytestrings.
-- * The generated outputs are just the transaction bytes themself.
-- * The coinbase is 'noCoinbase'
--
fakePact :: WebPactExecutionService
fakePact = WebPactExecutionService $ PactExecutionService
  { _pactValidateBlock =
      \_ d -> return
              $ payloadWithOutputs d coinbase
              $ getFakeOutput <$> _payloadDataTransactions d
  , _pactNewBlock = \_ _ -> do
        payloadDat <- generate $ V.fromList . getNonEmpty <$> arbitrary
        return
            $ newPayloadWithOutputs fakeMiner coinbase
            $ (\x -> (x, getFakeOutput x)) <$> payloadDat

  , _pactLocal = \_t -> error "Unimplemented"
  , _pactLookup = \_ _ -> error "Unimplemented"
  , _pactPreInsertCheck = \_ _ -> error "Unimplemented"
  , _pactBlockTxHistory = \_ _ -> error "Unimplemented"
  , _pactHistoricalLookup = \_ _ _ -> error "Unimplemented"
  , _pactSyncToBlock = \_ -> error "Unimplemented"
  }
  where
    getFakeOutput (Transaction txBytes) = TransactionOutput txBytes
    coinbase = noCoinbaseOutput
    fakeMiner = MinerData "fakeMiner"

tests :: RocksDb -> TestTree
tests rdb = testGroup "CutDB"
    [ testCutPruning rdb
    ]
  where

testCutPruning :: RocksDb -> TestTree
testCutPruning rdb = testCase "cut pruning" $ do
    -- initialize cut DB and mine enough to trigger pruning
    let v = Test pairChainGraph
    withTestCutDbWithoutPact rdb v alterPruningSettings
        (int $ avgCutHeightAt v minedBlockHeight)
        (\_ _ -> return ())
        $ \cutHashesStore _ -> do
            -- peek inside the cut DB's store to find the oldest and newest cuts
            let table = _getRocksDbCas cutHashesStore
            Just (leastCutHeight, _, _) <- tableMinKey table
            Just (mostCutHeight, _, _) <- tableMaxKey table
            let fuzz = 10 :: Integer
            -- we must have pruned the older cuts
            assertBool "oldest cuts are too old" $
                round (avgBlockHeightAtCutHeight v leastCutHeight) >= fuzz
            -- we must keep the latest cut
<<<<<<< HEAD
            round (avgBlockHeightAtCutHeight v mostCutHeight) @?= (int minedBlockHeight :: Integer)
=======
            assertBool "newest cut is too old" $
                round (avgBlockHeightAtCutHeight v mostCutHeight) >= int minedBlockHeight - fuzz
>>>>>>> 80904508
  where
    alterPruningSettings =
        set cutDbParamsAvgBlockHeightPruningDepth 50 .
        set cutDbParamsPruningFrequency 1 .
        set cutDbParamsWritingFrequency 1
    minedBlockHeight = 300
<|MERGE_RESOLUTION|>--- conflicted
+++ resolved
@@ -520,12 +520,8 @@
             assertBool "oldest cuts are too old" $
                 round (avgBlockHeightAtCutHeight v leastCutHeight) >= fuzz
             -- we must keep the latest cut
-<<<<<<< HEAD
-            round (avgBlockHeightAtCutHeight v mostCutHeight) @?= (int minedBlockHeight :: Integer)
-=======
             assertBool "newest cut is too old" $
                 round (avgBlockHeightAtCutHeight v mostCutHeight) >= int minedBlockHeight - fuzz
->>>>>>> 80904508
   where
     alterPruningSettings =
         set cutDbParamsAvgBlockHeightPruningDepth 50 .
