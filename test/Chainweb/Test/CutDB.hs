--- conflicted
+++ resolved
@@ -37,10 +37,7 @@
 import Control.Lens hiding (elements)
 import Control.Monad
 
-<<<<<<< HEAD
-=======
 import Data.Foldable
->>>>>>> 7aa365bb
 import Data.Function
 import qualified Data.Sequence as Seq
 import Data.Tuple.Strict
@@ -201,9 +198,6 @@
     Left _ -> return Nothing
     Right c -> return (Just c)
   where
-<<<<<<< HEAD
-    gen = void $! S.effects $ extendTestCutDb cdb pact i
-=======
     gen = void
         $ S.foldM_ checkCut (return (-1)) return
         $ S.map (view (_1 . cutHeight))
@@ -213,7 +207,6 @@
         unless (prev < cur) $ error
             "New cut is not larger that previous one. This is but in Chainweb.Test.CutDB"
         return cur
->>>>>>> 7aa365bb
 
 -- | Wait for the cutdb to produce at least one new cut, that is different from
 -- the given cut.
@@ -224,27 +217,15 @@
     -> IO Cut
 awaitNewCut cdb = awaitCut cdb . (/=)
 
-<<<<<<< HEAD
--- | Wait for a given chain id to reach a certin block height
---
-=======
->>>>>>> 7aa365bb
 awaitBlockHeight
     :: CutDb cas
     -> BlockHeight
     -> ChainId
     -> IO Cut
-<<<<<<< HEAD
-awaitBlockHeight cdb bh0 cid = atomically $ do
-    c <- _cutStm cdb
-    let bh1 = _blockHeight $ c ^?! ixg cid
-    STM.check $ bh0 < bh1
-=======
 awaitBlockHeight cdb bh cid = atomically $ do
     c <- _cutStm cdb
     let bh2 = _blockHeight $ c ^?! ixg cid
     STM.check $ bh < bh2
->>>>>>> 7aa365bb
     return c
 
 -- | This function calls 'withTestCutDb' with a fake pact execution service. It
@@ -361,17 +342,6 @@
     -> Cut
     -> IO (Cut, ChainId, PayloadWithOutputs)
 mine miner pact cutDb c = do
-<<<<<<< HEAD
-    -- pick chain
-    cid <- randomChainId cutDb
-
-    tryMine miner pact cutDb c cid >>= \case
-        Left _ -> mine miner pact cutDb c
-        Right x -> do
-            void $ awaitCut cutDb $ ((>=) `on` _cutHeight) (view _1 x)
-            return x
-
-=======
 
     -- Pick a chain that isn't blocked. With that mining is guaranteed to
     -- succeed if
@@ -405,7 +375,6 @@
             cid = _blockChainId h
         in all (>= bh) $ fmap _blockHeight $ toList $ cutAdjs c cid
 
->>>>>>> 7aa365bb
 -- | Build a linear chainweb (no forks). No POW or poison delay is applied.
 -- Block times are real times.
 --
