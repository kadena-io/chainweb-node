{-# LANGUAGE DataKinds #-}
{-# LANGUAGE OverloadedStrings #-}

-- |
-- Module: Main
-- Copyright: Copyright © 2018 Kadena LLC.
-- License: MIT
-- Maintainer: Lars Kuhtz <lars@kadena.io>
-- Stability: experimental
--
-- Chainweb Test Suite
--

module Main ( main ) where


import Test.Tasty
import Test.Tasty.QuickCheck

-- internal modules

import qualified Chainweb.Cut.Test (properties)
import qualified Chainweb.Difficulty (properties)
import qualified Chainweb.HostAddress (properties)
import qualified Chainweb.Sync.WebBlockHeaderStore.Test (properties)
import qualified Chainweb.Test.BlockHeader.Genesis
import qualified Chainweb.Test.BlockHeaderDB
import qualified Chainweb.Test.CoinContract
import qualified Chainweb.Test.DiGraph
import qualified Chainweb.Test.Mempool.InMem
import qualified Chainweb.Test.Mempool.RestAPI
import qualified Chainweb.Test.Mempool.Socket
import qualified Chainweb.Test.Mempool.Sync
import qualified Chainweb.Test.Pact.Checkpointer
import qualified Chainweb.Test.Pact.PactExec
import qualified Chainweb.Test.Pact.PactInProcApi
import qualified Chainweb.Test.Pact.RemotePactTest
import qualified Chainweb.Test.RestAPI
import qualified Chainweb.Test.Roundtrips
import qualified Chainweb.Test.SPV
import qualified Chainweb.Test.Store.CAS.FS
import qualified Chainweb.Test.Store.Git
import qualified Chainweb.Test.TreeDB.Persistence
import qualified Chainweb.Test.TreeDB.RemoteDB
import Chainweb.Test.Utils (RunStyle(..), ScheduledTest, schedule, testGroupSch)
import qualified Chainweb.TreeDB (properties)
import qualified Chainweb.Utils.Paging (properties)

import Data.CAS.RocksDB
import qualified Data.DiGraph (properties)
import qualified Data.PQueue.Test (properties)
import qualified Data.Word.Encoding (properties)

import qualified P2P.Node.PeerDB (properties)
import qualified P2P.TaskQueue.Test (properties)

main :: IO ()
main = do
<<<<<<< HEAD
  pactSuite <- pactTestSuite -- Tasty.Golden tests nudge this towards being an IO result
  memPSuite <- mempoolTestSuite
  let allTests = testGroup "Chainweb Tests"
        . schedule Sequential
        $ pactSuite : memPSuite : suite
  defaultMain allTests
=======
    withTempRocksDb "chainweb-tests" $ \rdb -> do
        pactSuite <- pactTestSuite rdb -- Tasty.Golden tests nudge this towards being an IO result
        let allTests = testGroup "Chainweb Tests"
                . schedule Sequential
                $ pactSuite : suite rdb
        defaultMain allTests
>>>>>>> f60ab0d2

pactTestSuite :: RocksDb -> IO ScheduledTest
pactTestSuite rdb = do
    pactTests <- Chainweb.Test.Pact.PactExec.tests
    pactInProcApiTests <- Chainweb.Test.Pact.PactInProcApi.tests
    pactRemoteApiTests <- Chainweb.Test.Pact.RemotePactTest.tests rdb
    pure $ testGroupSch "Chainweb-Pact Tests"
        [ pactTests
        , Chainweb.Test.Pact.Checkpointer.tests
        , pactInProcApiTests
        , pactRemoteApiTests
        ]

<<<<<<< HEAD
mempoolTestSuite :: IO ScheduledTest
mempoolTestSuite = do
    let restTests = Chainweb.Test.Mempool.RestAPI.tests
    let socketTests  = Chainweb.Test.Mempool.Socket.tests
    inMemTests <- Chainweb.Test.Mempool.InMem.tests
    syncTests <- Chainweb.Test.Mempool.Sync.tests
    pure $ testGroupSch "Chainweb-Mempool Tests"
      [ syncTests
      , restTests
      , inMemTests
      , socketTests ]

suite :: [ScheduledTest]
suite =
=======
suite :: RocksDb -> [ScheduledTest]
suite rdb =
>>>>>>> f60ab0d2
    [ testGroupSch "Chainweb Unit Tests"
        [ testGroup "BlockHeaderDb"
            [ Chainweb.Test.BlockHeaderDB.tests rdb
            , Chainweb.Test.TreeDB.RemoteDB.tests
            , Chainweb.Test.TreeDB.Persistence.tests rdb
            , testProperties "Chainweb.TreeDB" Chainweb.TreeDB.properties
            ]
        , Chainweb.Test.CoinContract.tests
        , Chainweb.Test.Store.CAS.FS.tests
        , Chainweb.Test.Store.Git.tests
        , Chainweb.Test.Roundtrips.tests
        , Chainweb.Test.RestAPI.tests rdb
        , Chainweb.Test.DiGraph.tests
<<<<<<< HEAD
        , Chainweb.Test.SPV.tests
=======
        , Chainweb.Test.SPV.tests rdb
        , Chainweb.Test.Mempool.InMem.tests
        , Chainweb.Test.Mempool.Socket.tests
        , Chainweb.Test.Mempool.Sync.tests
        , Chainweb.Test.Mempool.RestAPI.tests
>>>>>>> f60ab0d2
        , Chainweb.Test.BlockHeader.Genesis.tests
        , testProperties "Chainweb.BlockHeaderDb.RestAPI.Server" Chainweb.Utils.Paging.properties
        , testProperties "Chainweb.HostAddress" Chainweb.HostAddress.properties
        , testProperties "Chainweb.Sync.WebBlockHeaderStore.Test" Chainweb.Sync.WebBlockHeaderStore.Test.properties
        , testProperties "P2P.Node.PeerDB" P2P.Node.PeerDB.properties
        , testProperties "P2P.TaskQueue.Test" P2P.TaskQueue.Test.properties
        , testProperties "Data.DiGraph" Data.DiGraph.properties
        , testProperties "Data.PQueue.Test" Data.PQueue.Test.properties
        , testProperties "Chainweb.Difficulty" Chainweb.Difficulty.properties
        , testProperties "Data.Word.Encoding" Data.Word.Encoding.properties
        , testProperties "Chainweb.Cut.Test" (Chainweb.Cut.Test.properties rdb)
        ]
    ]<|MERGE_RESOLUTION|>--- conflicted
+++ resolved
@@ -56,21 +56,13 @@
 
 main :: IO ()
 main = do
-<<<<<<< HEAD
-  pactSuite <- pactTestSuite -- Tasty.Golden tests nudge this towards being an IO result
-  memPSuite <- mempoolTestSuite
-  let allTests = testGroup "Chainweb Tests"
-        . schedule Sequential
-        $ pactSuite : memPSuite : suite
-  defaultMain allTests
-=======
     withTempRocksDb "chainweb-tests" $ \rdb -> do
+        memPSuite <- mempoolTestSuite
         pactSuite <- pactTestSuite rdb -- Tasty.Golden tests nudge this towards being an IO result
         let allTests = testGroup "Chainweb Tests"
                 . schedule Sequential
-                $ pactSuite : suite rdb
+                $ pactSuite : memPSuite : suite rdb
         defaultMain allTests
->>>>>>> f60ab0d2
 
 pactTestSuite :: RocksDb -> IO ScheduledTest
 pactTestSuite rdb = do
@@ -84,7 +76,6 @@
         , pactRemoteApiTests
         ]
 
-<<<<<<< HEAD
 mempoolTestSuite :: IO ScheduledTest
 mempoolTestSuite = do
     let restTests = Chainweb.Test.Mempool.RestAPI.tests
@@ -97,12 +88,8 @@
       , inMemTests
       , socketTests ]
 
-suite :: [ScheduledTest]
-suite =
-=======
 suite :: RocksDb -> [ScheduledTest]
 suite rdb =
->>>>>>> f60ab0d2
     [ testGroupSch "Chainweb Unit Tests"
         [ testGroup "BlockHeaderDb"
             [ Chainweb.Test.BlockHeaderDB.tests rdb
@@ -116,15 +103,7 @@
         , Chainweb.Test.Roundtrips.tests
         , Chainweb.Test.RestAPI.tests rdb
         , Chainweb.Test.DiGraph.tests
-<<<<<<< HEAD
-        , Chainweb.Test.SPV.tests
-=======
         , Chainweb.Test.SPV.tests rdb
-        , Chainweb.Test.Mempool.InMem.tests
-        , Chainweb.Test.Mempool.Socket.tests
-        , Chainweb.Test.Mempool.Sync.tests
-        , Chainweb.Test.Mempool.RestAPI.tests
->>>>>>> f60ab0d2
         , Chainweb.Test.BlockHeader.Genesis.tests
         , testProperties "Chainweb.BlockHeaderDb.RestAPI.Server" Chainweb.Utils.Paging.properties
         , testProperties "Chainweb.HostAddress" Chainweb.HostAddress.properties
