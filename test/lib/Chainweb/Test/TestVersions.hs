{-# LANGUAGE BlockArguments #-}
{-# LANGUAGE ImportQualifiedPost #-}
{-# LANGUAGE CPP #-}
{-# LANGUAGE LambdaCase #-}
{-# LANGUAGE NumericUnderscores #-}
{-# LANGUAGE OverloadedStrings #-}
{-# LANGUAGE ScopedTypeVariables #-}
{-# LANGUAGE TypeApplications #-}
{-# LANGUAGE RankNTypes #-}
{-# OPTIONS_GHC -Wno-missing-fields #-}

module Chainweb.Test.TestVersions
    ( barebonesTestVersion
    -- , fastForkingCpmTestVersion
    -- , noBridgeCpmTestVersion
    -- , slowForkingCpmTestVersion
    , quirkedGasInstantCpmTestVersion
    , quirkedGasPact5InstantCpmTestVersion
    , timedConsensusVersion
    , instantCpmTestVersion
<<<<<<< HEAD
    , pact5InstantCpmTestVersion
    , pact5CheckpointerTestVersion
    , pact5SlowCpmTestVersion
    , instantCpmTransitionTestVersion
    , pact53TransitionCpmTestVersion
=======
    , checkpointerTestVersion
>>>>>>> 4433ed01
    ) where

import Control.Lens hiding (elements)
import Data.HashMap.Strict (HashMap)
import qualified Data.HashMap.Strict as HM
import qualified Data.HashSet as HS
import qualified Data.List as List
import qualified Data.Set as Set
import qualified Chainweb.BlockHeader.Genesis.InstantTimedCPM0Payload as IN0
import qualified Chainweb.BlockHeader.Genesis.InstantTimedCPM1to9Payload as INN
<<<<<<< HEAD
import qualified Chainweb.BlockHeader.Genesis.Pact5InstantTimedCPM0Payload as PIN0
import qualified Chainweb.BlockHeader.Genesis.Pact5InstantTimedCPM1to9Payload as PINN
import qualified Chainweb.BlockHeader.Genesis.Pact53TransitionTimedCPM0Payload as PIT0
import qualified Chainweb.BlockHeader.Genesis.Pact53TransitionTimedCPM1to9Payload as PITN
import qualified Chainweb.BlockHeader.Genesis.QuirkedGasPact5InstantTimedCPM0Payload as QPIN0
import qualified Chainweb.BlockHeader.Genesis.QuirkedGasPact5InstantTimedCPM1to9Payload as QPINN
=======
-- import qualified Chainweb.BlockHeader.Genesis.QuirkedGasPact5InstantTimedCPM0Payload as QPIN0
-- import qualified Chainweb.BlockHeader.Genesis.QuirkedGasPact5InstantTimedCPM1to9Payload as QPINN
>>>>>>> 4433ed01

import System.IO.Unsafe

-- internal modules

import Chainweb.BlockCreationTime
import Chainweb.BlockHeight
import Chainweb.Difficulty
import Chainweb.Graph
import Chainweb.HostAddress
import Chainweb.Pact.Utils
import Chainweb.Time
import Chainweb.Utils
import Chainweb.Utils.Rule
import Chainweb.Version
import Chainweb.Version.Registry
import P2P.Peer

import Chainweb.Payload (PayloadWithOutputs_(_payloadWithOutputsPayloadHash), PayloadWithOutputs)
import qualified Pact.Core.Names as Pact
import qualified Pact.Core.Gas as Pact
import qualified Data.List as L

testBootstrapPeerInfos :: PeerInfo
testBootstrapPeerInfos =
    PeerInfo
#if WITH_ED25519
        { _peerId = Just $ unsafeFromText "BMe2hSdSEGCzLwvoYXPuB1BqYEH5wiV5AvacutSGWmg"
#else
        { _peerId = Just $ unsafeFromText "9LkpIG95q5cs0YJg0d-xdR2YLeW_puv1PjS2kEfmEuQ"
#endif
            -- this is the fingerprint of the certificate and key that is stored
            -- in ./scripts/test-bootstrap-node.config". For programatic use of
            -- the same certificate is also available at
            -- "Chainweb.Test.P2P.Peer.BootstrapConfig". It is intended for
            -- testing purposes only.

        , _peerAddr = HostAddress
            { _hostAddressHost = localhost
            , _hostAddressPort = 1789
            }
        }

<<<<<<< HEAD
type VersionBuilder = ChainwebVersion -> ChainwebVersion

-- | Executes a `VersionBuilder` to build a `ChainwebVersion`, by taking its
-- fixed point. Additionally registers it in the global version registry.
buildTestVersion :: VersionBuilder -> ChainwebVersion
buildTestVersion f =
    unsafePerformIO (v <$ registerVersion v) & versionName .~ v ^. versionName
    where
    v = f v
{-# noinline buildTestVersion #-}

-- | All testing `ChainwebVersion`s *must* have unique names and *must* be
-- included in this list to be assigned a version code, and also registered via
-- `buildTestVersion` into the global version registry. Failure to do so will
-- result in runtime errors from `Chainweb.Version.Registry`.
testVersions :: [ChainwebVersionName]
testVersions = _versionName <$> concat
    [   [ fastForkingCpmTestVersion (knownChainGraph g)
        | g :: KnownGraph <- [minBound..maxBound]
        ]
    ,   [ slowForkingCpmTestVersion (knownChainGraph g)
        | g :: KnownGraph <- [minBound..maxBound]
        ]
    ,   [ barebonesTestVersion (knownChainGraph g)
        | g :: KnownGraph <- [minBound..maxBound]
        ]
    ,   [ noBridgeCpmTestVersion (knownChainGraph g)
        | g :: KnownGraph <- [minBound..maxBound]
        ]
    ,   [ timedConsensusVersion (knownChainGraph g1) (knownChainGraph g2)
        | g1 :: KnownGraph <- [minBound..maxBound]
        , g2 :: KnownGraph <- [minBound..maxBound]
        ]
    ,   [ quirkedGasInstantCpmTestVersion (knownChainGraph g)
        | g :: KnownGraph <- [minBound..maxBound]
        ]
    ,   [ quirkedGasPact5InstantCpmTestVersion (knownChainGraph g)
        | g :: KnownGraph <- [minBound..maxBound]
        ]
    ,   [ instantCpmTestVersion (knownChainGraph g)
        | g :: KnownGraph <- [minBound..maxBound]
        ]
    ,   [ pact5InstantCpmTestVersion (knownChainGraph g)
        | g :: KnownGraph <- [minBound..maxBound]
        ]
    ,   [ pact5CheckpointerTestVersion (knownChainGraph g)
        | g :: KnownGraph <- [minBound..maxBound]
        ]
    ,   [ pact5SlowCpmTestVersion (knownChainGraph g)
        | g :: KnownGraph <- [minBound..maxBound]
        ]
    ,   [ instantCpmTransitionTestVersion (knownChainGraph g)
        | g :: KnownGraph <- [minBound..maxBound]
        ]
    ,   [ pact53TransitionCpmTestVersion (knownChainGraph g)
        | g :: KnownGraph <- [minBound..maxBound]
        ]
    ]

=======
>>>>>>> 4433ed01
-- | Details common to all test versions thus far.
testVersionTemplate :: Rule BlockHeight ChainGraph -> ChainwebVersion
testVersionTemplate gs = ChainwebVersion
    { _versionCode = ChainwebVersionCode 0x80000000
    , _versionGraphs = gs
    , _versionHeaderBaseSizeBytes = 318 - 110
    , _versionWindow = WindowWidth 120
    , _versionMaxBlockGasLimit = Bottom (minBound, Just 2_000_000)
    , _versionBootstraps = [testBootstrapPeerInfos]
    , _versionVerifierPluginNames = (Bottom (minBound, mempty) <$ cids)
    , _versionServiceDate = Nothing
    }
    where cids = ChainMap $ HS.toMap $ graphChainIds $ snd $ ruleHead gs

-- | A test version without Pact or PoW, with only one chain graph.
barebonesTestVersion :: ChainGraph -> ChainwebVersion
barebonesTestVersion g =
    testVersionTemplate gs
        & versionWindow .~ WindowWidth 120
        & versionBlockDelay .~ BlockDelay 1_000_000
        & versionName .~ ChainwebVersionName ("test-" <> toText g)
        & versionCheats .~ VersionCheats
            { _disablePow = True
            , _fakeFirstEpochStart = True
            , _disablePact = True
            }
        & versionDefaults .~ VersionDefaults
            { _disableMempoolSync = True
            , _disablePeerValidation = True
            }
        & versionGenesis .~ VersionGenesis
            { _genesisBlockPayload = _payloadWithOutputsPayloadHash emptyPayload <$ cids
            , _genesisBlockTarget = maxTarget <$ cids
            , _genesisTime = BlockCreationTime epoch <$ cids
            }
        & versionForks .~ HM.fromList [ (f, ForkAtGenesis <$ cids) | f <- [minBound..maxBound] ]
        & versionQuirks .~ VersionQuirks
            { _quirkGasFees = HM.empty <$ cids
            }
        & versionUpgrades .~ (HM.empty <$ cids)
        & versionPayloadProviderTypes .~ (MinimalProvider <$ cids)
    where
    gs = Bottom (minBound, g)
    cids = ChainMap $ HS.toMap $ graphChainIds $ snd $ ruleHead gs

-- | A test version without Pact or PoW, with a chain graph upgrade at block height 8.
timedConsensusVersion :: ChainGraph -> ChainGraph -> ChainwebVersion
timedConsensusVersion g1 g2 =
    testVersionTemplate gs
        & versionName .~ ChainwebVersionName ("timedConsensus-" <> toText g1 <> "-" <> toText g2)
        & versionBlockDelay .~ BlockDelay 1_000_000
        & versionWindow .~ WindowWidth 120
        & versionForks .~ tabulateHashMap (\case
            SkipTxTimingValidation -> ForkAtBlockHeight (BlockHeight 2) <$ cids
            -- pact is disabled, we don't care about pact forks
            _ -> ForkAtGenesis <$ cids
        )
        & versionQuirks .~ VersionQuirks
            { _quirkGasFees = HM.empty <$ cids
            }
        & versionUpgrades .~ (HM.empty <$ cids)
        & versionCheats .~ VersionCheats
            { _disablePow = True
            , _fakeFirstEpochStart = True
            , _disablePact = True
            }
        & versionDefaults .~ VersionDefaults
            { _disableMempoolSync = True
            , _disablePeerValidation = True
            }
        & versionGenesis .~ VersionGenesis
            { _genesisBlockPayload = onChains $
                (unsafeChainId 0, _payloadWithOutputsPayloadHash $ IN0.payloadBlock) :
                    [ (n, _payloadWithOutputsPayloadHash INN.payloadBlock)
                    | n <- unsafeChainId 0 `L.delete` fmap fst (itoList cids)
                    ]
            , _genesisBlockTarget = maxTarget <$ cids
            , _genesisTime = BlockCreationTime epoch <$ cids
            }
        & versionPayloadProviderTypes .~ (MinimalProvider <$ cids)
    where
    gs = (BlockHeight 8, g2) `Above` Bottom (minBound, g1)
    cids = ChainMap $ HS.toMap $ graphChainIds $ snd $ ruleHead gs

-- | A test version without Pact or PoW.
checkpointerTestVersion :: ChainGraph -> ChainwebVersion
checkpointerTestVersion g1 =
    testVersionTemplate gs
        & versionName .~ ChainwebVersionName ("pact5-checkpointertest-" <> toText g1)
        & versionBlockDelay .~ BlockDelay 1_000_000
        & versionWindow .~ WindowWidth 120
        & versionForks .~ tabulateHashMap (\case
            SkipTxTimingValidation -> ForkAtBlockHeight (BlockHeight 2) <$ cids
            -- pact is disabled, we don't care about pact forks
            _ -> ForkAtGenesis <$ cids
        )
        & versionQuirks .~ VersionQuirks
            { _quirkGasFees = HM.empty <$ cids
            }
        & versionUpgrades .~ (HM.empty <$ cids)
        & versionCheats .~ VersionCheats
            { _disablePow = True
            , _fakeFirstEpochStart = True
            , _disablePact = True
            }
        & versionDefaults .~ VersionDefaults
            { _disableMempoolSync = True
            , _disablePeerValidation = True
            }
        & versionGenesis .~ VersionGenesis
            { _genesisBlockPayload = onChains
                [ (n, _payloadWithOutputsPayloadHash emptyPayload)
                | n <- fst <$> itoList cids
                ]
            , _genesisBlockTarget = maxTarget <$ cids
            , _genesisTime = BlockCreationTime epoch <$ cids
            }
        & versionPayloadProviderTypes .~ (PactProvider <$ cids)
    where
    gs = Bottom (minBound, g1)
    cids = ChainMap $ HS.toMap $ graphChainIds $ snd $ ruleHead gs

-- | A family of versions each with Pact enabled and PoW disabled.
<<<<<<< HEAD
cpmTestVersion :: ChainGraph -> VersionBuilder
cpmTestVersion g v = v
    & testVersionTemplate
    & versionWindow .~ WindowWidth 120
    & versionBlockDelay .~ BlockDelay (Micros 100_000)
    & versionGraphs .~ Bottom (minBound, g)
    & versionCheats .~ VersionCheats
        { _disablePow = True
        , _fakeFirstEpochStart = True
        , _disablePact = False
        }
    & versionDefaults .~ VersionDefaults
        { _disableMempoolSync = False
        , _disablePeerValidation = True
        }
    & versionGenesis .~ VersionGenesis
        { _genesisBlockPayload = onChains $
            (unsafeChainId 0, TN0.payloadBlock) :
            [(n, TNN.payloadBlock) | n <- HS.toList (unsafeChainId 0 `HS.delete` chainIds v)]
        , _genesisBlockTarget = AllChains maxTarget
        , _genesisTime = AllChains $ BlockCreationTime epoch
        }
    & versionUpgrades .~ chainZip HM.union
        (indexByForkHeights v
            [ (CoinV2, AllChains (pact4Upgrade Other.transactions))
            , (Pact4Coin3, AllChains (Pact4Upgrade CoinV3.transactions True))
            , (Chainweb214Pact, AllChains (Pact4Upgrade CoinV4.transactions True))
            , (Chainweb215Pact, AllChains (Pact4Upgrade CoinV5.transactions True))
            , (Chainweb223Pact, AllChains (pact4Upgrade CoinV6.transactions))
            ])
        (onChains [(unsafeChainId 3, HM.singleton (BlockHeight 2) (Pact4Upgrade MNKAD.transactions False))])

slowForks :: HashMap Fork (ChainMap ForkHeight)
slowForks = tabulateHashMap \case
    SlowEpoch -> AllChains ForkAtGenesis
    OldTargetGuard -> AllChains ForkAtGenesis
    SkipFeatureFlagValidation -> AllChains ForkAtGenesis
    OldDAGuard -> AllChains ForkAtGenesis
    Vuln797Fix -> AllChains ForkAtGenesis
    PactBackCompat_v16 -> AllChains ForkAtGenesis
    SPVBridge -> AllChains ForkAtGenesis
    Pact44NewTrans -> AllChains ForkAtGenesis
    CoinV2 -> AllChains $ ForkAtBlockHeight (BlockHeight 1)
    SkipTxTimingValidation -> AllChains $ ForkAtBlockHeight (BlockHeight 2)
    ModuleNameFix -> AllChains $ ForkAtBlockHeight (BlockHeight 2)
    ModuleNameFix2 -> AllChains $ ForkAtBlockHeight (BlockHeight 2)
    Pact42 -> AllChains $ ForkAtBlockHeight (BlockHeight 5)
    CheckTxHash -> AllChains $ ForkAtBlockHeight (BlockHeight 7)
    EnforceKeysetFormats -> AllChains $ ForkAtBlockHeight (BlockHeight 10)
    PactEvents -> AllChains $ ForkAtBlockHeight (BlockHeight 10)
    Pact4Coin3 -> AllChains $ ForkAtBlockHeight (BlockHeight 20)
    Chainweb213Pact -> AllChains $ ForkAtBlockHeight (BlockHeight 26)
    Chainweb214Pact -> AllChains $ ForkAtBlockHeight (BlockHeight 30)
    Chainweb215Pact -> AllChains $ ForkAtBlockHeight (BlockHeight 35)
    Chainweb216Pact -> AllChains $ ForkAtBlockHeight (BlockHeight 53)
    Chainweb217Pact -> AllChains $ ForkAtBlockHeight (BlockHeight 55)
    Chainweb218Pact -> AllChains $ ForkAtBlockHeight (BlockHeight 60)
    Chainweb219Pact -> AllChains $ ForkAtBlockHeight (BlockHeight 71)
    Chainweb220Pact -> AllChains $ ForkAtBlockHeight (BlockHeight 85)
    Chainweb221Pact -> AllChains $ ForkAtBlockHeight (BlockHeight 100)
    Chainweb222Pact -> AllChains $ ForkAtBlockHeight (BlockHeight 115)
    Chainweb223Pact -> AllChains $ ForkAtBlockHeight (BlockHeight 120)
    Chainweb224Pact -> AllChains $ ForkAtBlockHeight (BlockHeight 125)
    Chainweb225Pact -> AllChains $ ForkAtBlockHeight (BlockHeight 130)
    Chainweb226Pact -> AllChains $ ForkAtBlockHeight (BlockHeight 135)
    Pact5Fork -> AllChains ForkNever
    Chainweb228Pact -> AllChains $ ForkAtBlockHeight (BlockHeight 145)
    Chainweb229Pact -> AllChains $ ForkAtBlockHeight (BlockHeight 150)
    Chainweb230Pact -> AllChains $ ForkAtBlockHeight (BlockHeight 155)
    Chainweb231Pact -> AllChains $ ForkAtBlockHeight (BlockHeight 160)

-- | A set of fork heights which are relatively fast, but not fast enough to break anything.
fastForks :: HashMap Fork (ChainMap ForkHeight)
fastForks = tabulateHashMap $ \case
    SlowEpoch -> AllChains ForkAtGenesis
    OldTargetGuard -> AllChains ForkAtGenesis
    SkipFeatureFlagValidation -> AllChains ForkAtGenesis
    OldDAGuard -> AllChains ForkAtGenesis
    Vuln797Fix -> AllChains ForkAtGenesis
    PactBackCompat_v16 -> AllChains ForkAtGenesis
    SPVBridge -> AllChains ForkAtGenesis
    EnforceKeysetFormats -> AllChains ForkAtGenesis
    CheckTxHash -> AllChains ForkAtGenesis
    Pact44NewTrans -> AllChains ForkAtGenesis
    Chainweb213Pact -> AllChains ForkAtGenesis
    PactEvents -> AllChains ForkAtGenesis
    CoinV2 -> AllChains $ ForkAtBlockHeight $ BlockHeight 1
    Pact42 -> AllChains $ ForkAtBlockHeight $ BlockHeight 1
    SkipTxTimingValidation -> AllChains $ ForkAtBlockHeight $ BlockHeight 2
    ModuleNameFix -> AllChains $ ForkAtBlockHeight $ BlockHeight 2
    ModuleNameFix2 -> AllChains $ ForkAtBlockHeight $ BlockHeight 2
    Pact4Coin3 -> AllChains $ ForkAtBlockHeight $ BlockHeight 4
    Chainweb214Pact -> AllChains $ ForkAtBlockHeight $ BlockHeight 5
    Chainweb215Pact -> AllChains $ ForkAtBlockHeight $ BlockHeight 10
    Chainweb216Pact -> AllChains $ ForkAtBlockHeight $ BlockHeight 11
    Chainweb217Pact -> AllChains $ ForkAtBlockHeight $ BlockHeight 20
    Chainweb218Pact -> AllChains $ ForkAtBlockHeight $ BlockHeight 20
    Chainweb219Pact -> AllChains $ ForkAtBlockHeight $ BlockHeight 27
    Chainweb220Pact -> AllChains $ ForkAtBlockHeight $ BlockHeight 30
    Chainweb221Pact -> AllChains $ ForkAtBlockHeight $ BlockHeight 33
    Chainweb222Pact -> AllChains $ ForkAtBlockHeight $ BlockHeight 36
    Chainweb223Pact -> AllChains $ ForkAtBlockHeight $ BlockHeight 38
    Chainweb224Pact -> AllChains $ ForkAtBlockHeight $ BlockHeight 40
    Chainweb225Pact -> AllChains $ ForkAtBlockHeight $ BlockHeight 42
    Chainweb226Pact -> AllChains $ ForkAtBlockHeight $ BlockHeight 44
    Pact5Fork -> AllChains $ ForkAtBlockHeight $ BlockHeight 46
    Chainweb228Pact -> AllChains $ ForkAtBlockHeight $ BlockHeight 48
    Chainweb229Pact -> AllChains $ ForkAtBlockHeight $ BlockHeight 50
    Chainweb230Pact -> AllChains $ ForkAtBlockHeight $ BlockHeight 52
    Chainweb231Pact -> AllChains $ ForkAtBlockHeight $ BlockHeight 54

-- | CPM version (see `cpmTestVersion`) with forks and upgrades slowly enabled.
slowForkingCpmTestVersion :: ChainGraph -> ChainwebVersion
slowForkingCpmTestVersion g = buildTestVersion $ \v -> v
    & cpmTestVersion g
    & versionName .~ ChainwebVersionName ("slowfork-CPM-" <> toText g)
    & versionForks .~ slowForks
    & versionVerifierPluginNames .~ AllChains
        (Bottom (minBound, Set.fromList $ map VerifierName ["allow", "hyperlane_v3_announcement", "hyperlane_v3_message"]))
    & versionQuirks .~ noQuirks
=======
cpmTestVersion :: Rule BlockHeight ChainGraph -> ChainwebVersion
cpmTestVersion gs =
    testVersionTemplate gs
        & versionWindow .~ WindowWidth 120
        & versionBlockDelay .~ BlockDelay (Micros 100_000)
        & versionCheats .~ VersionCheats
            { _disablePow = True
            , _fakeFirstEpochStart = True
            , _disablePact = False
            }
        & versionDefaults .~ VersionDefaults
            { _disableMempoolSync = False
            , _disablePeerValidation = True
            }
        & versionUpgrades .~ (mempty <$ cids)
        & versionPayloadProviderTypes .~ (PactProvider <$ cids)
    where
    cids = ChainMap $ HS.toMap $ graphChainIds $ snd $ ruleHead gs
>>>>>>> 4433ed01

-- | CPM version (see `cpmTestVersion`) with forks and upgrades instantly enabled,
-- and with a gas fee quirk.
quirkedGasInstantCpmTestVersion :: ChainGraph -> ChainwebVersion
quirkedGasInstantCpmTestVersion g =
    cpmTestVersion gs
    & versionName .~ ChainwebVersionName ("quirked-instant-CPM-" <> toText g)
    & versionForks .~ tabulateHashMap (\case
        _ -> ForkAtGenesis <$ cids)
    & versionQuirks .~ VersionQuirks
        { _quirkGasFees = onChain (unsafeChainId 0)
            $ HM.singleton (BlockHeight 2, TxBlockIdx 0) (Pact.Gas 1)
        }
    & versionGenesis .~ VersionGenesis
        { _genesisBlockPayload = onChains $
            (unsafeChainId 0, _payloadWithOutputsPayloadHash IN0.payloadBlock) :
                [ (n, _payloadWithOutputsPayloadHash INN.payloadBlock)
                | n <- HS.toList (unsafeChainId 0 `HS.delete` graphChainIds g)
                ]
        , _genesisBlockTarget = maxTarget <$ cids
        , _genesisTime = BlockCreationTime epoch <$ cids
        }
    & versionUpgrades .~ (mempty <$ cids)
    & versionVerifierPluginNames .~ (Bottom (minBound, mempty) <$ cids)
    where
    gs = Bottom (minBound, g)
    cids = ChainMap $ HS.toMap $ graphChainIds $ snd $ ruleHead gs

-- | CPM version (see `cpmTestVersion`) with forks and upgrades instantly enabled,
-- and with a gas fee quirk.
quirkedGasPact5InstantCpmTestVersion :: ChainGraph -> ChainwebVersion
quirkedGasPact5InstantCpmTestVersion g =
    cpmTestVersion gs
    & versionName .~ ChainwebVersionName ("quirked-pact5-instant-CPM-" <> toText g)
    & versionForks .~ tabulateHashMap (\case
        _ -> ForkAtGenesis <$ cids)
    & versionQuirks .~ VersionQuirks
        { _quirkGasFees = onChain (unsafeChainId 0)
            $ HM.singleton (BlockHeight 1, TxBlockIdx 0) (Pact.Gas 1)
        }
    & versionGenesis .~ VersionGenesis
        { _genesisBlockPayload = onChains $
            (unsafeChainId 0, _payloadWithOutputsPayloadHash IN0.payloadBlock) :
            [(n, _payloadWithOutputsPayloadHash INN.payloadBlock) | n <- HS.toList (unsafeChainId 0 `HS.delete` graphChainIds g)]
        , _genesisBlockTarget = maxTarget <$ cids
        , _genesisTime = BlockCreationTime epoch <$ cids
        }
    & versionUpgrades .~ (mempty <$ cids)
    & versionVerifierPluginNames .~ (Bottom (minBound, mempty) <$ cids)
    where
    gs = Bottom (minBound, g)
    cids = ChainMap $ HS.toMap $ graphChainIds $ snd $ ruleHead gs

-- | CPM version (see `cpmTestVersion`) with forks and upgrades instantly enabled
-- at genesis EXCEPT Pact 5.
instantCpmTestVersion :: ChainGraph -> ChainwebVersion
instantCpmTestVersion g =
    cpmTestVersion gs
    & versionName .~ ChainwebVersionName ("instant-CPM-" <> toText g)
    & versionForks .~ tabulateHashMap (\case
        _ -> ForkAtGenesis <$ cids
        )
<<<<<<< HEAD
    & versionQuirks .~ noQuirks
    & versionGenesis .~ VersionGenesis
        { _genesisBlockPayload = onChains $
            (unsafeChainId 0, IN0.payloadBlock) :
            [(n, INN.payloadBlock) | n <- HS.toList (unsafeChainId 0 `HS.delete` graphChainIds g)]
        , _genesisBlockTarget = AllChains maxTarget
        , _genesisTime = AllChains $ BlockCreationTime epoch
        }
    & versionUpgrades .~ AllChains mempty
    & versionVerifierPluginNames .~ AllChains
        (Bottom
            ( minBound
            , Set.fromList $ map VerifierName ["allow", "hyperlane_v3_announcement", "hyperlane_v3_message"]
            )
        )

pact5InstantCpmTestVersion :: ChainGraph -> ChainwebVersion
pact5InstantCpmTestVersion g = buildTestVersion $ \v -> v
    & cpmTestVersion g
    & versionName .~ ChainwebVersionName ("instant-pact5-CPM-" <> toText g)
    & versionForks .~ tabulateHashMap (\case
        -- SPV Bridge is not in effect for Pact 5 yet.
        SPVBridge -> AllChains ForkNever

        _ -> AllChains ForkAtGenesis
        )
    & versionQuirks .~ noQuirks
    & versionGenesis .~ VersionGenesis
        { _genesisBlockPayload = onChains $
            (unsafeChainId 0, PIN0.payloadBlock) :
            [(n, PINN.payloadBlock) | n <- HS.toList (unsafeChainId 0 `HS.delete` graphChainIds g)]
        , _genesisBlockTarget = AllChains maxTarget
        , _genesisTime = AllChains $ BlockCreationTime epoch
        }
    & versionUpgrades .~ AllChains mempty
    & versionVerifierPluginNames .~ AllChains
        (Bottom
            ( minBound
            , Set.fromList $ map VerifierName ["allow", "hyperlane_v3_announcement", "hyperlane_v3_message"]
            )
        )

pact53TransitionCpmTestVersion :: ChainGraph -> ChainwebVersion
pact53TransitionCpmTestVersion g = buildTestVersion $ \v -> v
    & cpmTestVersion g
    & versionName .~ ChainwebVersionName ("pact53-transition-CPM-" <> toText g)
    & versionForks .~ tabulateHashMap (\case
        -- SPV Bridge is not in effect for Pact 5 yet.
        SPVBridge -> AllChains ForkNever

        Chainweb230Pact -> AllChains $ ForkAtBlockHeight (BlockHeight 5)

        _ -> AllChains ForkAtGenesis
        )
    & versionQuirks .~ noQuirks
    & versionGenesis .~ VersionGenesis
        { _genesisBlockPayload = onChains $
            (unsafeChainId 0, PIT0.payloadBlock) :
            [(n, PITN.payloadBlock) | n <- HS.toList (unsafeChainId 0 `HS.delete` graphChainIds g)]
        , _genesisBlockTarget = AllChains maxTarget
        , _genesisTime = AllChains $ BlockCreationTime epoch
        }
    & versionUpgrades .~ AllChains mempty
    & versionVerifierPluginNames .~ AllChains
        (Bottom
            ( minBound
            , Set.fromList $ map VerifierName ["allow", "hyperlane_v3_announcement", "hyperlane_v3_message"]
            )
        )

-- | CPM version (see `cpmTestVersion`) with forks and upgrades instantly enabled
-- at genesis. We also have an upgrade after genesis that redeploys Coin v5 as
-- a Pact 5 module.
pact5SlowCpmTestVersion :: ChainGraph -> ChainwebVersion
pact5SlowCpmTestVersion g = buildTestVersion $ \v -> v
    & cpmTestVersion g
    & versionName .~ ChainwebVersionName ("pact5-slow-CPM-" <> toText g)
    & versionForks .~ tabulateHashMap (\case
        -- genesis blocks are not ever run with Pact 5
        Pact5Fork -> onChains [ (cid, ForkAtBlockHeight (succ $ genesisBlockHeight v cid)) | cid <- HS.toList $ graphChainIds g ]
        -- SPV Bridge is not in effect for Pact 5 yet.
        SPVBridge -> AllChains ForkNever
        _ -> AllChains ForkAtGenesis
        )
    & versionQuirks .~ noQuirks
=======
    & versionQuirks .~ VersionQuirks
        { _quirkGasFees = mempty <$ cids
        }
>>>>>>> 4433ed01
    & versionGenesis .~ VersionGenesis
        { _genesisBlockPayload = onChains $
            (unsafeChainId 0, _payloadWithOutputsPayloadHash IN0.payloadBlock) :
            [(n, _payloadWithOutputsPayloadHash INN.payloadBlock) | n <- HS.toList (unsafeChainId 0 `HS.delete` graphChainIds g)]
        , _genesisBlockTarget = maxTarget <$ cids
        , _genesisTime = BlockCreationTime epoch <$ cids
        }
    & versionUpgrades .~ ChainMap mempty
    & versionVerifierPluginNames .~
        (Bottom
            ( minBound
            , Set.fromList $ map Pact.VerifierName ["allow", "hyperlane_v3_announcement", "hyperlane_v3_message"]
            )
        <$ cids)
    where
    gs = Bottom (minBound, g)
    cids = ChainMap $ HS.toMap $ graphChainIds $ snd $ ruleHead gs

<<<<<<< HEAD
-- | ChainwebVersion that transitions between Pact4 and Pact5 at block height 20.
instantCpmTransitionTestVersion :: ChainGraph -> ChainwebVersion
instantCpmTransitionTestVersion g = buildTestVersion $ \v -> v
    & cpmTestVersion g
    & versionName .~ ChainwebVersionName ("instant-CPM-transition-" <> toText g)
    & versionForks .~ tabulateHashMap (\case
        -- pact 5 is off until here
        Pact5Fork -> AllChains $ ForkAtBlockHeight $ BlockHeight 20

        -- SPV Bridge is not in effect for Pact 5 yet.
        SPVBridge -> AllChains ForkNever

        _ -> AllChains ForkAtGenesis
        )
    & versionQuirks .~ noQuirks
    & versionGenesis .~ VersionGenesis
        { _genesisBlockPayload = onChains $
            (unsafeChainId 0, IN0.payloadBlock) :
            [(n, INN.payloadBlock) | n <- HS.toList (unsafeChainId 0 `HS.delete` graphChainIds g)]
        , _genesisBlockTarget = AllChains maxTarget
        , _genesisTime = AllChains $ BlockCreationTime epoch
        }
    & versionUpgrades .~ AllChains mempty
    & versionVerifierPluginNames .~ AllChains
        (Bottom
            ( minBound
            , Set.fromList $ map VerifierName ["allow", "hyperlane_v3_announcement", "hyperlane_v3_message"]
            )
        )
=======
-- -- | CPM version (see `cpmTestVersion`) with forks and upgrades instantly enabled
-- -- at genesis. We also have an upgrade after genesis that redeploys Coin v5 as
-- -- a Pact 5 module.
-- pact5SlowCpmTestVersion :: ChainGraph -> ChainwebVersion
-- pact5SlowCpmTestVersion g =
--     & cpmTestVersion g
--     & versionName .~ ChainwebVersionName ("pact5-slow-CPM-" <> toText g)
--     & versionForks .~ tabulateHashMap (\case
--         -- genesis blocks are not ever run with Pact 5
--         Pact5Fork -> onChains [ (cid, ForkAtBlockHeight (succ $ genesisBlockHeight v cid)) | cid <- HS.toList $ graphChainIds g ]
--         -- SPV Bridge is not in effect for Pact 5 yet.
--         SPVBridge -> ChainMap ForkNever
--         _ -> ChainMap ForkAtGenesis
--         )
--     & versionQuirks .~ noQuirks
--     & versionGenesis .~ VersionGenesis
--         { _genesisBlockPayload = onChains $ [] -- TODO: PP
--             -- (unsafeChainId 0, IN0.payloadBlock) :
--             -- [(n, INN.payloadBlock) | n <- HS.toList (unsafeChainId 0 `HS.delete` graphChainIds g)]
--         , _genesisBlockTarget = ChainMap maxTarget
--         , _genesisTime = ChainMap $ BlockCreationTime epoch
--         }
--     & versionUpgrades .~ indexByForkHeights v
--         -- TODO: PP
--         -- [ (Pact5Fork, ChainMap (Pact5Upgrade (List.map pactTxFrom4To5 CoinV6.transactions)))
--         [
--         ]
--     & versionVerifierPluginNames .~ ChainMap
--         (Bottom
--             ( minBound
--             , Set.fromList $ map Pact.VerifierName ["allow", "hyperlane_v3_announcement", "hyperlane_v3_message"]
--             )
--         )
>>>>>>> 4433ed01
<|MERGE_RESOLUTION|>--- conflicted
+++ resolved
@@ -14,19 +14,15 @@
     -- , fastForkingCpmTestVersion
     -- , noBridgeCpmTestVersion
     -- , slowForkingCpmTestVersion
-    , quirkedGasInstantCpmTestVersion
+    -- , quirkedGasInstantCpmTestVersion
     , quirkedGasPact5InstantCpmTestVersion
     , timedConsensusVersion
     , instantCpmTestVersion
-<<<<<<< HEAD
-    , pact5InstantCpmTestVersion
-    , pact5CheckpointerTestVersion
-    , pact5SlowCpmTestVersion
-    , instantCpmTransitionTestVersion
+    -- , pact5InstantCpmTestVersion
+    -- , pact5SlowCpmTestVersion
+    -- , instantCpmTransitionTestVersion
     , pact53TransitionCpmTestVersion
-=======
     , checkpointerTestVersion
->>>>>>> 4433ed01
     ) where
 
 import Control.Lens hiding (elements)
@@ -37,17 +33,14 @@
 import qualified Data.Set as Set
 import qualified Chainweb.BlockHeader.Genesis.InstantTimedCPM0Payload as IN0
 import qualified Chainweb.BlockHeader.Genesis.InstantTimedCPM1to9Payload as INN
-<<<<<<< HEAD
 import qualified Chainweb.BlockHeader.Genesis.Pact5InstantTimedCPM0Payload as PIN0
 import qualified Chainweb.BlockHeader.Genesis.Pact5InstantTimedCPM1to9Payload as PINN
 import qualified Chainweb.BlockHeader.Genesis.Pact53TransitionTimedCPM0Payload as PIT0
 import qualified Chainweb.BlockHeader.Genesis.Pact53TransitionTimedCPM1to9Payload as PITN
 import qualified Chainweb.BlockHeader.Genesis.QuirkedGasPact5InstantTimedCPM0Payload as QPIN0
 import qualified Chainweb.BlockHeader.Genesis.QuirkedGasPact5InstantTimedCPM1to9Payload as QPINN
-=======
 -- import qualified Chainweb.BlockHeader.Genesis.QuirkedGasPact5InstantTimedCPM0Payload as QPIN0
 -- import qualified Chainweb.BlockHeader.Genesis.QuirkedGasPact5InstantTimedCPM1to9Payload as QPINN
->>>>>>> 4433ed01
 
 import System.IO.Unsafe
 
@@ -70,6 +63,14 @@
 import qualified Pact.Core.Names as Pact
 import qualified Pact.Core.Gas as Pact
 import qualified Data.List as L
+import qualified Chainweb.Pact.Transactions.CoinV3Transactions as CoinV3
+import qualified Chainweb.Pact.Transactions.CoinV4Transactions as CoinV4
+import qualified Chainweb.Pact.Transactions.CoinV5Transactions as CoinV5
+import qualified Chainweb.Pact.Transactions.CoinV6Transactions as CoinV6
+import qualified Chainweb.BlockHeader.Genesis.FastTimedCPM0Payload as TN0
+import qualified Chainweb.BlockHeader.Genesis.FastTimedCPM1to9Payload as TNN
+import qualified Chainweb.Pact.Transactions.MainnetKADTransactions as MNKAD
+import qualified Chainweb.Pact.Transactions.OtherTransactions as Other
 
 testBootstrapPeerInfos :: PeerInfo
 testBootstrapPeerInfos =
@@ -91,68 +92,6 @@
             }
         }
 
-<<<<<<< HEAD
-type VersionBuilder = ChainwebVersion -> ChainwebVersion
-
--- | Executes a `VersionBuilder` to build a `ChainwebVersion`, by taking its
--- fixed point. Additionally registers it in the global version registry.
-buildTestVersion :: VersionBuilder -> ChainwebVersion
-buildTestVersion f =
-    unsafePerformIO (v <$ registerVersion v) & versionName .~ v ^. versionName
-    where
-    v = f v
-{-# noinline buildTestVersion #-}
-
--- | All testing `ChainwebVersion`s *must* have unique names and *must* be
--- included in this list to be assigned a version code, and also registered via
--- `buildTestVersion` into the global version registry. Failure to do so will
--- result in runtime errors from `Chainweb.Version.Registry`.
-testVersions :: [ChainwebVersionName]
-testVersions = _versionName <$> concat
-    [   [ fastForkingCpmTestVersion (knownChainGraph g)
-        | g :: KnownGraph <- [minBound..maxBound]
-        ]
-    ,   [ slowForkingCpmTestVersion (knownChainGraph g)
-        | g :: KnownGraph <- [minBound..maxBound]
-        ]
-    ,   [ barebonesTestVersion (knownChainGraph g)
-        | g :: KnownGraph <- [minBound..maxBound]
-        ]
-    ,   [ noBridgeCpmTestVersion (knownChainGraph g)
-        | g :: KnownGraph <- [minBound..maxBound]
-        ]
-    ,   [ timedConsensusVersion (knownChainGraph g1) (knownChainGraph g2)
-        | g1 :: KnownGraph <- [minBound..maxBound]
-        , g2 :: KnownGraph <- [minBound..maxBound]
-        ]
-    ,   [ quirkedGasInstantCpmTestVersion (knownChainGraph g)
-        | g :: KnownGraph <- [minBound..maxBound]
-        ]
-    ,   [ quirkedGasPact5InstantCpmTestVersion (knownChainGraph g)
-        | g :: KnownGraph <- [minBound..maxBound]
-        ]
-    ,   [ instantCpmTestVersion (knownChainGraph g)
-        | g :: KnownGraph <- [minBound..maxBound]
-        ]
-    ,   [ pact5InstantCpmTestVersion (knownChainGraph g)
-        | g :: KnownGraph <- [minBound..maxBound]
-        ]
-    ,   [ pact5CheckpointerTestVersion (knownChainGraph g)
-        | g :: KnownGraph <- [minBound..maxBound]
-        ]
-    ,   [ pact5SlowCpmTestVersion (knownChainGraph g)
-        | g :: KnownGraph <- [minBound..maxBound]
-        ]
-    ,   [ instantCpmTransitionTestVersion (knownChainGraph g)
-        | g :: KnownGraph <- [minBound..maxBound]
-        ]
-    ,   [ pact53TransitionCpmTestVersion (knownChainGraph g)
-        | g :: KnownGraph <- [minBound..maxBound]
-        ]
-    ]
-
-=======
->>>>>>> 4433ed01
 -- | Details common to all test versions thus far.
 testVersionTemplate :: Rule BlockHeight ChainGraph -> ChainwebVersion
 testVersionTemplate gs = ChainwebVersion
@@ -276,10 +215,9 @@
     cids = ChainMap $ HS.toMap $ graphChainIds $ snd $ ruleHead gs
 
 -- | A family of versions each with Pact enabled and PoW disabled.
-<<<<<<< HEAD
-cpmTestVersion :: ChainGraph -> VersionBuilder
-cpmTestVersion g v = v
-    & testVersionTemplate
+cpmTestVersion :: ChainGraph -> ChainwebVersion
+cpmTestVersion g = withVersion (cpmTestVersion g) $
+    testVersionTemplate gs
     & versionWindow .~ WindowWidth 120
     & versionBlockDelay .~ BlockDelay (Micros 100_000)
     & versionGraphs .~ Bottom (minBound, g)
@@ -294,162 +232,67 @@
         }
     & versionGenesis .~ VersionGenesis
         { _genesisBlockPayload = onChains $
-            (unsafeChainId 0, TN0.payloadBlock) :
-            [(n, TNN.payloadBlock) | n <- HS.toList (unsafeChainId 0 `HS.delete` chainIds v)]
-        , _genesisBlockTarget = AllChains maxTarget
-        , _genesisTime = AllChains $ BlockCreationTime epoch
+            (unsafeChainId 0, _payloadWithOutputsPayloadHash TN0.payloadBlock) :
+            [(n, _payloadWithOutputsPayloadHash TNN.payloadBlock) | n <- HS.toList (unsafeChainId 0 `HS.delete` cids)]
+        , _genesisBlockTarget = onAllChains maxTarget
+        , _genesisTime = onAllChains $ BlockCreationTime epoch
         }
     & versionUpgrades .~ chainZip HM.union
-        (indexByForkHeights v
-            [ (CoinV2, AllChains (pact4Upgrade Other.transactions))
-            , (Pact4Coin3, AllChains (Pact4Upgrade CoinV3.transactions True))
-            , (Chainweb214Pact, AllChains (Pact4Upgrade CoinV4.transactions True))
-            , (Chainweb215Pact, AllChains (Pact4Upgrade CoinV5.transactions True))
-            , (Chainweb223Pact, AllChains (pact4Upgrade CoinV6.transactions))
+        (indexByForkHeights
+            [ (CoinV2, onAllChains (pact4Upgrade Other.transactions))
+            , (Pact4Coin3, onAllChains (Pact4Upgrade CoinV3.transactions True))
+            , (Chainweb214Pact, onAllChains (Pact4Upgrade CoinV4.transactions True))
+            , (Chainweb215Pact, onAllChains (Pact4Upgrade CoinV5.transactions True))
+            , (Chainweb223Pact, onAllChains (pact4Upgrade CoinV6.transactions))
             ])
         (onChains [(unsafeChainId 3, HM.singleton (BlockHeight 2) (Pact4Upgrade MNKAD.transactions False))])
-
-slowForks :: HashMap Fork (ChainMap ForkHeight)
-slowForks = tabulateHashMap \case
-    SlowEpoch -> AllChains ForkAtGenesis
-    OldTargetGuard -> AllChains ForkAtGenesis
-    SkipFeatureFlagValidation -> AllChains ForkAtGenesis
-    OldDAGuard -> AllChains ForkAtGenesis
-    Vuln797Fix -> AllChains ForkAtGenesis
-    PactBackCompat_v16 -> AllChains ForkAtGenesis
-    SPVBridge -> AllChains ForkAtGenesis
-    Pact44NewTrans -> AllChains ForkAtGenesis
-    CoinV2 -> AllChains $ ForkAtBlockHeight (BlockHeight 1)
-    SkipTxTimingValidation -> AllChains $ ForkAtBlockHeight (BlockHeight 2)
-    ModuleNameFix -> AllChains $ ForkAtBlockHeight (BlockHeight 2)
-    ModuleNameFix2 -> AllChains $ ForkAtBlockHeight (BlockHeight 2)
-    Pact42 -> AllChains $ ForkAtBlockHeight (BlockHeight 5)
-    CheckTxHash -> AllChains $ ForkAtBlockHeight (BlockHeight 7)
-    EnforceKeysetFormats -> AllChains $ ForkAtBlockHeight (BlockHeight 10)
-    PactEvents -> AllChains $ ForkAtBlockHeight (BlockHeight 10)
-    Pact4Coin3 -> AllChains $ ForkAtBlockHeight (BlockHeight 20)
-    Chainweb213Pact -> AllChains $ ForkAtBlockHeight (BlockHeight 26)
-    Chainweb214Pact -> AllChains $ ForkAtBlockHeight (BlockHeight 30)
-    Chainweb215Pact -> AllChains $ ForkAtBlockHeight (BlockHeight 35)
-    Chainweb216Pact -> AllChains $ ForkAtBlockHeight (BlockHeight 53)
-    Chainweb217Pact -> AllChains $ ForkAtBlockHeight (BlockHeight 55)
-    Chainweb218Pact -> AllChains $ ForkAtBlockHeight (BlockHeight 60)
-    Chainweb219Pact -> AllChains $ ForkAtBlockHeight (BlockHeight 71)
-    Chainweb220Pact -> AllChains $ ForkAtBlockHeight (BlockHeight 85)
-    Chainweb221Pact -> AllChains $ ForkAtBlockHeight (BlockHeight 100)
-    Chainweb222Pact -> AllChains $ ForkAtBlockHeight (BlockHeight 115)
-    Chainweb223Pact -> AllChains $ ForkAtBlockHeight (BlockHeight 120)
-    Chainweb224Pact -> AllChains $ ForkAtBlockHeight (BlockHeight 125)
-    Chainweb225Pact -> AllChains $ ForkAtBlockHeight (BlockHeight 130)
-    Chainweb226Pact -> AllChains $ ForkAtBlockHeight (BlockHeight 135)
-    Pact5Fork -> AllChains ForkNever
-    Chainweb228Pact -> AllChains $ ForkAtBlockHeight (BlockHeight 145)
-    Chainweb229Pact -> AllChains $ ForkAtBlockHeight (BlockHeight 150)
-    Chainweb230Pact -> AllChains $ ForkAtBlockHeight (BlockHeight 155)
-    Chainweb231Pact -> AllChains $ ForkAtBlockHeight (BlockHeight 160)
-
--- | A set of fork heights which are relatively fast, but not fast enough to break anything.
-fastForks :: HashMap Fork (ChainMap ForkHeight)
-fastForks = tabulateHashMap $ \case
-    SlowEpoch -> AllChains ForkAtGenesis
-    OldTargetGuard -> AllChains ForkAtGenesis
-    SkipFeatureFlagValidation -> AllChains ForkAtGenesis
-    OldDAGuard -> AllChains ForkAtGenesis
-    Vuln797Fix -> AllChains ForkAtGenesis
-    PactBackCompat_v16 -> AllChains ForkAtGenesis
-    SPVBridge -> AllChains ForkAtGenesis
-    EnforceKeysetFormats -> AllChains ForkAtGenesis
-    CheckTxHash -> AllChains ForkAtGenesis
-    Pact44NewTrans -> AllChains ForkAtGenesis
-    Chainweb213Pact -> AllChains ForkAtGenesis
-    PactEvents -> AllChains ForkAtGenesis
-    CoinV2 -> AllChains $ ForkAtBlockHeight $ BlockHeight 1
-    Pact42 -> AllChains $ ForkAtBlockHeight $ BlockHeight 1
-    SkipTxTimingValidation -> AllChains $ ForkAtBlockHeight $ BlockHeight 2
-    ModuleNameFix -> AllChains $ ForkAtBlockHeight $ BlockHeight 2
-    ModuleNameFix2 -> AllChains $ ForkAtBlockHeight $ BlockHeight 2
-    Pact4Coin3 -> AllChains $ ForkAtBlockHeight $ BlockHeight 4
-    Chainweb214Pact -> AllChains $ ForkAtBlockHeight $ BlockHeight 5
-    Chainweb215Pact -> AllChains $ ForkAtBlockHeight $ BlockHeight 10
-    Chainweb216Pact -> AllChains $ ForkAtBlockHeight $ BlockHeight 11
-    Chainweb217Pact -> AllChains $ ForkAtBlockHeight $ BlockHeight 20
-    Chainweb218Pact -> AllChains $ ForkAtBlockHeight $ BlockHeight 20
-    Chainweb219Pact -> AllChains $ ForkAtBlockHeight $ BlockHeight 27
-    Chainweb220Pact -> AllChains $ ForkAtBlockHeight $ BlockHeight 30
-    Chainweb221Pact -> AllChains $ ForkAtBlockHeight $ BlockHeight 33
-    Chainweb222Pact -> AllChains $ ForkAtBlockHeight $ BlockHeight 36
-    Chainweb223Pact -> AllChains $ ForkAtBlockHeight $ BlockHeight 38
-    Chainweb224Pact -> AllChains $ ForkAtBlockHeight $ BlockHeight 40
-    Chainweb225Pact -> AllChains $ ForkAtBlockHeight $ BlockHeight 42
-    Chainweb226Pact -> AllChains $ ForkAtBlockHeight $ BlockHeight 44
-    Pact5Fork -> AllChains $ ForkAtBlockHeight $ BlockHeight 46
-    Chainweb228Pact -> AllChains $ ForkAtBlockHeight $ BlockHeight 48
-    Chainweb229Pact -> AllChains $ ForkAtBlockHeight $ BlockHeight 50
-    Chainweb230Pact -> AllChains $ ForkAtBlockHeight $ BlockHeight 52
-    Chainweb231Pact -> AllChains $ ForkAtBlockHeight $ BlockHeight 54
-
--- | CPM version (see `cpmTestVersion`) with forks and upgrades slowly enabled.
-slowForkingCpmTestVersion :: ChainGraph -> ChainwebVersion
-slowForkingCpmTestVersion g = buildTestVersion $ \v -> v
-    & cpmTestVersion g
-    & versionName .~ ChainwebVersionName ("slowfork-CPM-" <> toText g)
-    & versionForks .~ slowForks
-    & versionVerifierPluginNames .~ AllChains
-        (Bottom (minBound, Set.fromList $ map VerifierName ["allow", "hyperlane_v3_announcement", "hyperlane_v3_message"]))
-    & versionQuirks .~ noQuirks
-=======
-cpmTestVersion :: Rule BlockHeight ChainGraph -> ChainwebVersion
-cpmTestVersion gs =
-    testVersionTemplate gs
-        & versionWindow .~ WindowWidth 120
-        & versionBlockDelay .~ BlockDelay (Micros 100_000)
-        & versionCheats .~ VersionCheats
-            { _disablePow = True
-            , _fakeFirstEpochStart = True
-            , _disablePact = False
-            }
-        & versionDefaults .~ VersionDefaults
-            { _disableMempoolSync = False
-            , _disablePeerValidation = True
-            }
-        & versionUpgrades .~ (mempty <$ cids)
-        & versionPayloadProviderTypes .~ (PactProvider <$ cids)
-    where
-    cids = ChainMap $ HS.toMap $ graphChainIds $ snd $ ruleHead gs
->>>>>>> 4433ed01
-
--- | CPM version (see `cpmTestVersion`) with forks and upgrades instantly enabled,
--- and with a gas fee quirk.
-quirkedGasInstantCpmTestVersion :: ChainGraph -> ChainwebVersion
-quirkedGasInstantCpmTestVersion g =
-    cpmTestVersion gs
-    & versionName .~ ChainwebVersionName ("quirked-instant-CPM-" <> toText g)
-    & versionForks .~ tabulateHashMap (\case
-        _ -> ForkAtGenesis <$ cids)
-    & versionQuirks .~ VersionQuirks
-        { _quirkGasFees = onChain (unsafeChainId 0)
-            $ HM.singleton (BlockHeight 2, TxBlockIdx 0) (Pact.Gas 1)
-        }
-    & versionGenesis .~ VersionGenesis
-        { _genesisBlockPayload = onChains $
-            (unsafeChainId 0, _payloadWithOutputsPayloadHash IN0.payloadBlock) :
-                [ (n, _payloadWithOutputsPayloadHash INN.payloadBlock)
-                | n <- HS.toList (unsafeChainId 0 `HS.delete` graphChainIds g)
-                ]
-        , _genesisBlockTarget = maxTarget <$ cids
-        , _genesisTime = BlockCreationTime epoch <$ cids
-        }
-    & versionUpgrades .~ (mempty <$ cids)
-    & versionVerifierPluginNames .~ (Bottom (minBound, mempty) <$ cids)
+    & versionPayloadProviderTypes .~ (PactProvider <$ ChainMap (HS.toMap cids))
     where
     gs = Bottom (minBound, g)
-    cids = ChainMap $ HS.toMap $ graphChainIds $ snd $ ruleHead gs
+    cids = graphChainIds $ snd $ ruleHead gs
+
+-- -- | CPM version (see `cpmTestVersion`) with forks and upgrades slowly enabled.
+-- slowForkingCpmTestVersion :: ChainGraph -> ChainwebVersion
+-- slowForkingCpmTestVersion g = buildTestVersion $ \v -> v
+--     & cpmTestVersion g
+--     & versionName .~ ChainwebVersionName ("slowfork-CPM-" <> toText g)
+--     & versionForks .~ slowForks
+--     & versionVerifierPluginNames .~ onAllChains
+--         (Bottom (minBound, Set.fromList $ map VerifierName ["allow", "hyperlane_v3_announcement", "hyperlane_v3_message"]))
+--     & versionQuirks .~ noQuirks
+
+-- -- | CPM version (see `cpmTestVersion`) with forks and upgrades instantly enabled,
+-- -- and with a gas fee quirk.
+-- quirkedGasInstantCpmTestVersion :: ChainGraph -> ChainwebVersion
+-- quirkedGasInstantCpmTestVersion g =
+--     cpmTestVersion gs
+--     & versionName .~ ChainwebVersionName ("quirked-instant-CPM-" <> toText g)
+--     & versionForks .~ tabulateHashMap (\case
+--         _ -> ForkAtGenesis <$ cids)
+--     & versionQuirks .~ VersionQuirks
+--         { _quirkGasFees = onChain (unsafeChainId 0)
+--             $ HM.singleton (BlockHeight 2, TxBlockIdx 0) (Pact.Gas 1)
+--         }
+--     & versionGenesis .~ VersionGenesis
+--         { _genesisBlockPayload = onChains $
+--             (unsafeChainId 0, _payloadWithOutputsPayloadHash IN0.payloadBlock) :
+--                 [ (n, _payloadWithOutputsPayloadHash INN.payloadBlock)
+--                 | n <- HS.toList (unsafeChainId 0 `HS.delete` graphChainIds g)
+--                 ]
+--         , _genesisBlockTarget = maxTarget <$ cids
+--         , _genesisTime = BlockCreationTime epoch <$ cids
+--         }
+--     & versionUpgrades .~ (mempty <$ cids)
+--     & versionVerifierPluginNames .~ (Bottom (minBound, mempty) <$ cids)
+--     where
+--     gs = Bottom (minBound, g)
+--     cids = ChainMap $ HS.toMap $ graphChainIds $ snd $ ruleHead gs
 
 -- | CPM version (see `cpmTestVersion`) with forks and upgrades instantly enabled,
 -- and with a gas fee quirk.
 quirkedGasPact5InstantCpmTestVersion :: ChainGraph -> ChainwebVersion
 quirkedGasPact5InstantCpmTestVersion g =
-    cpmTestVersion gs
+    cpmTestVersion g
     & versionName .~ ChainwebVersionName ("quirked-pact5-instant-CPM-" <> toText g)
     & versionForks .~ tabulateHashMap (\case
         _ -> ForkAtGenesis <$ cids)
@@ -467,158 +310,174 @@
     & versionUpgrades .~ (mempty <$ cids)
     & versionVerifierPluginNames .~ (Bottom (minBound, mempty) <$ cids)
     where
-    gs = Bottom (minBound, g)
-    cids = ChainMap $ HS.toMap $ graphChainIds $ snd $ ruleHead gs
+    cids = ChainMap $ HS.toMap $ graphChainIds g
 
 -- | CPM version (see `cpmTestVersion`) with forks and upgrades instantly enabled
--- at genesis EXCEPT Pact 5.
+-- at genesis.
 instantCpmTestVersion :: ChainGraph -> ChainwebVersion
-instantCpmTestVersion g =
-    cpmTestVersion gs
+instantCpmTestVersion g = withVersion (instantCpmTestVersion g) $
+    cpmTestVersion g
     & versionName .~ ChainwebVersionName ("instant-CPM-" <> toText g)
     & versionForks .~ tabulateHashMap (\case
-        _ -> ForkAtGenesis <$ cids
-        )
-<<<<<<< HEAD
-    & versionQuirks .~ noQuirks
-    & versionGenesis .~ VersionGenesis
-        { _genesisBlockPayload = onChains $
-            (unsafeChainId 0, IN0.payloadBlock) :
-            [(n, INN.payloadBlock) | n <- HS.toList (unsafeChainId 0 `HS.delete` graphChainIds g)]
-        , _genesisBlockTarget = AllChains maxTarget
-        , _genesisTime = AllChains $ BlockCreationTime epoch
-        }
-    & versionUpgrades .~ AllChains mempty
-    & versionVerifierPluginNames .~ AllChains
-        (Bottom
-            ( minBound
-            , Set.fromList $ map VerifierName ["allow", "hyperlane_v3_announcement", "hyperlane_v3_message"]
-            )
-        )
-
-pact5InstantCpmTestVersion :: ChainGraph -> ChainwebVersion
-pact5InstantCpmTestVersion g = buildTestVersion $ \v -> v
-    & cpmTestVersion g
-    & versionName .~ ChainwebVersionName ("instant-pact5-CPM-" <> toText g)
-    & versionForks .~ tabulateHashMap (\case
-        -- SPV Bridge is not in effect for Pact 5 yet.
-        SPVBridge -> AllChains ForkNever
-
-        _ -> AllChains ForkAtGenesis
+        _ -> onAllChains ForkAtGenesis
         )
     & versionQuirks .~ noQuirks
     & versionGenesis .~ VersionGenesis
         { _genesisBlockPayload = onChains $
-            (unsafeChainId 0, PIN0.payloadBlock) :
-            [(n, PINN.payloadBlock) | n <- HS.toList (unsafeChainId 0 `HS.delete` graphChainIds g)]
-        , _genesisBlockTarget = AllChains maxTarget
-        , _genesisTime = AllChains $ BlockCreationTime epoch
-        }
-    & versionUpgrades .~ AllChains mempty
-    & versionVerifierPluginNames .~ AllChains
+            (unsafeChainId 0, _payloadWithOutputsPayloadHash IN0.payloadBlock) :
+            [(n, _payloadWithOutputsPayloadHash INN.payloadBlock) | n <- HS.toList (unsafeChainId 0 `HS.delete` graphChainIds g)]
+        , _genesisBlockTarget = onAllChains maxTarget
+        , _genesisTime = onAllChains $ BlockCreationTime epoch
+        }
+    & versionUpgrades .~ onAllChains mempty
+    & versionVerifierPluginNames .~ onAllChains
         (Bottom
             ( minBound
-            , Set.fromList $ map VerifierName ["allow", "hyperlane_v3_announcement", "hyperlane_v3_message"]
+            , Set.fromList $ map Pact.VerifierName ["allow", "hyperlane_v3_announcement", "hyperlane_v3_message"]
             )
         )
 
+-- pact5InstantCpmTestVersion :: ChainGraph -> ChainwebVersion
+-- pact5InstantCpmTestVersion g = buildTestVersion $ \v -> v
+--     & cpmTestVersion g
+--     & versionName .~ ChainwebVersionName ("instant-pact5-CPM-" <> toText g)
+--     & versionForks .~ tabulateHashMap (\case
+--         -- SPV Bridge is not in effect for Pact 5 yet.
+--         SPVBridge -> onAllChains ForkNever
+
+--         _ -> onAllChains ForkAtGenesis
+--         )
+--     & versionQuirks .~ noQuirks
+--     & versionGenesis .~ VersionGenesis
+--         { _genesisBlockPayload = onChains $
+--             (unsafeChainId 0, PIN0.payloadBlock) :
+--             [(n, PINN.payloadBlock) | n <- HS.toList (unsafeChainId 0 `HS.delete` graphChainIds g)]
+--         , _genesisBlockTarget = onAllChains maxTarget
+--         , _genesisTime = onAllChains $ BlockCreationTime epoch
+--         }
+--     & versionUpgrades .~ onAllChains mempty
+--     & versionVerifierPluginNames .~ onAllChains
+--         (Bottom
+--             ( minBound
+--             , Set.fromList $ map VerifierName ["allow", "hyperlane_v3_announcement", "hyperlane_v3_message"]
+--             )
+--         )
+
 pact53TransitionCpmTestVersion :: ChainGraph -> ChainwebVersion
-pact53TransitionCpmTestVersion g = buildTestVersion $ \v -> v
-    & cpmTestVersion g
+pact53TransitionCpmTestVersion g = withVersion (pact53TransitionCpmTestVersion g) $
+    cpmTestVersion g
     & versionName .~ ChainwebVersionName ("pact53-transition-CPM-" <> toText g)
     & versionForks .~ tabulateHashMap (\case
         -- SPV Bridge is not in effect for Pact 5 yet.
-        SPVBridge -> AllChains ForkNever
-
-        Chainweb230Pact -> AllChains $ ForkAtBlockHeight (BlockHeight 5)
-
-        _ -> AllChains ForkAtGenesis
+        SPVBridge -> onAllChains ForkNever
+
+        Chainweb230Pact -> onAllChains $ ForkAtBlockHeight (BlockHeight 5)
+        HashedAdjacentRecord -> onAllChains ForkNever
+        Chainweb231Pact -> onAllChains ForkNever
+
+        _ -> onAllChains ForkAtGenesis
         )
     & versionQuirks .~ noQuirks
     & versionGenesis .~ VersionGenesis
         { _genesisBlockPayload = onChains $
-            (unsafeChainId 0, PIT0.payloadBlock) :
-            [(n, PITN.payloadBlock) | n <- HS.toList (unsafeChainId 0 `HS.delete` graphChainIds g)]
-        , _genesisBlockTarget = AllChains maxTarget
-        , _genesisTime = AllChains $ BlockCreationTime epoch
-        }
-    & versionUpgrades .~ AllChains mempty
-    & versionVerifierPluginNames .~ AllChains
-        (Bottom
-            ( minBound
-            , Set.fromList $ map VerifierName ["allow", "hyperlane_v3_announcement", "hyperlane_v3_message"]
-            )
-        )
-
--- | CPM version (see `cpmTestVersion`) with forks and upgrades instantly enabled
--- at genesis. We also have an upgrade after genesis that redeploys Coin v5 as
--- a Pact 5 module.
-pact5SlowCpmTestVersion :: ChainGraph -> ChainwebVersion
-pact5SlowCpmTestVersion g = buildTestVersion $ \v -> v
-    & cpmTestVersion g
-    & versionName .~ ChainwebVersionName ("pact5-slow-CPM-" <> toText g)
-    & versionForks .~ tabulateHashMap (\case
-        -- genesis blocks are not ever run with Pact 5
-        Pact5Fork -> onChains [ (cid, ForkAtBlockHeight (succ $ genesisBlockHeight v cid)) | cid <- HS.toList $ graphChainIds g ]
-        -- SPV Bridge is not in effect for Pact 5 yet.
-        SPVBridge -> AllChains ForkNever
-        _ -> AllChains ForkAtGenesis
-        )
-    & versionQuirks .~ noQuirks
-=======
-    & versionQuirks .~ VersionQuirks
-        { _quirkGasFees = mempty <$ cids
-        }
->>>>>>> 4433ed01
-    & versionGenesis .~ VersionGenesis
-        { _genesisBlockPayload = onChains $
-            (unsafeChainId 0, _payloadWithOutputsPayloadHash IN0.payloadBlock) :
-            [(n, _payloadWithOutputsPayloadHash INN.payloadBlock) | n <- HS.toList (unsafeChainId 0 `HS.delete` graphChainIds g)]
-        , _genesisBlockTarget = maxTarget <$ cids
-        , _genesisTime = BlockCreationTime epoch <$ cids
-        }
-    & versionUpgrades .~ ChainMap mempty
-    & versionVerifierPluginNames .~
+            (unsafeChainId 0, _payloadWithOutputsPayloadHash PIT0.payloadBlock) :
+            [ (n, _payloadWithOutputsPayloadHash PITN.payloadBlock)
+            | n <- HS.toList (unsafeChainId 0 `HS.delete` graphChainIds g)
+            ]
+        , _genesisBlockTarget = onAllChains maxTarget
+        , _genesisTime = onAllChains $ BlockCreationTime epoch
+        }
+    & versionUpgrades .~ onAllChains mempty
+    & versionVerifierPluginNames .~ onAllChains
         (Bottom
             ( minBound
             , Set.fromList $ map Pact.VerifierName ["allow", "hyperlane_v3_announcement", "hyperlane_v3_message"]
             )
-        <$ cids)
-    where
-    gs = Bottom (minBound, g)
-    cids = ChainMap $ HS.toMap $ graphChainIds $ snd $ ruleHead gs
-
-<<<<<<< HEAD
--- | ChainwebVersion that transitions between Pact4 and Pact5 at block height 20.
-instantCpmTransitionTestVersion :: ChainGraph -> ChainwebVersion
-instantCpmTransitionTestVersion g = buildTestVersion $ \v -> v
-    & cpmTestVersion g
-    & versionName .~ ChainwebVersionName ("instant-CPM-transition-" <> toText g)
-    & versionForks .~ tabulateHashMap (\case
-        -- pact 5 is off until here
-        Pact5Fork -> AllChains $ ForkAtBlockHeight $ BlockHeight 20
-
-        -- SPV Bridge is not in effect for Pact 5 yet.
-        SPVBridge -> AllChains ForkNever
-
-        _ -> AllChains ForkAtGenesis
         )
-    & versionQuirks .~ noQuirks
-    & versionGenesis .~ VersionGenesis
-        { _genesisBlockPayload = onChains $
-            (unsafeChainId 0, IN0.payloadBlock) :
-            [(n, INN.payloadBlock) | n <- HS.toList (unsafeChainId 0 `HS.delete` graphChainIds g)]
-        , _genesisBlockTarget = AllChains maxTarget
-        , _genesisTime = AllChains $ BlockCreationTime epoch
-        }
-    & versionUpgrades .~ AllChains mempty
-    & versionVerifierPluginNames .~ AllChains
-        (Bottom
-            ( minBound
-            , Set.fromList $ map VerifierName ["allow", "hyperlane_v3_announcement", "hyperlane_v3_message"]
-            )
-        )
-=======
+
+-- -- | CPM version (see `cpmTestVersion`) with forks and upgrades instantly enabled
+-- -- at genesis. We also have an upgrade after genesis that redeploys Coin v5 as
+-- -- a Pact 5 module.
+-- pact5SlowCpmTestVersion :: ChainGraph -> ChainwebVersion
+-- pact5SlowCpmTestVersion g = buildTestVersion $ \v -> v
+--     & cpmTestVersion g
+--     & versionName .~ ChainwebVersionName ("pact5-slow-CPM-" <> toText g)
+--     & versionForks .~ tabulateHashMap (\case
+--         -- genesis blocks are not ever run with Pact 5
+--         Pact5Fork -> onChains [ (cid, ForkAtBlockHeight (succ $ genesisBlockHeight v cid)) | cid <- HS.toList $ graphChainIds g ]
+--         -- SPV Bridge is not in effect for Pact 5 yet.
+--         SPVBridge -> onAllChains ForkNever
+--         _ -> onAllChains ForkAtGenesis
+--         )
+--     & versionQuirks .~ noQuirks
+--     & versionGenesis .~ VersionGenesis
+--         { _genesisBlockPayload = onChains $
+--             (unsafeChainId 0, IN0.payloadBlock) :
+--             [(n, INN.payloadBlock) | n <- HS.toList (unsafeChainId 0 `HS.delete` graphChainIds g)]
+--         , _genesisBlockTarget = onAllChains maxTarget
+--         , _genesisTime = onAllChains $ BlockCreationTime epoch
+--         }
+--     & versionUpgrades .~ indexByForkHeights v
+--         [ (Pact5Fork, onAllChains (Pact5Upgrade (List.map pactTxFrom4To5 CoinV6.transactions)))
+--         ]
+--     & versionVerifierPluginNames .~ onAllChains
+--         (Bottom
+--             ( minBound
+--             , Set.fromList $ map VerifierName ["allow", "hyperlane_v3_announcement", "hyperlane_v3_message"]
+--             )
+--         )
+
+-- -- | ChainwebVersion that transitions between Pact4 and Pact5 at block height 20.
+-- instantCpmTransitionTestVersion :: ChainGraph -> ChainwebVersion
+-- instantCpmTransitionTestVersion g = buildTestVersion $ \v -> v
+--     & cpmTestVersion g
+--     & versionName .~ ChainwebVersionName ("instant-CPM-transition-" <> toText g)
+--     & versionForks .~ tabulateHashMap (\case
+--         -- pact 5 is off
+--         -- pact 5 is off until here
+--         Pact5Fork -> onAllChains $ ForkAtBlockHeight $ BlockHeight 20
+
+--         -- SPV Bridge is not in effect for Pact 5 yet.
+--         SPVBridge -> onAllChains ForkNever
+
+--         _ -> onAllChains ForkAtGenesis
+--         )
+--     & versionQuirks .~ noQuirks
+--     & versionGenesis .~ VersionGenesis
+--         { _genesisBlockPayload = onChains $
+--             (unsafeChainId 0, IN0.payloadBlock) :
+--             [(n, INN.payloadBlock) | n <- HS.toList (unsafeChainId 0 `HS.delete` graphChainIds g)]
+--         , _genesisBlockTarget = onAllChains maxTarget
+--         , _genesisTime = onAllChains $ BlockCreationTime epoch
+--         }
+--     & versionUpgrades .~ onAllChains mempty
+--     & versionVerifierPluginNames .~ onAllChains
+--         (Bottom
+--             ( minBound
+--             , Set.fromList $ map VerifierName ["allow", "hyperlane_v3_announcement", "hyperlane_v3_message"]
+--             )
+--         )
+--     & versionQuirks .~ VersionQuirks
+--         { _quirkGasFees = mempty <$ cids
+--         }
+--     & versionGenesis .~ VersionGenesis
+--         { _genesisBlockPayload = onChains $
+--             (unsafeChainId 0, _payloadWithOutputsPayloadHash IN0.payloadBlock) :
+--             [(n, _payloadWithOutputsPayloadHash INN.payloadBlock) | n <- HS.toList (unsafeChainId 0 `HS.delete` graphChainIds g)]
+--         , _genesisBlockTarget = maxTarget <$ cids
+--         , _genesisTime = BlockCreationTime epoch <$ cids
+--         }
+--     & versionUpgrades .~ ChainMap mempty
+--     & versionVerifierPluginNames .~
+--         (Bottom
+--             ( minBound
+--             , Set.fromList $ map Pact.VerifierName ["allow", "hyperlane_v3_announcement", "hyperlane_v3_message"]
+--             )
+--         <$ cids)
+--     where
+--     gs = Bottom (minBound, g)
+--     cids = ChainMap $ HS.toMap $ graphChainIds $ snd $ ruleHead gs
+
 -- -- | CPM version (see `cpmTestVersion`) with forks and upgrades instantly enabled
 -- -- at genesis. We also have an upgrade after genesis that redeploys Coin v5 as
 -- -- a Pact 5 module.
@@ -651,5 +510,4 @@
 --             ( minBound
 --             , Set.fromList $ map Pact.VerifierName ["allow", "hyperlane_v3_announcement", "hyperlane_v3_message"]
 --             )
---         )
->>>>>>> 4433ed01
+--         )