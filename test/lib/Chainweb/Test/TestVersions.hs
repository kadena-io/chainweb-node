{-# LANGUAGE BlockArguments #-}
{-# LANGUAGE ImportQualifiedPost #-}
{-# LANGUAGE CPP #-}
{-# LANGUAGE LambdaCase #-}
{-# LANGUAGE NumericUnderscores #-}
{-# LANGUAGE OverloadedStrings #-}
{-# LANGUAGE ScopedTypeVariables #-}
{-# LANGUAGE TypeApplications #-}
{-# LANGUAGE RankNTypes #-}
{-# OPTIONS_GHC -Wno-missing-fields #-}

module Chainweb.Test.TestVersions
    ( barebonesTestVersion
    -- , fastForkingCpmTestVersion
    -- , noBridgeCpmTestVersion
    -- , slowForkingCpmTestVersion
    -- , quirkedGasInstantCpmTestVersion
    , quirkedGasPact5InstantCpmTestVersion
    , timedConsensusVersion
    , instantCpmTestVersion
    -- , pact5InstantCpmTestVersion
    -- , pact5SlowCpmTestVersion
    -- , instantCpmTransitionTestVersion
    , pact53TransitionCpmTestVersion
    , checkpointerTestVersion
    ) where

import Control.Lens hiding (elements)
import qualified Data.HashMap.Strict as HM
import qualified Data.HashSet as HS
import qualified Data.Set as Set
import qualified Chainweb.BlockHeader.Genesis.InstantTimedCPM0Payload as IN0
import qualified Chainweb.BlockHeader.Genesis.InstantTimedCPM1to9Payload as INN
-- import qualified Chainweb.BlockHeader.Genesis.Pact5InstantTimedCPM0Payload as PIN0
-- import qualified Chainweb.BlockHeader.Genesis.Pact5InstantTimedCPM1to9Payload as PINN
import qualified Chainweb.BlockHeader.Genesis.Pact53TransitionTimedCPM0Payload as PIT0
import qualified Chainweb.BlockHeader.Genesis.Pact53TransitionTimedCPM1to9Payload as PITN
-- import qualified Chainweb.BlockHeader.Genesis.QuirkedGasPact5InstantTimedCPM0Payload as QPIN0
-- import qualified Chainweb.BlockHeader.Genesis.QuirkedGasPact5InstantTimedCPM1to9Payload as QPINN
-- import qualified Chainweb.BlockHeader.Genesis.QuirkedGasPact5InstantTimedCPM0Payload as QPIN0
-- import qualified Chainweb.BlockHeader.Genesis.QuirkedGasPact5InstantTimedCPM1to9Payload as QPINN

-- internal modules

import Chainweb.BlockCreationTime
import Chainweb.BlockHeight
import Chainweb.Difficulty
import Chainweb.Graph
import Chainweb.HostAddress
import Chainweb.Pact.Utils
import Chainweb.Time
import Chainweb.Utils
import Chainweb.Utils.Rule
import Chainweb.Version
import P2P.Peer

import Chainweb.Pact.Payload(PayloadWithOutputs_(_payloadWithOutputsPayloadHash))
import qualified Pact.Core.Names as Pact
import qualified Pact.Core.Gas as Pact
import qualified Data.List as L
import qualified Chainweb.Pact.Transactions.CoinV3Transactions as CoinV3
import qualified Chainweb.Pact.Transactions.CoinV4Transactions as CoinV4
import qualified Chainweb.Pact.Transactions.CoinV5Transactions as CoinV5
import qualified Chainweb.Pact.Transactions.CoinV6Transactions as CoinV6
import qualified Chainweb.BlockHeader.Genesis.FastTimedCPM0Payload as TN0
import qualified Chainweb.BlockHeader.Genesis.FastTimedCPM1to9Payload as TNN
import qualified Chainweb.Pact.Transactions.MainnetKADTransactions as MNKAD
import qualified Chainweb.Pact.Transactions.OtherTransactions as Other

testBootstrapPeerInfos :: PeerInfo
testBootstrapPeerInfos =
    PeerInfo
#if WITH_ED25519
        { _peerId = Just $ unsafeFromText "BMe2hSdSEGCzLwvoYXPuB1BqYEH5wiV5AvacutSGWmg"
#else
        { _peerId = Just $ unsafeFromText "9LkpIG95q5cs0YJg0d-xdR2YLeW_puv1PjS2kEfmEuQ"
#endif
            -- this is the fingerprint of the certificate and key that is stored
            -- in ./scripts/test-bootstrap-node.config". For programatic use of
            -- the same certificate is also available at
            -- "Chainweb.Test.P2P.Peer.BootstrapConfig". It is intended for
            -- testing purposes only.

        , _peerAddr = HostAddress
            { _hostAddressHost = localhost
            , _hostAddressPort = 1789
            }
        }

-- | Details common to all test versions thus far.
<<<<<<< HEAD
testVersionTemplate :: Rule BlockHeight ChainGraph -> ChainwebVersion
testVersionTemplate gs = ChainwebVersion
    { _versionCode = ChainwebVersionCode 0x80000000
    , _versionGraphs = gs
    , _versionHeaderBaseSizeBytes = 318 - 110
    , _versionWindow = WindowWidth 120
    , _versionMaxBlockGasLimit = Bottom (minBound, Just 2_000_000)
    , _versionBootstraps = [testBootstrapPeerInfos]
    , _versionVerifierPluginNames = (Bottom (minBound, mempty) <$ cids)
    , _versionServiceDate = Nothing
    }
    where cids = ChainMap $ HS.toMap $ graphChainIds $ snd $ ruleHead gs
=======
-- Using this, a `ChainwebVersion`'s `versionCode` is set to the version's
-- index in `testVersions`, to ensure that all test versions have unique codes
-- in the global version registry in `Chainweb.Version.Registry`.
testVersionTemplate :: VersionBuilder
testVersionTemplate v = v
    & versionCode .~ ChainwebVersionCode (int (fromJuste $ List.elemIndex (_versionName v) testVersions) + 0x80000000)
    & versionHeaderBaseSizeBytes .~ 318 - 110
    & versionWindow .~ WindowWidth 120
    & versionMaxBlockGasLimit .~ Bottom (minBound, Just 2_000_000)
    & versionMinimumBlockHeaderHistory .~ Bottom (minBound, Just 20)
    & versionBootstraps .~ [testBootstrapPeerInfos]
    & versionVerifierPluginNames .~ AllChains (Bottom (minBound, mempty))
    & versionServiceDate .~ Nothing
>>>>>>> 730ae037

-- | A test version without Pact or PoW, with only one chain graph.
barebonesTestVersion :: ChainGraph -> ChainwebVersion
barebonesTestVersion g =
    testVersionTemplate gs
        & versionWindow .~ WindowWidth 120
        & versionBlockDelay .~ BlockDelay 1_000_000
        & versionName .~ ChainwebVersionName ("test-" <> toText g)
        & versionCheats .~ VersionCheats
            { _disablePow = True
            , _fakeFirstEpochStart = True
            , _disablePact = True
            }
        & versionDefaults .~ VersionDefaults
            { _disableMempoolSync = True
            , _disablePeerValidation = True
            }
        & versionGenesis .~ VersionGenesis
            { _genesisBlockPayload = _payloadWithOutputsPayloadHash emptyPayload <$ cids
            , _genesisBlockTarget = maxTarget <$ cids
            , _genesisTime = BlockCreationTime epoch <$ cids
            }
        & versionForks .~ HM.fromList [ (f, ForkAtGenesis <$ cids) | f <- [minBound..maxBound] ]
        & versionQuirks .~ VersionQuirks
            { _quirkGasFees = HM.empty <$ cids
            }
        & versionUpgrades .~ (HM.empty <$ cids)
        & versionPayloadProviderTypes .~ (MinimalProvider <$ cids)
    where
    gs = Bottom (minBound, g)
    cids = ChainMap $ HS.toMap $ graphChainIds $ snd $ ruleHead gs

-- | A test version without Pact or PoW, with a chain graph upgrade at block height 8.
timedConsensusVersion :: ChainGraph -> ChainGraph -> ChainwebVersion
timedConsensusVersion g1 g2 =
    testVersionTemplate gs
        & versionName .~ ChainwebVersionName ("timedConsensus-" <> toText g1 <> "-" <> toText g2)
        & versionBlockDelay .~ BlockDelay 1_000_000
        & versionWindow .~ WindowWidth 120
        & versionForks .~ tabulateHashMap (\case
            SkipTxTimingValidation -> ForkAtBlockHeight (BlockHeight 2) <$ cids
            -- pact is disabled, we don't care about pact forks
            _ -> ForkAtGenesis <$ cids
        )
        & versionQuirks .~ VersionQuirks
            { _quirkGasFees = HM.empty <$ cids
            }
        & versionUpgrades .~ (HM.empty <$ cids)
        & versionCheats .~ VersionCheats
            { _disablePow = True
            , _fakeFirstEpochStart = True
            , _disablePact = True
            }
        & versionDefaults .~ VersionDefaults
            { _disableMempoolSync = True
            , _disablePeerValidation = True
            }
        & versionGenesis .~ VersionGenesis
            { _genesisBlockPayload = onChains $
                (unsafeChainId 0, _payloadWithOutputsPayloadHash $ IN0.payloadBlock) :
                    [ (n, _payloadWithOutputsPayloadHash INN.payloadBlock)
                    | n <- unsafeChainId 0 `L.delete` fmap fst (itoList cids)
                    ]
            , _genesisBlockTarget = maxTarget <$ cids
            , _genesisTime = BlockCreationTime epoch <$ cids
            }
        & versionPayloadProviderTypes .~ (MinimalProvider <$ cids)
    where
    gs = (BlockHeight 8, g2) `Above` Bottom (minBound, g1)
    cids = ChainMap $ HS.toMap $ graphChainIds $ snd $ ruleHead gs

-- | A test version without Pact or PoW.
checkpointerTestVersion :: ChainGraph -> ChainwebVersion
checkpointerTestVersion g1 =
    testVersionTemplate gs
        & versionName .~ ChainwebVersionName ("pact5-checkpointertest-" <> toText g1)
        & versionBlockDelay .~ BlockDelay 1_000_000
        & versionWindow .~ WindowWidth 120
        & versionForks .~ tabulateHashMap (\case
            SkipTxTimingValidation -> ForkAtBlockHeight (BlockHeight 2) <$ cids
            -- pact is disabled, we don't care about pact forks
            _ -> ForkAtGenesis <$ cids
        )
        & versionQuirks .~ VersionQuirks
            { _quirkGasFees = HM.empty <$ cids
            }
        & versionUpgrades .~ (HM.empty <$ cids)
        & versionCheats .~ VersionCheats
            { _disablePow = True
            , _fakeFirstEpochStart = True
            , _disablePact = True
            }
        & versionDefaults .~ VersionDefaults
            { _disableMempoolSync = True
            , _disablePeerValidation = True
            }
        & versionGenesis .~ VersionGenesis
            { _genesisBlockPayload = onChains
                [ (n, _payloadWithOutputsPayloadHash emptyPayload)
                | n <- fst <$> itoList cids
                ]
            , _genesisBlockTarget = maxTarget <$ cids
            , _genesisTime = BlockCreationTime epoch <$ cids
            }
        & versionPayloadProviderTypes .~ (PactProvider <$ cids)
    where
    gs = Bottom (minBound, g1)
    cids = ChainMap $ HS.toMap $ graphChainIds $ snd $ ruleHead gs

-- | A family of versions each with Pact enabled and PoW disabled.
cpmTestVersion :: ChainGraph -> ChainwebVersion
cpmTestVersion g = withVersion (cpmTestVersion g) $
    testVersionTemplate gs
    & versionWindow .~ WindowWidth 120
    & versionBlockDelay .~ BlockDelay (Micros 100_000)
    & versionGraphs .~ Bottom (minBound, g)
    & versionCheats .~ VersionCheats
        { _disablePow = True
        , _fakeFirstEpochStart = True
        , _disablePact = False
        }
    & versionDefaults .~ VersionDefaults
        { _disableMempoolSync = False
        , _disablePeerValidation = True
        }
    & versionGenesis .~ VersionGenesis
        { _genesisBlockPayload = onChains $
            (unsafeChainId 0, _payloadWithOutputsPayloadHash TN0.payloadBlock) :
            [(n, _payloadWithOutputsPayloadHash TNN.payloadBlock) | n <- HS.toList (unsafeChainId 0 `HS.delete` cids)]
        , _genesisBlockTarget = onAllChains maxTarget
        , _genesisTime = onAllChains $ BlockCreationTime epoch
        }
    & versionUpgrades .~ chainZip HM.union
        (indexByForkHeights
            [ (CoinV2, onAllChains (pact4Upgrade Other.transactions))
            , (Pact4Coin3, onAllChains (Pact4Upgrade CoinV3.transactions True))
            , (Chainweb214Pact, onAllChains (Pact4Upgrade CoinV4.transactions True))
            , (Chainweb215Pact, onAllChains (Pact4Upgrade CoinV5.transactions True))
            , (Chainweb223Pact, onAllChains (pact4Upgrade CoinV6.transactions))
            ])
        (onChains [(unsafeChainId 3, HM.singleton (BlockHeight 2) (Pact4Upgrade MNKAD.transactions False))])
<<<<<<< HEAD
    & versionPayloadProviderTypes .~ (PactProvider <$ ChainMap (HS.toMap cids))
    where
    gs = Bottom (minBound, g)
    cids = graphChainIds $ snd $ ruleHead gs

-- -- | CPM version (see `cpmTestVersion`) with forks and upgrades slowly enabled.
-- slowForkingCpmTestVersion :: ChainGraph -> ChainwebVersion
-- slowForkingCpmTestVersion g = buildTestVersion $ \v -> v
--     & cpmTestVersion g
--     & versionName .~ ChainwebVersionName ("slowfork-CPM-" <> toText g)
--     & versionForks .~ slowForks
--     & versionVerifierPluginNames .~ onAllChains
--         (Bottom (minBound, Set.fromList $ map VerifierName ["allow", "hyperlane_v3_announcement", "hyperlane_v3_message"]))
--     & versionQuirks .~ noQuirks

-- -- | CPM version (see `cpmTestVersion`) with forks and upgrades instantly enabled,
-- -- and with a gas fee quirk.
-- quirkedGasInstantCpmTestVersion :: ChainGraph -> ChainwebVersion
-- quirkedGasInstantCpmTestVersion g =
--     cpmTestVersion gs
--     & versionName .~ ChainwebVersionName ("quirked-instant-CPM-" <> toText g)
--     & versionForks .~ tabulateHashMap (\case
--         _ -> ForkAtGenesis <$ cids)
--     & versionQuirks .~ VersionQuirks
--         { _quirkGasFees = onChain (unsafeChainId 0)
--             $ HM.singleton (BlockHeight 2, TxBlockIdx 0) (Pact.Gas 1)
--         }
--     & versionGenesis .~ VersionGenesis
--         { _genesisBlockPayload = onChains $
--             (unsafeChainId 0, _payloadWithOutputsPayloadHash IN0.payloadBlock) :
--                 [ (n, _payloadWithOutputsPayloadHash INN.payloadBlock)
--                 | n <- HS.toList (unsafeChainId 0 `HS.delete` graphChainIds g)
--                 ]
--         , _genesisBlockTarget = maxTarget <$ cids
--         , _genesisTime = BlockCreationTime epoch <$ cids
--         }
--     & versionUpgrades .~ (mempty <$ cids)
--     & versionVerifierPluginNames .~ (Bottom (minBound, mempty) <$ cids)
--     where
--     gs = Bottom (minBound, g)
--     cids = ChainMap $ HS.toMap $ graphChainIds $ snd $ ruleHead gs
=======

slowForks :: HashMap Fork (ChainMap ForkHeight)
slowForks = tabulateHashMap \case
    SlowEpoch -> AllChains ForkAtGenesis
    OldTargetGuard -> AllChains ForkAtGenesis
    SkipFeatureFlagValidation -> AllChains ForkAtGenesis
    OldDAGuard -> AllChains ForkAtGenesis
    Vuln797Fix -> AllChains ForkAtGenesis
    PactBackCompat_v16 -> AllChains ForkAtGenesis
    SPVBridge -> AllChains ForkAtGenesis
    Pact44NewTrans -> AllChains ForkAtGenesis
    CoinV2 -> AllChains $ ForkAtBlockHeight (BlockHeight 1)
    SkipTxTimingValidation -> AllChains $ ForkAtBlockHeight (BlockHeight 2)
    ModuleNameFix -> AllChains $ ForkAtBlockHeight (BlockHeight 2)
    ModuleNameFix2 -> AllChains $ ForkAtBlockHeight (BlockHeight 2)
    Pact42 -> AllChains $ ForkAtBlockHeight (BlockHeight 5)
    CheckTxHash -> AllChains $ ForkAtBlockHeight (BlockHeight 7)
    EnforceKeysetFormats -> AllChains $ ForkAtBlockHeight (BlockHeight 10)
    PactEvents -> AllChains $ ForkAtBlockHeight (BlockHeight 10)
    Pact4Coin3 -> AllChains $ ForkAtBlockHeight (BlockHeight 20)
    Chainweb213Pact -> AllChains $ ForkAtBlockHeight (BlockHeight 26)
    Chainweb214Pact -> AllChains $ ForkAtBlockHeight (BlockHeight 30)
    Chainweb215Pact -> AllChains $ ForkAtBlockHeight (BlockHeight 35)
    Chainweb216Pact -> AllChains $ ForkAtBlockHeight (BlockHeight 53)
    Chainweb217Pact -> AllChains $ ForkAtBlockHeight (BlockHeight 55)
    Chainweb218Pact -> AllChains $ ForkAtBlockHeight (BlockHeight 60)
    Chainweb219Pact -> AllChains $ ForkAtBlockHeight (BlockHeight 71)
    Chainweb220Pact -> AllChains $ ForkAtBlockHeight (BlockHeight 85)
    Chainweb221Pact -> AllChains $ ForkAtBlockHeight (BlockHeight 100)
    Chainweb222Pact -> AllChains $ ForkAtBlockHeight (BlockHeight 115)
    Chainweb223Pact -> AllChains $ ForkAtBlockHeight (BlockHeight 120)
    Chainweb224Pact -> AllChains $ ForkAtBlockHeight (BlockHeight 125)
    Chainweb225Pact -> AllChains $ ForkAtBlockHeight (BlockHeight 130)
    Chainweb226Pact -> AllChains $ ForkAtBlockHeight (BlockHeight 135)
    Pact5Fork -> AllChains ForkNever
    Chainweb228Pact -> AllChains $ ForkAtBlockHeight (BlockHeight 145)
    Chainweb229Pact -> AllChains $ ForkAtBlockHeight (BlockHeight 150)
    Chainweb230Pact -> AllChains $ ForkAtBlockHeight (BlockHeight 155)
    Chainweb231Pact -> AllChains $ ForkAtBlockHeight (BlockHeight 160)
    Chainweb232Pact -> AllChains $ ForkAtBlockHeight (BlockHeight 165)

-- | A set of fork heights which are relatively fast, but not fast enough to break anything.
fastForks :: HashMap Fork (ChainMap ForkHeight)
fastForks = tabulateHashMap $ \case
    SlowEpoch -> AllChains ForkAtGenesis
    OldTargetGuard -> AllChains ForkAtGenesis
    SkipFeatureFlagValidation -> AllChains ForkAtGenesis
    OldDAGuard -> AllChains ForkAtGenesis
    Vuln797Fix -> AllChains ForkAtGenesis
    PactBackCompat_v16 -> AllChains ForkAtGenesis
    SPVBridge -> AllChains ForkAtGenesis
    EnforceKeysetFormats -> AllChains ForkAtGenesis
    CheckTxHash -> AllChains ForkAtGenesis
    Pact44NewTrans -> AllChains ForkAtGenesis
    Chainweb213Pact -> AllChains ForkAtGenesis
    PactEvents -> AllChains ForkAtGenesis
    CoinV2 -> AllChains $ ForkAtBlockHeight $ BlockHeight 1
    Pact42 -> AllChains $ ForkAtBlockHeight $ BlockHeight 1
    SkipTxTimingValidation -> AllChains $ ForkAtBlockHeight $ BlockHeight 2
    ModuleNameFix -> AllChains $ ForkAtBlockHeight $ BlockHeight 2
    ModuleNameFix2 -> AllChains $ ForkAtBlockHeight $ BlockHeight 2
    Pact4Coin3 -> AllChains $ ForkAtBlockHeight $ BlockHeight 4
    Chainweb214Pact -> AllChains $ ForkAtBlockHeight $ BlockHeight 5
    Chainweb215Pact -> AllChains $ ForkAtBlockHeight $ BlockHeight 10
    Chainweb216Pact -> AllChains $ ForkAtBlockHeight $ BlockHeight 11
    Chainweb217Pact -> AllChains $ ForkAtBlockHeight $ BlockHeight 20
    Chainweb218Pact -> AllChains $ ForkAtBlockHeight $ BlockHeight 20
    Chainweb219Pact -> AllChains $ ForkAtBlockHeight $ BlockHeight 27
    Chainweb220Pact -> AllChains $ ForkAtBlockHeight $ BlockHeight 30
    Chainweb221Pact -> AllChains $ ForkAtBlockHeight $ BlockHeight 33
    Chainweb222Pact -> AllChains $ ForkAtBlockHeight $ BlockHeight 36
    Chainweb223Pact -> AllChains $ ForkAtBlockHeight $ BlockHeight 38
    Chainweb224Pact -> AllChains $ ForkAtBlockHeight $ BlockHeight 40
    Chainweb225Pact -> AllChains $ ForkAtBlockHeight $ BlockHeight 42
    Chainweb226Pact -> AllChains $ ForkAtBlockHeight $ BlockHeight 44
    Pact5Fork -> AllChains $ ForkAtBlockHeight $ BlockHeight 46
    Chainweb228Pact -> AllChains $ ForkAtBlockHeight $ BlockHeight 48
    Chainweb229Pact -> AllChains $ ForkAtBlockHeight $ BlockHeight 50
    Chainweb230Pact -> AllChains $ ForkAtBlockHeight $ BlockHeight 52
    Chainweb231Pact -> AllChains $ ForkAtBlockHeight $ BlockHeight 54
    Chainweb232Pact -> AllChains $ ForkAtBlockHeight $ BlockHeight 56

-- | CPM version (see `cpmTestVersion`) with forks and upgrades slowly enabled.
slowForkingCpmTestVersion :: ChainGraph -> ChainwebVersion
slowForkingCpmTestVersion g = buildTestVersion $ \v -> v
    & cpmTestVersion g
    & versionName .~ ChainwebVersionName ("slowfork-CPM-" <> toText g)
    & versionForks .~ slowForks
    & versionVerifierPluginNames .~ AllChains
        (Bottom (minBound, Set.fromList $ map VerifierName ["allow", "hyperlane_v3_announcement", "hyperlane_v3_message"]))
    & versionQuirks .~ noQuirks

-- | CPM version (see `cpmTestVersion`) with forks and upgrades instantly enabled,
-- and with a gas fee quirk.
quirkedGasInstantCpmTestVersion :: ChainGraph -> ChainwebVersion
quirkedGasInstantCpmTestVersion g = buildTestVersion $ \v -> v
    & cpmTestVersion g
    & versionName .~ ChainwebVersionName ("quirked-instant-CPM-" <> toText g)
    & versionForks .~ tabulateHashMap (\case
        Pact5Fork -> AllChains ForkNever
        _ -> AllChains ForkAtGenesis)
    & versionQuirks .~ VersionQuirks
        { _quirkGasFees = onChain (unsafeChainId 0)
            $ HM.singleton (BlockHeight 2, TxBlockIdx 0) (P.Gas 1)
        }
    & versionGenesis .~ VersionGenesis
        { _genesisBlockPayload = onChains $
            (unsafeChainId 0, IN0.payloadBlock) :
            [(n, INN.payloadBlock) | n <- HS.toList (unsafeChainId 0 `HS.delete` graphChainIds g)]
        , _genesisBlockTarget = AllChains maxTarget
        , _genesisTime = AllChains $ BlockCreationTime epoch
        }
    & versionUpgrades .~ AllChains mempty
    & versionVerifierPluginNames .~ AllChains (Bottom (minBound, mempty))
>>>>>>> 730ae037

-- | CPM version (see `cpmTestVersion`) with forks and upgrades instantly enabled,
-- and with a gas fee quirk.
quirkedGasPact5InstantCpmTestVersion :: ChainGraph -> ChainwebVersion
quirkedGasPact5InstantCpmTestVersion g =
    cpmTestVersion g
    & versionName .~ ChainwebVersionName ("quirked-pact5-instant-CPM-" <> toText g)
    & versionForks .~ tabulateHashMap (\case
        _ -> ForkAtGenesis <$ cids)
    & versionQuirks .~ VersionQuirks
        { _quirkGasFees = onChain (unsafeChainId 0)
            $ HM.singleton (BlockHeight 1, TxBlockIdx 0) (Pact.Gas 1)
        }
    & versionGenesis .~ VersionGenesis
        { _genesisBlockPayload = onChains $
            (unsafeChainId 0, _payloadWithOutputsPayloadHash IN0.payloadBlock) :
            [(n, _payloadWithOutputsPayloadHash INN.payloadBlock) | n <- HS.toList (unsafeChainId 0 `HS.delete` graphChainIds g)]
        , _genesisBlockTarget = maxTarget <$ cids
        , _genesisTime = BlockCreationTime epoch <$ cids
        }
    & versionUpgrades .~ (mempty <$ cids)
    & versionVerifierPluginNames .~ (Bottom (minBound, mempty) <$ cids)
    where
    cids = ChainMap $ HS.toMap $ graphChainIds g

-- | CPM version (see `cpmTestVersion`) with forks and upgrades instantly enabled
-- at genesis.
instantCpmTestVersion :: ChainGraph -> ChainwebVersion
instantCpmTestVersion g = withVersion (instantCpmTestVersion g) $
    cpmTestVersion g
    & versionName .~ ChainwebVersionName ("instant-CPM-" <> toText g)
    & versionForks .~ tabulateHashMap (\case
        _ -> onAllChains ForkAtGenesis
        )
    & versionQuirks .~ noQuirks
    & versionGenesis .~ VersionGenesis
        { _genesisBlockPayload = onChains $
            (unsafeChainId 0, _payloadWithOutputsPayloadHash IN0.payloadBlock) :
            [(n, _payloadWithOutputsPayloadHash INN.payloadBlock) | n <- HS.toList (unsafeChainId 0 `HS.delete` graphChainIds g)]
        , _genesisBlockTarget = onAllChains maxTarget
        , _genesisTime = onAllChains $ BlockCreationTime epoch
        }
    & versionUpgrades .~ onAllChains mempty
    & versionVerifierPluginNames .~ onAllChains
        (Bottom
            ( minBound
            , Set.fromList $ map Pact.VerifierName ["allow", "hyperlane_v3_announcement", "hyperlane_v3_message"]
            )
        )

<<<<<<< HEAD
-- pact5InstantCpmTestVersion :: ChainGraph -> ChainwebVersion
-- pact5InstantCpmTestVersion g = buildTestVersion $ \v -> v
--     & cpmTestVersion g
--     & versionName .~ ChainwebVersionName ("instant-pact5-CPM-" <> toText g)
--     & versionForks .~ tabulateHashMap (\case
--         -- SPV Bridge is not in effect for Pact 5 yet.
--         SPVBridge -> onAllChains ForkNever

--         _ -> onAllChains ForkAtGenesis
--         )
--     & versionQuirks .~ noQuirks
--     & versionGenesis .~ VersionGenesis
--         { _genesisBlockPayload = onChains $
--             (unsafeChainId 0, PIN0.payloadBlock) :
--             [(n, PINN.payloadBlock) | n <- HS.toList (unsafeChainId 0 `HS.delete` graphChainIds g)]
--         , _genesisBlockTarget = onAllChains maxTarget
--         , _genesisTime = onAllChains $ BlockCreationTime epoch
--         }
--     & versionUpgrades .~ onAllChains mempty
--     & versionVerifierPluginNames .~ onAllChains
--         (Bottom
--             ( minBound
--             , Set.fromList $ map VerifierName ["allow", "hyperlane_v3_announcement", "hyperlane_v3_message"]
--             )
--         )
=======
pact5InstantCpmTestVersion :: ChainGraph -> ChainwebVersion
pact5InstantCpmTestVersion g = buildTestVersion $ \v -> v
    & cpmTestVersion g
    & versionName .~ ChainwebVersionName ("instant-pact5-CPM-" <> toText g)
    & versionForks .~ tabulateHashMap (\case
        -- SPV Bridge is not in effect for Pact 5 yet.
        SPVBridge -> AllChains ForkNever

        _ -> AllChains ForkAtGenesis
        )
    & versionQuirks .~ noQuirks
    & versionGenesis .~ VersionGenesis
        { _genesisBlockPayload = onChains $
            (unsafeChainId 0, PIN0.payloadBlock) :
            [(n, PINN.payloadBlock) | n <- HS.toList (unsafeChainId 0 `HS.delete` graphChainIds g)]
        , _genesisBlockTarget = AllChains maxTarget
        , _genesisTime = AllChains $ BlockCreationTime epoch
        }
    & versionUpgrades .~ AllChains mempty
    & versionVerifierPluginNames .~ AllChains
        (Bottom
            ( minBound
            , Set.fromList $ map VerifierName ["allow", "hyperlane_v3_announcement", "hyperlane_v3_message","signed_list"]
            )
        )
>>>>>>> 730ae037

pact53TransitionCpmTestVersion :: ChainGraph -> ChainwebVersion
pact53TransitionCpmTestVersion g = withVersion (pact53TransitionCpmTestVersion g) $
    cpmTestVersion g
    & versionName .~ ChainwebVersionName ("pact53-transition-CPM-" <> toText g)
    & versionForks .~ tabulateHashMap (\case
        -- SPV Bridge is not in effect for Pact 5 yet.
        SPVBridge -> onAllChains ForkNever

        Chainweb230Pact -> onAllChains $ ForkAtBlockHeight (BlockHeight 5)
        HashedAdjacentRecord -> onAllChains ForkNever
        Chainweb231Pact -> onAllChains ForkNever

        _ -> onAllChains ForkAtGenesis
        )
    & versionQuirks .~ noQuirks
    & versionGenesis .~ VersionGenesis
        { _genesisBlockPayload = onChains $
            (unsafeChainId 0, _payloadWithOutputsPayloadHash PIT0.payloadBlock) :
            [ (n, _payloadWithOutputsPayloadHash PITN.payloadBlock)
            | n <- HS.toList (unsafeChainId 0 `HS.delete` graphChainIds g)
            ]
        , _genesisBlockTarget = onAllChains maxTarget
        , _genesisTime = onAllChains $ BlockCreationTime epoch
        }
    & versionUpgrades .~ onAllChains mempty
    & versionVerifierPluginNames .~ onAllChains
        (Bottom
            ( minBound
            , Set.fromList $ map Pact.VerifierName ["allow", "hyperlane_v3_announcement", "hyperlane_v3_message"]
            )
        )

-- -- | CPM version (see `cpmTestVersion`) with forks and upgrades instantly enabled
-- -- at genesis. We also have an upgrade after genesis that redeploys Coin v5 as
-- -- a Pact 5 module.
-- pact5SlowCpmTestVersion :: ChainGraph -> ChainwebVersion
-- pact5SlowCpmTestVersion g = buildTestVersion $ \v -> v
--     & cpmTestVersion g
--     & versionName .~ ChainwebVersionName ("pact5-slow-CPM-" <> toText g)
--     & versionForks .~ tabulateHashMap (\case
--         -- genesis blocks are not ever run with Pact 5
--         Pact5Fork -> onChains [ (cid, ForkAtBlockHeight (succ $ genesisBlockHeight v cid)) | cid <- HS.toList $ graphChainIds g ]
--         -- SPV Bridge is not in effect for Pact 5 yet.
--         SPVBridge -> onAllChains ForkNever
--         _ -> onAllChains ForkAtGenesis
--         )
--     & versionQuirks .~ noQuirks
--     & versionGenesis .~ VersionGenesis
--         { _genesisBlockPayload = onChains $
--             (unsafeChainId 0, IN0.payloadBlock) :
--             [(n, INN.payloadBlock) | n <- HS.toList (unsafeChainId 0 `HS.delete` graphChainIds g)]
--         , _genesisBlockTarget = onAllChains maxTarget
--         , _genesisTime = onAllChains $ BlockCreationTime epoch
--         }
--     & versionUpgrades .~ indexByForkHeights v
--         [ (Pact5Fork, onAllChains (Pact5Upgrade (List.map pactTxFrom4To5 CoinV6.transactions)))
--         ]
--     & versionVerifierPluginNames .~ onAllChains
--         (Bottom
--             ( minBound
--             , Set.fromList $ map VerifierName ["allow", "hyperlane_v3_announcement", "hyperlane_v3_message"]
--             )
--         )

-- -- | ChainwebVersion that transitions between Pact4 and Pact5 at block height 20.
-- instantCpmTransitionTestVersion :: ChainGraph -> ChainwebVersion
-- instantCpmTransitionTestVersion g = buildTestVersion $ \v -> v
--     & cpmTestVersion g
--     & versionName .~ ChainwebVersionName ("instant-CPM-transition-" <> toText g)
--     & versionForks .~ tabulateHashMap (\case
--         -- pact 5 is off
--         -- pact 5 is off until here
--         Pact5Fork -> onAllChains $ ForkAtBlockHeight $ BlockHeight 20

--         -- SPV Bridge is not in effect for Pact 5 yet.
--         SPVBridge -> onAllChains ForkNever

--         _ -> onAllChains ForkAtGenesis
--         )
--     & versionQuirks .~ noQuirks
--     & versionGenesis .~ VersionGenesis
--         { _genesisBlockPayload = onChains $
--             (unsafeChainId 0, IN0.payloadBlock) :
--             [(n, INN.payloadBlock) | n <- HS.toList (unsafeChainId 0 `HS.delete` graphChainIds g)]
--         , _genesisBlockTarget = onAllChains maxTarget
--         , _genesisTime = onAllChains $ BlockCreationTime epoch
--         }
--     & versionUpgrades .~ onAllChains mempty
--     & versionVerifierPluginNames .~ onAllChains
--         (Bottom
--             ( minBound
--             , Set.fromList $ map VerifierName ["allow", "hyperlane_v3_announcement", "hyperlane_v3_message"]
--             )
--         )
--     & versionQuirks .~ VersionQuirks
--         { _quirkGasFees = mempty <$ cids
--         }
--     & versionGenesis .~ VersionGenesis
--         { _genesisBlockPayload = onChains $
--             (unsafeChainId 0, _payloadWithOutputsPayloadHash IN0.payloadBlock) :
--             [(n, _payloadWithOutputsPayloadHash INN.payloadBlock) | n <- HS.toList (unsafeChainId 0 `HS.delete` graphChainIds g)]
--         , _genesisBlockTarget = maxTarget <$ cids
--         , _genesisTime = BlockCreationTime epoch <$ cids
--         }
--     & versionUpgrades .~ ChainMap mempty
--     & versionVerifierPluginNames .~
--         (Bottom
--             ( minBound
--             , Set.fromList $ map Pact.VerifierName ["allow", "hyperlane_v3_announcement", "hyperlane_v3_message"]
--             )
--         <$ cids)
--     where
--     gs = Bottom (minBound, g)
--     cids = ChainMap $ HS.toMap $ graphChainIds $ snd $ ruleHead gs

-- -- | CPM version (see `cpmTestVersion`) with forks and upgrades instantly enabled
-- -- at genesis. We also have an upgrade after genesis that redeploys Coin v5 as
-- -- a Pact 5 module.
-- pact5SlowCpmTestVersion :: ChainGraph -> ChainwebVersion
-- pact5SlowCpmTestVersion g =
--     & cpmTestVersion g
--     & versionName .~ ChainwebVersionName ("pact5-slow-CPM-" <> toText g)
--     & versionForks .~ tabulateHashMap (\case
--         -- genesis blocks are not ever run with Pact 5
--         Pact5Fork -> onChains [ (cid, ForkAtBlockHeight (succ $ genesisBlockHeight v cid)) | cid <- HS.toList $ graphChainIds g ]
--         -- SPV Bridge is not in effect for Pact 5 yet.
--         SPVBridge -> ChainMap ForkNever
--         _ -> ChainMap ForkAtGenesis
--         )
--     & versionQuirks .~ noQuirks
--     & versionGenesis .~ VersionGenesis
--         { _genesisBlockPayload = onChains $ [] -- TODO: PP
--             -- (unsafeChainId 0, IN0.payloadBlock) :
--             -- [(n, INN.payloadBlock) | n <- HS.toList (unsafeChainId 0 `HS.delete` graphChainIds g)]
--         , _genesisBlockTarget = ChainMap maxTarget
--         , _genesisTime = ChainMap $ BlockCreationTime epoch
--         }
--     & versionUpgrades .~ indexByForkHeights v
--         -- TODO: PP
--         -- [ (Pact5Fork, ChainMap (Pact5Upgrade (List.map pactTxFrom4To5 CoinV6.transactions)))
--         [
--         ]
--     & versionVerifierPluginNames .~ ChainMap
--         (Bottom
--             ( minBound
--             , Set.fromList $ map Pact.VerifierName ["allow", "hyperlane_v3_announcement", "hyperlane_v3_message"]
--             )
--         )<|MERGE_RESOLUTION|>--- conflicted
+++ resolved
@@ -88,7 +88,6 @@
         }
 
 -- | Details common to all test versions thus far.
-<<<<<<< HEAD
 testVersionTemplate :: Rule BlockHeight ChainGraph -> ChainwebVersion
 testVersionTemplate gs = ChainwebVersion
     { _versionCode = ChainwebVersionCode 0x80000000
@@ -98,24 +97,10 @@
     , _versionMaxBlockGasLimit = Bottom (minBound, Just 2_000_000)
     , _versionBootstraps = [testBootstrapPeerInfos]
     , _versionVerifierPluginNames = (Bottom (minBound, mempty) <$ cids)
+    , _versionMinimumBlockHeaderHistory = Bottom (minBound, Just 20)
     , _versionServiceDate = Nothing
     }
     where cids = ChainMap $ HS.toMap $ graphChainIds $ snd $ ruleHead gs
-=======
--- Using this, a `ChainwebVersion`'s `versionCode` is set to the version's
--- index in `testVersions`, to ensure that all test versions have unique codes
--- in the global version registry in `Chainweb.Version.Registry`.
-testVersionTemplate :: VersionBuilder
-testVersionTemplate v = v
-    & versionCode .~ ChainwebVersionCode (int (fromJuste $ List.elemIndex (_versionName v) testVersions) + 0x80000000)
-    & versionHeaderBaseSizeBytes .~ 318 - 110
-    & versionWindow .~ WindowWidth 120
-    & versionMaxBlockGasLimit .~ Bottom (minBound, Just 2_000_000)
-    & versionMinimumBlockHeaderHistory .~ Bottom (minBound, Just 20)
-    & versionBootstraps .~ [testBootstrapPeerInfos]
-    & versionVerifierPluginNames .~ AllChains (Bottom (minBound, mempty))
-    & versionServiceDate .~ Nothing
->>>>>>> 730ae037
 
 -- | A test version without Pact or PoW, with only one chain graph.
 barebonesTestVersion :: ChainGraph -> ChainwebVersion
@@ -257,7 +242,6 @@
             , (Chainweb223Pact, onAllChains (pact4Upgrade CoinV6.transactions))
             ])
         (onChains [(unsafeChainId 3, HM.singleton (BlockHeight 2) (Pact4Upgrade MNKAD.transactions False))])
-<<<<<<< HEAD
     & versionPayloadProviderTypes .~ (PactProvider <$ ChainMap (HS.toMap cids))
     where
     gs = Bottom (minBound, g)
@@ -270,7 +254,7 @@
 --     & versionName .~ ChainwebVersionName ("slowfork-CPM-" <> toText g)
 --     & versionForks .~ slowForks
 --     & versionVerifierPluginNames .~ onAllChains
---         (Bottom (minBound, Set.fromList $ map VerifierName ["allow", "hyperlane_v3_announcement", "hyperlane_v3_message"]))
+--         (Bottom (minBound, Set.fromList $ map Pact.VerifierName ["allow", "hyperlane_v3_announcement", "hyperlane_v3_message"]))
 --     & versionQuirks .~ noQuirks
 
 -- -- | CPM version (see `cpmTestVersion`) with forks and upgrades instantly enabled,
@@ -299,122 +283,6 @@
 --     where
 --     gs = Bottom (minBound, g)
 --     cids = ChainMap $ HS.toMap $ graphChainIds $ snd $ ruleHead gs
-=======
-
-slowForks :: HashMap Fork (ChainMap ForkHeight)
-slowForks = tabulateHashMap \case
-    SlowEpoch -> AllChains ForkAtGenesis
-    OldTargetGuard -> AllChains ForkAtGenesis
-    SkipFeatureFlagValidation -> AllChains ForkAtGenesis
-    OldDAGuard -> AllChains ForkAtGenesis
-    Vuln797Fix -> AllChains ForkAtGenesis
-    PactBackCompat_v16 -> AllChains ForkAtGenesis
-    SPVBridge -> AllChains ForkAtGenesis
-    Pact44NewTrans -> AllChains ForkAtGenesis
-    CoinV2 -> AllChains $ ForkAtBlockHeight (BlockHeight 1)
-    SkipTxTimingValidation -> AllChains $ ForkAtBlockHeight (BlockHeight 2)
-    ModuleNameFix -> AllChains $ ForkAtBlockHeight (BlockHeight 2)
-    ModuleNameFix2 -> AllChains $ ForkAtBlockHeight (BlockHeight 2)
-    Pact42 -> AllChains $ ForkAtBlockHeight (BlockHeight 5)
-    CheckTxHash -> AllChains $ ForkAtBlockHeight (BlockHeight 7)
-    EnforceKeysetFormats -> AllChains $ ForkAtBlockHeight (BlockHeight 10)
-    PactEvents -> AllChains $ ForkAtBlockHeight (BlockHeight 10)
-    Pact4Coin3 -> AllChains $ ForkAtBlockHeight (BlockHeight 20)
-    Chainweb213Pact -> AllChains $ ForkAtBlockHeight (BlockHeight 26)
-    Chainweb214Pact -> AllChains $ ForkAtBlockHeight (BlockHeight 30)
-    Chainweb215Pact -> AllChains $ ForkAtBlockHeight (BlockHeight 35)
-    Chainweb216Pact -> AllChains $ ForkAtBlockHeight (BlockHeight 53)
-    Chainweb217Pact -> AllChains $ ForkAtBlockHeight (BlockHeight 55)
-    Chainweb218Pact -> AllChains $ ForkAtBlockHeight (BlockHeight 60)
-    Chainweb219Pact -> AllChains $ ForkAtBlockHeight (BlockHeight 71)
-    Chainweb220Pact -> AllChains $ ForkAtBlockHeight (BlockHeight 85)
-    Chainweb221Pact -> AllChains $ ForkAtBlockHeight (BlockHeight 100)
-    Chainweb222Pact -> AllChains $ ForkAtBlockHeight (BlockHeight 115)
-    Chainweb223Pact -> AllChains $ ForkAtBlockHeight (BlockHeight 120)
-    Chainweb224Pact -> AllChains $ ForkAtBlockHeight (BlockHeight 125)
-    Chainweb225Pact -> AllChains $ ForkAtBlockHeight (BlockHeight 130)
-    Chainweb226Pact -> AllChains $ ForkAtBlockHeight (BlockHeight 135)
-    Pact5Fork -> AllChains ForkNever
-    Chainweb228Pact -> AllChains $ ForkAtBlockHeight (BlockHeight 145)
-    Chainweb229Pact -> AllChains $ ForkAtBlockHeight (BlockHeight 150)
-    Chainweb230Pact -> AllChains $ ForkAtBlockHeight (BlockHeight 155)
-    Chainweb231Pact -> AllChains $ ForkAtBlockHeight (BlockHeight 160)
-    Chainweb232Pact -> AllChains $ ForkAtBlockHeight (BlockHeight 165)
-
--- | A set of fork heights which are relatively fast, but not fast enough to break anything.
-fastForks :: HashMap Fork (ChainMap ForkHeight)
-fastForks = tabulateHashMap $ \case
-    SlowEpoch -> AllChains ForkAtGenesis
-    OldTargetGuard -> AllChains ForkAtGenesis
-    SkipFeatureFlagValidation -> AllChains ForkAtGenesis
-    OldDAGuard -> AllChains ForkAtGenesis
-    Vuln797Fix -> AllChains ForkAtGenesis
-    PactBackCompat_v16 -> AllChains ForkAtGenesis
-    SPVBridge -> AllChains ForkAtGenesis
-    EnforceKeysetFormats -> AllChains ForkAtGenesis
-    CheckTxHash -> AllChains ForkAtGenesis
-    Pact44NewTrans -> AllChains ForkAtGenesis
-    Chainweb213Pact -> AllChains ForkAtGenesis
-    PactEvents -> AllChains ForkAtGenesis
-    CoinV2 -> AllChains $ ForkAtBlockHeight $ BlockHeight 1
-    Pact42 -> AllChains $ ForkAtBlockHeight $ BlockHeight 1
-    SkipTxTimingValidation -> AllChains $ ForkAtBlockHeight $ BlockHeight 2
-    ModuleNameFix -> AllChains $ ForkAtBlockHeight $ BlockHeight 2
-    ModuleNameFix2 -> AllChains $ ForkAtBlockHeight $ BlockHeight 2
-    Pact4Coin3 -> AllChains $ ForkAtBlockHeight $ BlockHeight 4
-    Chainweb214Pact -> AllChains $ ForkAtBlockHeight $ BlockHeight 5
-    Chainweb215Pact -> AllChains $ ForkAtBlockHeight $ BlockHeight 10
-    Chainweb216Pact -> AllChains $ ForkAtBlockHeight $ BlockHeight 11
-    Chainweb217Pact -> AllChains $ ForkAtBlockHeight $ BlockHeight 20
-    Chainweb218Pact -> AllChains $ ForkAtBlockHeight $ BlockHeight 20
-    Chainweb219Pact -> AllChains $ ForkAtBlockHeight $ BlockHeight 27
-    Chainweb220Pact -> AllChains $ ForkAtBlockHeight $ BlockHeight 30
-    Chainweb221Pact -> AllChains $ ForkAtBlockHeight $ BlockHeight 33
-    Chainweb222Pact -> AllChains $ ForkAtBlockHeight $ BlockHeight 36
-    Chainweb223Pact -> AllChains $ ForkAtBlockHeight $ BlockHeight 38
-    Chainweb224Pact -> AllChains $ ForkAtBlockHeight $ BlockHeight 40
-    Chainweb225Pact -> AllChains $ ForkAtBlockHeight $ BlockHeight 42
-    Chainweb226Pact -> AllChains $ ForkAtBlockHeight $ BlockHeight 44
-    Pact5Fork -> AllChains $ ForkAtBlockHeight $ BlockHeight 46
-    Chainweb228Pact -> AllChains $ ForkAtBlockHeight $ BlockHeight 48
-    Chainweb229Pact -> AllChains $ ForkAtBlockHeight $ BlockHeight 50
-    Chainweb230Pact -> AllChains $ ForkAtBlockHeight $ BlockHeight 52
-    Chainweb231Pact -> AllChains $ ForkAtBlockHeight $ BlockHeight 54
-    Chainweb232Pact -> AllChains $ ForkAtBlockHeight $ BlockHeight 56
-
--- | CPM version (see `cpmTestVersion`) with forks and upgrades slowly enabled.
-slowForkingCpmTestVersion :: ChainGraph -> ChainwebVersion
-slowForkingCpmTestVersion g = buildTestVersion $ \v -> v
-    & cpmTestVersion g
-    & versionName .~ ChainwebVersionName ("slowfork-CPM-" <> toText g)
-    & versionForks .~ slowForks
-    & versionVerifierPluginNames .~ AllChains
-        (Bottom (minBound, Set.fromList $ map VerifierName ["allow", "hyperlane_v3_announcement", "hyperlane_v3_message"]))
-    & versionQuirks .~ noQuirks
-
--- | CPM version (see `cpmTestVersion`) with forks and upgrades instantly enabled,
--- and with a gas fee quirk.
-quirkedGasInstantCpmTestVersion :: ChainGraph -> ChainwebVersion
-quirkedGasInstantCpmTestVersion g = buildTestVersion $ \v -> v
-    & cpmTestVersion g
-    & versionName .~ ChainwebVersionName ("quirked-instant-CPM-" <> toText g)
-    & versionForks .~ tabulateHashMap (\case
-        Pact5Fork -> AllChains ForkNever
-        _ -> AllChains ForkAtGenesis)
-    & versionQuirks .~ VersionQuirks
-        { _quirkGasFees = onChain (unsafeChainId 0)
-            $ HM.singleton (BlockHeight 2, TxBlockIdx 0) (P.Gas 1)
-        }
-    & versionGenesis .~ VersionGenesis
-        { _genesisBlockPayload = onChains $
-            (unsafeChainId 0, IN0.payloadBlock) :
-            [(n, INN.payloadBlock) | n <- HS.toList (unsafeChainId 0 `HS.delete` graphChainIds g)]
-        , _genesisBlockTarget = AllChains maxTarget
-        , _genesisTime = AllChains $ BlockCreationTime epoch
-        }
-    & versionUpgrades .~ AllChains mempty
-    & versionVerifierPluginNames .~ AllChains (Bottom (minBound, mempty))
->>>>>>> 730ae037
 
 -- | CPM version (see `cpmTestVersion`) with forks and upgrades instantly enabled,
 -- and with a gas fee quirk.
@@ -461,63 +329,10 @@
     & versionVerifierPluginNames .~ onAllChains
         (Bottom
             ( minBound
-            , Set.fromList $ map Pact.VerifierName ["allow", "hyperlane_v3_announcement", "hyperlane_v3_message"]
+            , Set.fromList $ map Pact.VerifierName
+                ["allow", "hyperlane_v3_announcement", "hyperlane_v3_message","signed_list"]
             )
         )
-
-<<<<<<< HEAD
--- pact5InstantCpmTestVersion :: ChainGraph -> ChainwebVersion
--- pact5InstantCpmTestVersion g = buildTestVersion $ \v -> v
---     & cpmTestVersion g
---     & versionName .~ ChainwebVersionName ("instant-pact5-CPM-" <> toText g)
---     & versionForks .~ tabulateHashMap (\case
---         -- SPV Bridge is not in effect for Pact 5 yet.
---         SPVBridge -> onAllChains ForkNever
-
---         _ -> onAllChains ForkAtGenesis
---         )
---     & versionQuirks .~ noQuirks
---     & versionGenesis .~ VersionGenesis
---         { _genesisBlockPayload = onChains $
---             (unsafeChainId 0, PIN0.payloadBlock) :
---             [(n, PINN.payloadBlock) | n <- HS.toList (unsafeChainId 0 `HS.delete` graphChainIds g)]
---         , _genesisBlockTarget = onAllChains maxTarget
---         , _genesisTime = onAllChains $ BlockCreationTime epoch
---         }
---     & versionUpgrades .~ onAllChains mempty
---     & versionVerifierPluginNames .~ onAllChains
---         (Bottom
---             ( minBound
---             , Set.fromList $ map VerifierName ["allow", "hyperlane_v3_announcement", "hyperlane_v3_message"]
---             )
---         )
-=======
-pact5InstantCpmTestVersion :: ChainGraph -> ChainwebVersion
-pact5InstantCpmTestVersion g = buildTestVersion $ \v -> v
-    & cpmTestVersion g
-    & versionName .~ ChainwebVersionName ("instant-pact5-CPM-" <> toText g)
-    & versionForks .~ tabulateHashMap (\case
-        -- SPV Bridge is not in effect for Pact 5 yet.
-        SPVBridge -> AllChains ForkNever
-
-        _ -> AllChains ForkAtGenesis
-        )
-    & versionQuirks .~ noQuirks
-    & versionGenesis .~ VersionGenesis
-        { _genesisBlockPayload = onChains $
-            (unsafeChainId 0, PIN0.payloadBlock) :
-            [(n, PINN.payloadBlock) | n <- HS.toList (unsafeChainId 0 `HS.delete` graphChainIds g)]
-        , _genesisBlockTarget = AllChains maxTarget
-        , _genesisTime = AllChains $ BlockCreationTime epoch
-        }
-    & versionUpgrades .~ AllChains mempty
-    & versionVerifierPluginNames .~ AllChains
-        (Bottom
-            ( minBound
-            , Set.fromList $ map VerifierName ["allow", "hyperlane_v3_announcement", "hyperlane_v3_message","signed_list"]
-            )
-        )
->>>>>>> 730ae037
 
 pact53TransitionCpmTestVersion :: ChainGraph -> ChainwebVersion
 pact53TransitionCpmTestVersion g = withVersion (pact53TransitionCpmTestVersion g) $
@@ -547,123 +362,7 @@
     & versionVerifierPluginNames .~ onAllChains
         (Bottom
             ( minBound
-            , Set.fromList $ map Pact.VerifierName ["allow", "hyperlane_v3_announcement", "hyperlane_v3_message"]
+            , Set.fromList $ map Pact.VerifierName
+                ["allow", "hyperlane_v3_announcement", "hyperlane_v3_message", "signed_list"]
             )
-        )
-
--- -- | CPM version (see `cpmTestVersion`) with forks and upgrades instantly enabled
--- -- at genesis. We also have an upgrade after genesis that redeploys Coin v5 as
--- -- a Pact 5 module.
--- pact5SlowCpmTestVersion :: ChainGraph -> ChainwebVersion
--- pact5SlowCpmTestVersion g = buildTestVersion $ \v -> v
---     & cpmTestVersion g
---     & versionName .~ ChainwebVersionName ("pact5-slow-CPM-" <> toText g)
---     & versionForks .~ tabulateHashMap (\case
---         -- genesis blocks are not ever run with Pact 5
---         Pact5Fork -> onChains [ (cid, ForkAtBlockHeight (succ $ genesisBlockHeight v cid)) | cid <- HS.toList $ graphChainIds g ]
---         -- SPV Bridge is not in effect for Pact 5 yet.
---         SPVBridge -> onAllChains ForkNever
---         _ -> onAllChains ForkAtGenesis
---         )
---     & versionQuirks .~ noQuirks
---     & versionGenesis .~ VersionGenesis
---         { _genesisBlockPayload = onChains $
---             (unsafeChainId 0, IN0.payloadBlock) :
---             [(n, INN.payloadBlock) | n <- HS.toList (unsafeChainId 0 `HS.delete` graphChainIds g)]
---         , _genesisBlockTarget = onAllChains maxTarget
---         , _genesisTime = onAllChains $ BlockCreationTime epoch
---         }
---     & versionUpgrades .~ indexByForkHeights v
---         [ (Pact5Fork, onAllChains (Pact5Upgrade (List.map pactTxFrom4To5 CoinV6.transactions)))
---         ]
---     & versionVerifierPluginNames .~ onAllChains
---         (Bottom
---             ( minBound
---             , Set.fromList $ map VerifierName ["allow", "hyperlane_v3_announcement", "hyperlane_v3_message"]
---             )
---         )
-
--- -- | ChainwebVersion that transitions between Pact4 and Pact5 at block height 20.
--- instantCpmTransitionTestVersion :: ChainGraph -> ChainwebVersion
--- instantCpmTransitionTestVersion g = buildTestVersion $ \v -> v
---     & cpmTestVersion g
---     & versionName .~ ChainwebVersionName ("instant-CPM-transition-" <> toText g)
---     & versionForks .~ tabulateHashMap (\case
---         -- pact 5 is off
---         -- pact 5 is off until here
---         Pact5Fork -> onAllChains $ ForkAtBlockHeight $ BlockHeight 20
-
---         -- SPV Bridge is not in effect for Pact 5 yet.
---         SPVBridge -> onAllChains ForkNever
-
---         _ -> onAllChains ForkAtGenesis
---         )
---     & versionQuirks .~ noQuirks
---     & versionGenesis .~ VersionGenesis
---         { _genesisBlockPayload = onChains $
---             (unsafeChainId 0, IN0.payloadBlock) :
---             [(n, INN.payloadBlock) | n <- HS.toList (unsafeChainId 0 `HS.delete` graphChainIds g)]
---         , _genesisBlockTarget = onAllChains maxTarget
---         , _genesisTime = onAllChains $ BlockCreationTime epoch
---         }
---     & versionUpgrades .~ onAllChains mempty
---     & versionVerifierPluginNames .~ onAllChains
---         (Bottom
---             ( minBound
---             , Set.fromList $ map VerifierName ["allow", "hyperlane_v3_announcement", "hyperlane_v3_message"]
---             )
---         )
---     & versionQuirks .~ VersionQuirks
---         { _quirkGasFees = mempty <$ cids
---         }
---     & versionGenesis .~ VersionGenesis
---         { _genesisBlockPayload = onChains $
---             (unsafeChainId 0, _payloadWithOutputsPayloadHash IN0.payloadBlock) :
---             [(n, _payloadWithOutputsPayloadHash INN.payloadBlock) | n <- HS.toList (unsafeChainId 0 `HS.delete` graphChainIds g)]
---         , _genesisBlockTarget = maxTarget <$ cids
---         , _genesisTime = BlockCreationTime epoch <$ cids
---         }
---     & versionUpgrades .~ ChainMap mempty
---     & versionVerifierPluginNames .~
---         (Bottom
---             ( minBound
---             , Set.fromList $ map Pact.VerifierName ["allow", "hyperlane_v3_announcement", "hyperlane_v3_message"]
---             )
---         <$ cids)
---     where
---     gs = Bottom (minBound, g)
---     cids = ChainMap $ HS.toMap $ graphChainIds $ snd $ ruleHead gs
-
--- -- | CPM version (see `cpmTestVersion`) with forks and upgrades instantly enabled
--- -- at genesis. We also have an upgrade after genesis that redeploys Coin v5 as
--- -- a Pact 5 module.
--- pact5SlowCpmTestVersion :: ChainGraph -> ChainwebVersion
--- pact5SlowCpmTestVersion g =
---     & cpmTestVersion g
---     & versionName .~ ChainwebVersionName ("pact5-slow-CPM-" <> toText g)
---     & versionForks .~ tabulateHashMap (\case
---         -- genesis blocks are not ever run with Pact 5
---         Pact5Fork -> onChains [ (cid, ForkAtBlockHeight (succ $ genesisBlockHeight v cid)) | cid <- HS.toList $ graphChainIds g ]
---         -- SPV Bridge is not in effect for Pact 5 yet.
---         SPVBridge -> ChainMap ForkNever
---         _ -> ChainMap ForkAtGenesis
---         )
---     & versionQuirks .~ noQuirks
---     & versionGenesis .~ VersionGenesis
---         { _genesisBlockPayload = onChains $ [] -- TODO: PP
---             -- (unsafeChainId 0, IN0.payloadBlock) :
---             -- [(n, INN.payloadBlock) | n <- HS.toList (unsafeChainId 0 `HS.delete` graphChainIds g)]
---         , _genesisBlockTarget = ChainMap maxTarget
---         , _genesisTime = ChainMap $ BlockCreationTime epoch
---         }
---     & versionUpgrades .~ indexByForkHeights v
---         -- TODO: PP
---         -- [ (Pact5Fork, ChainMap (Pact5Upgrade (List.map pactTxFrom4To5 CoinV6.transactions)))
---         [
---         ]
---     & versionVerifierPluginNames .~ ChainMap
---         (Bottom
---             ( minBound
---             , Set.fromList $ map Pact.VerifierName ["allow", "hyperlane_v3_announcement", "hyperlane_v3_message"]
---             )
---         )+        )