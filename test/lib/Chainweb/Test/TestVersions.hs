{-# LANGUAGE BlockArguments #-}
{-# LANGUAGE ImportQualifiedPost #-}
{-# LANGUAGE CPP #-}
{-# LANGUAGE LambdaCase #-}
{-# LANGUAGE NumericUnderscores #-}
{-# LANGUAGE OverloadedStrings #-}
{-# LANGUAGE ScopedTypeVariables #-}
{-# LANGUAGE TypeApplications #-}

module Chainweb.Test.TestVersions
    ( barebonesTestVersion
    -- , fastForkingCpmTestVersion
    -- , noBridgeCpmTestVersion
    -- , slowForkingCpmTestVersion
    , quirkedGasInstantCpmTestVersion
    , quirkedGasPact5InstantCpmTestVersion
    , timedConsensusVersion
    , instantCpmTestVersion
    , checkpointerTestVersion
    ) where

import Control.Lens hiding (elements)
import Data.HashMap.Strict (HashMap)
import qualified Data.HashMap.Strict as HM
import qualified Data.HashSet as HS
import qualified Data.List as List
import qualified Data.Set as Set

import qualified Chainweb.BlockHeader.Genesis.FastTimedCPM0Payload as TN0
import qualified Chainweb.BlockHeader.Genesis.FastTimedCPM1to9Payload as TNN

import qualified Chainweb.BlockHeader.Genesis.InstantTimedCPM0Payload as IN0
import qualified Chainweb.BlockHeader.Genesis.InstantTimedCPM1to9Payload as INN

import qualified Chainweb.BlockHeader.Genesis.Pact5InstantTimedCPM0Payload as PIN0
import qualified Chainweb.BlockHeader.Genesis.Pact5InstantTimedCPM1to9Payload as PINN
import qualified Chainweb.BlockHeader.Genesis.QuirkedGasPact5InstantTimedCPM0Payload as QPIN0
import qualified Chainweb.BlockHeader.Genesis.QuirkedGasPact5InstantTimedCPM1to9Payload as QPINN

import System.IO.Unsafe

-- internal modules

import Chainweb.BlockCreationTime
import Chainweb.BlockHeight
import Chainweb.Difficulty
import Chainweb.Graph
import Chainweb.HostAddress
import Chainweb.Pact.Utils
import Chainweb.Payload
import Chainweb.Time
import Chainweb.Utils
import Chainweb.Utils.Rule
import Chainweb.Version
import Chainweb.Version.Registry
import P2P.Peer

import Chainweb.Payload (PayloadWithOutputs_(_payloadWithOutputsPayloadHash), PayloadWithOutputs)
import qualified Pact.Core.Names as Pact
import qualified Pact.Core.Gas as Pact

testBootstrapPeerInfos :: PeerInfo
testBootstrapPeerInfos =
    PeerInfo
#if WITH_ED25519
        { _peerId = Just $ unsafeFromText "BMe2hSdSEGCzLwvoYXPuB1BqYEH5wiV5AvacutSGWmg"
#else
        { _peerId = Just $ unsafeFromText "9LkpIG95q5cs0YJg0d-xdR2YLeW_puv1PjS2kEfmEuQ"
#endif
            -- this is the fingerprint of the certificate and key that is stored
            -- in ./scripts/test-bootstrap-node.config". For programatic use of
            -- the same certificate is also available at
            -- "Chainweb.Test.P2P.Peer.BootstrapConfig". It is intended for
            -- testing purposes only.

        , _peerAddr = HostAddress
            { _hostAddressHost = localhost
            , _hostAddressPort = 1789
            }
        }

type VersionBuilder = ChainwebVersion -> ChainwebVersion

-- | Executes a `VersionBuilder` to build a `ChainwebVersion`, by taking its
-- fixed point. Additionally registers it in the global version registry.
buildTestVersion :: VersionBuilder -> ChainwebVersion
buildTestVersion f =
    unsafePerformIO (v <$ registerVersion v) & versionName .~ v ^. versionName
    where
    v = f v
{-# noinline buildTestVersion #-}

-- | All testing `ChainwebVersion`s *must* have unique names and *must* be
-- included in this list to be assigned a version code, and also registered via
-- `buildTestVersion` into the global version registry. Failure to do so will
-- result in runtime errors from `Chainweb.Version.Registry`.
testVersions :: [ChainwebVersionName]
testVersions = _versionName <$> concat
    -- [   [ fastForkingCpmTestVersion (knownChainGraph g)
    --     | g :: KnownGraph <- [minBound..maxBound]
    --     ]
    -- ,   [ slowForkingCpmTestVersion (knownChainGraph g)
    --     | g :: KnownGraph <- [minBound..maxBound]
    --     ]
    [   [ barebonesTestVersion (knownChainGraph g)
        | g :: KnownGraph <- [minBound..maxBound]
        ]
    -- ,   [ noBridgeCpmTestVersion (knownChainGraph g)
    --     | g :: KnownGraph <- [minBound..maxBound]
    --     ]
    ,   [ timedConsensusVersion (knownChainGraph g1) (knownChainGraph g2)
        | g1 :: KnownGraph <- [minBound..maxBound]
        , g2 :: KnownGraph <- [minBound..maxBound]
        ]
    ,   [ quirkedGasInstantCpmTestVersion (knownChainGraph g)
        | g :: KnownGraph <- [minBound..maxBound]
        ]
    ,   [ quirkedGasPact5InstantCpmTestVersion (knownChainGraph g)
        | g :: KnownGraph <- [minBound..maxBound]
        ]
    ,   [ instantCpmTestVersion (knownChainGraph g)
        | g :: KnownGraph <- [minBound..maxBound]
        ]
    -- ,   [ pact5InstantCpmTestVersion (knownChainGraph g)
    --     | g :: KnownGraph <- [minBound..maxBound]
    --     ]
    ,   [ checkpointerTestVersion (knownChainGraph g)
        | g :: KnownGraph <- [minBound..maxBound]
        ]
    ]

-- | Details common to all test versions thus far.
-- Using this, a `ChainwebVersion`'s `versionCode` is set to the version's
-- index in `testVersions`, to ensure that all test versions have unique codes
-- in the global version registry in `Chainweb.Version.Registry`.
testVersionTemplate :: VersionBuilder
testVersionTemplate v = v
    & versionCode .~ ChainwebVersionCode (int (fromJuste $ List.elemIndex (_versionName v) testVersions) + 0x80000000)
    & versionHeaderBaseSizeBytes .~ 318 - 110
    & versionWindow .~ WindowWidth 120
    & versionMaxBlockGasLimit .~ Bottom (minBound, Just 2_000_000)
    & versionBootstraps .~ [testBootstrapPeerInfos]
    & versionVerifierPluginNames .~ onAllChains v (Bottom (minBound, mempty))
    & versionServiceDate .~ Nothing

-- | A test version without Pact or PoW, with only one chain graph.
barebonesTestVersion :: ChainGraph -> ChainwebVersion
barebonesTestVersion g = buildTestVersion $ \v ->
    testVersionTemplate v
        & versionWindow .~ WindowWidth 120
        & versionBlockDelay .~ BlockDelay 1_000_000
        & versionName .~ ChainwebVersionName ("test-" <> toText g)
        & versionGraphs .~ Bottom (minBound, g)
        & versionCheats .~ VersionCheats
            { _disablePow = True
            , _fakeFirstEpochStart = True
            , _disablePact = True
            }
        & versionDefaults .~ VersionDefaults
            { _disableMempoolSync = True
            , _disablePeerValidation = True
            }
        & versionGenesis .~ VersionGenesis
<<<<<<< HEAD
            { _genesisBlockPayload = AllChains (_payloadWithOutputsPayloadHash emptyPayload)
            , _genesisBlockTarget = AllChains maxTarget
            , _genesisTime = AllChains $ BlockCreationTime epoch
=======
            { _genesisBlockPayload = onAllChains v $ _payloadWithOutputsPayloadHash emptyPayload
            , _genesisBlockTarget = onAllChains v maxTarget
            , _genesisTime = onAllChains v $ BlockCreationTime epoch
>>>>>>> 7afbd4ec
            }
        & versionForks .~ HM.fromList [ (f, onAllChains v ForkAtGenesis) | f <- [minBound..maxBound] ]
        & versionQuirks .~ noQuirks v
        & versionUpgrades .~ onAllChains v HM.empty

-- | A test version without Pact or PoW, with a chain graph upgrade at block height 8.
timedConsensusVersion :: ChainGraph -> ChainGraph -> ChainwebVersion
timedConsensusVersion g1 g2 = buildTestVersion $ \v -> v
    & testVersionTemplate
    & versionName .~ ChainwebVersionName ("timedConsensus-" <> toText g1 <> "-" <> toText g2)
    & versionBlockDelay .~ BlockDelay 1_000_000
    & versionWindow .~ WindowWidth 120
    & versionForks .~ tabulateHashMap (\case
        SkipTxTimingValidation -> onAllChains v $ ForkAtBlockHeight (BlockHeight 2)
        -- pact is disabled, we don't care about pact forks
        _ -> onAllChains v ForkAtGenesis
    )
    & versionQuirks .~ noQuirks v
    & versionUpgrades .~ onAllChains v HM.empty
    & versionGraphs .~ (BlockHeight 8, g2) `Above` Bottom (minBound, g1)
    & versionCheats .~ VersionCheats
        { _disablePow = True
        , _fakeFirstEpochStart = True
        , _disablePact = True
        }
    & versionDefaults .~ VersionDefaults
        { _disableMempoolSync = True
        , _disablePeerValidation = True
        }
    & versionGenesis .~ VersionGenesis
<<<<<<< HEAD
        { _genesisBlockPayload = onChains $
            (unsafeChainId 0, _payloadWithOutputsPayloadHash TN0.payloadBlock) :
            [ (n, _payloadWithOutputsPayloadHash TNN.payloadBlock)
            | n <- HS.toList (unsafeChainId 0 `HS.delete` chainIds v)
            ]
        , _genesisBlockTarget = AllChains maxTarget
        , _genesisTime = AllChains $ BlockCreationTime epoch
=======
        { _genesisBlockPayload = onChains $ [] -- TODO: PP
            -- (unsafeChainId 0, TN0.payloadBlock) :
            -- [(n, TNN.payloadBlock) | n <- HS.toList (unsafeChainId 0 `HS.delete` chainIds v)]
        , _genesisBlockTarget = onAllChains v maxTarget
        , _genesisTime = onAllChains v $ BlockCreationTime epoch
>>>>>>> 7afbd4ec
        }

-- | A test version without Pact or PoW.
checkpointerTestVersion :: ChainGraph -> ChainwebVersion
checkpointerTestVersion g1 = buildTestVersion $ \v -> v
    & testVersionTemplate
    & versionName .~ ChainwebVersionName ("pact5-checkpointertest-" <> toText g1)
    & versionBlockDelay .~ BlockDelay 1_000_000
    & versionWindow .~ WindowWidth 120
    & versionForks .~ tabulateHashMap (\case
        SkipTxTimingValidation -> onAllChains v $ ForkAtBlockHeight (BlockHeight 2)
        -- pact is disabled, we don't care about pact forks
        _ -> onAllChains v ForkAtGenesis
    )
    & versionQuirks .~ noQuirks v
    & versionUpgrades .~ onAllChains v HM.empty
    & versionGraphs .~ Bottom (minBound, g1)
    & versionCheats .~ VersionCheats
        { _disablePow = True
        , _fakeFirstEpochStart = True
        , _disablePact = True
        }
    & versionDefaults .~ VersionDefaults
        { _disableMempoolSync = True
        , _disablePeerValidation = True
        }
    & versionGenesis .~ VersionGenesis
<<<<<<< HEAD
        { _genesisBlockPayload = onChains
            [ (n, _payloadWithOutputsPayloadHash emptyPayload)
            | n <- HS.toList (chainIds v)
            ]
        , _genesisBlockTarget = AllChains maxTarget
        , _genesisTime = AllChains $ BlockCreationTime epoch
=======
        { _genesisBlockPayload = onChains [ (n, _payloadWithOutputsPayloadHash emptyPayload) | n <- HS.toList (chainIds v) ]
        , _genesisBlockTarget = onAllChains v maxTarget
        , _genesisTime = onAllChains v $ BlockCreationTime epoch
>>>>>>> 7afbd4ec
        }
    & versionPayloadProviderTypes .~ onAllChains v PactProvider

-- | A family of versions each with Pact enabled and PoW disabled.
cpmTestVersion :: ChainGraph -> VersionBuilder
cpmTestVersion g v = v
    & testVersionTemplate
    & versionWindow .~ WindowWidth 120
    & versionBlockDelay .~ BlockDelay (Micros 100_000)
    & versionGraphs .~ Bottom (minBound, g)
    & versionCheats .~ VersionCheats
        { _disablePow = True
        , _fakeFirstEpochStart = True
        , _disablePact = False
        }
    & versionDefaults .~ VersionDefaults
        { _disableMempoolSync = False
        , _disablePeerValidation = True
        }
    & versionUpgrades .~ onAllChains v mempty
    & versionPayloadProviderTypes .~ onAllChains v PactProvider

-- | CPM version (see `cpmTestVersion`) with forks and upgrades instantly enabled,
-- and with a gas fee quirk.
quirkedGasInstantCpmTestVersion :: ChainGraph -> ChainwebVersion
quirkedGasInstantCpmTestVersion g = buildTestVersion $ \v -> v
    & cpmTestVersion g
    & versionName .~ ChainwebVersionName ("quirked-instant-CPM-" <> toText g)
    & versionForks .~ tabulateHashMap (\case
        _ -> onAllChains v ForkAtGenesis)
    & versionQuirks .~ VersionQuirks
        { _quirkGasFees = onChain (unsafeChainId 0)
            $ HM.singleton (BlockHeight 2, TxBlockIdx 0) (Pact.Gas 1)
        }
    & versionGenesis .~ VersionGenesis
<<<<<<< HEAD
        { _genesisBlockPayload = onChains $
            (unsafeChainId 0, _payloadWithOutputsPayloadHash IN0.payloadBlock) :
            [ (n, _payloadWithOutputsPayloadHash INN.payloadBlock)
            | n <- HS.toList (unsafeChainId 0 `HS.delete` graphChainIds g)
            ]
        , _genesisBlockTarget = AllChains maxTarget
        , _genesisTime = AllChains $ BlockCreationTime epoch
=======
        { _genesisBlockPayload = onChains $ [] -- TODO: PP
            -- (unsafeChainId 0, IN0.payloadBlock) :
            -- [(n, INN.payloadBlock) | n <- HS.toList (unsafeChainId 0 `HS.delete` graphChainIds g)]
        , _genesisBlockTarget = onAllChains v maxTarget
        , _genesisTime = onAllChains v $ BlockCreationTime epoch
>>>>>>> 7afbd4ec
        }
    & versionUpgrades .~ onAllChains v mempty
    & versionVerifierPluginNames .~ onAllChains v (Bottom (minBound, mempty))

-- | CPM version (see `cpmTestVersion`) with forks and upgrades instantly enabled,
-- and with a gas fee quirk.
quirkedGasPact5InstantCpmTestVersion :: ChainGraph -> ChainwebVersion
quirkedGasPact5InstantCpmTestVersion g = buildTestVersion $ \v -> v
    & cpmTestVersion g
    & versionName .~ ChainwebVersionName ("quirked-pact5-instant-CPM-" <> toText g)
    & versionForks .~ tabulateHashMap (\case
        _ -> onAllChains v ForkAtGenesis)
    & versionQuirks .~ VersionQuirks
        { _quirkGasFees = onChain (unsafeChainId 0)
            $ HM.singleton (BlockHeight 1, TxBlockIdx 0) (Pact.Gas 1)
        }
    & versionGenesis .~ VersionGenesis
        { _genesisBlockPayload = onChains $
<<<<<<< HEAD
            (unsafeChainId 0, _payloadWithOutputsPayloadHash QPIN0.payloadBlock) :
            [ (n, _payloadWithOutputsPayloadHash QPINN.payloadBlock)
            | n <- HS.toList (unsafeChainId 0 `HS.delete` graphChainIds g)
            ]
        , _genesisBlockTarget = AllChains maxTarget
        , _genesisTime = AllChains $ BlockCreationTime epoch
=======
            (unsafeChainId 0, _payloadWithOutputsPayloadHash IN0.payloadBlock) :
            [(n, _payloadWithOutputsPayloadHash INN.payloadBlock) | n <- HS.toList (unsafeChainId 0 `HS.delete` graphChainIds g)]
        , _genesisBlockTarget = onAllChains v maxTarget
        , _genesisTime = onAllChains v $ BlockCreationTime epoch
>>>>>>> 7afbd4ec
        }
    & versionUpgrades .~ onAllChains v mempty
    & versionVerifierPluginNames .~ onAllChains v (Bottom (minBound, mempty))

-- | CPM version (see `cpmTestVersion`) with forks and upgrades instantly enabled
-- at genesis EXCEPT Pact 5.
instantCpmTestVersion :: ChainGraph -> ChainwebVersion
instantCpmTestVersion g = buildTestVersion $ \v -> v
    & cpmTestVersion g
    & versionName .~ ChainwebVersionName ("instant-CPM-" <> toText g)
    & versionForks .~ tabulateHashMap (\case
        _ -> onAllChains v ForkAtGenesis
        )
    & versionQuirks .~ noQuirks v
    & versionGenesis .~ VersionGenesis
        { _genesisBlockPayload = onChains $
            (unsafeChainId 0, _payloadWithOutputsPayloadHash IN0.payloadBlock) :
<<<<<<< HEAD
            [ (n, _payloadWithOutputsPayloadHash INN.payloadBlock)
            | n <- HS.toList (unsafeChainId 0 `HS.delete` graphChainIds g)
            ]
        , _genesisBlockTarget = AllChains maxTarget
        , _genesisTime = AllChains $ BlockCreationTime epoch
=======
            [(n, _payloadWithOutputsPayloadHash INN.payloadBlock) | n <- HS.toList (unsafeChainId 0 `HS.delete` graphChainIds g)]
        , _genesisBlockTarget = onAllChains v maxTarget
        , _genesisTime = onAllChains v $ BlockCreationTime epoch
>>>>>>> 7afbd4ec
        }
    & versionUpgrades .~ onAllChains v mempty
    & versionVerifierPluginNames .~ onAllChains v
        (Bottom
            ( minBound
            , Set.fromList $ map Pact.VerifierName ["allow", "hyperlane_v3_announcement", "hyperlane_v3_message"]
            )
        )

<<<<<<< HEAD
pact5InstantCpmTestVersion :: ChainGraph -> ChainwebVersion
pact5InstantCpmTestVersion g = buildTestVersion $ \v -> v
    & cpmTestVersion g
    & versionName .~ ChainwebVersionName ("instant-pact5-CPM-" <> toText g)
    & versionForks .~ tabulateHashMap (\case
        -- SPV Bridge is not in effect for Pact 5 yet.
        SPVBridge -> AllChains ForkNever
        _ -> AllChains ForkAtGenesis
        )
    & versionQuirks .~ noQuirks
    & versionGenesis .~ VersionGenesis
        { _genesisBlockPayload = onChains $
            (unsafeChainId 0, _payloadWithOutputsPayloadHash PIN0.payloadBlock) :
            [ (n, _payloadWithOutputsPayloadHash PINN.payloadBlock)
            | n <- HS.toList (unsafeChainId 0 `HS.delete` graphChainIds g)
            ]
        , _genesisBlockTarget = AllChains maxTarget
        , _genesisTime = AllChains $ BlockCreationTime epoch
        }
    & versionUpgrades .~ AllChains mempty
    & versionVerifierPluginNames .~ AllChains
        (Bottom
            ( minBound
            , Set.fromList $ map Pact.VerifierName ["allow", "hyperlane_v3_announcement", "hyperlane_v3_message"]
            )
        )

-- | CPM version (see `cpmTestVersion`) with forks and upgrades instantly enabled
-- at genesis. We also have an upgrade after genesis that redeploys Coin v5 as
-- a Pact 5 module.
pact5SlowCpmTestVersion :: ChainGraph -> ChainwebVersion
pact5SlowCpmTestVersion g = buildTestVersion $ \v -> v
    & cpmTestVersion g
    & versionName .~ ChainwebVersionName ("pact5-slow-CPM-" <> toText g)
    & versionForks .~ tabulateHashMap (\case
        -- genesis blocks are not ever run with Pact 5
        Pact5Fork -> onChains [ (cid, ForkAtBlockHeight (succ $ genesisBlockHeight v cid)) | cid <- HS.toList $ graphChainIds g ]
        -- SPV Bridge is not in effect for Pact 5 yet.
        SPVBridge -> AllChains ForkNever
        _ -> AllChains ForkAtGenesis
        )
    & versionQuirks .~ noQuirks
    & versionGenesis .~ VersionGenesis
        { _genesisBlockPayload = onChains $
            (unsafeChainId 0, _payloadWithOutputsPayloadHash IN0.payloadBlock) :
            [ (n, _payloadWithOutputsPayloadHash INN.payloadBlock)
            | n <- HS.toList (unsafeChainId 0 `HS.delete` graphChainIds g)
            ]
        , _genesisBlockTarget = AllChains maxTarget
        , _genesisTime = AllChains $ BlockCreationTime epoch
        }
    -- & versionUpgrades .~ indexByForkHeights v
    --     [ (Pact5Fork, AllChains (Pact5Upgrade (List.map pactTxFrom4To5 CoinV6.transactions)))
    --     ]
    & versionVerifierPluginNames .~ AllChains
        (Bottom
            ( minBound
            , Set.fromList $ map Pact.VerifierName ["allow", "hyperlane_v3_announcement", "hyperlane_v3_message"]
            )
        )

-- | ChainwebVersion that transitions between Pact4 and Pact5 at block height 20.
instantCpmTransitionTestVersion :: ChainGraph -> ChainwebVersion
instantCpmTransitionTestVersion g = buildTestVersion $ \v -> v
    & cpmTestVersion g
    & versionName .~ ChainwebVersionName ("instant-CPM-transition-" <> toText g)
    & versionForks .~ tabulateHashMap (\case
        -- pact 5 is off
        Pact5Fork -> AllChains $ ForkAtBlockHeight $ BlockHeight 20
        _ -> AllChains ForkAtGenesis
        )
    & versionQuirks .~ noQuirks
    & versionGenesis .~ VersionGenesis
        { _genesisBlockPayload = onChains $
            (unsafeChainId 0, _payloadWithOutputsPayloadHash  IN0.payloadBlock) :
            [ (n, _payloadWithOutputsPayloadHash INN.payloadBlock)
            | n <- HS.toList (unsafeChainId 0 `HS.delete` graphChainIds g)
            ]
        , _genesisBlockTarget = AllChains maxTarget
        , _genesisTime = AllChains $ BlockCreationTime epoch
        }
    & versionUpgrades .~ AllChains mempty
    & versionVerifierPluginNames .~ AllChains
        (Bottom
            ( minBound
            , Set.fromList $ map Pact.VerifierName ["allow", "hyperlane_v3_announcement", "hyperlane_v3_message"]
            )
        )
=======
-- -- | CPM version (see `cpmTestVersion`) with forks and upgrades instantly enabled
-- -- at genesis. We also have an upgrade after genesis that redeploys Coin v5 as
-- -- a Pact 5 module.
-- pact5SlowCpmTestVersion :: ChainGraph -> ChainwebVersion
-- pact5SlowCpmTestVersion g = buildTestVersion $ \v -> v
--     & cpmTestVersion g
--     & versionName .~ ChainwebVersionName ("pact5-slow-CPM-" <> toText g)
--     & versionForks .~ tabulateHashMap (\case
--         -- genesis blocks are not ever run with Pact 5
--         Pact5Fork -> onChains [ (cid, ForkAtBlockHeight (succ $ genesisBlockHeight v cid)) | cid <- HS.toList $ graphChainIds g ]
--         -- SPV Bridge is not in effect for Pact 5 yet.
--         SPVBridge -> onAllChains v ForkNever
--         _ -> onAllChains v ForkAtGenesis
--         )
--     & versionQuirks .~ noQuirks v
--     & versionGenesis .~ VersionGenesis
--         { _genesisBlockPayload = onChains $ [] -- TODO: PP
--             -- (unsafeChainId 0, IN0.payloadBlock) :
--             -- [(n, INN.payloadBlock) | n <- HS.toList (unsafeChainId 0 `HS.delete` graphChainIds g)]
--         , _genesisBlockTarget = onAllChains v maxTarget
--         , _genesisTime = onAllChains v $ BlockCreationTime epoch
--         }
--     & versionUpgrades .~ indexByForkHeights v
--         -- TODO: PP
--         -- [ (Pact5Fork, onAllChains v (Pact5Upgrade (List.map pactTxFrom4To5 CoinV6.transactions)))
--         [
--         ]
--     & versionVerifierPluginNames .~ onAllChains v
--         (Bottom
--             ( minBound
--             , Set.fromList $ map Pact.VerifierName ["allow", "hyperlane_v3_announcement", "hyperlane_v3_message"]
--             )
--         )
>>>>>>> 7afbd4ec
<|MERGE_RESOLUTION|>--- conflicted
+++ resolved
@@ -25,17 +25,10 @@
 import qualified Data.HashSet as HS
 import qualified Data.List as List
 import qualified Data.Set as Set
-
-import qualified Chainweb.BlockHeader.Genesis.FastTimedCPM0Payload as TN0
-import qualified Chainweb.BlockHeader.Genesis.FastTimedCPM1to9Payload as TNN
-
 import qualified Chainweb.BlockHeader.Genesis.InstantTimedCPM0Payload as IN0
 import qualified Chainweb.BlockHeader.Genesis.InstantTimedCPM1to9Payload as INN
-
-import qualified Chainweb.BlockHeader.Genesis.Pact5InstantTimedCPM0Payload as PIN0
-import qualified Chainweb.BlockHeader.Genesis.Pact5InstantTimedCPM1to9Payload as PINN
-import qualified Chainweb.BlockHeader.Genesis.QuirkedGasPact5InstantTimedCPM0Payload as QPIN0
-import qualified Chainweb.BlockHeader.Genesis.QuirkedGasPact5InstantTimedCPM1to9Payload as QPINN
+-- import qualified Chainweb.BlockHeader.Genesis.QuirkedGasPact5InstantTimedCPM0Payload as QPIN0
+-- import qualified Chainweb.BlockHeader.Genesis.QuirkedGasPact5InstantTimedCPM1to9Payload as QPINN
 
 import System.IO.Unsafe
 
@@ -47,7 +40,6 @@
 import Chainweb.Graph
 import Chainweb.HostAddress
 import Chainweb.Pact.Utils
-import Chainweb.Payload
 import Chainweb.Time
 import Chainweb.Utils
 import Chainweb.Utils.Rule
@@ -161,15 +153,9 @@
             , _disablePeerValidation = True
             }
         & versionGenesis .~ VersionGenesis
-<<<<<<< HEAD
-            { _genesisBlockPayload = AllChains (_payloadWithOutputsPayloadHash emptyPayload)
-            , _genesisBlockTarget = AllChains maxTarget
-            , _genesisTime = AllChains $ BlockCreationTime epoch
-=======
             { _genesisBlockPayload = onAllChains v $ _payloadWithOutputsPayloadHash emptyPayload
             , _genesisBlockTarget = onAllChains v maxTarget
             , _genesisTime = onAllChains v $ BlockCreationTime epoch
->>>>>>> 7afbd4ec
             }
         & versionForks .~ HM.fromList [ (f, onAllChains v ForkAtGenesis) | f <- [minBound..maxBound] ]
         & versionQuirks .~ noQuirks v
@@ -200,21 +186,11 @@
         , _disablePeerValidation = True
         }
     & versionGenesis .~ VersionGenesis
-<<<<<<< HEAD
-        { _genesisBlockPayload = onChains $
-            (unsafeChainId 0, _payloadWithOutputsPayloadHash TN0.payloadBlock) :
-            [ (n, _payloadWithOutputsPayloadHash TNN.payloadBlock)
-            | n <- HS.toList (unsafeChainId 0 `HS.delete` chainIds v)
-            ]
-        , _genesisBlockTarget = AllChains maxTarget
-        , _genesisTime = AllChains $ BlockCreationTime epoch
-=======
         { _genesisBlockPayload = onChains $ [] -- TODO: PP
             -- (unsafeChainId 0, TN0.payloadBlock) :
             -- [(n, TNN.payloadBlock) | n <- HS.toList (unsafeChainId 0 `HS.delete` chainIds v)]
         , _genesisBlockTarget = onAllChains v maxTarget
         , _genesisTime = onAllChains v $ BlockCreationTime epoch
->>>>>>> 7afbd4ec
         }
 
 -- | A test version without Pact or PoW.
@@ -242,18 +218,9 @@
         , _disablePeerValidation = True
         }
     & versionGenesis .~ VersionGenesis
-<<<<<<< HEAD
-        { _genesisBlockPayload = onChains
-            [ (n, _payloadWithOutputsPayloadHash emptyPayload)
-            | n <- HS.toList (chainIds v)
-            ]
-        , _genesisBlockTarget = AllChains maxTarget
-        , _genesisTime = AllChains $ BlockCreationTime epoch
-=======
         { _genesisBlockPayload = onChains [ (n, _payloadWithOutputsPayloadHash emptyPayload) | n <- HS.toList (chainIds v) ]
         , _genesisBlockTarget = onAllChains v maxTarget
         , _genesisTime = onAllChains v $ BlockCreationTime epoch
->>>>>>> 7afbd4ec
         }
     & versionPayloadProviderTypes .~ onAllChains v PactProvider
 
@@ -289,21 +256,11 @@
             $ HM.singleton (BlockHeight 2, TxBlockIdx 0) (Pact.Gas 1)
         }
     & versionGenesis .~ VersionGenesis
-<<<<<<< HEAD
-        { _genesisBlockPayload = onChains $
-            (unsafeChainId 0, _payloadWithOutputsPayloadHash IN0.payloadBlock) :
-            [ (n, _payloadWithOutputsPayloadHash INN.payloadBlock)
-            | n <- HS.toList (unsafeChainId 0 `HS.delete` graphChainIds g)
-            ]
-        , _genesisBlockTarget = AllChains maxTarget
-        , _genesisTime = AllChains $ BlockCreationTime epoch
-=======
         { _genesisBlockPayload = onChains $ [] -- TODO: PP
             -- (unsafeChainId 0, IN0.payloadBlock) :
             -- [(n, INN.payloadBlock) | n <- HS.toList (unsafeChainId 0 `HS.delete` graphChainIds g)]
         , _genesisBlockTarget = onAllChains v maxTarget
         , _genesisTime = onAllChains v $ BlockCreationTime epoch
->>>>>>> 7afbd4ec
         }
     & versionUpgrades .~ onAllChains v mempty
     & versionVerifierPluginNames .~ onAllChains v (Bottom (minBound, mempty))
@@ -322,19 +279,10 @@
         }
     & versionGenesis .~ VersionGenesis
         { _genesisBlockPayload = onChains $
-<<<<<<< HEAD
-            (unsafeChainId 0, _payloadWithOutputsPayloadHash QPIN0.payloadBlock) :
-            [ (n, _payloadWithOutputsPayloadHash QPINN.payloadBlock)
-            | n <- HS.toList (unsafeChainId 0 `HS.delete` graphChainIds g)
-            ]
-        , _genesisBlockTarget = AllChains maxTarget
-        , _genesisTime = AllChains $ BlockCreationTime epoch
-=======
             (unsafeChainId 0, _payloadWithOutputsPayloadHash IN0.payloadBlock) :
             [(n, _payloadWithOutputsPayloadHash INN.payloadBlock) | n <- HS.toList (unsafeChainId 0 `HS.delete` graphChainIds g)]
         , _genesisBlockTarget = onAllChains v maxTarget
         , _genesisTime = onAllChains v $ BlockCreationTime epoch
->>>>>>> 7afbd4ec
         }
     & versionUpgrades .~ onAllChains v mempty
     & versionVerifierPluginNames .~ onAllChains v (Bottom (minBound, mempty))
@@ -352,17 +300,9 @@
     & versionGenesis .~ VersionGenesis
         { _genesisBlockPayload = onChains $
             (unsafeChainId 0, _payloadWithOutputsPayloadHash IN0.payloadBlock) :
-<<<<<<< HEAD
-            [ (n, _payloadWithOutputsPayloadHash INN.payloadBlock)
-            | n <- HS.toList (unsafeChainId 0 `HS.delete` graphChainIds g)
-            ]
-        , _genesisBlockTarget = AllChains maxTarget
-        , _genesisTime = AllChains $ BlockCreationTime epoch
-=======
             [(n, _payloadWithOutputsPayloadHash INN.payloadBlock) | n <- HS.toList (unsafeChainId 0 `HS.delete` graphChainIds g)]
         , _genesisBlockTarget = onAllChains v maxTarget
         , _genesisTime = onAllChains v $ BlockCreationTime epoch
->>>>>>> 7afbd4ec
         }
     & versionUpgrades .~ onAllChains v mempty
     & versionVerifierPluginNames .~ onAllChains v
@@ -372,96 +312,6 @@
             )
         )
 
-<<<<<<< HEAD
-pact5InstantCpmTestVersion :: ChainGraph -> ChainwebVersion
-pact5InstantCpmTestVersion g = buildTestVersion $ \v -> v
-    & cpmTestVersion g
-    & versionName .~ ChainwebVersionName ("instant-pact5-CPM-" <> toText g)
-    & versionForks .~ tabulateHashMap (\case
-        -- SPV Bridge is not in effect for Pact 5 yet.
-        SPVBridge -> AllChains ForkNever
-        _ -> AllChains ForkAtGenesis
-        )
-    & versionQuirks .~ noQuirks
-    & versionGenesis .~ VersionGenesis
-        { _genesisBlockPayload = onChains $
-            (unsafeChainId 0, _payloadWithOutputsPayloadHash PIN0.payloadBlock) :
-            [ (n, _payloadWithOutputsPayloadHash PINN.payloadBlock)
-            | n <- HS.toList (unsafeChainId 0 `HS.delete` graphChainIds g)
-            ]
-        , _genesisBlockTarget = AllChains maxTarget
-        , _genesisTime = AllChains $ BlockCreationTime epoch
-        }
-    & versionUpgrades .~ AllChains mempty
-    & versionVerifierPluginNames .~ AllChains
-        (Bottom
-            ( minBound
-            , Set.fromList $ map Pact.VerifierName ["allow", "hyperlane_v3_announcement", "hyperlane_v3_message"]
-            )
-        )
-
--- | CPM version (see `cpmTestVersion`) with forks and upgrades instantly enabled
--- at genesis. We also have an upgrade after genesis that redeploys Coin v5 as
--- a Pact 5 module.
-pact5SlowCpmTestVersion :: ChainGraph -> ChainwebVersion
-pact5SlowCpmTestVersion g = buildTestVersion $ \v -> v
-    & cpmTestVersion g
-    & versionName .~ ChainwebVersionName ("pact5-slow-CPM-" <> toText g)
-    & versionForks .~ tabulateHashMap (\case
-        -- genesis blocks are not ever run with Pact 5
-        Pact5Fork -> onChains [ (cid, ForkAtBlockHeight (succ $ genesisBlockHeight v cid)) | cid <- HS.toList $ graphChainIds g ]
-        -- SPV Bridge is not in effect for Pact 5 yet.
-        SPVBridge -> AllChains ForkNever
-        _ -> AllChains ForkAtGenesis
-        )
-    & versionQuirks .~ noQuirks
-    & versionGenesis .~ VersionGenesis
-        { _genesisBlockPayload = onChains $
-            (unsafeChainId 0, _payloadWithOutputsPayloadHash IN0.payloadBlock) :
-            [ (n, _payloadWithOutputsPayloadHash INN.payloadBlock)
-            | n <- HS.toList (unsafeChainId 0 `HS.delete` graphChainIds g)
-            ]
-        , _genesisBlockTarget = AllChains maxTarget
-        , _genesisTime = AllChains $ BlockCreationTime epoch
-        }
-    -- & versionUpgrades .~ indexByForkHeights v
-    --     [ (Pact5Fork, AllChains (Pact5Upgrade (List.map pactTxFrom4To5 CoinV6.transactions)))
-    --     ]
-    & versionVerifierPluginNames .~ AllChains
-        (Bottom
-            ( minBound
-            , Set.fromList $ map Pact.VerifierName ["allow", "hyperlane_v3_announcement", "hyperlane_v3_message"]
-            )
-        )
-
--- | ChainwebVersion that transitions between Pact4 and Pact5 at block height 20.
-instantCpmTransitionTestVersion :: ChainGraph -> ChainwebVersion
-instantCpmTransitionTestVersion g = buildTestVersion $ \v -> v
-    & cpmTestVersion g
-    & versionName .~ ChainwebVersionName ("instant-CPM-transition-" <> toText g)
-    & versionForks .~ tabulateHashMap (\case
-        -- pact 5 is off
-        Pact5Fork -> AllChains $ ForkAtBlockHeight $ BlockHeight 20
-        _ -> AllChains ForkAtGenesis
-        )
-    & versionQuirks .~ noQuirks
-    & versionGenesis .~ VersionGenesis
-        { _genesisBlockPayload = onChains $
-            (unsafeChainId 0, _payloadWithOutputsPayloadHash  IN0.payloadBlock) :
-            [ (n, _payloadWithOutputsPayloadHash INN.payloadBlock)
-            | n <- HS.toList (unsafeChainId 0 `HS.delete` graphChainIds g)
-            ]
-        , _genesisBlockTarget = AllChains maxTarget
-        , _genesisTime = AllChains $ BlockCreationTime epoch
-        }
-    & versionUpgrades .~ AllChains mempty
-    & versionVerifierPluginNames .~ AllChains
-        (Bottom
-            ( minBound
-            , Set.fromList $ map Pact.VerifierName ["allow", "hyperlane_v3_announcement", "hyperlane_v3_message"]
-            )
-        )
-=======
 -- -- | CPM version (see `cpmTestVersion`) with forks and upgrades instantly enabled
 -- -- at genesis. We also have an upgrade after genesis that redeploys Coin v5 as
 -- -- a Pact 5 module.
@@ -494,5 +344,4 @@
 --             ( minBound
 --             , Set.fromList $ map Pact.VerifierName ["allow", "hyperlane_v3_announcement", "hyperlane_v3_message"]
 --             )
---         )
->>>>>>> 7afbd4ec
+--         )