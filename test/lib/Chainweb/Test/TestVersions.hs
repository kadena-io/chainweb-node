{-# LANGUAGE BlockArguments #-}
{-# LANGUAGE ImportQualifiedPost #-}
{-# LANGUAGE CPP #-}
{-# LANGUAGE LambdaCase #-}
{-# LANGUAGE NumericUnderscores #-}
{-# LANGUAGE OverloadedStrings #-}
{-# LANGUAGE ScopedTypeVariables #-}
{-# LANGUAGE TypeApplications #-}

module Chainweb.Test.TestVersions
    ( barebonesTestVersion
    , fastForkingCpmTestVersion
    , noBridgeCpmTestVersion
    , slowForkingCpmTestVersion
    , quirkedGasInstantCpmTestVersion
    , quirkedGasPact5InstantCpmTestVersion
    , timedConsensusVersion
    , instantCpmTestVersion
    , pact5InstantCpmTestVersion
    , pact5CheckpointerTestVersion
    , pact5SlowCpmTestVersion
    , instantCpmTransitionTestVersion
    , pact53TransitionCpmTestVersion
    ) where

import Control.Lens hiding (elements)
import Data.HashMap.Strict (HashMap)
import qualified Data.HashMap.Strict as HM
import qualified Data.HashSet as HS
import qualified Data.List as List
import qualified Data.Set as Set
import qualified Chainweb.BlockHeader.Genesis.FastTimedCPM0Payload as TN0
import qualified Chainweb.BlockHeader.Genesis.FastTimedCPM1to9Payload as TNN
import qualified Chainweb.BlockHeader.Genesis.InstantTimedCPM0Payload as IN0
import qualified Chainweb.BlockHeader.Genesis.InstantTimedCPM1to9Payload as INN
import qualified Chainweb.BlockHeader.Genesis.Pact5InstantTimedCPM0Payload as PIN0
import qualified Chainweb.BlockHeader.Genesis.Pact5InstantTimedCPM1to9Payload as PINN
import qualified Chainweb.BlockHeader.Genesis.Pact53TransitionTimedCPM0Payload as PIT0
import qualified Chainweb.BlockHeader.Genesis.Pact53TransitionTimedCPM1to9Payload as PITN
import qualified Chainweb.BlockHeader.Genesis.QuirkedGasPact5InstantTimedCPM0Payload as QPIN0
import qualified Chainweb.BlockHeader.Genesis.QuirkedGasPact5InstantTimedCPM1to9Payload as QPINN

import System.IO.Unsafe

-- internal modules

import Chainweb.BlockCreationTime
import Chainweb.BlockHeight
import Chainweb.Difficulty
import Chainweb.Graph
import Chainweb.HostAddress
import Chainweb.Pact.Utils
import Chainweb.Time
import Chainweb.Utils
import Chainweb.Utils.Rule
import Chainweb.Version
import Chainweb.Version.Registry
import P2P.Peer

import qualified Pact.Types.Gas as P
import Chainweb.Test.Pact5.Utils (pactTxFrom4To5)

import Pact.Types.Verifier

import qualified Chainweb.Pact.Transactions.CoinV3Transactions as CoinV3
import qualified Chainweb.Pact.Transactions.CoinV4Transactions as CoinV4
import qualified Chainweb.Pact.Transactions.CoinV5Transactions as CoinV5
import qualified Chainweb.Pact.Transactions.CoinV6Transactions as CoinV6
import qualified Chainweb.Pact.Transactions.MainnetKADTransactions as MNKAD
import qualified Chainweb.Pact.Transactions.OtherTransactions as Other

testBootstrapPeerInfos :: PeerInfo
testBootstrapPeerInfos =
    PeerInfo
#if WITH_ED25519
        { _peerId = Just $ unsafeFromText "BMe2hSdSEGCzLwvoYXPuB1BqYEH5wiV5AvacutSGWmg"
#else
        { _peerId = Just $ unsafeFromText "9LkpIG95q5cs0YJg0d-xdR2YLeW_puv1PjS2kEfmEuQ"
#endif
            -- this is the fingerprint of the certificate and key that is stored
            -- in ./scripts/test-bootstrap-node.config". For programatic use of
            -- the same certificate is also available at
            -- "Chainweb.Test.P2P.Peer.BootstrapConfig". It is intended for
            -- testing purposes only.

        , _peerAddr = HostAddress
            { _hostAddressHost = localhost
            , _hostAddressPort = 1789
            }
        }

type VersionBuilder = ChainwebVersion -> ChainwebVersion

-- | Executes a `VersionBuilder` to build a `ChainwebVersion`, by taking its
-- fixed point. Additionally registers it in the global version registry.
buildTestVersion :: VersionBuilder -> ChainwebVersion
buildTestVersion f =
    unsafePerformIO (v <$ registerVersion v) & versionName .~ v ^. versionName
    where
    v = f v
{-# noinline buildTestVersion #-}

-- | All testing `ChainwebVersion`s *must* have unique names and *must* be
-- included in this list to be assigned a version code, and also registered via
-- `buildTestVersion` into the global version registry. Failure to do so will
-- result in runtime errors from `Chainweb.Version.Registry`.
testVersions :: [ChainwebVersionName]
testVersions = _versionName <$> concat
    [   [ fastForkingCpmTestVersion (knownChainGraph g)
        | g :: KnownGraph <- [minBound..maxBound]
        ]
    ,   [ slowForkingCpmTestVersion (knownChainGraph g)
        | g :: KnownGraph <- [minBound..maxBound]
        ]
    ,   [ barebonesTestVersion (knownChainGraph g)
        | g :: KnownGraph <- [minBound..maxBound]
        ]
    ,   [ noBridgeCpmTestVersion (knownChainGraph g)
        | g :: KnownGraph <- [minBound..maxBound]
        ]
    ,   [ timedConsensusVersion (knownChainGraph g1) (knownChainGraph g2)
        | g1 :: KnownGraph <- [minBound..maxBound]
        , g2 :: KnownGraph <- [minBound..maxBound]
        ]
    ,   [ quirkedGasInstantCpmTestVersion (knownChainGraph g)
        | g :: KnownGraph <- [minBound..maxBound]
        ]
    ,   [ quirkedGasPact5InstantCpmTestVersion (knownChainGraph g)
        | g :: KnownGraph <- [minBound..maxBound]
        ]
    ,   [ instantCpmTestVersion (knownChainGraph g)
        | g :: KnownGraph <- [minBound..maxBound]
        ]
    ,   [ pact5InstantCpmTestVersion (knownChainGraph g)
        | g :: KnownGraph <- [minBound..maxBound]
        ]
    ,   [ pact5CheckpointerTestVersion (knownChainGraph g)
        | g :: KnownGraph <- [minBound..maxBound]
        ]
    ,   [ pact5SlowCpmTestVersion (knownChainGraph g)
        | g :: KnownGraph <- [minBound..maxBound]
        ]
    ,   [ instantCpmTransitionTestVersion (knownChainGraph g)
        | g :: KnownGraph <- [minBound..maxBound]
        ]
    ,   [ pact53TransitionCpmTestVersion (knownChainGraph g)
        | g :: KnownGraph <- [minBound..maxBound]
        ]
    ]

-- | Details common to all test versions thus far.
-- Using this, a `ChainwebVersion`'s `versionCode` is set to the version's
-- index in `testVersions`, to ensure that all test versions have unique codes
-- in the global version registry in `Chainweb.Version.Registry`.
testVersionTemplate :: VersionBuilder
testVersionTemplate v = v
    & versionCode .~ ChainwebVersionCode (int (fromJuste $ List.elemIndex (_versionName v) testVersions) + 0x80000000)
    & versionHeaderBaseSizeBytes .~ 318 - 110
    & versionWindow .~ WindowWidth 120
    & versionMaxBlockGasLimit .~ Bottom (minBound, Just 2_000_000)
    & versionMinimumBlockHeaderHistory .~ Bottom (minBound, Just 20)
    & versionBootstraps .~ [testBootstrapPeerInfos]
    & versionVerifierPluginNames .~ AllChains (Bottom (minBound, mempty))
<<<<<<< HEAD
    & versionServiceDate .~ Nothing
    & versionForkNumber .~ 0
=======
>>>>>>> 1e3f6323

-- | A test version without Pact or PoW, with only one chain graph.
barebonesTestVersion :: ChainGraph -> ChainwebVersion
barebonesTestVersion g = buildTestVersion $ \v ->
    testVersionTemplate v
        & versionWindow .~ WindowWidth 120
        & versionBlockDelay .~ BlockDelay 1_000_000
        & versionName .~ ChainwebVersionName ("test-" <> toText g)
        & versionGraphs .~ Bottom (minBound, g)
        & versionCheats .~ VersionCheats
            { _disablePow = True
            , _fakeFirstEpochStart = True
            , _disablePact = True
            }
        & versionDefaults .~ VersionDefaults
            { _disableMempoolSync = True
            , _disablePeerValidation = True
            }
        & versionGenesis .~ VersionGenesis
            { _genesisBlockPayload = AllChains emptyPayload
            , _genesisBlockTarget = AllChains maxTarget
            , _genesisTime = AllChains $ BlockCreationTime epoch
            }
        & versionForks .~ HM.fromList [ (f, AllChains ForkAtGenesis) | f <- [minBound..maxBound] ]
        & versionQuirks .~ noQuirks
        & versionUpgrades .~ AllChains HM.empty

-- | A test version without Pact or PoW, with a chain graph upgrade at block height 8.
timedConsensusVersion :: ChainGraph -> ChainGraph -> ChainwebVersion
timedConsensusVersion g1 g2 = buildTestVersion $ \v -> v
    & testVersionTemplate
    & versionName .~ ChainwebVersionName ("timedConsensus-" <> toText g1 <> "-" <> toText g2)
    & versionBlockDelay .~ BlockDelay 1_000_000
    & versionWindow .~ WindowWidth 120
    & versionForks .~ tabulateHashMap (\case
        SkipTxTimingValidation -> AllChains $ ForkAtBlockHeight (BlockHeight 2)
        -- pact is disabled, we don't care about pact forks
        _ -> AllChains ForkAtGenesis
    )
    & versionQuirks .~ noQuirks
    & versionUpgrades .~ AllChains HM.empty
    & versionGraphs .~ (BlockHeight 8, g2) `Above` Bottom (minBound, g1)
    & versionCheats .~ VersionCheats
        { _disablePow = True
        , _fakeFirstEpochStart = True
        , _disablePact = True
        }
    & versionDefaults .~ VersionDefaults
        { _disableMempoolSync = True
        , _disablePeerValidation = True
        }
    & versionGenesis .~ VersionGenesis
        { _genesisBlockPayload = onChains $
            (unsafeChainId 0, TN0.payloadBlock) :
            [(n, TNN.payloadBlock) | n <- HS.toList (unsafeChainId 0 `HS.delete` chainIds v)]
        , _genesisBlockTarget = AllChains maxTarget
        , _genesisTime = AllChains $ BlockCreationTime epoch
        }

-- | A test version without Pact or PoW.
pact5CheckpointerTestVersion :: ChainGraph -> ChainwebVersion
pact5CheckpointerTestVersion g1 = buildTestVersion $ \v -> v
    & testVersionTemplate
    & versionName .~ ChainwebVersionName ("pact5-checkpointertest-" <> toText g1)
    & versionBlockDelay .~ BlockDelay 1_000_000
    & versionWindow .~ WindowWidth 120
    & versionForks .~ tabulateHashMap (\case
        SkipTxTimingValidation -> AllChains $ ForkAtBlockHeight (BlockHeight 2)
        -- pact is disabled, we don't care about pact forks
        _ -> AllChains ForkAtGenesis
    )
    & versionQuirks .~ noQuirks
    & versionUpgrades .~ AllChains HM.empty
    & versionGraphs .~ Bottom (minBound, g1)
    & versionCheats .~ VersionCheats
        { _disablePow = True
        , _fakeFirstEpochStart = True
        , _disablePact = True
        }
    & versionDefaults .~ VersionDefaults
        { _disableMempoolSync = True
        , _disablePeerValidation = True
        }
    & versionGenesis .~ VersionGenesis
        { _genesisBlockPayload = onChains [ (n, emptyPayload) | n <- HS.toList (chainIds v) ]
        , _genesisBlockTarget = AllChains maxTarget
        , _genesisTime = AllChains $ BlockCreationTime epoch
        }

-- | A family of versions each with Pact enabled and PoW disabled.
cpmTestVersion :: ChainGraph -> VersionBuilder
cpmTestVersion g v = v
    & testVersionTemplate
    & versionWindow .~ WindowWidth 120
    & versionBlockDelay .~ BlockDelay (Micros 100_000)
    & versionGraphs .~ Bottom (minBound, g)
    & versionCheats .~ VersionCheats
        { _disablePow = True
        , _fakeFirstEpochStart = True
        , _disablePact = False
        }
    & versionDefaults .~ VersionDefaults
        { _disableMempoolSync = False
        , _disablePeerValidation = True
        }
    & versionGenesis .~ VersionGenesis
        { _genesisBlockPayload = onChains $
            (unsafeChainId 0, TN0.payloadBlock) :
            [(n, TNN.payloadBlock) | n <- HS.toList (unsafeChainId 0 `HS.delete` chainIds v)]
        , _genesisBlockTarget = AllChains maxTarget
        , _genesisTime = AllChains $ BlockCreationTime epoch
        }
    & versionUpgrades .~ chainZip HM.union
        (indexByForkHeights v
            [ (CoinV2, AllChains (pact4Upgrade Other.transactions))
            , (Pact4Coin3, AllChains (Pact4Upgrade CoinV3.transactions True))
            , (Chainweb214Pact, AllChains (Pact4Upgrade CoinV4.transactions True))
            , (Chainweb215Pact, AllChains (Pact4Upgrade CoinV5.transactions True))
            , (Chainweb223Pact, AllChains (pact4Upgrade CoinV6.transactions))
            ])
        (onChains [(unsafeChainId 3, HM.singleton (BlockHeight 2) (Pact4Upgrade MNKAD.transactions False))])

slowForks :: HashMap Fork (ChainMap ForkHeight)
slowForks = tabulateHashMap \case
    SlowEpoch -> AllChains ForkAtGenesis
    OldTargetGuard -> AllChains ForkAtGenesis
    SkipFeatureFlagValidation -> AllChains ForkAtGenesis
    OldDAGuard -> AllChains ForkAtGenesis
    Vuln797Fix -> AllChains ForkAtGenesis
    PactBackCompat_v16 -> AllChains ForkAtGenesis
    SPVBridge -> AllChains ForkAtGenesis
    Pact44NewTrans -> AllChains ForkAtGenesis
    CoinV2 -> AllChains $ ForkAtBlockHeight (BlockHeight 1)
    SkipTxTimingValidation -> AllChains $ ForkAtBlockHeight (BlockHeight 2)
    ModuleNameFix -> AllChains $ ForkAtBlockHeight (BlockHeight 2)
    ModuleNameFix2 -> AllChains $ ForkAtBlockHeight (BlockHeight 2)
    Pact42 -> AllChains $ ForkAtBlockHeight (BlockHeight 5)
    CheckTxHash -> AllChains $ ForkAtBlockHeight (BlockHeight 7)
    EnforceKeysetFormats -> AllChains $ ForkAtBlockHeight (BlockHeight 10)
    PactEvents -> AllChains $ ForkAtBlockHeight (BlockHeight 10)
    Pact4Coin3 -> AllChains $ ForkAtBlockHeight (BlockHeight 20)
    Chainweb213Pact -> AllChains $ ForkAtBlockHeight (BlockHeight 26)
    Chainweb214Pact -> AllChains $ ForkAtBlockHeight (BlockHeight 30)
    Chainweb215Pact -> AllChains $ ForkAtBlockHeight (BlockHeight 35)
    Chainweb216Pact -> AllChains $ ForkAtBlockHeight (BlockHeight 53)
    Chainweb217Pact -> AllChains $ ForkAtBlockHeight (BlockHeight 55)
    Chainweb218Pact -> AllChains $ ForkAtBlockHeight (BlockHeight 60)
    Chainweb219Pact -> AllChains $ ForkAtBlockHeight (BlockHeight 71)
    Chainweb220Pact -> AllChains $ ForkAtBlockHeight (BlockHeight 85)
    Chainweb221Pact -> AllChains $ ForkAtBlockHeight (BlockHeight 100)
    Chainweb222Pact -> AllChains $ ForkAtBlockHeight (BlockHeight 115)
    Chainweb223Pact -> AllChains $ ForkAtBlockHeight (BlockHeight 120)
    Chainweb224Pact -> AllChains $ ForkAtBlockHeight (BlockHeight 125)
    Chainweb225Pact -> AllChains $ ForkAtBlockHeight (BlockHeight 130)
    Chainweb226Pact -> AllChains $ ForkAtBlockHeight (BlockHeight 135)
    Pact5Fork -> AllChains ForkNever
    Chainweb228Pact -> AllChains $ ForkAtBlockHeight (BlockHeight 145)
    Chainweb229Pact -> AllChains $ ForkAtBlockHeight (BlockHeight 150)
    Chainweb230Pact -> AllChains $ ForkAtBlockHeight (BlockHeight 155)
    Chainweb231Pact -> AllChains $ ForkAtBlockHeight (BlockHeight 160)
    Chainweb232Pact -> AllChains $ ForkAtBlockHeight (BlockHeight 165)

-- | A set of fork heights which are relatively fast, but not fast enough to break anything.
fastForks :: HashMap Fork (ChainMap ForkHeight)
fastForks = tabulateHashMap $ \case
    SlowEpoch -> AllChains ForkAtGenesis
    OldTargetGuard -> AllChains ForkAtGenesis
    SkipFeatureFlagValidation -> AllChains ForkAtGenesis
    OldDAGuard -> AllChains ForkAtGenesis
    Vuln797Fix -> AllChains ForkAtGenesis
    PactBackCompat_v16 -> AllChains ForkAtGenesis
    SPVBridge -> AllChains ForkAtGenesis
    EnforceKeysetFormats -> AllChains ForkAtGenesis
    CheckTxHash -> AllChains ForkAtGenesis
    Pact44NewTrans -> AllChains ForkAtGenesis
    Chainweb213Pact -> AllChains ForkAtGenesis
    PactEvents -> AllChains ForkAtGenesis
    CoinV2 -> AllChains $ ForkAtBlockHeight $ BlockHeight 1
    Pact42 -> AllChains $ ForkAtBlockHeight $ BlockHeight 1
    SkipTxTimingValidation -> AllChains $ ForkAtBlockHeight $ BlockHeight 2
    ModuleNameFix -> AllChains $ ForkAtBlockHeight $ BlockHeight 2
    ModuleNameFix2 -> AllChains $ ForkAtBlockHeight $ BlockHeight 2
    Pact4Coin3 -> AllChains $ ForkAtBlockHeight $ BlockHeight 4
    Chainweb214Pact -> AllChains $ ForkAtBlockHeight $ BlockHeight 5
    Chainweb215Pact -> AllChains $ ForkAtBlockHeight $ BlockHeight 10
    Chainweb216Pact -> AllChains $ ForkAtBlockHeight $ BlockHeight 11
    Chainweb217Pact -> AllChains $ ForkAtBlockHeight $ BlockHeight 20
    Chainweb218Pact -> AllChains $ ForkAtBlockHeight $ BlockHeight 20
    Chainweb219Pact -> AllChains $ ForkAtBlockHeight $ BlockHeight 27
    Chainweb220Pact -> AllChains $ ForkAtBlockHeight $ BlockHeight 30
    Chainweb221Pact -> AllChains $ ForkAtBlockHeight $ BlockHeight 33
    Chainweb222Pact -> AllChains $ ForkAtBlockHeight $ BlockHeight 36
    Chainweb223Pact -> AllChains $ ForkAtBlockHeight $ BlockHeight 38
    Chainweb224Pact -> AllChains $ ForkAtBlockHeight $ BlockHeight 40
    Chainweb225Pact -> AllChains $ ForkAtBlockHeight $ BlockHeight 42
    Chainweb226Pact -> AllChains $ ForkAtBlockHeight $ BlockHeight 44
    Pact5Fork -> AllChains $ ForkAtBlockHeight $ BlockHeight 46
    Chainweb228Pact -> AllChains $ ForkAtBlockHeight $ BlockHeight 48
    Chainweb229Pact -> AllChains $ ForkAtBlockHeight $ BlockHeight 50
    Chainweb230Pact -> AllChains $ ForkAtBlockHeight $ BlockHeight 52
    Chainweb231Pact -> AllChains $ ForkAtBlockHeight $ BlockHeight 54
    Chainweb232Pact -> AllChains $ ForkAtBlockHeight $ BlockHeight 56

-- | CPM version (see `cpmTestVersion`) with forks and upgrades slowly enabled.
slowForkingCpmTestVersion :: ChainGraph -> ChainwebVersion
slowForkingCpmTestVersion g = buildTestVersion $ \v -> v
    & cpmTestVersion g
    & versionName .~ ChainwebVersionName ("slowfork-CPM-" <> toText g)
    & versionForks .~ slowForks
    & versionVerifierPluginNames .~ AllChains
        (Bottom (minBound, Set.fromList $ map VerifierName ["allow", "hyperlane_v3_announcement", "hyperlane_v3_message"]))
    & versionQuirks .~ noQuirks

-- | CPM version (see `cpmTestVersion`) with forks and upgrades instantly enabled,
-- and with a gas fee quirk.
quirkedGasInstantCpmTestVersion :: ChainGraph -> ChainwebVersion
quirkedGasInstantCpmTestVersion g = buildTestVersion $ \v -> v
    & cpmTestVersion g
    & versionName .~ ChainwebVersionName ("quirked-instant-CPM-" <> toText g)
    & versionForks .~ tabulateHashMap (\case
        Pact5Fork -> AllChains ForkNever
        _ -> AllChains ForkAtGenesis)
    & versionQuirks .~ VersionQuirks
        { _quirkGasFees = onChain (unsafeChainId 0)
            $ HM.singleton (BlockHeight 2, TxBlockIdx 0) (P.Gas 1)
        }
    & versionGenesis .~ VersionGenesis
        { _genesisBlockPayload = onChains $
            (unsafeChainId 0, IN0.payloadBlock) :
            [(n, INN.payloadBlock) | n <- HS.toList (unsafeChainId 0 `HS.delete` graphChainIds g)]
        , _genesisBlockTarget = AllChains maxTarget
        , _genesisTime = AllChains $ BlockCreationTime epoch
        }
    & versionUpgrades .~ AllChains mempty
    & versionVerifierPluginNames .~ AllChains (Bottom (minBound, mempty))

-- | CPM version (see `cpmTestVersion`) with forks and upgrades instantly enabled,
-- and with a gas fee quirk.
quirkedGasPact5InstantCpmTestVersion :: ChainGraph -> ChainwebVersion
quirkedGasPact5InstantCpmTestVersion g = buildTestVersion $ \v -> v
    & cpmTestVersion g
    & versionName .~ ChainwebVersionName ("quirked-pact5-instant-CPM-" <> toText g)
    & versionForks .~ tabulateHashMap (\case
        _ -> AllChains ForkAtGenesis)
    & versionQuirks .~ VersionQuirks
        { _quirkGasFees = onChain (unsafeChainId 0)
            $ HM.singleton (BlockHeight 1, TxBlockIdx 0) (P.Gas 1)
        }
    & versionGenesis .~ VersionGenesis
        { _genesisBlockPayload = onChains $
            (unsafeChainId 0, QPIN0.payloadBlock) :
            [(n, QPINN.payloadBlock) | n <- HS.toList (unsafeChainId 0 `HS.delete` graphChainIds g)]
        , _genesisBlockTarget = AllChains maxTarget
        , _genesisTime = AllChains $ BlockCreationTime epoch
        }
    & versionUpgrades .~ AllChains mempty
    & versionVerifierPluginNames .~ AllChains (Bottom (minBound, mempty))

-- | CPM version (see `cpmTestVersion`) with forks and upgrades quickly enabled.
fastForkingCpmTestVersion :: ChainGraph -> ChainwebVersion
fastForkingCpmTestVersion g = buildTestVersion $ \v -> v
    & cpmTestVersion g
    & versionName .~ ChainwebVersionName ("fastfork-CPM-" <> toText g)
    & versionForks .~ fastForks
    & versionQuirks .~ noQuirks

-- | CPM version (see `cpmTestVersion`) with forks and upgrades quickly enabled
-- but with no SPV bridge.
noBridgeCpmTestVersion :: ChainGraph -> ChainwebVersion
noBridgeCpmTestVersion g = buildTestVersion $ \v -> v
    & cpmTestVersion g
    & versionName .~ ChainwebVersionName ("nobridge-CPM-" <> toText g)
    & versionForks .~ (fastForks & at SPVBridge ?~ AllChains ForkNever)
    & versionQuirks .~ noQuirks

-- | CPM version (see `cpmTestVersion`) with forks and upgrades instantly enabled
-- at genesis EXCEPT Pact 5.
instantCpmTestVersion :: ChainGraph -> ChainwebVersion
instantCpmTestVersion g = buildTestVersion $ \v -> v
    & cpmTestVersion g
    & versionName .~ ChainwebVersionName ("instant-CPM-" <> toText g)
    & versionForks .~ tabulateHashMap (\case
        -- pact 5 is off
        Pact5Fork -> AllChains ForkNever
        _ -> AllChains ForkAtGenesis
        )
    & versionQuirks .~ noQuirks
    & versionGenesis .~ VersionGenesis
        { _genesisBlockPayload = onChains $
            (unsafeChainId 0, IN0.payloadBlock) :
            [(n, INN.payloadBlock) | n <- HS.toList (unsafeChainId 0 `HS.delete` graphChainIds g)]
        , _genesisBlockTarget = AllChains maxTarget
        , _genesisTime = AllChains $ BlockCreationTime epoch
        }
    & versionUpgrades .~ AllChains mempty
    & versionVerifierPluginNames .~ AllChains
        (Bottom
            ( minBound
            , Set.fromList $ map VerifierName ["allow", "hyperlane_v3_announcement", "hyperlane_v3_message"]
            )
        )

pact5InstantCpmTestVersion :: ChainGraph -> ChainwebVersion
pact5InstantCpmTestVersion g = buildTestVersion $ \v -> v
    & cpmTestVersion g
    & versionName .~ ChainwebVersionName ("instant-pact5-CPM-" <> toText g)
    & versionForks .~ tabulateHashMap (\case
        -- SPV Bridge is not in effect for Pact 5 yet.
        SPVBridge -> AllChains ForkNever

        _ -> AllChains ForkAtGenesis
        )
    & versionQuirks .~ noQuirks
    & versionGenesis .~ VersionGenesis
        { _genesisBlockPayload = onChains $
            (unsafeChainId 0, PIN0.payloadBlock) :
            [(n, PINN.payloadBlock) | n <- HS.toList (unsafeChainId 0 `HS.delete` graphChainIds g)]
        , _genesisBlockTarget = AllChains maxTarget
        , _genesisTime = AllChains $ BlockCreationTime epoch
        }
    & versionUpgrades .~ AllChains mempty
    & versionVerifierPluginNames .~ AllChains
        (Bottom
            ( minBound
            , Set.fromList $ map VerifierName ["allow", "hyperlane_v3_announcement", "hyperlane_v3_message","signed_list"]
            )
        )

pact53TransitionCpmTestVersion :: ChainGraph -> ChainwebVersion
pact53TransitionCpmTestVersion g = buildTestVersion $ \v -> v
    & cpmTestVersion g
    & versionName .~ ChainwebVersionName ("pact53-transition-CPM-" <> toText g)
    & versionForks .~ tabulateHashMap (\case
        -- SPV Bridge is not in effect for Pact 5 yet.
        SPVBridge -> AllChains ForkNever

        Chainweb230Pact -> AllChains $ ForkAtBlockHeight (BlockHeight 5)

        _ -> AllChains ForkAtGenesis
        )
    & versionQuirks .~ noQuirks
    & versionGenesis .~ VersionGenesis
        { _genesisBlockPayload = onChains $
            (unsafeChainId 0, PIT0.payloadBlock) :
            [(n, PITN.payloadBlock) | n <- HS.toList (unsafeChainId 0 `HS.delete` graphChainIds g)]
        , _genesisBlockTarget = AllChains maxTarget
        , _genesisTime = AllChains $ BlockCreationTime epoch
        }
    & versionUpgrades .~ AllChains mempty
    & versionVerifierPluginNames .~ AllChains
        (Bottom
            ( minBound
            , Set.fromList $ map VerifierName ["allow", "hyperlane_v3_announcement", "hyperlane_v3_message"]
            )
        )

-- | CPM version (see `cpmTestVersion`) with forks and upgrades instantly enabled
-- at genesis. We also have an upgrade after genesis that redeploys Coin v5 as
-- a Pact 5 module.
pact5SlowCpmTestVersion :: ChainGraph -> ChainwebVersion
pact5SlowCpmTestVersion g = buildTestVersion $ \v -> v
    & cpmTestVersion g
    & versionName .~ ChainwebVersionName ("pact5-slow-CPM-" <> toText g)
    & versionForks .~ tabulateHashMap (\case
        -- genesis blocks are not ever run with Pact 5
        Pact5Fork -> onChains [ (cid, ForkAtBlockHeight (succ $ genesisBlockHeight v cid)) | cid <- HS.toList $ graphChainIds g ]
        -- SPV Bridge is not in effect for Pact 5 yet.
        SPVBridge -> AllChains ForkNever
        _ -> AllChains ForkAtGenesis
        )
    & versionQuirks .~ noQuirks
    & versionGenesis .~ VersionGenesis
        { _genesisBlockPayload = onChains $
            (unsafeChainId 0, IN0.payloadBlock) :
            [(n, INN.payloadBlock) | n <- HS.toList (unsafeChainId 0 `HS.delete` graphChainIds g)]
        , _genesisBlockTarget = AllChains maxTarget
        , _genesisTime = AllChains $ BlockCreationTime epoch
        }
    & versionUpgrades .~ indexByForkHeights v
        [ (Pact5Fork, AllChains (Pact5Upgrade (List.map pactTxFrom4To5 CoinV6.transactions)))
        ]
    & versionVerifierPluginNames .~ AllChains
        (Bottom
            ( minBound
            , Set.fromList $ map VerifierName ["allow", "hyperlane_v3_announcement", "hyperlane_v3_message"]
            )
        )

-- | ChainwebVersion that transitions between Pact4 and Pact5 at block height 20.
instantCpmTransitionTestVersion :: ChainGraph -> ChainwebVersion
instantCpmTransitionTestVersion g = buildTestVersion $ \v -> v
    & cpmTestVersion g
    & versionName .~ ChainwebVersionName ("instant-CPM-transition-" <> toText g)
    & versionForks .~ tabulateHashMap (\case
        -- pact 5 is off until here
        Pact5Fork -> AllChains $ ForkAtBlockHeight $ BlockHeight 20

        -- SPV Bridge is not in effect for Pact 5 yet.
        SPVBridge -> AllChains ForkNever

        _ -> AllChains ForkAtGenesis
        )
    & versionQuirks .~ noQuirks
    & versionGenesis .~ VersionGenesis
        { _genesisBlockPayload = onChains $
            (unsafeChainId 0, IN0.payloadBlock) :
            [(n, INN.payloadBlock) | n <- HS.toList (unsafeChainId 0 `HS.delete` graphChainIds g)]
        , _genesisBlockTarget = AllChains maxTarget
        , _genesisTime = AllChains $ BlockCreationTime epoch
        }
    & versionUpgrades .~ AllChains mempty
    & versionVerifierPluginNames .~ AllChains
        (Bottom
            ( minBound
            , Set.fromList $ map VerifierName ["allow", "hyperlane_v3_announcement", "hyperlane_v3_message"]
            )
        )<|MERGE_RESOLUTION|>--- conflicted
+++ resolved
@@ -161,11 +161,7 @@
     & versionMinimumBlockHeaderHistory .~ Bottom (minBound, Just 20)
     & versionBootstraps .~ [testBootstrapPeerInfos]
     & versionVerifierPluginNames .~ AllChains (Bottom (minBound, mempty))
-<<<<<<< HEAD
-    & versionServiceDate .~ Nothing
     & versionForkNumber .~ 0
-=======
->>>>>>> 1e3f6323
 
 -- | A test version without Pact or PoW, with only one chain graph.
 barebonesTestVersion :: ChainGraph -> ChainwebVersion
