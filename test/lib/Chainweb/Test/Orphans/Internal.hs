--- conflicted
+++ resolved
@@ -299,12 +299,7 @@
             , nodeGraphHistory = graphs
             , nodeLatestBehaviorHeight = latestBehaviorAt v
             , nodeGenesisHeights = map (\c -> (chainIdToText c, genesisHeight v c)) $ HS.toList $ chainIds v
-<<<<<<< HEAD
             , nodeHistoricalChains = ruleElems $ HM.toList . HM.map HS.toList . toAdjacencySets <$> _versionGraphs v
-            , nodeServiceDate = T.pack <$> _versionServiceDate v
-=======
-            , nodeHistoricalChains = ruleElems $ fmap (HM.toList . HM.map HS.toList . toAdjacencySets) $ _versionGraphs v
->>>>>>> 1e3f6323
             , nodeBlockDelay = _versionBlockDelay v
             }
 
