--- conflicted
+++ resolved
@@ -1,12 +1,6 @@
-<<<<<<< HEAD
-- output: jStq6rDpJEAmii89rfeK30WjC2PEKlVk3qtLCdc_gUA
+- output: Ybzm_f18qS6CuYVq6AqddOS6KKRFXUUBNS_6jIGFWrQ
   cmd: coinbase
-- output: nV7h5p8-b2MaO2bKHT4rWybypZozBK3n_rNYJDnY8o0
-=======
-- output: ChhH5yBgQs7iNNwmzzGnxaOPrYOhgeUeStowYO1UJI4
-  cmd: coinbase
-- output: jz3TqwH0-GLcLOAG6WAHuLQRueOOJU7KiFPSRPoSb4o
->>>>>>> bff8a17d
+- output: quNFSHNGm9qXFzDNL96_S5i3b07cp5zRcOxiu4Cr4-w
   cmd:
     tag: Code
     contents: (create-table test1.accounts)