- output: Bxr-JOBzKvaXtODcQB3OHfWsuVjgdos_9C4KWLpiKSo
  cmd: coinbase
<<<<<<< HEAD
- output: BySjKMJUiLmT01ZL9dRPD9bAlNqxxdbM970FPr4NEQ0
=======
- output: v814JfLCNYIFU0fPBNn3jJnhPwJccdZc4XQ0wkx-FAo
>>>>>>> b665ca80
  cmd:
    tag: Code
    contents: (create-table test1.accounts)<|MERGE_RESOLUTION|>--- conflicted
+++ resolved
@@ -1,10 +1,6 @@
 - output: Bxr-JOBzKvaXtODcQB3OHfWsuVjgdos_9C4KWLpiKSo
   cmd: coinbase
-<<<<<<< HEAD
-- output: BySjKMJUiLmT01ZL9dRPD9bAlNqxxdbM970FPr4NEQ0
-=======
-- output: v814JfLCNYIFU0fPBNn3jJnhPwJccdZc4XQ0wkx-FAo
->>>>>>> b665ca80
+- output: vIqF8-s7yAmvOwfIv93pNhUM49oSeIhPW_yJeCxX-QY
   cmd:
     tag: Code
     contents: (create-table test1.accounts)