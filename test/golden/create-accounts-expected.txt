- output: Bxr-JOBzKvaXtODcQB3OHfWsuVjgdos_9C4KWLpiKSo
  cmd: coinbase
<<<<<<< HEAD
- output: I3WKYRP2TG3lPxr9aYnqFn1W5pw2XqEzElyHTzbbxxI
=======
- output: f2L1Cmb5oZUrNBBcbYBr9fIR3NErDUHIPqM5OohgFpU
>>>>>>> c9862f0f
  cmd:
    tag: Code
    contents: (test1.create-global-accounts)<|MERGE_RESOLUTION|>--- conflicted
+++ resolved
@@ -1,10 +1,6 @@
 - output: Bxr-JOBzKvaXtODcQB3OHfWsuVjgdos_9C4KWLpiKSo
   cmd: coinbase
-<<<<<<< HEAD
-- output: I3WKYRP2TG3lPxr9aYnqFn1W5pw2XqEzElyHTzbbxxI
-=======
-- output: f2L1Cmb5oZUrNBBcbYBr9fIR3NErDUHIPqM5OohgFpU
->>>>>>> c9862f0f
+- output: hQM3LINr5ZV0xDijOuMjlIdglrO-Va_Jn42MDEdz48s
   cmd:
     tag: Code
     contents: (test1.create-global-accounts)