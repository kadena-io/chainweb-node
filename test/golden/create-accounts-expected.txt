--- conflicted
+++ resolved
@@ -1,10 +1,6 @@
 - output: Bxr-JOBzKvaXtODcQB3OHfWsuVjgdos_9C4KWLpiKSo
   cmd: coinbase
-<<<<<<< HEAD
-- output: f2L1Cmb5oZUrNBBcbYBr9fIR3NErDUHIPqM5OohgFpU
-=======
-- output: I3WKYRP2TG3lPxr9aYnqFn1W5pw2XqEzElyHTzbbxxI
->>>>>>> 10a371ec
+- output: hQM3LINr5ZV0xDijOuMjlIdglrO-Va_Jn42MDEdz48s
   cmd:
     tag: Code
     contents: (test1.create-global-accounts)