--- conflicted
+++ resolved
@@ -1,12 +1,6 @@
-<<<<<<< HEAD
 - output: Bxr-JOBzKvaXtODcQB3OHfWsuVjgdos_9C4KWLpiKSo
   cmd: coinbase
-- output: hQM3LINr5ZV0xDijOuMjlIdglrO-Va_Jn42MDEdz48s
-=======
-- output: A3cmeiAfhI0e6wLR2SwXbrVn5EfYQ6nuxoxwQcD2S5Y
-  cmd: coinbase
-- output: xGpm2_YodVfM4qwcREDMJZcGQYtc5oTbaNi9w3JxtnA
->>>>>>> 621a9f22
+- output: ruFgc_9xnBnplBbkZy4mPTVT9gQY2SWZ3iZAonvlEqY
   cmd:
     tag: Code
     contents: (test1.create-global-accounts)