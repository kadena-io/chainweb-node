- output: A3cmeiAfhI0e6wLR2SwXbrVn5EfYQ6nuxoxwQcD2S5Y
  cmd: coinbase
<<<<<<< HEAD
- output: lWPgxXW4V0lvDM04ebNczTQHhNEi79UtZlKd5jMB67c
=======
- output: 5GoyOHKl3xxwNed5-_vC0yUOq9yy4dFHFGjwzwAnhxY
>>>>>>> b665ca80
  cmd:
    tag: Code
    contents: (test1.create-global-accounts)<|MERGE_RESOLUTION|>--- conflicted
+++ resolved
@@ -1,10 +1,6 @@
 - output: A3cmeiAfhI0e6wLR2SwXbrVn5EfYQ6nuxoxwQcD2S5Y
   cmd: coinbase
-<<<<<<< HEAD
-- output: lWPgxXW4V0lvDM04ebNczTQHhNEi79UtZlKd5jMB67c
-=======
-- output: 5GoyOHKl3xxwNed5-_vC0yUOq9yy4dFHFGjwzwAnhxY
->>>>>>> b665ca80
+- output: C9qzLksX8Vad7wRxYWdS3yG_pVq5_lAy1Q79FWQqxV8
   cmd:
     tag: Code
     contents: (test1.create-global-accounts)