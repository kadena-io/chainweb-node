--- conflicted
+++ resolved
@@ -1,10 +1,6 @@
 - output: mZVwyjWM4J_uL_t19LWkBTifxamy2nnnEamh2ejlzlY
   cmd: coinbase
-<<<<<<< HEAD
-- output: aZnUTCRE6iNRZH8fQpJ2GARQUeX4dh04PCqJRRLgnuI
-=======
-- output: NbguCBY_p1stIj-uJmndUhsfrEgub8yQwNI95eUgtzY
->>>>>>> b665ca80
+- output: USSVypMbb47NOo-RmmqnKJT8RN92fEGDk5Qf71QO6Jk
   cmd:
     tag: Code
     contents: (test1.transfer "Acct1" "Acct2" 1.00)