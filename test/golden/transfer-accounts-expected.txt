- output: 5hDpAQG1VKsS8sIgLFLEpyZkytmv8i6OuccYFQe6G5k
  cmd: coinbase
<<<<<<< HEAD
- output: Tun-neFLFdsG14E2pJIrgiraY4dxmGmeaZYBa5Y3fIA
=======
- output: LgEG7-TxWjHhHFMOJiOUk7CgjE-fFkU3JmWbJM6QAMI
>>>>>>> df00e34e
  cmd:
    tag: Code
    contents: (test1.transfer "Acct1" "Acct2" 1.00)<|MERGE_RESOLUTION|>--- conflicted
+++ resolved
@@ -1,10 +1,6 @@
 - output: 5hDpAQG1VKsS8sIgLFLEpyZkytmv8i6OuccYFQe6G5k
   cmd: coinbase
-<<<<<<< HEAD
-- output: Tun-neFLFdsG14E2pJIrgiraY4dxmGmeaZYBa5Y3fIA
-=======
-- output: LgEG7-TxWjHhHFMOJiOUk7CgjE-fFkU3JmWbJM6QAMI
->>>>>>> df00e34e
+- output: pLIg3gdtOK3-KlqJZaewPQ-qY3VWIctNN9R1UoXpFtA
   cmd:
     tag: Code
     contents: (test1.transfer "Acct1" "Acct2" 1.00)