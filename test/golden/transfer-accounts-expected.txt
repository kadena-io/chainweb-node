--- conflicted
+++ resolved
@@ -1,12 +1,6 @@
-<<<<<<< HEAD
-- output: uPKfaIwx_U1ngDtBS__QKJTbsTEyU0uwaeHePQcQJEE
+- output: avZ7YBxoMa_pePSu0g-GSa4s8uYbU8LJsAT8pEaJk9w
   cmd: coinbase
-- output: kGvMFFUoMB62JCoIqPtERkVb-JBxE8y-YW5vNJp0xB8
-=======
-- output: 4MojEHHZyhmhryake21EpgRUpnTMXaHx-XdFXqzMNh8
-  cmd: coinbase
-- output: d0CAYnBtDW2F-sRI783ufcsOFiHltRz0G-oeKy2hDGQ
->>>>>>> bff8a17d
+- output: 8I6ykk0617DiFeAdjmu2w0WglF1oDQZTT7Y5IUfanMQ
   cmd:
     tag: Code
     contents: (test1.transfer "Acct1" "Acct2" 1.00)