name: Release - chainweb-node - binary release scripts

## Release automation for chainweb-node
# Designed to run systems in chainweb/binary-release 

## Currently has manual version setting and creates draft releases;
# when we are confident in this process, it can auto-increment and publish non-drafts
# tbd: connect k8s firing mechanism, create and connect chainweb-node-docker update workflow

run-name: "Release chainweb-node ${{ inputs.release_sha }} from ${{ github.sha}}"
on:
  workflow_dispatch:
    inputs:
      release_sha:
        description: "hash of chainweb-node release, default to branch running this job"
        type: string
        required: false
      new_tag:
        description: "The X.Y.Z tag for the new version"
        type: string
        required: true
      old_tag:
        description: "The X.Y.Z of the old version"
        type: string
        required: true
#       tag_default_bump:
#         description: "Auto-bump release version id"
#         type: choice
#         options:
#           - patch
#           - minor
#           - major
#           - none
      dry_run:
        description: "dry run (debugging)"
        type: boolean
        default: false 
  
jobs:
  release_vars:
    runs-on: ubuntu-latest
    outputs:
      RELEASE_SHA: ${{ steps.set-vars.outputs.RELEASE_SHA }}
      SHORT_REVISION: ${{ steps.set-vars.outputs.SHORT_REVISION }}
      VERSION_NEW: ${{ steps.set-vars.outputs.VERSION_NEW }}
      VERSION_OLD: ${{ steps.set-vars.outputs.VERSION_OLD }}
      IMAGE: ${{ steps.set-vars.outputs.IMAGE }}
      GHC_VERSION: ${{ steps.set-ghc-version.outputs.GHC_VERSION }}
    steps:
    # if this plugin is bad we just override it
#       - name: Bump version and push tag
#         id: tag_version
#         uses: mathieudutour/github-tag-action@v6.1
#         with:
#           github_token: ${{ secrets.GITHUB_TOKEN }}
#           default_bump: ${{ inputs.tag_default_bump }}
#           tag_prefix: ""
#           commit_sha: ${{ inputs.release_sha }}

          
      - name: Set variables for release
        id: set-vars
        run: |
          RELEASE_SHA=${{ github.sha }}
          if [[ ! -z ${{ inputs.release_sha }} ]]; then
            RELEASE_SHA=${{ inputs.release_sha }}
          fi
          echo "RELEASE_SHA=$RELEASE_SHA" >> $GITHUB_OUTPUT
          SHORT_REVISION=$(echo $RELEASE_SHA | cut -c 1-7)
          echo "SHORT_REVISION=$SHORT_REVISION" >> $GITHUB_OUTPUT
          # echo "VERSION_NEW=${{ steps.tag_version.outputs.new_tag }}" >> $GITHUB_OUTPUT
          # echo "VERSION_OLD=${{ steps.tag_version.outputs.old_tag }}" >> $GITHUB_OUTPUT
          echo "VERSION_NEW=${{ inputs.new_tag }}" >> $GITHUB_OUTPUT
          echo "VERSION_OLD=${{ inputs.old_tag }}" >> $GITHUB_OUTPUT
          echo "IMAGE=ghcr.io/kadena-io/chainweb-node:sha-$SHORT_REVISION" >> $GITHUB_OUTPUT
          
      - uses: actions/checkout@v4
        with:
          ref: ${{ steps.set-vars.outputs.RELEASE_SHA }}
          sparse-checkout: |
            .github/workflows/applications.yml
        
      - name: Get ghc version
        id: set-ghc-version
        run: |
          VERSION=$(grep -Po '(?<="ghc": \[")(\d\.\d\.\d)' .github/workflows/applications.yml)
            if [[ -z $VERSION ]]; then
              echo "Unable to get version from chainweb node build"
              exit 1
            fi
          echo "GHC_VERSION=$VERSION" >> $GITHUB_OUTPUT

  chainweb-node-dockerhub:
    uses: kadena-io/chainweb-node-docker/.github/workflows/dockerhub_release.yml@master
    needs: release_vars
    with:
      SHORT_SHA: ${{ needs.release_vars.outputs.SHORT_REVISION }}
      VERSION_NEW: ${{ needs.release_vars.outputs.VERSION_NEW }}
      GHC_VERSION: ${{ needs.release_vars.outputs.GHC_VERSION }}
    secrets: inherit
  
  release_repo:
    needs: 
      - release_vars
      - chainweb-node-dockerhub
    runs-on: ubuntu-latest
    env:
      IMAGE: ${{ needs.release_vars.outputs.IMAGE }}
      SHORT_REVISION: ${{ needs.release_vars.outputs.SHORT_REVISION }}
      VERSION_NEW: ${{ needs.release_vars.outputs.VERSION_NEW }}
      VERSION_OLD: ${{ needs.release_vars.outputs.VERSION_OLD }}
      RELEASE_SHA: ${{  needs.release_vars.outputs.RELEASE_SHA }}
      GHC_VERSION: ${{ needs.release_vars.outputs.GHC_VERSION }}
    steps:
      - uses: actions/checkout@v3
        with:
           ref: ${{ env.RELEASE_SHA }}
           sparse-checkout: 'CHANGELOG.md'
           
      - name: tag git sha with release version
        run: |
          git tag ${{ env.VERSION_NEW }} ${{ env.RELEASE_SHA }}
          git push --tags

      - name: Login to GHCR
        uses: docker/login-action@v2
        with:
          registry: ghcr.io
          username: ${{ github.actor }}
          password: ${{ secrets.GITHUB_TOKEN }}
      
      - name: retag ghcr docker images
        continue-on-error: true
        run: |
          docker pull $IMAGE
          docker run --rm $IMAGE --version
          docker tag ghcr.io/kadena-io/chainweb-node:sha-$SHORT_REVISION ghcr.io/kadena-io/chainweb-node/ubuntu:$VERSION_NEW
          docker tag ghcr.io/kadena-io/chainweb-node:sha-$SHORT_REVISION ghcr.io/kadena-io/chainweb-node/ubuntu:latest
          docker tag ghcr.io/kadena-io/chainweb-node:sha-$SHORT_REVISION ghcr.io/kadena-io/chainweb-node:latest
          
          docker image ls
          
          docker image push --all-tags ghcr.io/kadena-io/chainweb-node/ubuntu
          docker image push --all-tags ghcr.io/kadena-io/chainweb-node
          
          digest1=$(docker inspect ghcr.io/kadena-io/chainweb-node:sha-$SHORT_REVISION --format '{{ .RepoDigests }}')
          digest2=$(docker inspect ghcr.io/kadena-io/chainweb-node/ubuntu:$VERSION_NEW --format '{{ .RepoDigests }}')
          digest3=$(docker inspect ghcr.io/kadena-io/chainweb-node/ubuntu:latest --format '{{ .RepoDigests }}')
          if [[ "$digest1" != "$digest2" || "$digest2" != "$digest3" ]]; then
            echo "GHCR_DIGEST=GHCR digests do not compare correctly" >> $GITHUB_ENV
            exit 1
          fi
          echo "GHCR_DIGEST=$digest2" >> $GITHUB_ENV

      - name: run release script to generate images
        id: repack-binaries
        run: |
<<<<<<< HEAD
          # this needs to be pulled from somewhere else tbh it will be a pita to update it
          GHC_VER=${{ env.GHC_VERSION }}
=======
          
          GHC_VER=9.6.5
>>>>>>> 6c4db9d2

          UBUNTU_20_TAR=chainweb.false.$GHC_VER.ubuntu-20.04.$SHORT_REVISION.tar.gz
          UBUNTU_22_TAR=chainweb.false.$GHC_VER.ubuntu-22.04.$SHORT_REVISION.tar.gz
          
          UBUNTU_20_NODE=chainweb-$VERSION_NEW.ghc-$GHC_VER.ubuntu-20.04.$SHORT_REVISION.tar.gz
          UBUNTU_22_NODE=chainweb-$VERSION_NEW.ghc-$GHC_VER.ubuntu-22.04.$SHORT_REVISION.tar.gz
          echo $UBUNTU_22_TAR
          echo $UBUNTU_22_NODE
          
          curl "s3.us-east-1.amazonaws.com/kadena-cabal-cache/chainweb-node/$UBUNTU_20_TAR" -o "./$UBUNTU_20_TAR"
          curl "s3.us-east-1.amazonaws.com/kadena-cabal-cache/chainweb-node/$UBUNTU_22_TAR" -o "./$UBUNTU_22_TAR"
          
          tar xvfz "$UBUNTU_20_TAR" chainweb/chainweb-node
          mv chainweb/chainweb-node .
          tar cvfz "$UBUNTU_20_NODE" chainweb-node
          rm -fr chainweb-node chainweb         
                   
          tar xvfz "$UBUNTU_22_TAR" chainweb/chainweb-node
          mv chainweb/chainweb-node .
          tar cvfz "$UBUNTU_22_NODE" chainweb-node
          rm -fr chainweb-node chainweb
          
          echo "UBUNTU_20_SHA=$(shasum -a 256 $UBUNTU_20_NODE)" >> $GITHUB_ENV
          echo "UBUNTU_22_SHA=$(shasum -a 256 $UBUNTU_22_NODE)" >> $GITHUB_ENV
          shasum -a 256 "$UBUNTU_22_NODE"
          echo "UBUNTU_20_NODE=$UBUNTU_20_NODE" >> $GITHUB_ENV
          echo "UBUNTU_22_NODE=$UBUNTU_22_NODE" >> $GITHUB_ENV

      #- name: generate release message
      # could generate this from the changelog.md, though changelog.md could be itself generated...
      #oom_score_adj: 

      - name: Generate release message
        continue-on-error: true
        env:
          UBUNTU_22_NODE: ${{ env.UBUNTU_22_NODE }}
          UBUNTU_20_NODE: ${{ env.UBUNTU_20_NODE }}
          GHCR_DIGEST: ${{ env.GHCR_DIGEST }}
        run: |
          pwd
          ls
          sed "/$VERSION_OLD\s/,\$d" CHANGELOG.md | sed "/$VERSION_NEW (20/d" | sed '/\sChangelog/d' | tee CHANGELOG.md
          echo 'Official release: https://github.com/kadena-io/chainweb-node/releases/tag/${{ env.VERSION_NEW }}
          
            For full details refer to the [Changelog](https://github.com/kadena-io/chainweb-node/blob/master/CHANGELOG.md)
          
            ### Container Images:

            *   [End-user image](https://hub.docker.com/r/kadena/chainweb-node)
            Image Digest: `${{ needs.chainweb-node-dockerhub.outputs.DOCKERHUB_SHA }}`
            ```sh
            docker pull kadena/chainweb-node:${{ env.VERSION_NEW }}
            ```
            
            *   [Binary-only Ubuntu-20.04 ](ghcr.io/kadena-io/chainweb-node/ubuntu:${{ env.VERSION_NEW }})
            Image Digest: `${{ env.GHCR_DIGEST }}`
            ```sh
            docker pull ghcr.io/kadena-io/chainweb-node/ubuntu:${{ env.VERSION_NEW }}
            ```
        
            ### Ubuntu Binaries:
            
            SHA256 Hashes
            
            ```
            ${{ env.UBUNTU_22_SHA }}
            ${{ env.UBUNTU_20_SHA }}
            ```
          
            The following dependencies must be installed on the system:
            
            *   ubuntu-22.04:
                ```sh
                apt-get install ca-certificates libgmp10 libssl3 libsnappy1v5 zlib1g liblz4-1 libbz2-1.0 libgflags2.2 zstd
                ```
            *   ubuntu-20.04:
                ```sh
                apt-get install ca-certificates libgmp10 libssl1.1 libsnappy1v5 zlib1g liblz4-1 libbz2-1.0 libgflags2.2 zstd
                ```
          ' >> CHANGELOG.md
          cat CHANGELOG.md
          
      - name: Release
        uses: ncipollo/release-action@v1
        #if: startsWith(github.ref, 'refs/tags/')
        with:
          bodyFile: CHANGELOG.md
          artifacts: "${{ env.UBUNTU_20_NODE }},${{ env.UBUNTU_22_NODE }}"
          token: ${{ github.token }}
          tag: ${{ env.VERSION_NEW }}
          commit: ${{ env.RELEASE_SHA }}
          name: ${{ env.VERSION_NEW }}
          omitBodyDuringUpdate: true
          skipIfReleaseExists: true
          draft: true


      - name: Deploy to mainnet api.chainweb.com
        run: |
          echo "This will be a remote trigger" >> $GITHUB_STEP_SUMMARY<|MERGE_RESOLUTION|>--- conflicted
+++ resolved
@@ -83,7 +83,7 @@
       - name: Get ghc version
         id: set-ghc-version
         run: |
-          VERSION=$(grep -Po '(?<="ghc": \[")(\d\.\d\.\d)' .github/workflows/applications.yml)
+          VERSION=$(grep -Po '(?<="ghc": \[")(\d\.\d\.\d)' .github/workflows/applications.yml | head -1)
             if [[ -z $VERSION ]]; then
               echo "Unable to get version from chainweb node build"
               exit 1
@@ -155,13 +155,7 @@
       - name: run release script to generate images
         id: repack-binaries
         run: |
-<<<<<<< HEAD
-          # this needs to be pulled from somewhere else tbh it will be a pita to update it
           GHC_VER=${{ env.GHC_VERSION }}
-=======
-          
-          GHC_VER=9.6.5
->>>>>>> 6c4db9d2
 
           UBUNTU_20_TAR=chainweb.false.$GHC_VER.ubuntu-20.04.$SHORT_REVISION.tar.gz
           UBUNTU_22_TAR=chainweb.false.$GHC_VER.ubuntu-22.04.$SHORT_REVISION.tar.gz
