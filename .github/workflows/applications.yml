--- conflicted
+++ resolved
@@ -134,24 +134,15 @@
         if "${{ github.event_name == 'schedule' }}" == "true"; then
         MATRIX="$(jq -c '.' <<EOF
         {
-<<<<<<< HEAD
-
-          "ghc": ["9.6.7", "9.8.2", "9.10.1"],
-=======
           # The first version in this list is the version to be used for release
           "ghc": ["9.10.2"],
->>>>>>> 4433ed01
           "cabal": ["latest"],
           "os": ["ubuntu-22.04"],
           "use-freeze-file": ["false"],
           "include" : [
             {
-<<<<<<< HEAD
               # These are the build values that will be used for release scripts
-              "ghc": "9.8.2",
-=======
               "ghc": "9.10.2",
->>>>>>> 4433ed01
               "cabal": "latest",
               "os": "ubuntu-22.04",
               "use-freeze-file": "true"
