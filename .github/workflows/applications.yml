name: Build and publish application binaries

on:
  push:
    branches:
    - master
    - ci/*
    - github-ci
    - release-candidate/*

jobs:

  # Synchronize Mainnet01 Chain Database
  #
  sync-chain-db:
    name: Synchronize the chain database cache
    runs-on: 'ubuntu-latest'
    steps:
    # Caches are limited to 5GB per repository. Currently the size of the db is 3.5GB
    # - name: Sync chain database from cache
    #   id: cache-chain-db
    #   uses: actions/cache@v1
    #   with:
    #     path: db
    #     key: chain-db-
    #     restore-keys: |
    #       chain-db-
    - name: Sync chain database from S3
      env:
        AWS_ACCESS_KEY_ID: ${{ secrets.kadena_cabal_cache_aws_access_key_id }}
        AWS_SECRET_ACCESS_KEY: ${{ secrets.kadena_cabal_cache_aws_secret_access_key }}
      run: |
        aws s3 sync "s3://chainweb-chain-db/mainnet01/" db/ --delete --exclude=LOCK
    - name: Store chain database as artifact
      uses: actions/upload-artifact@v1
      with:
        name: chain-db
        path: db
  
  # Validate Mainnet01 Chain Database With chainweb-node
  #
  validate-header-db:
    name: Validate mainnet01 block header db
    needs: [sync-chain-db, build]
    runs-on: 'ubuntu-18.04'
    steps:
    - name: Install non-Haskell dependencies
      run: |
        sudo apt-get update
        sudo apt-get install -y librocksdb-dev
    - name: Download chain database artifact
      uses: actions/download-artifact@v1
      with:
        name: chain-db
        path: db
    - name: Download chainweb application artifact
      uses: actions/download-artifact@v1
      with:
        name: chainweb-applications.8.8.2.ubuntu-18.04
        path: bin
    - name: Validate block header database
      run: |
        chmod 755 ./bin/cwtool
        ./bin/cwtool header-dump --database=db/rocksdb --chainweb-version=mainnet01 -o none --validate

  # Run benchmarks and slow tests
  #
  slow-tests:
    name: Run slow tests and benchmarks
    needs: [sync-chain-db, build]
    runs-on: 'ubuntu-18.04'
    steps:
    - name: Install non-Haskell dependencies
      run: |
        sudo apt-get update
        sudo apt-get install -y librocksdb-dev
    - name: Download chain database artifact
      uses: actions/download-artifact@v1
      with:
        name: chain-db
        path: db
    - name: Download chainweb application artifact
      uses: actions/download-artifact@v1
      with:
        name: chainweb-applications.8.8.2.ubuntu-18.04
        path: bin
    - name: Validate block header database
      run: |
        chmod 755 ./bin/cwtool
        ./bin/cwtool slow-tests

  # Validate Mainnet01 Chain Database With chainweb-node
  #
  validate-header-db:
    name: Validate mainnet01 block header db
    needs: [sync-chain-db, build]
    runs-on: 'ubuntu-18.04'
    steps:
    - name: Install non-Haskell dependencies
      run: |
        sudo apt-get update
        sudo apt-get install -y librocksdb-dev
    - name: Download chain database artifact
      uses: actions/download-artifact@v1
      with:
        name: chain-db
        path: db
    - name: Download chainweb application artifact
      uses: actions/download-artifact@v1
      with:
        name: chainweb-applications.8.8.2.ubuntu-18.04
        path: bin
    - name: Validate block header database
      run: |
        chmod 755 ./bin/cwtool
        ./bin/cwtool header-dump --database=db/rocksdb --chainweb-version=mainnet01 -o none --validate

  # Validate Mainnet01 Chain Database With chainweb-node
  #
  validate-chain-db:
    name: Validate mainnet01 history with build
    needs: [sync-chain-db, build]
    runs-on: 'ubuntu-18.04'
    steps:
    - name: Install non-Haskell dependencies
      run: |
        sudo apt-get update
        sudo apt-get install -y librocksdb-dev
    - name: Download chain database artifact
      uses: actions/download-artifact@v1
      with:
        name: chain-db
        path: db
    - name: Download chainweb application artifact
      uses: actions/download-artifact@v1
      with:
        name: chainweb-applications.8.8.2.ubuntu-18.04
        path: bin
    - name: Create configuration file for validating the chainweb history
      run: |
        cat >> config.yaml <<EOF
          databaseDirectory: "db/rocksdb"
          resetChainDatabases: false
          chainweb:
            validateHashesOnReplay: true
            p2p:
              peer:
                hostaddress:
                  hostname: localhost
                  port: 4445
              private: true
              ignoreBootstrapNodes: true
            transactionIndex:
              enabled: false
            headerStream: false
            mempoolP2p:
              enabled: false
            cuts:
              pruneChainDatabase: false
          logging:
            telemetryBackend:
              enabled: true
              configuration:
                handle: stdout
                color: "True"
            backend:
              handle: stdout
              color: "True"
            logger:
              log_level: info
            filter:
              rules:
              - key: component
                value: pact
                level: warn
              default: info
        EOF
    - name: Validate mainnet01 history
      run: |
        chmod 755 ./bin/chainweb-node
        ./bin/chainweb-node --config-file=config.yaml | { sed -u -e '/start chainweb node/{p;q0};/\[Error\]/{p;q1}'; x=$?; killall chainweb-node ; exit $x ; }

  # Build Chainweb Node
  #
  build:
    name: Build master with ${{ matrix.ghc }} / ${{ matrix.cabal }} on ${{ matrix.os }}
    runs-on: ${{ matrix.os }}
    strategy:
      fail-fast: false
      matrix:
        ghc: ['8.6.5', '8.8.2']
        cabal: ['3.0']
        os: ['ubuntu-16.04', 'ubuntu-18.04', 'macOS-latest']
        cabalcache: ['true']
    env:
      AWS_ACCESS_KEY_ID: ${{ secrets.kadena_cabal_cache_aws_access_key_id }}
      AWS_SECRET_ACCESS_KEY: ${{ secrets.kadena_cabal_cache_aws_secret_access_key }}

      # Cabal Cache
      CABAL_CACHE: ./tmp/bin/cabal-cache
      CABAL_CACHE_BUCKET: kadena-cabal-cache
      SYNC_TO_CACHE: $CABAL_CACHE sync-to-archive --threads 16 --archive-uri s3://$CABAL_CACHE_BUCKET/${{ matrix.os }} --region us-east-1
      SYNC_FROM_CACHE: $CABAL_CACHE sync-from-archive --threads 16 --archive-uri s3://$CABAL_CACHE_BUCKET/${{ matrix.os }} --region us-east-1

      # Aritfacts
      ARTIFACT_BUCKET: kadena-cabal-cache

    steps:
    # Setup
    - name: Checkout repository
      uses: actions/checkout@v1
    - name: Install cabal-cache
      if: matrix.cabalcache == 'true'
      run: |
        [[ "${{ matrix.os }}" =~ ubuntu ]] && OS="linux" || OS="osx"
        mkdir -p "./tmp/bin"
        curl -Ls "https://github.com/haskell-works/cabal-cache/releases/download/v1.0.1.1/cabal-cache_x86_64_${OS}.tar.gz" | tar -xzC "./tmp/bin/"
    - name: Install Haskell (macOS)
      if: contains(matrix.os, 'macOS')
      run: |
        curl -sL https://haskell.futurice.com/haskell-on-macos.py | python3 - --make-dirs --paths.d --ghc-alias=${{ matrix.ghc }} --cabal-alias=3.0.0.0 install ghc-${{ matrix.ghc }} cabal-install-3.0.0.0
        ln -s /opt/cabal/3.0.0.0 /opt/cabal/3.0
    - name: Install Haskell (ubuntu)
      if: contains(matrix.os, 'ubuntu')
      run: |
          sudo add-apt-repository ppa:hvr/ghc
          sudo apt-get update
          sudo apt-get install ghc-${{ matrix.ghc }}
    - name: Set GHC and Cabal version
      uses: actions/setup-haskell@v1
      with:
         ghc-version: ${{ matrix.ghc }}
         cabal-version: ${{ matrix.cabal }}
    - name: Install non-Haskell dependencies (ubuntu)
      if: contains(matrix.os, 'ubuntu')
      run: |
          sudo apt-get update
          sudo apt-get install -y git librocksdb-dev zlib1g-dev libtinfo-dev libsqlite3-dev libz3-dev z3
    - name: Install non-Haskell dependencies (macOS)
      if: contains(matrix.os, 'mac')
      run: |
        brew update
        brew install z3
        brew install sqlite
        brew install rocksdb
        brew install awscli
    - name: Append cabal.project
      run: |
        cat >> cabal.project <<EOF
        documentation: false
        package chainweb
          documentation: false
          optimization: 2
          ghc-options: -j
        package pact
          documentation: false
          optimization: 2
          ghc-options: -j
        EOF
    - name: Append cabal.project (only ghc-8.8.*)
      if: matrix.ghc == '8.8.2'
      run: |
        cat >> cabal.project <<EOF
        package chainweb
          ghc-options: -Wwarn
          haddock-options: --optghc=-Wwarn
        package pact
          ghc-options: -Wwarn
          haddock-options: --optghc=-Wwarn
        source-repository-package
          type: git
          location: http://github.com/larskuhtz/ixset-typed.git
          tag: 335c8e31d39be873a429fc9814060bf928ad0ee9
        allow-newer:
          fake:*
          pact:*
          ixset-typed:*
          semigroups
          servant-swagger:swagger2
        EOF

    - uses: actions/cache@v1
      name: Cache dist-newstyle
      with:
        path: dist-newstyle
        key: ${{ matrix.os }}-${{ matrix.ghc }}-dist-newstyle-${{ github.sha }}
        restore-keys: |
          ${{ matrix.os }}-${{ matrix.ghc }}-dist-newstyle-
          ${{ matrix.os }}-${{ matrix.ghc }}-dist-newstyle
<<<<<<< HEAD
=======
    - name: Delete old build artifacts from cache
      run: |
        rm -rf dist-newstyle/build/*/ghc-${{ matrix.ghc }}/chainweb-*/opt/build/*/chainweb-node
        rm -rf dist-newstyle/build/*/ghc-${{ matrix.ghc }}/chainweb-*/opt/build/*/cwtool
>>>>>>> b6a73ac6

    # Build
    - name: Update package database
      run: cabal v2-update
    - name: Configure build
      run: 'grep -q "ghc-${{ matrix.ghc }}" dist-newstyle/cache/plan.json || cabal v2-configure'
    - name: Sync from cabal cache
      if: matrix.cabalcache == 'true'
      run: eval $SYNC_FROM_CACHE
    - name: Install build dependencies
      run: cabal v2-build --only-dependencies
    - name: Build
      run: cabal v2-build
    - name: Run Tests
      run: cabal v2-run chainweb-tests -- --hide-successes --pattern='!/Chainweb.Test.Pact.SPV/ && !/deep-fork-limit/ && !/SPV transaction proof test/'
    - name: Sync cabal cache
      if: always() && (matrix.cabalcache == 'true')
      run: eval $SYNC_TO_CACHE

    # Publish Artifacts
    - name: Prepare artifacts
      run: |
        mkdir -p dist-newstyle/artifacts/applications
        mkdir -p dist-newstyle/artifacts/docs
        cp dist-newstyle/build/*/ghc-${{ matrix.ghc }}/chainweb-*/opt/build/*/chainweb-node dist-newstyle/artifacts/applications
        cp dist-newstyle/build/*/ghc-${{ matrix.ghc }}/chainweb-*/opt/build/*/cwtool dist-newstyle/artifacts/applications
    - name: Publish applications
      uses: actions/upload-artifact@v1
      with:
        name: chainweb-applications.${{ matrix.ghc }}.${{ matrix.os }}
        path: dist-newstyle/artifacts/applications

    # Publish to S3
    - name: Publish applications to S3
      run: |
        export BINFILE="chainweb.${{ matrix.ghc }}.${{ matrix.os }}.$(git rev-parse --short HEAD).tar.gz"
        tar -C ./dist-newstyle/artifacts/applications/ -czf $BINFILE chainweb-node
        aws s3 cp $BINFILE s3://$ARTIFACT_BUCKET/
        aws s3api put-object-acl --bucket $ARTIFACT_BUCKET --key=$BINFILE --acl public-read
    - name: Link latest-build application in S3
      if: contains(github.ref, 'master')
      run: |
        export BINFILE="chainweb.${{ matrix.ghc }}.${{ matrix.os }}.$(git rev-parse --short HEAD).tar.gz"
        export LATEST_BINFILE="chainweb.${{ matrix.ghc }}.${{ matrix.os }}.tar.gz"
        aws s3 cp s3://$ARTIFACT_BUCKET/$BINFILE s3://$ARTIFACT_BUCKET/$LATEST_BINFILE
        aws s3api put-object-acl --bucket $ARTIFACT_BUCKET --key=$LATEST_BINFILE --acl public-read<|MERGE_RESOLUTION|>--- conflicted
+++ resolved
@@ -36,32 +36,6 @@
       with:
         name: chain-db
         path: db
-  
-  # Validate Mainnet01 Chain Database With chainweb-node
-  #
-  validate-header-db:
-    name: Validate mainnet01 block header db
-    needs: [sync-chain-db, build]
-    runs-on: 'ubuntu-18.04'
-    steps:
-    - name: Install non-Haskell dependencies
-      run: |
-        sudo apt-get update
-        sudo apt-get install -y librocksdb-dev
-    - name: Download chain database artifact
-      uses: actions/download-artifact@v1
-      with:
-        name: chain-db
-        path: db
-    - name: Download chainweb application artifact
-      uses: actions/download-artifact@v1
-      with:
-        name: chainweb-applications.8.8.2.ubuntu-18.04
-        path: bin
-    - name: Validate block header database
-      run: |
-        chmod 755 ./bin/cwtool
-        ./bin/cwtool header-dump --database=db/rocksdb --chainweb-version=mainnet01 -o none --validate
 
   # Run benchmarks and slow tests
   #
@@ -287,13 +261,10 @@
         restore-keys: |
           ${{ matrix.os }}-${{ matrix.ghc }}-dist-newstyle-
           ${{ matrix.os }}-${{ matrix.ghc }}-dist-newstyle
-<<<<<<< HEAD
-=======
     - name: Delete old build artifacts from cache
       run: |
         rm -rf dist-newstyle/build/*/ghc-${{ matrix.ghc }}/chainweb-*/opt/build/*/chainweb-node
         rm -rf dist-newstyle/build/*/ghc-${{ matrix.ghc }}/chainweb-*/opt/build/*/cwtool
->>>>>>> b6a73ac6
 
     # Build
     - name: Update package database
