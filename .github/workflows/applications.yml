name: Build and publish application binaries

on:
  workflow_dispatch:
    inputs:
      debugInfo:
         description: whether to create binaries with debugging info (dwarf debugging symbols)
         default: 'False'
      optimizationLevel:
        description: optimization level that is used to compile pact and chainweb-node
        default: '1'
      profiling:
        description: enable profiling runtime
        default: 'False'
      debug:
        description: compile and link with -debug
        default: 'False'
      eventlog:
        description: link with -eventlog
        default: 'False'
  push:
    paths:
    - '**'
      #    - '!.github/**'
  merge_group:

env:
  AWS_ACCESS_KEY_ID: ${{ secrets.kadena_cabal_cache_aws_access_key_id }}
  AWS_SECRET_ACCESS_KEY: ${{ secrets.kadena_cabal_cache_aws_secret_access_key }}
  AWS_DEFAULT_REGION: us-east-1

  S3_ARTIFACT_BUCKET: kadena-cabal-cache
  S3_ARTIFACT_FOLDER: chainweb-node

  USE_CABAL_CACHE: true

jobs:

  # ########################################################################## #
  # Configure Workflow

  config:
    runs-on: ubuntu-latest
    outputs:
      matrix: ${{ steps.set-matrix.outputs.matrix }}
      git-sha-short: ${{ steps.git-info.outputs.git-sha-short }}
      git-ref-short: ${{ steps.git-info.outputs.git-ref-short }}
      is-release: ${{ steps.git-info.outputs.is-release }}
      debug-info: ${{ steps.compile-flags.outputs.debug-info }}
      stripping: ${{ steps.compile-flags.outputs.stripping }}
      opt-level: ${{ steps.compile-flags.outputs.opt-level }}
      profiling: ${{ steps.compile-flags.outputs.profiling }}
      debug: ${{ steps.compile-flags.outputs.debug }}
      eventlog: ${{ steps.compile-flags.outputs.eventlog }}
      tag-suffix: ${{ steps.compile-flags.outputs.tag-suffix }}
      chainweb-network-version: ${{ steps.compile-flags.outputs.chainweb-network-version }}
    steps:
    - name: Checkout repository
      uses: actions/checkout@v3
    - name: Git revision infos
      id: git-info
      run: |
        echo "git-sha-short=${GITHUB_SHA:0:7}" >> $GITHUB_OUTPUT
        echo "is-release=${{ contains(github.event_name, 'release') }}" >> $GITHUB_OUTPUT
        echo "git-ref-short=${GITHUB_REF#refs/heads/}" >> $GITHUB_OUTPUT
    - name: Set optimization level and debugging info
      id: compile-flags
      run: |
        TAG_SUFFIX=
        
        echo "chainweb-network-version=fast-development" >> $GITHUB_OUTPUT

        # Optimization
        OPT_LEVEL=${{ github.event.inputs.optimizationLevel }}
        if [[ -n "$OPT_LEVEL" && "$OPT_LEVEL" != "1" ]] ; then
          echo "opt-level=$OPT_LEVEL" >> $GITHUB_OUTPUT
          TAG_SUFFIX+=-opt$OPT_LEVEL
        else
          echo "opt-level=1" >> $GITHUB_OUTPUT
        fi

        # Debug info
        DEBUG_INFO=${{ github.event.inputs.debugInfo }}
        if [[ -n "$DEBUG_INFO" && "${DEBUG_INFO^^}" = "TRUE" ]] ; then
          echo "building binaries with dwarf debug symbols"
          echo "debug-info=True" >> $GITHUB_OUTPUT
          echo "stripping=False" >> $GITHUB_OUTPUT
          TAG_SUFFIX+=-dwarf
        else
          echo "building binaries without dwarf debug symbols"
          echo "debug-info=False" >> $GITHUB_OUTPUT
          echo "stripping=True" >> $GITHUB_OUTPUT
        fi

        # Profiling
        PROFILING=${{ github.event.inputs.profiling }}
        if [[ -n "$PROFILING" && "${PROFILING^^}" = "TRUE" ]] ; then
          echo "building binaries with profiling runtime"
          echo "profiling=True" >> $GITHUB_OUTPUT
          TAG_SUFFIX+=-prof
        else
          echo "building binaries without profiling runtime"
          echo "profiling=False" >> $GITHUB_OUTPUT
        fi

        # Debug
        DEBUG=${{ github.event.inputs.debug }}
        if [[ -n "$DEBUG" && "${DEBUG^^}" = "TRUE" ]] ; then
          echo "building binaries with -debug"
          echo "debug=True" >> $GITHUB_OUTPUT
          TAG_SUFFIX+=-debug
        else
          echo "building binaries without -debug"
          echo "debug=False" >> $GITHUB_OUTPUT
        fi

        # Eventlog
        EVENTLOG=${{ github.event.inputs.eventlog }}
        if [[ -n "$EVENTLOG" && "${EVENTLOG^^}" = "TRUE" ]] ; then
          echo "building binaries with -eventlog"
          echo "eventlog=True" >> $GITHUB_OUTPUT
          TAG_SUFFIX+=-eventlog
        else
          echo "building binaries without -eventlog"
          echo "eventlog=False" >> $GITHUB_OUTPUT
        fi

        echo "tag-suffix=$TAG_SUFFIX" >> $GITHUB_OUTPUT

    # BUILD MATRIX
    #
    - name: Create matrix
      id: set-matrix
      run: |
        MATRIX="$(jq -c '.' <<EOF
        {
          "ghc": ["9.6.3", "9.8.1"],
          "cabal": ["3.10"],
          "os": ["ubuntu-20.04", "ubuntu-22.04"],
          "use-freeze-file": ["false"],
          "include": [
            {
              "ghc": "9.6.3",
              "cabal": "3.10",
              "os" : "ubuntu-20.04",
              "use-freeze-file": "true"
            }
          ]
        }
        EOF
        )"
        echo "matrix=$MATRIX" >> $GITHUB_OUTPUT
    - name: Log config
      run: |
        echo "::group::context"
        echo "GITHUB_SHA=${GITHUB_SHA}"
        echo "github.event_name=${{ github.event_name }}"
        echo "GITHUB_REF=${GITHUB_REF}"
        echo "::endgroup::"
        echo "::group::config"
        echo "config.outputs.git-sha-short=${{ steps.git-info.outputs.git-sha-short }}"
        echo "config.outputs.git-ref-short=${{ steps.git-info.outputs.git-ref-short }}"
        echo "config.outputs.is-release=${{ steps.git-info.outputs.is-release }}"
        echo "config.outputs.debug-info=${{ steps.compile-flags.outputs.debug-info }}"
        echo "config.outputs.stripping=${{ steps.compile-flags.outputs.stripping }}"
        echo "config.outputs.debug=${{ steps.compile-flags.outputs.debug }}"
        echo "config.outputs.eventlog=${{ steps.compile-flags.outputs.eventlog }}"
        echo "config.outputs.profiling=${{ steps.compile-flags.outputs.profiling }}"
        echo "config.outputs.opt-level=${{ steps.compile-flags.outputs.opt-level }}"
        echo "config.outputs.tag-suffix=${{ steps.compile-flags.outputs.tag-suffix }}"
        echo "config.outputs.matrix=${{ steps.set-matrix.outputs.matrix }}"
        echo "::endgroup::"

  # ########################################################################## #
  # Download Development Database for Testing
  #
  # Uploading artifacts is slow, but downloading is fast.
  # For the development database that pays off.

  sync-chain-db:
    name: Download test chain database
    needs: [config]
    runs-on: 'ubuntu-latest'
    strategy:
      fail-fast: false
    env:
      DB_SNAPSHOT_URI: 's3://chainweb-chain-db/${{ needs.config.outputs.chainweb-network-version }}/pipeline-db/rocksDb'
    steps:
    - name: Sync chain database from S3
      run: aws s3 sync "$DB_SNAPSHOT_URI" db/0/rocksDb --delete --exclude=LOCK
    - name: Store chain database as artifact
      uses: actions/upload-artifact@v3
      with:
        name: chain-db-${{ needs.config.outputs.chainweb-network-version }}
        path: db

  # ########################################################################## #
  # Build and Upload Artifacts

  build:
    name: Build
    needs: [config]
    runs-on: ${{ matrix.os }}
    strategy:
      fail-fast: false
      matrix: ${{ fromJson(needs.config.outputs.matrix) }}

    env:
      ARTIFACTS_ARCHIVE: chainweb.${{ matrix.use-freeze-file }}.${{ matrix.ghc }}.${{ matrix.os }}.${{ needs.config.outputs.git-sha-short }}${{ needs.config.outputs.tag-suffix }}.tar.gz
      ARTIFACTS_NAME: chainweb-applications.${{ matrix.use-freeze-file }}.${{ matrix.ghc }}.${{ matrix.os }}

    steps:
    # Setup
    - name: Checkout repository
      uses: actions/checkout@v3
      with:
        fetch-depth: 0
    # This only works if also the times of the cache are adjusted accordingly
    # to the time of the commit for the respective revision. This can be done
    # by adjusting the time of all files in the cache before the end of the task
    #
    # - name: Set all tracked file modification times to the time of their last commit
    #   run: |
    #     rev=HEAD
    #     for f in $(git ls-tree -r -t --full-name --name-only "$rev") ; do
    #       touch -d $(git log --pretty=format:%cI -1 "$rev" -- "$f") "$f";
    #     done

    # work around for https://github.com/haskell/actions/issues/187
    - name: Set permissions for .ghcup
      if: startsWith(matrix.os, 'ubuntu-')
      run: sudo chown -R $USER /usr/local/.ghcup
    - name: Install GHC and Cabal
      uses: haskell/actions/setup@v2
      with:
         ghc-version: ${{ matrix.ghc }}
         cabal-version: ${{ matrix.cabal }}
    - name: Confirm GHC and Cabal installation
      run: |
        ghc --version
        cabal --version
    - name: Install non-Haskell dependencies (ubuntu)
      if: contains(matrix.os, 'ubuntu')
      run: sudo apt-get install -y libgflags-dev liblz4-dev libzstd-dev libsnappy-dev libbz2-dev
    # Project Configuration
    - name: Create cabal.project.local
      run: |
        cat > cabal.project.local <<EOF
        package *
          documentation: False
        package chainweb
          documentation: False
          benchmarks: True
          tests: True
          ghc-options: -Wunused-packages
        package pact
          documentation: False
        EOF

    - name: Configure Optimization Level
      run: |
        cat >> cabal.project.local <<EOF
        package pact
          optimization: ${{ needs.config.outputs.opt-level }}
        package chainweb
          optimization: ${{ needs.config.outputs.opt-level }}
        EOF

    - name: Configure Profiling
      run: |
        cat >> cabal.project.local <<EOF
        package *
          profiling: ${{ needs.config.outputs.profiling }}
        EOF

    - name: Configure Debug Info and Symbol Stripping
      run: |
        cat >> cabal.project.local <<EOF
        package *
          debug-info: ${{ needs.config.outputs.debug-info }}
          executable-stripping: ${{ needs.config.outputs.stripping }}
          library-stripping: ${{ needs.config.outputs.stripping }}
        EOF

    - name: Set GHC Debug Flag
      if: needs.config.outputs.debug == 'True'
      run: |
        cat >> cabal.project.local <<EOF
        package chainweb
          ghc-options: -debug
        EOF

    # dist cache
    # the cache-key forces uploading of cache at least once a day, which ensures that
    # upstream dependency changes are captured regularly.
    - name: Create date file for dist-newstyle cache key
      id: cache-date
      run: |
        echo "value=$(date +%Y.%j)" >> $GITHUB_OUTPUT
    - uses: actions/cache@v3
      name: Cache dist-newstyle
      with:
        path: |
          ~/.cabal/packages
          ~/.cabal/store
          dist-newstyle
        key: ${{ matrix.os }}-${{ matrix.ghc }}-2-${{ steps.cache-date.outputs.value }}-${{ hashFiles('cabal.*', '*.cabal', 'src/**', 'test/**') }}
        restore-keys: |
          ${{ matrix.os }}-${{ matrix.ghc }}-2-${{ steps.cache-date.outputs.value }}-
          ${{ matrix.os }}-${{ matrix.ghc }}-2-

    # Build
    - name: Delete Freeze file if it exists
      if: matrix.use-freeze-file != 'true'
      # we generate and archive a new freeze file during the build
      run: rm -f cabal.project.freeze
    - name: Update package database
      run: cabal update
    - name: Display outdated packages
      run: cabal outdated
    - name: Configure build
      run: cabal build all --dry-run
    - name: Generate new freeze file
      if: matrix.use-freeze-file != 'true'
      run: cabal freeze
    - name: Display Dependency Changes
      run: |
        diff -w <(git show HEAD:cabal.project.freeze) cabal.project.freeze || true
    - name: Sync from cabal cache
      if: env.USE_CABAL_CACHE == 'true'
      uses: larskuhtz/cabal-cache-action@018b7ae0c480ba3dc4fa0cfa3a0bc1f05b7724b3
      with:
        bucket: "kadena-cabal-cache"
        region: "us-east-1"
        folder: "${{ matrix.os }}-${{ matrix.ghc }}"
        aws_access_key_id: "${{ secrets.kadena_cabal_cache_aws_access_key_id }}"
        aws_secret_access_key: "${{ secrets.kadena_cabal_cache_aws_secret_access_key }}"
    - name: Install build dependencies
      run: cabal build chainweb --only-dependencies
    - name: Build chainweb library
      run: cabal build --ghc-options=-j2 lib:chainweb
    - name: Build chainweb applications
      run: cabal build -j2 --ghc-options=-j2 exe:chainweb-node test:chainweb-tests exe:cwtool exe:migration-01-payloads chainweb:bench:bench

    # Checks
    - name: Check that working directory tree is clean
      run: |
        if ! git diff --exit-code -- :^cabal.project.freeze ; then
          echo "Git working tree is not clean. The build changed some file that is checked into git." 1>&2
          exit 1
        fi
    - name: Run ea and verify consistency of genesis headers
      run: |
        cabal run cwtool -- ea
        if ! git diff --exit-code -- src/Chainweb/BlockHeader/Genesis/ src/Chainweb/Pact/Transactions/ ; then
          echo "Inconsistent genesis headers detected. Did you forget to run ea?" 1>&2
          exit 1
        fi

    # Archive Artifacts
    - name: Prepare artifacts
      run: |
        mkdir -p artifacts/chainweb
        cp $(cabal list-bin chainweb-node) artifacts/chainweb
        cp $(cabal list-bin chainweb-tests) artifacts/chainweb
        cp $(cabal list-bin cwtool) artifacts/chainweb
        cp $(cabal list-bin migration-01-payloads) artifacts/chainweb
        cp $(cabal list-bin bench) artifacts/chainweb
        cp README.md artifacts/chainweb
        cp CHANGELOG.md artifacts/chainweb
        cp LICENSE artifacts/chainweb
        cp chainweb.cabal artifacts/chainweb
        cp cabal.project artifacts/chainweb
        cp cabal.project.local artifacts/chainweb
        cp cabal.project.freeze artifacts/chainweb
    - name: Create artifacts archive
      run: |
        echo "tar -C ./artifacts/ -czf $ARTIFACTS_ARCHIVE chainweb"
        tar -C ./artifacts/ -czf "$ARTIFACTS_ARCHIVE" chainweb
        ls ./artifacts
    - name: Safe artifacts
      uses: actions/upload-artifact@v3
      with:
        name: ${{ env.ARTIFACTS_NAME }}
        path: ${{ env.ARTIFACTS_ARCHIVE }}
        if-no-files-found: error

  # ########################################################################## #
  # Run Slow tests (Multinode test)

  slow-tests:
    name: Slow tests
    needs: [config, build]
    runs-on: ${{ matrix.os }}
    env:
      ARTIFACTS_NAME: chainweb-applications.${{ matrix.use-freeze-file }}.${{ matrix.ghc }}.${{ matrix.os }}
    strategy:
      fail-fast: false
      matrix: ${{ fromJson(needs.config.outputs.matrix) }}
    steps:
    - uses: actions/checkout@v3
    - name: Download build artifacts
      uses: actions/download-artifact@v3
      with:
        name: ${{ env.ARTIFACTS_NAME }}
        path: .
    - name: Install chainweb from artifacts
      uses: ./.github/actions/install-chainweb-from-artifacts
      with:
        os: ${{ matrix.os }}
        ghc: ${{ matrix.ghc }}
        use-freeze-file: ${{ matrix.use-freeze-file }}
    - name: Run slow tests
      timeout-minutes: 20
      run: |
          ulimit -n 10000
          cwtool slow-tests

  # ########################################################################## #
  # Run Benchmarks

  benchmarks:
    name: Benchmarks
    needs: [config, build]
    strategy:
      fail-fast: false
      matrix: ${{ fromJson(needs.config.outputs.matrix) }}
    runs-on: ${{ matrix.os }}
    env:
      BENCH_FILE: results.${{ github.run_id }}.${{ github.run_number }}.json
      BENCH_BUCKET: kadena-cabal-cache
      BENCH_FOLDER: chainweb-benchmark-results/${{ matrix.ghc }}/${{ matrix.os }}
      ARTIFACTS_NAME: chainweb-applications.${{ matrix.use-freeze-file }}.${{ matrix.ghc }}.${{ matrix.os }}
    steps:
    - uses: actions/checkout@v3
    - name: Download build artifacts
      uses: actions/download-artifact@v3
      with:
        name: ${{ env.ARTIFACTS_NAME }}
        path: .
    - name: Install chainweb from artifacts
      uses: ./.github/actions/install-chainweb-from-artifacts
      with:
        os: ${{ matrix.os }}
        ghc: ${{ matrix.ghc }}
        use-freeze-file: ${{ matrix.use-freeze-file }}
    - name: Run all benchmarks
      timeout-minutes: 12
      run: bench --json $BENCH_FILE +RTS -N
    - name: Upload results
      run: |
        aws s3 cp $BENCH_FILE s3://$BENCH_BUCKET/$BENCH_FOLDER/
        aws s3api put-object-acl --bucket $BENCH_BUCKET --key=$BENCH_FOLDER/$BENCH_FILE --acl public-read

  # ########################################################################## #
  # Validate Devnet Database and Replay Pact History

  validate-devnet-database:
    name: Validate Devnet Database Snapshot and Replay Pact History
    needs: [config, sync-chain-db, build]
    strategy:
      fail-fast: false
      matrix: ${{ fromJson(needs.config.outputs.matrix) }}
    runs-on: ${{ matrix.os }}
    env:
      ARTIFACTS_NAME: chainweb-applications.${{ matrix.use-freeze-file }}.${{ matrix.ghc }}.${{ matrix.os }}
    steps:
    - uses: actions/checkout@v3
    - name: Download ${{ needs.config.outputs.chainweb-network-version }} chain database artifact
      uses: actions/download-artifact@v3
      with:
        name: chain-db-${{ needs.config.outputs.chainweb-network-version }}
        path: db
    - name: Download build artifacts
      uses: actions/download-artifact@v3
      with:
        name: ${{ env.ARTIFACTS_NAME }}
        path: .
    - name: Install chainweb from artifacts
      uses: ./.github/actions/install-chainweb-from-artifacts
      with:
        os: ${{ matrix.os }}
        ghc: ${{ matrix.ghc }}
        use-freeze-file: ${{ matrix.use-freeze-file }}
    - name: Write chainweb-node configuration
      run: |
        cat >> config.yaml <<EOF
          databaseDirectory: "db"
          chainweb:
            onlySyncPact: true
            chainwebVersion: ${{ needs.config.outputs.chainweb-network-version }}
            validateHashesOnReplay: true
            p2p:
              peer:
                interface: localhost
                hostaddress:
                  port: 4445
              private: true
              ignoreBootstrapNodes: true
            transactionIndex:
              enabled: false
            mempoolP2p:
              enabled: false
            cuts:
              pruneChainDatabase: headers-checked
          logging:
            telemetryBackend:
              enabled: false
              configuration:
                color: 'true'
            backend:
              color: 'true'
            filter:
              rules:
              - value: mempool
                key: component
                level: warn
              - value: connection-manager
                key: component
                level: warn
              - value: sync
                key: sub-component
                level: warn
              - value: MempoolAccess
                key: sub-component
                level: warn
              - value: PactService
                key: logger
                level: warn
              - value: Checkpointer
                key: logger
                level: warn
              default: info
        EOF
    - name: Validate database and replay pact transactions
      timeout-minutes: 6
      run: |
        chainweb-node +RTS -T -H1G -A64M -RTS \
          --config-file=config.yaml \
          --log-level=info \
          --disable-pow

  # ########################################################################## #
  # Run Unit Tests

  unit-tests:
    name: Unit tests
    needs: [config, build]
    runs-on: ${{ matrix.os }}
    strategy:
      fail-fast: false
      matrix: ${{ fromJson(needs.config.outputs.matrix) }}
    env:
      TEST_RESULT_FILE: test-results.${{ github.run_id }}.${{ github.run_number }}.json
      TEST_RESULT_BUCKET: kadena-cabal-cache
      TEST_RESULT_FOLDER: chainweb-test-results/ghc-${{ matrix.ghc }}/${{ matrix.os }}
      ARTIFACTS_NAME: chainweb-applications.${{ matrix.use-freeze-file }}.${{ matrix.ghc }}.${{ matrix.os }}
    steps:
    - uses: actions/checkout@v3
    - name: Download build artifacts
      uses: actions/download-artifact@v3
      with:
        name: ${{ env.ARTIFACTS_NAME }}
        path: .
    - name: Install chainweb from artifacts
      uses: ./.github/actions/install-chainweb-from-artifacts
      with:
        os: ${{ matrix.os }}
        ghc: ${{ matrix.ghc }}
        use-freeze-file: ${{ matrix.use-freeze-file }}
    - name: Run Tests
      id: tests
      timeout-minutes: 10
      run: |
          ulimit -n 10000
          chainweb-tests --hide-successes --results-json test-results.json

    # Publish test results to S3
    - name: Upload test results
      if: always() && steps.tests.outcome != 'skipped' && steps.tests.outcome != 'cancelled'
      run: |
        cat > filter.jq <<EOF
            .gitRevision = "${{ github.sha }}" |
            .gitRef = "${{ needs.config.outputs.git-short-ref }}" |
            .githubRunId = ${{ github.run_id }} |
            .githubRunNumber = ${{ github.run_number }}
        EOF
        jq -f filter.jq test-results.json > $TEST_RESULT_FILE
        aws s3 cp $TEST_RESULT_FILE s3://$TEST_RESULT_BUCKET/$TEST_RESULT_FOLDER/
        aws s3api put-object-acl --bucket $TEST_RESULT_BUCKET --key=$TEST_RESULT_FOLDER/$TEST_RESULT_FILE --acl public-read

  # ########################################################################## #
  # Publish Artifiacts to S3

  publish:
    name: Publish
    needs: [config, build]
    runs-on: ${{ matrix.os }}
    strategy:
      fail-fast: false
      matrix: ${{ fromJson(needs.config.outputs.matrix) }}
    env:
      ARTIFACTS_ARCHIVE: chainweb.${{ matrix.use-freeze-file }}.${{ matrix.ghc }}.${{ matrix.os }}.${{ needs.config.outputs.git-sha-short }}${{ needs.config.outputs.tag-suffix }}.tar.gz
      ARTIFACTS_NAME: chainweb-applications.${{ matrix.use-freeze-file }}.${{ matrix.ghc }}.${{ matrix.os }}
    steps:
    - name: Download build artifacts
      uses: actions/download-artifact@v3
      with:
        name: ${{ env.ARTIFACTS_NAME }}
        path: .
    - name: Publish applications to S3
      run: |
        aws s3 cp $ARTIFACTS_ARCHIVE s3://$S3_ARTIFACT_BUCKET/$S3_ARTIFACT_FOLDER/
        aws s3api put-object-acl --bucket $S3_ARTIFACT_BUCKET --key=$S3_ARTIFACT_FOLDER/$ARTIFACTS_ARCHIVE --acl public-read

  # ########################################################################## #
  # Build and publish docker image

  docker-image:
    name: Build and publish docker image
    needs: [config, build]
    runs-on: ${{ matrix.os }}
    strategy:
      fail-fast: false
      matrix:
        # when adding more than one build, use a different package name or
        # different tags
        include:
        - ghc: "9.6.3"
          os: "ubuntu-20.04"
          use-freeze-file: "false"
        - ghc: "9.6.3"
          os: "ubuntu-20.04"
          use-freeze-file: "true"
    env:
      OS: ${{ matrix.os }}
      ARTIFACTS_NAME: chainweb-applications.${{ matrix.use-freeze-file }}.${{ matrix.ghc }}.${{ matrix.os }}
      ARTIFACTS_ARCHIVE: chainweb.${{ matrix.use-freeze-file }}.${{ matrix.ghc }}.${{ matrix.os }}.${{ needs.config.outputs.git-sha-short }}${{ needs.config.outputs.tag-suffix }}.tar.gz

    steps:
    - name: Get build artifacts
      uses: actions/download-artifact@v3
      with:
        name: ${{ env.ARTIFACTS_NAME }}
        path: .

    - name: Extract artifacts
      run: |
        tar -xzf "$ARTIFACTS_ARCHIVE"

    - name: Create Dockerfile
      run: |
        cat > Dockerfile <<DEOF
        FROM ubuntu:${OS#ubuntu-}
        LABEL com.chainweb.docker.image.compiler="ghc-${{ matrix.ghc }}"
        LABEL com.chainweb.docker.image.os="${OS}"
        LABEL com.chainweb.docker.image.optimization="${{ needs.config.outputs.opt-level }}"
        LABEL com.chainweb.docker.image.debug-info="${{ needs.config.outputs.debug-info }}"
        LABEL com.chainweb.docker.image.profiling="${{ needs.config.outputs.profiling }}"
        LABEL com.chainweb.docker.image.debug="${{ needs.config.outputs.debug }}"
        LABEL com.chainweb.docker.image.eventlog="${{ needs.config.outputs.eventlog }}"
        LABEL com.chainweb.docker.image.revision="${{ needs.config.outputs.git-sha-short }}"
        RUN <<EOF
        apt-get update &&
        apt-get install -y \
          ca-certificates \
          libgmp10 \
          libssl1.1 \
          libsnappy1v5 \
          zlib1g \
          liblz4-1 \
          libbz2-1.0 \
          libgflags2.2 \
          zstd \
          locales && 
          rm -rf /var/lib/apt/lists/* &&
          locale-gen en_US.UTF-8 &&
          update-locale LC_ALL=en_US.UTF-8 LANG=en_US.UTF-8
        EOF
        ENV LANG=en_US.UTF-8
        WORKDIR /chainweb
        COPY chainweb/chainweb-node .
<<<<<<< HEAD
        COPY chainweb/migration-01-payloads .
=======
        COPY chainweb/chainweb-tests .
>>>>>>> 28764eb2
        COPY chainweb/LICENSE .
        COPY chainweb/README.md .
        COPY chainweb/CHANGELOG.md .
        COPY chainweb/chainweb.cabal .
        COPY chainweb/cabal.project .
        COPY chainweb/cabal.project.local .
        COPY chainweb/cabal.project.freeze .
        STOPSIGNAL SIGTERM
        ENTRYPOINT [ "/chainweb/chainweb-node" ]
        DEOF

    - name: Set frozen tag
      id: frozen-tag
      run: |
        if [ "${{ matrix.use-freeze-file }}" == "true" ] ; then
          echo "value=-frozen" >> $GITHUB_OUTPUT
        else
          echo "value=" >> $GITHUB_OUTPUT
        fi

    - name: Docker meta
      id: meta
      uses: docker/metadata-action@v4
      with:
        images: ghcr.io/kadena-io/chainweb-node
        flavor: |
          suffix=${{ steps.frozen-tag.outputs.value }}${{ needs.config.outputs.tag-suffix }}
        tags: |
          type=sha
          type=ref,event=branch
          type=ref,event=tag
          type=ref,event=pr

    - name: Set up Docker Buildx
      uses: docker/setup-buildx-action@v2

    - name: Cache Docker layers
      uses: actions/cache@v3
      with:
        path: /tmp/.buildx-cache
        key: ${{ runner.os }}-buildx-${{ github.sha }}
        restore-keys: |
          ${{ runner.os }}-buildx-

    - name: Login to GitHub Container Registry
      uses: docker/login-action@v2
      with:
        registry: ghcr.io
        username: kadena-build
        password: ${{ secrets.GITHUB_TOKEN }}

    - name: Build and push
      id: docker_build
      uses: docker/build-push-action@v4
      with:
        push: true
        context: .
        file: ./Dockerfile
        tags: ${{ steps.meta.outputs.tags }}
        labels: ${{ steps.meta.outputs.labels }}
        cache-from: type=local,src=/tmp/.buildx-cache
        cache-to: type=local,dest=/tmp/.buildx-cache

  # ########################################################################## #
  # Trigger Integration Tests Run

  integration-tests:
    name: Run Integration Tests from remote repo
    needs: [ config, docker-image ]
    runs-on: ubuntu-latest

    env:
      GIT_SHA_SHORT: ${{ needs.config.outputs.git-sha-short }}

    steps:
    - name: Start remote integration tests
      uses: aurelien-baudet/workflow-dispatch@93e95b157d791ae7f42aef8f8a0d3d723eba1c31
      with:
        workflow: Integration Tests on devnet chain
        token: ${{ secrets.GH_WORKFLOW_PAT_FOR_TESTS }}
        inputs: '{ "chainweb_node_container_id" : "sha-${{ needs.config.outputs.git-sha-short }}" }'
        ref: refs/heads/master
        repo: kadena-io/integration-tests
        display-workflow-run-url: true
        wait-for-completion: false # here you could make this pipeline wait them out
<|MERGE_RESOLUTION|>--- conflicted
+++ resolved
@@ -680,11 +680,8 @@
         ENV LANG=en_US.UTF-8
         WORKDIR /chainweb
         COPY chainweb/chainweb-node .
-<<<<<<< HEAD
         COPY chainweb/migration-01-payloads .
-=======
         COPY chainweb/chainweb-tests .
->>>>>>> 28764eb2
         COPY chainweb/LICENSE .
         COPY chainweb/README.md .
         COPY chainweb/CHANGELOG.md .
