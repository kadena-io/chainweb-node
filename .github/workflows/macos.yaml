name: Build with MacOS

on:
  workflow_dispatch:
  push:
    #    paths-ignore:
    #      - '.github/**'

jobs:

  # Note that cabal-cache-action only support arm64 for macos
  build:
    name: Build
    runs-on: ${{ matrix.os }}
    strategy:
      fail-fast: false
      matrix:
        ghc: ["9.8.2"]
        cabal: ["3.12"]
        os: ["macos-latest"]
        cabalcache: ["true"]

    steps:
    # Setup
    - name: Checkout repository
      uses: actions/checkout@v3

    - uses: actions/cache/restore@v4
      name: Restore ghc & cabal binaries cache
      id: ghc-cabal-cache
      env:
        key: ${{ runner.os }}-${{ runner.arch }}-ghc-cabal
      with:
        path: |
          /Users/runner/.ghcup
        key: ${{ env.key }}-${{ hashFiles('bin/cabal', 'bin/ghc') }}
        restore-keys: ${{ env.key }}-

    - uses: actions/cache/restore@v4
      name: Restore dist-newstyle cache
      id: cabal-dist-cache
      env:
        key: ${{ runner.os }}-${{ runner.arch }}-${{ matrix.ghc }}-dist
      with:
        path: |
          ~/.cabal/packages
          ~/.cabal/store
          dist-newstyle
        key: ${{ env.key }}-${{ hashFiles('cabal.*', '*.cabal', 'src/**', 'test/**', 'bench/**', 'tools/**') }}
        restore-keys: |
          ${{ env.key }}

    - name: Install GHC and Cabal
      id: setup
      uses: haskell-actions/setup@v2
      with:
         ghc-version: ${{ matrix.ghc }}
         cabal-version: ${{ matrix.cabal }}
    - name: Confirm GHC and Cabal installation
      run: |
        echo "setup ghc-version: ${{ steps.setup.outputs.ghc-version }}"
        echo "setup cabal-version: ${{ steps.setup.outputs.cabal-version }}"
        echo "setup cabal-store: ${{ steps.setup.outputs.cabal-store }}"
        ghc --version
        cabal --version
        ghc --version
        cabal --version

    - uses: actions/cache/save@v4
      name: Cache ghc & cabal binaries
      if: steps.ghc-cabal-cache.outputs.cache-hit != 'true'
      with:
        path: |
          /Users/runner/.ghcup
        key: ${{ steps.ghc-cabal-cache.outputs.cache-primary-key }}

    - name: Install non-Haskell dependencies (macOS)
      run: |
        brew update && brew install gflags llvm snappy || true
    - name: Create cabal.project.local
      run: |
        cat > cabal.project.local <<EOF
        package *
          documentation: False
        package chainweb
          documentation: False
          benchmarks: True
          tests: True
        package pact
          documentation: False
        EOF

    # Build
    - name: Delete freeze file if it exists
      run: rm -f cabal.project.freeze
    - name: Update package database
      run: cabal update
    - name: Display outdated packages
      run: cabal outdated
    - name: Configure build
      run: |
        cabal build all --dry-run
        cabal freeze
    - name: Sync from cabal cache
      if: matrix.cabalcache == 'true'
      uses: larskuhtz/cabal-cache-action@4b537195b33898fcd9adc62cee2a44986fd7b1b6
      with:
        bucket: "kadena-cabal-cache"
        region: "us-east-1"
        folder: "packages/${{ matrix.os }}"
        store_path: ${{ steps.setup.outputs.cabal-store }}
        aws_access_key_id: "${{ secrets.kadena_cabal_cache_aws_access_key_id }}"
        aws_secret_access_key: "${{ secrets.kadena_cabal_cache_aws_secret_access_key }}"
    - name: Install build dependencies
      run: cabal build chainweb --only-dependencies
    - name: Build chainweb library
      run: cabal build lib:chainweb
    - name: Build chainweb applications
<<<<<<< HEAD
      run: | 
        cabal build -j \
          exe:chainweb-node \
          exe:compact \
          test:chainweb-tests \
          test:multi-node-network-tests \
          test:compaction-tests \
          test:remote-tests \
          exe:cwtool \
          chainweb:bench:bench
=======
      run: cabal build test:chainweb-tests exe:cwtool chainweb:bench:bench
    - name: Build chainweb-node application
      run: cabal build chainweb-node:exe:chainweb-node
>>>>>>> 2c81d8f8

    - uses: actions/cache/save@v4
      name: Save dist-newstyle cache
      if: steps.cabal-dist-cache.outputs.cache-hit != 'true'
      with:
        path: |
          ~/.cabal/packages
          ~/.cabal/store
          dist-newstyle
        key: ${{ steps.cabal-dist-cache.outputs.cache-primary-key }}

    - name: Run unit tests
      run: |
        ulimit -n 10000
        $(cabal list-bin chainweb:test:chainweb-tests) --hide-successes -p '!/chainweb216Test/'

    # Checks
    - name: Check that working directory tree is clean
      run: |
        mv cabal.project.freeze cabal.project.freeze.backup
        git checkout -- cabal.project.freeze || true
        if ! git diff --exit-code; then
          echo "Git working tree is not clean. The build changed some file that is checked into git." 1>&2
          exit 1
        fi
        mv cabal.project.freeze.backup cabal.project.freeze
    - name: Run ea and verify consistency of genesis headers
      run: |
        cabal run cwtool -- ea
        mv cabal.project.freeze cabal.project.freeze.backup
        git checkout -- cabal.project.freeze || true
        if ! git diff --exit-code; then
          echo "Inconsistent genesis headers detected. Did you forget to run ea?" 1>&2
          exit 1
        fi
        mv cabal.project.freeze.backup cabal.project.freeze
<|MERGE_RESOLUTION|>--- conflicted
+++ resolved
@@ -116,10 +116,8 @@
     - name: Build chainweb library
       run: cabal build lib:chainweb
     - name: Build chainweb applications
-<<<<<<< HEAD
       run: | 
         cabal build -j \
-          exe:chainweb-node \
           exe:compact \
           test:chainweb-tests \
           test:multi-node-network-tests \
@@ -127,12 +125,8 @@
           test:remote-tests \
           exe:cwtool \
           chainweb:bench:bench
-=======
-      run: cabal build test:chainweb-tests exe:cwtool chainweb:bench:bench
     - name: Build chainweb-node application
-      run: cabal build chainweb-node:exe:chainweb-node
->>>>>>> 2c81d8f8
-
+      run: cabal build -j chainweb-node:exe:chainweb-node
     - uses: actions/cache/save@v4
       name: Save dist-newstyle cache
       if: steps.cabal-dist-cache.outputs.cache-hit != 'true'
