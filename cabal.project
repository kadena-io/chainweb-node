--- conflicted
+++ resolved
@@ -59,19 +59,14 @@
 source-repository-package
     type: git
     location: https://github.com/kadena-io/pact.git
-<<<<<<< HEAD
-    tag: 6c608d8a7ee07cdb7460eeef6525fa51c552d177
-    --sha256: 1b2scz2ai1dxlgz3qyfrpsn9mrjz48nb3bwnczhri4g13m5zg0hn
+    tag: c6bf401e23fc4458e7ec23cdab88e0c9a5ed2821
+    --sha256: 0y4d45prbavkc66mwxk9xgx796x8k410vyk5kh2swlmgig7f5l15
 
 source-repository-package
     type: git
     location: https://github.com/kadena-io/pact-json.git
     tag: 1981a69d448cc16ea0103cfb69c46608556c6d7c
     --sha256: 02iy0lp30gsw5clzy40ym5y0y93kniq0caj6lzhx8m0bpzn9ff6r
-=======
-    tag: 456aa65ef45596458488ed59e7167621b40e6139
-    --sha256: 0l59xi2by6l6gi10r8c437m7ics29215zr0zl1syyr3039vgmv0x
->>>>>>> f9e4929b
 
 source-repository-package
     type: git
