packages: chainweb.cabal

package chainweb
    tests: True

package aeson
    flags: +cffi

debug-info: True

source-repository-package
    type: git
    location: https://github.com/kadena-io/pact.git
<<<<<<< HEAD
    tag: 43f2bbb50c8c77a180dc3b32c928e94f2e7b2718 
=======
    tag: cf220977a6b50a47cd446dad2e5e444f61689672
>>>>>>> 7778a35d

source-repository-package
    type: git
    location: https://github.com/kadena-io/thyme.git
    tag: 6ee9fcb026ebdb49b810802a981d166680d867c9

source-repository-package
    type: git
    location: https://github.com/kadena-io/chainweb-storage.git
    tag: 17a5fb130926582eff081eeb1b94cb6c7097c67a

constraints:
      base-unicode-symbols < 0.2.4,
      megaparsec < 8,
      neat-interpolation < 0.4
<|MERGE_RESOLUTION|>--- conflicted
+++ resolved
@@ -11,11 +11,7 @@
 source-repository-package
     type: git
     location: https://github.com/kadena-io/pact.git
-<<<<<<< HEAD
-    tag: 43f2bbb50c8c77a180dc3b32c928e94f2e7b2718 
-=======
     tag: cf220977a6b50a47cd446dad2e5e444f61689672
->>>>>>> 7778a35d
 
 source-repository-package
     type: git
