--- conflicted
+++ resolved
@@ -150,33 +150,6 @@
     tag: 90247042ab3b8662809210af2a78e6dee0f9b4ac
     --sha256: 0dqsrjxm0cm35xcihm49dhwdvmz79vsv4sd5qs2izc4sbnd0d8n6
 
-<<<<<<< HEAD
-source-repository-package
-    type: git
-    location: https://gitlab.com/edmundnoble/predicate-transformers
-    tag: 67c77e68ade204f56d91ad5952fe432188b40d23
-    --sha256: 0q7nwl56lgic5andc956zv4zipdv5rxjkalm21cxr75r6grkzfmy
-
-source-repository-package
-    type: git
-    location: https://github.com/chessai/patience
-    tag: 2f67d546ea6608fc6ebe5f2f6976503cbf340442
-    --sha256: 0x137akvbh4kr3qagksw74xdj2xz5vjnx1fbr41bb54a0lkcb8mm
-
-source-repository-package
-    type: git
-    location: https://github.com/andrewthad/chronos
-    tag: b199bf6df1453af95832c2d2f9f0ef48c3622caa
-    --sha256: 056awkmdmkqdd5g3m8a1ibg2vp02kbppmidkfh4aildb1brq970a
-
-source-repository-package
-    type: git
-    location: https://gitlab.com/edmundnoble/predicate-transformers
-    tag: 67c77e68ade204f56d91ad5952fe432188b40d23
-    --sha256: 0q7nwl56lgic5andc956zv4zipdv5rxjkalm21cxr75r6grkzfmy
-
-=======
->>>>>>> 9e19bd68
 -- -------------------------------------------------------------------------- --
 -- Relaxed Bounds
 
