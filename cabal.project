packages: chainweb.cabal

package chainweb
    tests: True

package aeson
    flags: +cffi

package cryptonite
    flags: +support_pclmuldq

debug-info: True

source-repository-package
    type: git
    location: https://github.com/kadena-io/pact.git
<<<<<<< HEAD
    tag: 2699c0ba03c5711ce4d2bfc9fc3aae4e22eac057
=======
    tag: 4dbb17d00a1f74b90a79c730f822fb2fd09e7489
>>>>>>> 4385b2cf

source-repository-package
    type: git
    location: https://github.com/kadena-io/thyme.git
    tag: 5314711cf0e92c531cd49addcf9d9ffe466c2075

source-repository-package
    type: git
    location: https://github.com/kadena-io/chainweb-storage.git
    tag: 07e7eb7596c7105aee42dbdb6edd10e3f23c0d7e

source-repository-package
    type: git
    location: https://github.com/kadena-io/rosetta.git
    tag: 1d69bb4ec46c001f2b501121e6c93e83ac60162b

source-repository-package
    type: git
    location: https://github.com/kadena-io/kadena-ethereum-bridge.git
    tag: ca31bab8dfa0b0b5e0be98ea6a4736cf898ffa7e

package vault
    documentation: false

package pact
    ghc-options: -Wwarn

    -- avoid conflict with cryptonite during linking
    flags: +cryptonite-ed25519

allow-newer: pact:*
allow-newer: rosetta:*

-- required by pact
-- these upper bounds are required in order to not break payload validation
constraints: base16-bytestring <1
constraints: prettyprinter <1.6.1
constraints: hashable <1.3.1
constraints: base64-bytestring <1.1


-- cf. https://github.com/snoyberg/http-client/pull/454
constraints: http-client>=0.7.5
allow-newer: servant-client:http-client<|MERGE_RESOLUTION|>--- conflicted
+++ resolved
@@ -14,16 +14,7 @@
 source-repository-package
     type: git
     location: https://github.com/kadena-io/pact.git
-<<<<<<< HEAD
-    tag: 2699c0ba03c5711ce4d2bfc9fc3aae4e22eac057
-=======
-    tag: 4dbb17d00a1f74b90a79c730f822fb2fd09e7489
->>>>>>> 4385b2cf
-
-source-repository-package
-    type: git
-    location: https://github.com/kadena-io/thyme.git
-    tag: 5314711cf0e92c531cd49addcf9d9ffe466c2075
+    tag: 7748a3e704e6116af1fa06ed5ee624812e8cd641
 
 source-repository-package
     type: git
