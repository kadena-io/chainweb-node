packages:
    chainweb.cabal
    node/chainweb-node.cabal

debug-info: True

-- -------------------------------------------------------------------------- --
-- Platform specific locations of external libraries

if os(darwin)
    if arch(aarch64)
        package *
            extra-include-dirs:
                /opt/homebrew/include
                /opt/homebrew/opt/openssl/include
            extra-lib-dirs:
                /opt/homebrew/lib
                /opt/homebrew/opt/openssl/lib
    else
        package *
            extra-include-dirs:
                /opt/local/include
                /usr/local/opt/openssl/include
                /opt/homebrew/include
                /opt/homebrew/opt/openssl/include
            extra-lib-dirs:
                /opt/local/lib
                /usr/local/opt/openssl/lib/
                /opt/homebrew/lib
                /opt/homebrew/opt/openssl/lib

-- -------------------------------------------------------------------------- --
-- Package Specific Build Settings

package chainweb
    tests: True
    benchmarks: True
    ghc-options: -Wno-missed-extra-shared-lib

package chainweb-node
    ghc-options: -Wno-missed-extra-shared-lib

if impl(ghc >= 9.8.1)
    package chainweb
        ghc-options: -Wno-x-partial

    -- Remove once we actually upgrade to GHC 9.8.1, these
    -- will be released
    allow-newer: bytesmith:bytestring
    allow-newer: bytebuild:*
    allow-newer: byteslice:*
    constraints: haskell-src-meta >= 0.8.13

package pact
    ghc-options: -Wwarn
    optimization: True
    -- avoid conflict with cryptonite during linking
    flags: +cryptonite-ed25519 -build-tool

package pact-tng
    ghc-options: -Wwarn
    -- avoid conflict with cryptonite during linking
    flags: +cryptonite-ed25519 -build-tool

package rocksdb-haskell-kadena
    ghc-options: -Wwarn -optc-w -optcxx-w

package crypton
    flags: +support_pclmuldq

package vault
    documentation: false

package yet-another-logger
    flags: -tbmqueue

-- -------------------------------------------------------------------------- --
-- Source Repository Packages
--
-- In order to determine proper sha256 value each time the revision is
-- changed, please run the following command:
--
--   nix-prefetch-git --url <location> --rev <tag>

source-repository-package
    type: git
    location: https://github.com/kadena-io/pact.git
    tag: 1027a1f5fd0439c58522921e3a0532c4f5867a24
    --sha256: 18xgvzb3p8chch85747ln9a2191df09vwwrv9v3njr2h69n3rhxj
<<<<<<< HEAD

source-repository-package
    type: git
    location: https://github.com/kadena-io/pact-5.git
    tag: a8856bf0ad41ae4b698a2e4e951108bf2bf4f32b
    --sha256: 080mc1z8y7j9v4igjab6wkf0ykvxd2bs4xw3ja3v4nr7b3s0zphl
=======
>>>>>>> 0865649f

source-repository-package
    type: git
    location: https://github.com/kadena-io/pact-json.git
    tag: 1d260bfaa48312b54851057885de4c43c420e35f
    --sha256: 0fzq4mzaszj5clvixx9mn1x6r4dcrnwvbl2znd0p5mmy5h2jr0hh

source-repository-package
    type: git
    location: https://github.com/kadena-io/chainweb-storage.git
    tag: a5e06a8aa2da1e7981ff9fad91dfd41f7c39fc85
    --sha256: sha256-3Zqsgrxa7SQUr8XzT2O5PLTELkI92NXZU4j2UUvlL4E=

source-repository-package
    type: git
    location: https://github.com/kadena-io/rocksdb-haskell.git
    tag: cede9de2932a4ead1bd82fd7709b19ab7b19b33d
    --sha256: 1dngd44va6h66vwpdpwmnj0zcky87m4vzykjwv49p2km12lwq9mf

source-repository-package
    type: git
    location: https://github.com/kadena-io/rosetta.git
    tag: 6c8dd2eea1f6d0dba925646dbcb6e07feeccbfd5
    --sha256: 19pjy06xrx2siggzybcmly0qaq4ds3yzxcsvqwgs4qh9kkzh0kqh

source-repository-package
    type: git
    location: https://github.com/kadena-io/kadena-ethereum-bridge.git
    tag: 3837c4c81f1beaffc1d52375e61576366d49170a
    --sha256: 1knhscph2g3saz0pjd1d5a32mr281msapccfrillgd2qk4pj7xjc

source-repository-package
    type: git
    location: https://github.com/edmundnoble/hs-hashes.git
    tag: 9665a5d82c9bf890ded0346f58e6bde9843a9320
    --sha256: sha256-6zK5nPiGGy7EIDj8l9nBQxcBkZlzUiz3/LYKhGemhdg=

source-repository-package
    type: git
    location: https://github.com/kadena-io/wai-middleware-validation.git
    tag: e0437bf82e9b4d3fec5ad42ef6e860f4bd04e1b4
    --sha256: 1az7jcggcj275djnfsvhdg3n7hjrj6vp8rj137fxrg4hazh0hyzv

-- Required for backward compatibility:

-- ixset-typed add difference operator (https://github.com/well-typed/ixset-typed/pull/24)
source-repository-package
    type: git
    location: https://github.com/kadena-io/ixset-typed
    tag: 8b3227c59305f7e5ca6af7c0b9bc5435e78875a0
    --sha256: 08xpx3vwl8w7gn6z9s5smc383b962mxal3nav0fd5qh55yxqsp97

-- Patch merged into master (upcoming verison 10.0). We are currently using 9.2.
-- This fork contains additional fixes for using 9.2 with recent compilers.
source-repository-package
    type: git
    location: https://github.com/larskuhtz/sbv
    tag: 1f2d042718fcf9a140398bd3dedac77c207cce27
    --sha256: 0l3nhsdxsyx17i29dw691d6bbqz26af6lg6pi1c2kb34v59m2rk3

-- Required for non-canonical decode in base64-bytestring (remove after 2.20 fork)
source-repository-package
    type: git
    location: https://github.com/kadena-io/base64-bytestring-kadena
    tag: 90247042ab3b8662809210af2a78e6dee0f9b4ac
    --sha256: 0dqsrjxm0cm35xcihm49dhwdvmz79vsv4sd5qs2izc4sbnd0d8n6

source-repository-package
    type: git
    location: https://github.com/chessai/patience
    tag: 2f67d546ea6608fc6ebe5f2f6976503cbf340442
    --sha256: 0x137akvbh4kr3qagksw74xdj2xz5vjnx1fbr41bb54a0lkcb8mm

source-repository-package
    type: git
    location: https://github.com/andrewthad/chronos
    tag: b199bf6df1453af95832c2d2f9f0ef48c3622caa
    --sha256: 056awkmdmkqdd5g3m8a1ibg2vp02kbppmidkfh4aildb1brq970a

source-repository-package
    type: git
    location: https://gitlab.com/edmundnoble/predicate-transformers
    tag: 67c77e68ade204f56d91ad5952fe432188b40d23
    --sha256: 0q7nwl56lgic5andc956zv4zipdv5rxjkalm21cxr75r6grkzfmy

-- -------------------------------------------------------------------------- --
-- Relaxed Bounds

-- GHC-9:

allow-newer: token-bucket:*
allow-newer: ixset-typed:*

-- TODO: I think this fixed?
allow-newer: rosetta:*

-- Servant is notoriously forcing outdated upper bounds onto its users.
-- It is usually safe to just ignore those.
--
allow-newer: servant-server:*
allow-newer: servant-client-core:*
allow-newer: servant-client:*
allow-newer: servant:*

-- these are more liberal than necessary, but since everything works fine
-- with this there's no reason to constrain it more than necessary.
-- These packages are tightly bound to the GHC version and these
-- settings ensure that we use the versions that are shipped with the
-- GHC version that we are using.
allow-newer: *:Cabal
allow-newer: *:Cabal-syntax
allow-newer: *:array
allow-newer: *:base
allow-newer: *:bytestring
allow-newer: *:containers
allow-newer: *:deepseq
allow-newer: *:directory
allow-newer: *:exceptions
allow-newer: *:ghc-compact
allow-newer: *:ghc-prim
allow-newer: *:integer-gmp
allow-newer: *:mtl
allow-newer: *:parsec
allow-newer: *:pretty
allow-newer: *:process
allow-newer: *:stm
allow-newer: *:template-haskell
allow-newer: *:text
allow-newer: *:time
allow-newer: *:transformers

-- Pact uses a vendored version of trifecta that has outdated
-- upper bounds
allow-newer: trifecta:*

-- wai-middleware-validation dependencies

allow-newer: wai-middleware-validation:*
allow-newer: validation:*
allow-newer: these:*
allow-newer: regex-base:*
allow-newer: regex-tdfa:*
allow-newer: base-compat-batteries:*

-- webauthn also uses overly restrictive upper bounds
allow-newer: webauthn:*

-- many packages use an spurious <1.5 upper bound on hashable
allow-newer: *:hashable
<<<<<<< HEAD

allow-newer: lrucaching:base-compat
=======
>>>>>>> 0865649f

-- -------------------------------------------------------------------------- --
-- Upper Bounds

<<<<<<< HEAD
-- This is needed on GHC <9.10.1 due to a bug (either in GHC or cabal) it
-- that Cabal and Cabal-syntax are compatible.
constraints: Cabal <=3.12.1.0
constraints: Cabal-syntax <=3.12.1.0
=======
-- remove when crypton-connection >0.4.1 got released
constraints: http-client-tls <0.3.6.4
>>>>>>> 0865649f
<|MERGE_RESOLUTION|>--- conflicted
+++ resolved
@@ -87,15 +87,12 @@
     location: https://github.com/kadena-io/pact.git
     tag: 1027a1f5fd0439c58522921e3a0532c4f5867a24
     --sha256: 18xgvzb3p8chch85747ln9a2191df09vwwrv9v3njr2h69n3rhxj
-<<<<<<< HEAD
 
 source-repository-package
     type: git
     location: https://github.com/kadena-io/pact-5.git
     tag: a8856bf0ad41ae4b698a2e4e951108bf2bf4f32b
     --sha256: 080mc1z8y7j9v4igjab6wkf0ykvxd2bs4xw3ja3v4nr7b3s0zphl
-=======
->>>>>>> 0865649f
 
 source-repository-package
     type: git
@@ -245,21 +242,13 @@
 
 -- many packages use an spurious <1.5 upper bound on hashable
 allow-newer: *:hashable
-<<<<<<< HEAD
 
 allow-newer: lrucaching:base-compat
-=======
->>>>>>> 0865649f
 
 -- -------------------------------------------------------------------------- --
 -- Upper Bounds
 
-<<<<<<< HEAD
 -- This is needed on GHC <9.10.1 due to a bug (either in GHC or cabal) it
 -- that Cabal and Cabal-syntax are compatible.
 constraints: Cabal <=3.12.1.0
-constraints: Cabal-syntax <=3.12.1.0
-=======
--- remove when crypton-connection >0.4.1 got released
-constraints: http-client-tls <0.3.6.4
->>>>>>> 0865649f
+constraints: Cabal-syntax <=3.12.1.0