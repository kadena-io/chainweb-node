--- conflicted
+++ resolved
@@ -75,13 +75,8 @@
 source-repository-package
     type: git
     location: https://github.com/kadena-io/pact.git
-<<<<<<< HEAD
-    tag: 532d74dcf36f1b0119412af8ec14bb0f3298fb91
-    --sha256: 1xzk6hymmd0dynvf1izpwz2c9kx59j0869ahgsakz6wg3k987ryv
-=======
     tag: f5980d1594122a65872980bf92d7295c32997116
     --sha256: 1vwv8qrg2fpxalk3mdnj2zwzjynldvdsdmz2jzq5jyrcykfqafy2
->>>>>>> 23726e18
 
 source-repository-package
     type: git
@@ -108,17 +103,10 @@
     --sha256: 19pjy06xrx2siggzybcmly0qaq4ds3yzxcsvqwgs4qh9kkzh0kqh
 
 source-repository-package
-<<<<<<< HEAD
     type: git
     location: https://github.com/kadena-io/kadena-ethereum-bridge.git
     tag: 3837c4c81f1beaffc1d52375e61576366d49170a
     --sha256: 1knhscph2g3saz0pjd1d5a32mr281msapccfrillgd2qk4pj7xjc
-=======
-  type: git
-  location: https://github.com/kadena-io/kadena-ethereum-bridge.git
-  tag: 3837c4c81f1beaffc1d52375e61576366d49170a
-  --sha256: 1knhscph2g3saz0pjd1d5a32mr281msapccfrillgd2qk4pj7xjc
->>>>>>> 23726e18
 
 source-repository-package
     type: git
@@ -217,13 +205,3 @@
 
 -- -------------------------------------------------------------------------- --
 -- Upper Bounds
-<<<<<<< HEAD
-=======
-
-allow-newer: webauthn:these
-allow-newer: webauthn:time
-allow-newer: webauthn:aeson
-
--- Hashable 1.4.5 changes the hashing of bytestring, which causes some issues.
-constraints: hashable < 1.4.5
->>>>>>> 23726e18
