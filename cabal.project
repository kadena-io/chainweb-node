--- conflicted
+++ resolved
@@ -247,17 +247,11 @@
 
 -- -------------------------------------------------------------------------- --
 -- Upper Bounds
-<<<<<<< HEAD
 
 -- Pact 5 has an upper bound on happy
 constraints: happy < 2
-
--- remove when crypton-connection >0.4.1 got released
-constraints: http-client-tls <0.3.6.4
 
 -- This is needed on GHC <9.10.1 due to a bug (either in GHC or cabal) it
 -- that Cabal and Cabal-syntax are compatible.
 constraints: Cabal <=3.12.1.0
-constraints: Cabal-syntax <=3.12.1.0
-=======
->>>>>>> b0d31b24
+constraints: Cabal-syntax <=3.12.1.0