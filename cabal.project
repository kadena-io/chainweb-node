packages: chainweb.cabal

package chainweb
    tests: True
    benchmarks: True
    extra-include-dirs:
      /opt/local/include
      /usr/local/opt/openssl/include
    extra-lib-dirs:
      /opt/local/lib
      /usr/local/opt/openssl/lib/

package aeson
    flags: +cffi

package cryptonite
    flags: +support_pclmuldq

package ethereum
    extra-include-dirs:
      /opt/local/include
      /usr/local/opt/openssl/include
    extra-lib-dirs:
      /opt/local/lib
      /usr/local/opt/openssl/lib/
package hashes
    extra-include-dirs:
      /opt/local/include
      /usr/local/opt/openssl/include
    extra-lib-dirs:
      /opt/local/lib
      /usr/local/opt/openssl/lib/

debug-info: True

source-repository-package
    type: git
    location: https://github.com/kadena-io/pact.git
<<<<<<< HEAD
    tag: 21acdc69f80d08f8f576fcafe794ae360b178951
=======
    tag: 0ea3e6f63a2f677520fa425fa5f01984a7345160
>>>>>>> 76d2d008

source-repository-package
    type: git
    location: https://github.com/kadena-io/chainweb-storage.git
    tag: 1ee64539f9b6e27372caa14a1b4cbdf68736ed43

source-repository-package
    type: git
    location: https://github.com/kadena-io/rosetta.git
    tag: 5db55e77e7f0ffe7670075708843fa03d179aaa5

source-repository-package
    type: git
    location: https://github.com/kadena-io/kadena-ethereum-bridge.git
    tag: 10f21e96af1dce4f13e261be9dfad8c28cd299f7

package vault
    documentation: false

package pact
    ghc-options: -Wwarn
    -- avoid conflict with cryptonite during linking
    flags: +cryptonite-ed25519 -build-tool

-- required by pact
-- these upper bounds are required in order to not break payload validation
constraints: base16-bytestring <1
constraints: prettyprinter <1.6.1
constraints: hashable <1.3.1
constraints: base64-bytestring <1.1<|MERGE_RESOLUTION|>--- conflicted
+++ resolved
@@ -36,11 +36,7 @@
 source-repository-package
     type: git
     location: https://github.com/kadena-io/pact.git
-<<<<<<< HEAD
-    tag: 21acdc69f80d08f8f576fcafe794ae360b178951
-=======
-    tag: 0ea3e6f63a2f677520fa425fa5f01984a7345160
->>>>>>> 76d2d008
+    tag: fc4748acb6e2cf8369d9bc60febdfe7cf3d87449
 
 source-repository-package
     type: git
