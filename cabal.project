--- conflicted
+++ resolved
@@ -85,19 +85,14 @@
 source-repository-package
     type: git
     location: https://github.com/kadena-io/pact.git
-<<<<<<< HEAD
-    tag: 532d74dcf36f1b0119412af8ec14bb0f3298fb91
-    --sha256: sha256-2+eD0hyPmz+VflAlg4BMpc/ExOf3x+C29Q20Wj008/c=
+    tag: 058da315f7b427ad5dcaa334683600a1f7fd9588
+    --sha256: 105jbsvrjv2zxsazd3vcbkml99w26xqimwjybfiznkg21456d6hn
 
 source-repository-package
     type: git
     location: https://github.com/kadena-io/pact-5.git
     tag: f52bf31c2921e8426bcd4003736280b5bc335f55
     --sha256: 1b3m5ay8jmj20b2jgd3j7z9ccncpyykazay3mgyp8q39rpjmg20a
-=======
-    tag: 058da315f7b427ad5dcaa334683600a1f7fd9588
-    --sha256: 105jbsvrjv2zxsazd3vcbkml99w26xqimwjybfiznkg21456d6hn
->>>>>>> 6bfc02a3
 
 source-repository-package
     type: git
@@ -248,20 +243,19 @@
 -- many packages use an spurious <1.5 upper bound on hashable
 -- allow-newer: *:hashable
 
+allow-newer: lrucaching:base-compat
+
 -- -------------------------------------------------------------------------- --
 -- Upper Bounds
-<<<<<<< HEAD
-allow-newer: webauthn:these
-allow-newer: webauthn:time
-allow-newer: webauthn:aeson
-
-allow-newer: lrucaching:base-compat
 
 -- Pact 5 has an upper bound on happy
 constraints: happy < 2
-=======
 
 -- remove when crypton-connection >0.4.1 got released
 constraints: http-client-tls <0.3.6.4
 constraints: hashable < 1.4.5
->>>>>>> 6bfc02a3
+
+-- This is needed on GHC <9.10.1 due to a bug (either in GHC or cabal) it
+-- that Cabal and Cabal-syntax are compatible.
+constraints: Cabal <=3.12.1.0
+constraints: Cabal-syntax <=3.12.1.0