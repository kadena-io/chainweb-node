--- conflicted
+++ resolved
@@ -50,13 +50,8 @@
 
 source-repository-package
     type: git
-<<<<<<< HEAD
-    location: https://github.com/kadena-io/rosetta.git
-    tag: 9cf809fb11416a011a41b991fc1c8f062c6c6715
-=======
     location: https://github.com/kadena-io/kadena-ethereum-bridge.git
     tag: 10f21e96af1dce4f13e261be9dfad8c28cd299f7
->>>>>>> 84f1de35
 
 package vault
     documentation: false
