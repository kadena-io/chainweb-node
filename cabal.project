packages:
    chainweb.cabal
<<<<<<< HEAD
--    tools/mine-genesis/mine-genesis.cabal
=======
    tools/ea/ea.cabal
>>>>>>> 3bbd12b9
    tools/chain2gexf/chain2gexf.cabal

-- with-compiler: ghc-8.4.4

package chainweb
    tests: True

-- this is for building on Mac OS X with openssl installed via homebrew
package hlibgit2
    extra-lib-dirs: /usr/local/opt/openssl/lib
    extra-include-dirs: /usr/local/opt/openssl/include

package aeson
    flags: +cffi

source-repository-package
    type: git
    location: https://github.com/kadena-io/pact.git
    tag: 641542c16dfbd3806c4e646429e90027b1f3d07f

source-repository-package
    type: git
    location: git@github.com:kadena-io/thyme.git
    tag: 6ee9fcb026ebdb49b810802a981d166680d867c9

source-repository-package
    type: git
    location: git@github.com:kadena-io/merkle-log.git
    tag: a7ae61d7082afe3aa1a0fd0546fc1351a2f7c376

constraints:
    megaparsec <7.0<|MERGE_RESOLUTION|>--- conflicted
+++ resolved
@@ -1,10 +1,6 @@
 packages:
     chainweb.cabal
-<<<<<<< HEAD
---    tools/mine-genesis/mine-genesis.cabal
-=======
     tools/ea/ea.cabal
->>>>>>> 3bbd12b9
     tools/chain2gexf/chain2gexf.cabal
 
 -- with-compiler: ghc-8.4.4
