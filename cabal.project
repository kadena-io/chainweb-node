--- conflicted
+++ resolved
@@ -101,13 +101,8 @@
 source-repository-package
     type: git
     location: https://github.com/kadena-io/pact-5.git
-<<<<<<< HEAD
     tag: 2d7605e8139be57cedacf303cf67f5a364ea5320
     --sha256: 148hx36kjfw5xmqnrrznjqn291rmzclpb8bcmmmd9inj4d0vpc3r
-=======
-    tag: 18a8a1c192f30c9f22561a834478a7a664fcf4a3
-    --sha256: 15bzwmhjh9733ngbqp83n95fxsncscsx6l144y964ydii47ri3i8
->>>>>>> 4433ed01
 
 source-repository-package
     type: git
