<<<<<<< HEAD
packages: 
=======
packages:
>>>>>>> 658a7f8c
    chainweb.cabal
    node/chainweb-node.cabal

debug-info: True

-- -------------------------------------------------------------------------- --
-- Platform specific locations of external libraries

if os(darwin)
    if arch(aarch64)
        package *
            extra-include-dirs:
                /opt/homebrew/include
                /opt/homebrew/opt/openssl/include
            extra-lib-dirs:
                /opt/homebrew/lib
                /opt/homebrew/opt/openssl/lib
    else
        package *
            extra-include-dirs:
                /opt/local/include
                /usr/local/opt/openssl/include
                /opt/homebrew/include
                /opt/homebrew/opt/openssl/include
            extra-lib-dirs:
                /opt/local/lib
                /usr/local/opt/openssl/lib/
                /opt/homebrew/lib
                /opt/homebrew/opt/openssl/lib

-- -------------------------------------------------------------------------- --
-- Package Specific Build Settings

package chainweb
    tests: True
    benchmarks: True
    ghc-options: -Wno-missed-extra-shared-lib

package node
    ghc-options: -Wno-missed-extra-shared-lib

if impl(ghc >= 9.8.1)
    package chainweb
        ghc-options: -Wno-x-partial

    -- Remove once we actually upgrade to GHC 9.8.1, these
    -- will be released
    allow-newer: bytesmith:bytestring
    allow-newer: bytebuild:*
    allow-newer: byteslice:*
    constraints: haskell-src-meta >= 0.8.13

package pact
    ghc-options: -Wwarn
    optimization: True
    -- avoid conflict with cryptonite during linking
    flags: +cryptonite-ed25519 -build-tool

package rocksdb-haskell-kadena
    ghc-options: -Wwarn -optc-w -optcxx-w

package crypton
    flags: +support_pclmuldq

package vault
    documentation: false

package yet-another-logger
    flags: -tbmqueue

-- -------------------------------------------------------------------------- --
-- Source Repository Packages
--
-- In order to determine proper sha256 value each time the revision is
-- changed, please run the following command:
--
--   nix-prefetch-git --url <location> --rev <tag>

source-repository-package
    type: git
    location: https://github.com/kadena-io/pact.git
    tag: f5980d1594122a65872980bf92d7295c32997116
    --sha256: 1vwv8qrg2fpxalk3mdnj2zwzjynldvdsdmz2jzq5jyrcykfqafy2

source-repository-package
    type: git
    location: https://github.com/kadena-io/pact-json.git
    tag: 1d260bfaa48312b54851057885de4c43c420e35f
    --sha256: 0fzq4mzaszj5clvixx9mn1x6r4dcrnwvbl2znd0p5mmy5h2jr0hh

source-repository-package
    type: git
    location: https://github.com/kadena-io/chainweb-storage.git
    tag: a5e06a8aa2da1e7981ff9fad91dfd41f7c39fc85
    --sha256: sha256-3Zqsgrxa7SQUr8XzT2O5PLTELkI92NXZU4j2UUvlL4E=

source-repository-package
    type: git
    location: https://github.com/kadena-io/rocksdb-haskell.git
    tag: cede9de2932a4ead1bd82fd7709b19ab7b19b33d
    --sha256: 1dngd44va6h66vwpdpwmnj0zcky87m4vzykjwv49p2km12lwq9mf

source-repository-package
    type: git
    location: https://github.com/kadena-io/rosetta.git
    tag: 6c8dd2eea1f6d0dba925646dbcb6e07feeccbfd5
    --sha256: 19pjy06xrx2siggzybcmly0qaq4ds3yzxcsvqwgs4qh9kkzh0kqh

source-repository-package
    type: git
    location: https://github.com/kadena-io/kadena-ethereum-bridge.git
    tag: 3837c4c81f1beaffc1d52375e61576366d49170a
    --sha256: 1knhscph2g3saz0pjd1d5a32mr281msapccfrillgd2qk4pj7xjc

source-repository-package
    type: git
    location: https://github.com/kadena-io/wai-middleware-validation.git
    tag: e0437bf82e9b4d3fec5ad42ef6e860f4bd04e1b4
    --sha256: 1az7jcggcj275djnfsvhdg3n7hjrj6vp8rj137fxrg4hazh0hyzv

-- Required for backward compatibility:

-- ixset-typed FIX (no PR yet)
source-repository-package
    type: git
    location: https://github.com/larskuhtz/ixset-typed
    tag: d8019c3404d6f3b3c0b0416e9899cfdf614ef425
    --sha256: 09msayidg23rsdz97fcfqqalm4pbawx3c1qihgab8hnlmjxby103

-- Patch merged into master (upcoming verison 10.0). We are currently using 9.2.
-- This fork contains additional fixes for using 9.2 with recent compilers.
source-repository-package
    type: git
    location: https://github.com/larskuhtz/sbv
    tag: 1f2d042718fcf9a140398bd3dedac77c207cce27
    --sha256: 0l3nhsdxsyx17i29dw691d6bbqz26af6lg6pi1c2kb34v59m2rk3

-- Required for non-canonical decode in base64-bytestring (remove after 2.20 fork)
source-repository-package
    type: git
    location: https://github.com/emilypi/base64-bytestring-kadena
    tag: 174af3523616c8fe01449da5ccbb9f16df097ac3
    --sha256: 0grssxgjygi4ijiqaa87diwv6sdqz77hldf3lr4k7p93w35lhlci

-- -------------------------------------------------------------------------- --
-- Relaxed Bounds

-- GHC-9:

allow-newer: token-bucket:*
allow-newer: ixset-typed:*

-- TODO: I think this fixed?
allow-newer: rosetta:*

-- Servant is notoriously forcing outdated upper bounds onto its users.
-- It is usually safe to just ignore those.
--
allow-newer: servant-server:*
allow-newer: servant-client-core:*
allow-newer: servant-client:*
allow-newer: servant:*

-- these are more liberal than necessary, but since everything works fine
-- with this there's no reason to constrain it more than necessary.
-- These packages are tightly bound to the GHC version and these
-- settings ensure that we use the versions that are shipped with the
-- GHC version that we are using.
allow-newer: *:Cabal
allow-newer: *:Cabal-syntax
allow-newer: *:array
allow-newer: *:base
allow-newer: *:bytestring
allow-newer: *:containers
allow-newer: *:deepseq
allow-newer: *:directory
allow-newer: *:exceptions
allow-newer: *:ghc-compact
allow-newer: *:ghc-prim
allow-newer: *:integer-gmp
allow-newer: *:mtl
allow-newer: *:parsec
allow-newer: *:pretty
allow-newer: *:process
allow-newer: *:stm
allow-newer: *:template-haskell
allow-newer: *:text
allow-newer: *:time
allow-newer: *:transformers

-- Pact uses a vendored version of trifecta that has outdated
-- upper bounds
allow-newer: trifecta:*

-- wai-middleware-validation dependencies

allow-newer: wai-middleware-validation:*
allow-newer: validation:*
allow-newer: these:*
allow-newer: regex-base:*
allow-newer: regex-tdfa:*
allow-newer: base-compat-batteries:*

-- webauthn also uses overly restrictive upper bounds
allow-newer: webauthn:*

-- many packages use an spurious <1.5 upper bound on hashable
allow-newer: *:hashable

-- -------------------------------------------------------------------------- --
-- Upper Bounds<|MERGE_RESOLUTION|>--- conflicted
+++ resolved
@@ -1,8 +1,4 @@
-<<<<<<< HEAD
-packages: 
-=======
 packages:
->>>>>>> 658a7f8c
     chainweb.cabal
     node/chainweb-node.cabal
 
