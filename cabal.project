packages:
    chainweb.cabal
    node/chainweb-node.cabal
    cwtools/cwtools.cabal

debug-info: True

-- -------------------------------------------------------------------------- --
-- Platform specific locations of external libraries

if os(darwin)
    if arch(aarch64)
        package *
            extra-include-dirs:
                /opt/homebrew/include
                /opt/homebrew/opt/openssl/include
            extra-lib-dirs:
                /opt/homebrew/lib
                /opt/homebrew/opt/openssl/lib
    else
        package *
            extra-include-dirs:
                /opt/local/include
                /usr/local/opt/openssl/include
                /opt/homebrew/include
                /opt/homebrew/opt/openssl/include
            extra-lib-dirs:
                /opt/local/lib
                /usr/local/opt/openssl/lib/
                /opt/homebrew/lib
                /opt/homebrew/opt/openssl/lib

-- -------------------------------------------------------------------------- --
-- Package Specific Build Settings

package chainweb
    tests: True
    benchmarks: True
    ghc-options: -Wno-missed-extra-shared-lib

package chainweb-node
    ghc-options: -Wno-missed-extra-shared-lib

package cwtools
    ghc-options: -Wno-missed-extra-shared-lib

if impl(ghc >= 9.8.1)
    package chainweb
        ghc-options: -Wno-x-partial

    -- Remove once we actually upgrade to GHC 9.8.1, these
    -- will be released
    allow-newer: bytesmith:bytestring
    allow-newer: bytebuild:*
    allow-newer: byteslice:*
    constraints: haskell-src-meta >= 0.8.13

package pact
    ghc-options: -Wwarn
    optimization: True
    -- avoid conflict with cryptonite during linking
    flags: +cryptonite-ed25519 -build-tool

package pact-tng
    ghc-options: -Wwarn
    -- avoid conflict with cryptonite during linking
    flags: +cryptonite-ed25519 -build-tool

package rocksdb-haskell-kadena
    ghc-options: -Wwarn -optc-w -optcxx-w

package crypton
    flags: +support_pclmuldq

package vault
    documentation: false

package yet-another-logger
    flags: -tbmqueue

-- -------------------------------------------------------------------------- --
-- Source Repository Packages
--
-- In order to determine proper sha256 value each time the revision is
-- changed, please run the following command:
--
--   nix-prefetch-git --url <location> --rev <tag>

source-repository-package
    type: git
    location: https://github.com/kadena-io/pact.git
    tag: 1027a1f5fd0439c58522921e3a0532c4f5867a24
    --sha256: 18xgvzb3p8chch85747ln9a2191df09vwwrv9v3njr2h69n3rhxj

source-repository-package
    type: git
    location: https://github.com/kadena-io/pact-5.git
    tag: 52f41d6b48584e8fcbfae745a6e3abe640500885
    --sha256: 06karzsrih0hjkdipc8s171v4vgk09j5w6fa7zm3rv6qjw6j6jar

source-repository-package
    type: git
    location: https://github.com/kadena-io/pact-json.git
    tag: 1d260bfaa48312b54851057885de4c43c420e35f
    --sha256: 0fzq4mzaszj5clvixx9mn1x6r4dcrnwvbl2znd0p5mmy5h2jr0hh

source-repository-package
    type: git
    location: https://github.com/kadena-io/chainweb-storage.git
    tag: a5e06a8aa2da1e7981ff9fad91dfd41f7c39fc85
    --sha256: sha256-3Zqsgrxa7SQUr8XzT2O5PLTELkI92NXZU4j2UUvlL4E=

source-repository-package
    type: git
    location: https://github.com/kadena-io/rocksdb-haskell.git
    tag: cede9de2932a4ead1bd82fd7709b19ab7b19b33d
    --sha256: 1dngd44va6h66vwpdpwmnj0zcky87m4vzykjwv49p2km12lwq9mf

source-repository-package
    type: git
    location: https://github.com/kadena-io/rosetta.git
    tag: 6c8dd2eea1f6d0dba925646dbcb6e07feeccbfd5
    --sha256: 19pjy06xrx2siggzybcmly0qaq4ds3yzxcsvqwgs4qh9kkzh0kqh

source-repository-package
    type: git
    location: https://github.com/kadena-io/kadena-ethereum-bridge.git
    tag: 3837c4c81f1beaffc1d52375e61576366d49170a
    --sha256: 1knhscph2g3saz0pjd1d5a32mr281msapccfrillgd2qk4pj7xjc

source-repository-package
    type: git
    location: https://github.com/kadena-io/wai-middleware-validation.git
    tag: e0437bf82e9b4d3fec5ad42ef6e860f4bd04e1b4
    --sha256: 1az7jcggcj275djnfsvhdg3n7hjrj6vp8rj137fxrg4hazh0hyzv

-- Required for backward compatibility:

-- ixset-typed add difference operator (https://github.com/well-typed/ixset-typed/pull/24)
source-repository-package
    type: git
    location: https://github.com/kadena-io/ixset-typed
    tag: 8b3227c59305f7e5ca6af7c0b9bc5435e78875a0
    --sha256: 08xpx3vwl8w7gn6z9s5smc383b962mxal3nav0fd5qh55yxqsp97

-- Required for non-canonical decode in base64-bytestring (remove after 2.20 fork)
source-repository-package
    type: git
    location: https://github.com/kadena-io/base64-bytestring-kadena
    tag: 90247042ab3b8662809210af2a78e6dee0f9b4ac
    --sha256: 0dqsrjxm0cm35xcihm49dhwdvmz79vsv4sd5qs2izc4sbnd0d8n6

-- -------------------------------------------------------------------------- --
-- Relaxed Bounds

-- GHC-9:

allow-newer: token-bucket:*
allow-newer: ixset-typed:*

-- TODO: I think this fixed?
allow-newer: rosetta:*

-- Servant is notoriously forcing outdated upper bounds onto its users.
-- It is usually safe to just ignore those.
--
allow-newer: servant-server:*
allow-newer: servant-client-core:*
allow-newer: servant-client:*
allow-newer: servant:*

-- these are more liberal than necessary, but since everything works fine
-- with this there's no reason to constrain it more than necessary.
-- These packages are tightly bound to the GHC version and these
-- settings ensure that we use the versions that are shipped with the
-- GHC version that we are using.
allow-newer: *:array
allow-newer: *:base
allow-newer: *:bytestring
allow-newer: *:containers
allow-newer: *:deepseq
allow-newer: *:directory
allow-newer: *:exceptions
allow-newer: *:ghc-compact
allow-newer: *:ghc-prim
allow-newer: *:integer-gmp
allow-newer: *:mtl
allow-newer: *:parsec
allow-newer: *:pretty
allow-newer: *:process
allow-newer: *:stm
allow-newer: *:template-haskell
allow-newer: *:text
allow-newer: *:time
allow-newer: *:transformers

-- Pact uses a vendored version of trifecta that has outdated
-- upper bounds
allow-newer: trifecta:*

-- wai-middleware-validation dependencies

allow-newer: wai-middleware-validation:*
allow-newer: validation:*
allow-newer: these:*
allow-newer: regex-base:*
allow-newer: regex-tdfa:*
allow-newer: base-compat-batteries:*

-- webauthn also uses overly restrictive upper bounds
allow-newer: webauthn:*

-- many packages use an spurious <1.5 upper bound on hashable
allow-newer: *:hashable

<<<<<<< HEAD
-- -------------------------------------------------------------------------- --
-- Temporary Dependency Overwrites
--
-- NOTE:
--
-- Please add a comment for each entry that outlines why it is needed and when
-- it can be removed.

-- -------------------------------------------------------------------------- --
-- Temporary Upper Bound Constraints

-- NOTE:
--
-- Please add a comment for each entry that outlines why it is needed and when
-- it can be removed.
=======
allow-newer: lrucaching:base-compat

-- -------------------------------------------------------------------------- --
-- Upper Bounds
>>>>>>> 75431e6d
<|MERGE_RESOLUTION|>--- conflicted
+++ resolved
@@ -213,7 +213,8 @@
 -- many packages use an spurious <1.5 upper bound on hashable
 allow-newer: *:hashable
 
-<<<<<<< HEAD
+allow-newer: lrucaching:base-compat
+
 -- -------------------------------------------------------------------------- --
 -- Temporary Dependency Overwrites
 --
@@ -228,10 +229,4 @@
 -- NOTE:
 --
 -- Please add a comment for each entry that outlines why it is needed and when
--- it can be removed.
-=======
-allow-newer: lrucaching:base-compat
-
--- -------------------------------------------------------------------------- --
--- Upper Bounds
->>>>>>> 75431e6d
+-- it can be removed.