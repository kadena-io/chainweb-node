packages: chainweb.cabal

package chainweb
    tests: True

package aeson
    flags: +cffi

debug-info: True

source-repository-package
    type: git
    location: https://github.com/kadena-io/pact.git
    tag: 3479b2f7f9d5cb19043baace614ea3539c429ed0

source-repository-package
    type: git
    location: https://github.com/kadena-io/thyme.git
    tag: 6ee9fcb026ebdb49b810802a981d166680d867c9

source-repository-package
    type: git
    location: https://github.com/kadena-io/chainweb-storage.git
<<<<<<< HEAD
    tag: da306943f1df061384d1106f1f5f0ccffd5f3744

constraints:
      megaparsec < 8
=======
    tag: 07e7eb7596c7105aee42dbdb6edd10e3f23c0d7e
>>>>>>> ba5d90b2

package vault
    documentation: false<|MERGE_RESOLUTION|>--- conflicted
+++ resolved
@@ -21,14 +21,7 @@
 source-repository-package
     type: git
     location: https://github.com/kadena-io/chainweb-storage.git
-<<<<<<< HEAD
-    tag: da306943f1df061384d1106f1f5f0ccffd5f3744
-
-constraints:
-      megaparsec < 8
-=======
     tag: 07e7eb7596c7105aee42dbdb6edd10e3f23c0d7e
->>>>>>> ba5d90b2
 
 package vault
     documentation: false