<<<<<<< HEAD
{-# LANGUAGE DeriveGeneric #-}
{-# LANGUAGE DerivingStrategies #-}
=======
{-# LANGUAGE ConstraintKinds #-}
>>>>>>> 2895caa5
{-# LANGUAGE FlexibleContexts #-}
{-# LANGUAGE GADTs #-}
{-# LANGUAGE GeneralizedNewtypeDeriving #-}
{-# LANGUAGE LambdaCase #-}
{-# LANGUAGE OverloadedStrings #-}
{-# LANGUAGE TypeFamilies #-}
-- |
-- Module: Data.CAS
-- Copyright: Copyright © 2019 Kadena LLC.
-- License: MIT
-- Maintainer: Lars Kuhtz <lars@kadena.io>
-- Stability: experimental
-- Description: Content Addressed Key Value Store (CAS)
--
-- TODO
--
module Data.CAS
( IsCasValue(..)
, IsCas(..)
, casMember
<<<<<<< HEAD
, casLookupM
=======
, CasConstraint
>>>>>>> 2895caa5
) where

import Control.DeepSeq
import Control.Exception (Exception)
import Control.Monad.Catch (throwM)

import Data.Kind
import Data.Maybe
import Data.Text (Text)

import GHC.Generics

-- | The casKey function must be morally injective:
--
-- prop> casKey a /= casKey b || a == b
--
-- Usually, 'casKey' is a cryptographic, i.e. collision resistant, hash
-- function.
--
class Eq (CasKeyType v) => IsCasValue v where
    type CasKeyType v
    casKey :: v -> CasKeyType v

-- | Content Addressed Key-Value Stores
--
-- Since the key uniquely determines the content of the store a value for a key
-- is either available or not available. There is no dispute about the value
-- itself. Thus there are only 'casInsert' and 'casDelete' functions but there
-- is no @casUpdate@ function.
--
class IsCasValue (CasValueType a) => IsCas a where
    type CasValueType a :: Type
    casLookup :: a -> CasKeyType (CasValueType a) -> IO (Maybe (CasValueType a))
    casInsert :: a -> CasValueType a -> IO ()
    casDelete :: a -> CasKeyType (CasValueType a) -> IO ()

casMember :: IsCas a => a -> CasKeyType (CasValueType a) -> IO Bool
casMember db = fmap isJust . casLookup db
{-# INLINE casMember #-}

<<<<<<< HEAD
casLookupM
    :: IsCas a
    => a -> CasKeyType (CasValueType a) -> IO (CasValueType a)
casLookupM cas k = casLookup cas k >>= \case
    Nothing -> throwM . CasException $
      "casLookupM: lookup failed for cas key"
    Just x -> return x

newtype CasException = CasException Text
    deriving (Eq, Show, Generic)
    deriving newtype (NFData)

instance Exception CasException
=======
type CasConstraint cas x = (IsCas (cas x), CasValueType (cas x) ~ x)
>>>>>>> 2895caa5
<|MERGE_RESOLUTION|>--- conflicted
+++ resolved
@@ -1,9 +1,6 @@
-<<<<<<< HEAD
 {-# LANGUAGE DeriveGeneric #-}
 {-# LANGUAGE DerivingStrategies #-}
-=======
 {-# LANGUAGE ConstraintKinds #-}
->>>>>>> 2895caa5
 {-# LANGUAGE FlexibleContexts #-}
 {-# LANGUAGE GADTs #-}
 {-# LANGUAGE GeneralizedNewtypeDeriving #-}
@@ -24,11 +21,8 @@
 ( IsCasValue(..)
 , IsCas(..)
 , casMember
-<<<<<<< HEAD
 , casLookupM
-=======
 , CasConstraint
->>>>>>> 2895caa5
 ) where
 
 import Control.DeepSeq
@@ -69,7 +63,6 @@
 casMember db = fmap isJust . casLookup db
 {-# INLINE casMember #-}
 
-<<<<<<< HEAD
 casLookupM
     :: IsCas a
     => a -> CasKeyType (CasValueType a) -> IO (CasValueType a)
@@ -83,6 +76,5 @@
     deriving newtype (NFData)
 
 instance Exception CasException
-=======
-type CasConstraint cas x = (IsCas (cas x), CasValueType (cas x) ~ x)
->>>>>>> 2895caa5
+
+type CasConstraint cas x = (IsCas (cas x), CasValueType (cas x) ~ x)