{-# LANGUAGE BangPatterns #-}
{-# LANGUAGE DeriveAnyClass #-}
{-# LANGUAGE DeriveGeneric #-}
{-# LANGUAGE DerivingStrategies #-}
{-# LANGUAGE GeneralizedNewtypeDeriving #-}
{-# LANGUAGE LambdaCase #-}
{-# LANGUAGE MultiWayIf #-}
{-# LANGUAGE OverloadedStrings #-}
{-# LANGUAGE RankNTypes #-}
{-# LANGUAGE ScopedTypeVariables #-}
{-# LANGUAGE TemplateHaskell #-}
{-# LANGUAGE TypeApplications #-}

-- |
-- Module: P2P.TaskQueue
-- Copyright: Copyright © 2018 - 2020 Kadena LLC.
-- License: MIT
-- Maintainer: Lars Kuhtz <lars@kadena.io>
-- Stability: experimental
--
-- A priority task queue for the P2P network. Tasks are actions that take an API
-- client context for a remote peer has a parameter. Tasks also have a priority,
-- logging facility, and an limit on the number of attempts in case of failure.
-- The completion of a task can be awaited.
--
-- This module alos provides a P2P session that listens on the queue and runs
-- tasks with peers from the P2P network.
--
module P2P.TaskQueue
(
-- * Tasks
  TaskAction
, TaskId(..)
, AttemptsCount(..)
, Priority(..)
, Task(..)
, newTask
, awaitTask
, taskResult

-- * P2P Session for Running Queued Tasks
, session
, session_

-- * Exceptions
, TaskException(..)
) where

import Control.Arrow
import Control.DeepSeq
import qualified Control.Exception.Safe as E
import Control.Lens
import Control.Monad

import Data.Either
import Data.Function
import Data.Hashable
import Data.String
import qualified Data.Text as T

import GHC.Generics (Generic)

import Numeric.Natural

import System.LogLevel

-- internal modules

import Chainweb.Utils

import Data.IVar
import Data.LogMessage
import Data.PQueue

import P2P.Peer

-- -------------------------------------------------------------------------- --
-- Exceptions

newtype TaskException = TaskFailed [E.SomeException]
    deriving Show

instance E.Exception TaskException

-- -------------------------------------------------------------------------- --
-- Task

type TaskAction env a = LogFunction -> env -> IO a

newtype TaskId = TaskId T.Text
    deriving (Show, Eq, Ord, Generic)
    deriving newtype (IsString)

newtype Priority = Priority Int
    deriving (Show, Eq, Ord, Generic)
    deriving anyclass (NFData, Hashable)

newtype AttemptsCount = AttemptsCount Natural
    deriving (Show, Eq, Ord, Generic)
    deriving anyclass (NFData, Hashable)
    deriving newtype (Num, Enum, Real, Integral)

data Task env a = Task
    { _taskId :: !TaskId
    , _taskAction :: !(TaskAction env a)
    , _taskPriority :: !Priority
    , _taskAttemptsCount :: !AttemptsCount
    , _taskResult :: !(IVar (Either [E.SomeException] a))
    , _taskFailures :: ![E.SomeException]
    }

makeLensesFor
    [ ("_taskAttemptsCount", "taskAttemptsCount")
    , ("_taskFailures", "taskFailures")
    ]
    'Task

newTask :: TaskId -> Priority -> TaskAction env a -> IO (Task env a)
newTask tid prio act = do
    var <- newIVar
    return $! Task
        { _taskId = tid
        , _taskAction = act
        , _taskPriority = prio
        , _taskAttemptsCount = 0
        , _taskResult = var
        , _taskFailures = []
        }

awaitTask :: Task env a -> IO a
awaitTask = awaitIVar . _taskResult >=> either (E.throwM . TaskFailed) return

taskResult :: Task env a -> RIVar (Either [E.SomeException] a)
taskResult = rIVar . _taskResult
{-# INLINE taskResult #-}

instance Eq (Task env a) where
    (==) = (==) `on` (_taskPriority &&& _taskAttemptsCount)
    {-# INLINE (==) #-}

instance Ord (Task env a) where
    compare = compare `on` (_taskPriority &&& _taskAttemptsCount)
    {-# INLINE compare #-}

-- -------------------------------------------------------------------------- --
-- P2P Session Backend for Task Queue

-- | This session is intended to be used by a P2P node. It's type is general
-- enough to be useful in other contexts, too.
--
session
    :: AttemptsCount
    -> PQueue (Task env a)
    -> LogFunction
    -> env
    -> PeerInfo
    -> IO Bool
session li q lo e _ = session_ li q lo e
{-# INLINE session #-}

session_
    :: AttemptsCount
    -> PQueue (Task env a)
    -> LogFunction
    -> env
    -> IO Bool
session_ limit q logFun env = E.mask $ \restore -> do
    task <- pQueueRemove q

    -- check if the result variable as already been filled
    let go = tryReadIVar (_taskResult task) >>= \case
            Nothing -> do
                logg task Debug "run task"
<<<<<<< HEAD
                handle (retry task) $ restore $ do
                    !r <- _taskAction task logFun env
=======
                E.handle (retry task) $ restore $ do
                    r <- _taskAction task logFun env
>>>>>>> 229acfae
                    putResult (_taskResult task) (Right r)
            Just Left{} -> do
                logg task Debug "task already failed"
                return False
            Just Right{} -> do
                logg task Debug "task already succeeded"
                return True

    -- This schedules a retry on *any* exception. It means that a session can't
    -- be cancled and always attempts the maximum number of retries.
    --
    -- The exception is is still rethrown, which prevents this function from
    -- swallowing asynchronous exceptions (like for instance ThreadKilled).
    --
    go `E.withException` retry task

  where
    -- reschedule a task or fail if maximum number of attempts has been reached.
    --
    retry task e = do
        let !task' = task
                & over taskAttemptsCount succ
                & over taskFailures ((:) e)
        let attempts = _taskAttemptsCount task'
        if
            | _taskAttemptsCount task' < limit -> do
                logg task' Info $ "task failed: " <> sshow attempts
                pQueueInsert q task'
                return False
            | otherwise -> do
                logg task' Warn
                    $ "task finally failed: " <> sshow attempts
                    <> ", limit: " <> sshow limit
                putResult (_taskResult task') $! Left $! _taskFailures task'

    logg task l m = logFun @T.Text l $ sshow (_taskId task) <> ": " <> m

    -- Put result. If the variable is already filled, derive the return value on
    -- the existing result.
    --
    putResult var result = putIVar var result >>= \case
        True -> return True
        False -> isRight <$> awaitIVar var
            -- note that the var won't change it's value once it is filled<|MERGE_RESOLUTION|>--- conflicted
+++ resolved
@@ -171,13 +171,8 @@
     let go = tryReadIVar (_taskResult task) >>= \case
             Nothing -> do
                 logg task Debug "run task"
-<<<<<<< HEAD
-                handle (retry task) $ restore $ do
+                E.handle (retry task) $ restore $ do
                     !r <- _taskAction task logFun env
-=======
-                E.handle (retry task) $ restore $ do
-                    r <- _taskAction task logFun env
->>>>>>> 229acfae
                     putResult (_taskResult task) (Right r)
             Just Left{} -> do
                 logg task Debug "task already failed"
