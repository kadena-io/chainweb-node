{-# LANGUAGE CPP #-}
{-# LANGUAGE OverloadedStrings #-}

-- |
-- Module: P2P.BootstrapNodes
-- Copyright: Copyright © 2020 Kadena LLC.
-- License: MIT
-- Maintainer: Lars Kuhtz <lars@kadena.io>
-- Stability: experimental
--
-- TODO
--
module P2P.BootstrapNodes
( mainnetBootstrapHosts
, testnet04BootstrapHosts
, testnet05BootstrapHosts
) where

-- internal modules

import Chainweb.HostAddress

-- -------------------------------------------------------------------------- --
-- | Mainnet bootstrap nodes.
--
-- Nodes in this list need a public DNS name and a corresponding TLS
-- certificate. Operators of the nodes are expected to guarantee long term
-- availability of the nodes.
--
-- Please make a pull request, if you like to see your node being included here.
--
mainnetBootstrapHosts :: [HostAddress]
mainnetBootstrapHosts = map unsafeHostAddressFromText
    [ "us-e1.chainweb.com:443"
    , "us-e2.chainweb.com:443"
    , "us-e3.chainweb.com:443"
    , "us-w1.chainweb.com:443"
    , "us-w2.chainweb.com:443"
    , "us-w3.chainweb.com:443"
    , "fr1.chainweb.com:443"
    , "fr2.chainweb.com:443"
    , "fr3.chainweb.com:443"
    , "jp1.chainweb.com:443"
    , "jp2.chainweb.com:443"
    , "jp3.chainweb.com:443"
    ]

-- -------------------------------------------------------------------------- --
-- | Testnet04 bootstrap nodes.
--
-- Nodes in this list need a public DNS name and a corresponding TLS
-- certificate. Operators of the nodes are expected to guarantee long term
-- availability of the nodes.
--
-- Please make a pull request, if you like to see your node being included here.
--
testnet04BootstrapHosts :: [HostAddress]
testnet04BootstrapHosts = map unsafeHostAddressFromText
    [ "us1.testnet.chainweb.com:443"
    , "us2.testnet.chainweb.com:443"
    , "eu1.testnet.chainweb.com:443"
    , "eu2.testnet.chainweb.com:443"
    , "ap1.testnet.chainweb.com:443"
    , "ap2.testnet.chainweb.com:443"
    ]

-- -------------------------------------------------------------------------- --
-- | Testnet05 bootstrap nodes.
--
-- Nodes in this list need a public DNS name and a corresponding TLS
-- certificate. Operators of the nodes are expected to guarantee long term
-- availability of the nodes.
--
-- Please make a pull request, if you like to see your node being included here.
--
testnet05BootstrapHosts :: [HostAddress]
testnet05BootstrapHosts = map unsafeHostAddressFromText
    [ "us1.testnet05.chainweb.com:443"
    , "us2.testnet05.chainweb.com:443"
<<<<<<< HEAD
    , "eu1.testnet05.chainweb.com:443"
    , "eu2.testnet05.chainweb.com:443"
    , "ap1.testnet05.chainweb.com:443"
    , "ap2.testnet05.chainweb.com:443"
=======
    -- , "eu1.testnet05.chainweb.com:443"
    -- , "eu2.testnet05.chainweb.com:443"
    -- , "ap1.testnet05.chainweb.com:443"
    -- , "ap2.testnet05.chainweb.com:443"
>>>>>>> 2205fa98
    ]<|MERGE_RESOLUTION|>--- conflicted
+++ resolved
@@ -77,15 +77,8 @@
 testnet05BootstrapHosts = map unsafeHostAddressFromText
     [ "us1.testnet05.chainweb.com:443"
     , "us2.testnet05.chainweb.com:443"
-<<<<<<< HEAD
-    , "eu1.testnet05.chainweb.com:443"
-    , "eu2.testnet05.chainweb.com:443"
-    , "ap1.testnet05.chainweb.com:443"
-    , "ap2.testnet05.chainweb.com:443"
-=======
     -- , "eu1.testnet05.chainweb.com:443"
     -- , "eu2.testnet05.chainweb.com:443"
     -- , "ap1.testnet05.chainweb.com:443"
     -- , "ap2.testnet05.chainweb.com:443"
->>>>>>> 2205fa98
     ]