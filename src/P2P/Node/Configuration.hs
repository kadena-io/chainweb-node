{-# LANGUAGE DeriveAnyClass #-}
{-# LANGUAGE DeriveGeneric #-}
{-# LANGUAGE DerivingStrategies #-}
{-# LANGUAGE FlexibleContexts #-}
{-# LANGUAGE FlexibleInstances #-}
{-# LANGUAGE GeneralizedNewtypeDeriving #-}
{-# LANGUAGE LambdaCase #-}
{-# LANGUAGE OverloadedStrings #-}
{-# LANGUAGE ScopedTypeVariables #-}
{-# LANGUAGE TemplateHaskell #-}

-- |
-- Module: P2P.Node.Configuration
-- Copyright: Copyright © 2018 Kadena LLC.
-- License: MIT
-- Maintainer: Lars Kuhtz <lars@kadena.io>
-- Stability: experimental
--
-- Configuration for Chainweb P2P network nodes.
--
module P2P.Node.Configuration
(
-- * P2P Configuration
  P2pConfiguration(..)
, p2pConfigPeer
, p2pConfigMaxSessionCount
, p2pConfigMaxPeerCount
, p2pConfigSessionTimeout
, p2pConfigKnownPeers
, p2pConfigIgnoreBootstrapNodes
, defaultP2pConfiguration
, validateP2pConfiguration
, pP2pConfiguration
) where

import Configuration.Utils
import Configuration.Utils.Validation

import Control.Lens hiding ((.=))
import Control.Monad
import Control.Monad.Except
import Control.Monad.Writer

import qualified Data.Text as T

import GHC.Generics (Generic)

import Numeric.Natural

<<<<<<< HEAD
=======
import Test.QuickCheck

import Test.QuickCheck.Instances ()

>>>>>>> 11db03bb
-- Internal imports

import Chainweb.RestAPI.NetworkID
import Chainweb.Time
import Chainweb.Utils hiding (check)

import P2P.Peer

-- -------------------------------------------------------------------------- --
-- P2P Configuration

-- | Configuration of the Network
--
-- TODO: add ChainwebVersion?
--
data P2pConfiguration = P2pConfiguration
    { _p2pConfigPeer :: !PeerConfig
        -- ^ the local peer.

    , _p2pConfigMaxSessionCount :: !Natural
        -- ^ the number of active peers.

    , _p2pConfigMaxPeerCount :: !Natural
        -- ^ total number of peers

    , _p2pConfigSessionTimeout :: !Seconds
        -- ^ interval at which peers are rotated out of the active set

    , _p2pConfigKnownPeers :: ![PeerInfo]
        -- ^ List of known peers. Must not be empty.

    , _p2pConfigIgnoreBootstrapNodes :: !Bool
        -- ^ ignore builtin bootstrap nodes.

    , _p2pConfigPrivate :: !Bool
        -- ^ make this node private, so that it only communicates with the
        -- initially configured known peers. Use this option with care, because
        -- it may result in networks that are not well connected with the
        -- overall consensus.
    }
    deriving (Show, Eq, Generic)

makeLenses ''P2pConfiguration

-- | These are acceptable values for both test and production chainwebs.
--
defaultP2pConfiguration :: P2pConfiguration
defaultP2pConfiguration = P2pConfiguration
    { _p2pConfigPeer = defaultPeerConfig
    , _p2pConfigMaxSessionCount = 10
    , _p2pConfigMaxPeerCount = 50
    , _p2pConfigSessionTimeout = 240
    , _p2pConfigKnownPeers = mempty
        -- by default we start with an empty list. The hard-coded bootstrap peer
        -- infos depend on the chainweb version which may change depending on
        -- the configuration. So we have to wait until all configuration parsing
        -- is complete

    , _p2pConfigIgnoreBootstrapNodes = False
    , _p2pConfigPrivate = False
    }

validateP2pConfiguration :: Applicative a => ConfigValidation P2pConfiguration a
validateP2pConfiguration c = do
    validatePeerConfig $ _p2pConfigPeer c

<<<<<<< HEAD
    when (_p2pConfigIgnoreBootstrapNodes c && null (_p2pConfigKnownPeers c)) $ tell
        $ pure "Default bootstrap nodes are ignored and no known peers are configured. This node won't be able to communicate with the network"

    when (_p2pConfigPrivate c && null (_p2pConfigKnownPeers c)) $ tell
        $ pure "This node is configured to communicate only with the default bootstrap nodes"
=======
    when (_p2pConfigIgnoreBootstrapNodes c && null (_p2pConfigKnownPeers c)) $ throwError
        $ "Default bootstrap nodes are ignored and no known peers are configured. This node won't be able to communicate with the network."

    when (_p2pConfigPrivate c && null (_p2pConfigKnownPeers c)) $ tell
        $ pure "This node is configured to communicate only with the default bootstrap nodes."

    mapM_ (validateDirectory "peerDbFilePath") (_p2pConfigPeerDbFilePath c)
>>>>>>> 11db03bb

    validateRange "sessionTimeout" (60 {- 1 min -}, 900 {- 15 min -}) (_p2pConfigSessionTimeout c)

    when (_p2pConfigSessionTimeout c < 120) $ tell
        $ pure "This node is configured with a p2p session timeout of less than 120. This causes network overhead for creating new sessions. A connection timeout between 180 and 600 seconds is recommended."

    validateRange "maxSessionCount" (2, 30) (_p2pConfigMaxSessionCount c)

<<<<<<< HEAD
    when (_p2pConfigMaxSessionCount c < 3) $ tell
        $ pure "This node is configured to have a maximum session count of less than 5. This will limit the ability of this node to communicate with the rest of the network. A max session count between 5 and 15 is adviced"

    when (_p2pConfigMaxSessionCount c > 30) $ throwError
        $ "This node is configured with a maximum session count of more than 30. This may put a high load on the network stack of the node and may cause connectivity problems. A max session count between 5 and 15 is adviced"
=======
    when (_p2pConfigMaxSessionCount c < 5) $ tell
        $ pure "This node is configured to have a maximum session count of less than 5. This will limit the ability of this node to communicate with the rest of the network. A max session count between 10 and 20 is advised."

    when (_p2pConfigMaxSessionCount c > 50) $ tell
        $ pure "This node is configured with a maximum session count of more than 50. This may put a high load on the network stack of the node and may cause connectivity problems. A max session count between 10 and 20 is advised."
>>>>>>> 11db03bb

instance ToJSON P2pConfiguration where
    toJSON o = object
        [ "peer" .= _p2pConfigPeer o
        , "maxSessionCount" .= _p2pConfigMaxSessionCount o
        , "maxPeerCount" .= _p2pConfigMaxPeerCount o
        , "sessionTimeout" .= _p2pConfigSessionTimeout o
        , "peers" .= _p2pConfigKnownPeers o
        , "ignoreBootstrapNodes" .= _p2pConfigIgnoreBootstrapNodes o
        , "private" .= _p2pConfigPrivate o
        ]

instance FromJSON (P2pConfiguration -> P2pConfiguration) where
    parseJSON = withObject "P2pConfiguration" $ \o -> id
        <$< p2pConfigPeer %.: "peer" % o
        <*< p2pConfigMaxSessionCount ..: "maxSessionCount" % o
        <*< p2pConfigMaxPeerCount ..: "maxPeerCount" % o
        <*< p2pConfigSessionTimeout ..: "sessionTimeout" % o
        <*< p2pConfigKnownPeers . from leftMonoidalUpdate %.: "peers" % o
        <*< p2pConfigIgnoreBootstrapNodes ..: "ignoreBootstrapNodes" % o
        <*< p2pConfigPrivate ..: "private" % o

instance FromJSON P2pConfiguration where
    parseJSON = withObject "P2pExampleConfig" $ \o -> P2pConfiguration
        <$> o .: "peer"
        <*> o .: "maxSessionCount"
        <*> o .: "maxPeerCount"
        <*> o .: "sessionTimeout"
        <*> o .: "peers"
        <*> o .: "ignoreBootstrapNodes"
        <*> o .: "private"

pP2pConfiguration :: Maybe NetworkId -> MParser P2pConfiguration
pP2pConfiguration networkId = id
    <$< p2pConfigPeer %:: pPeerConfig (T.unpack . toText <$> networkId)
    <*< p2pConfigMaxSessionCount .:: option auto
        % prefixLong net "p2p-max-session-count"
        <> suffixHelp net "maximum number of sessions that are active at any time"
    <*< p2pConfigMaxPeerCount .:: option auto
        % prefixLong net "p2p-max-peer-count"
        <> suffixHelp net "maximum number of entries in the peer database"
    <*< p2pConfigSessionTimeout .:: textOption
        % prefixLong net "p2p-session-timeout"
        <> suffixHelp net "timeout for sessions in seconds"
    <*< p2pConfigKnownPeers %:: pLeftMonoidalUpdate
        (pure <$> pKnownPeerInfo)
    <*< p2pConfigIgnoreBootstrapNodes .:: enableDisableFlag
        % prefixLong net "ignore-bootstrap-nodes"
        <> help ("when enabled the hard-coded bootstrap nodes for network are ignored")
    <*< p2pConfigPrivate .:: enableDisableFlag
        % prefixLong net "private"
        <> help ("when enabled this node becomes private and communicates only with the initially configured known peers")
  where
    net = T.unpack . networkIdToText <$> networkId

    pKnownPeerInfo = textOption
        % prefixLong net "known-peer-info"
        <> suffixHelp net
            "peer info that is added to the list of known peers. This option can be used multiple times."
        <> metavar "[<PEERID>@]<HOSTADDRESS>"<|MERGE_RESOLUTION|>--- conflicted
+++ resolved
@@ -47,13 +47,6 @@
 
 import Numeric.Natural
 
-<<<<<<< HEAD
-=======
-import Test.QuickCheck
-
-import Test.QuickCheck.Instances ()
-
->>>>>>> 11db03bb
 -- Internal imports
 
 import Chainweb.RestAPI.NetworkID
@@ -120,21 +113,11 @@
 validateP2pConfiguration c = do
     validatePeerConfig $ _p2pConfigPeer c
 
-<<<<<<< HEAD
     when (_p2pConfigIgnoreBootstrapNodes c && null (_p2pConfigKnownPeers c)) $ tell
         $ pure "Default bootstrap nodes are ignored and no known peers are configured. This node won't be able to communicate with the network"
 
     when (_p2pConfigPrivate c && null (_p2pConfigKnownPeers c)) $ tell
-        $ pure "This node is configured to communicate only with the default bootstrap nodes"
-=======
-    when (_p2pConfigIgnoreBootstrapNodes c && null (_p2pConfigKnownPeers c)) $ throwError
-        $ "Default bootstrap nodes are ignored and no known peers are configured. This node won't be able to communicate with the network."
-
-    when (_p2pConfigPrivate c && null (_p2pConfigKnownPeers c)) $ tell
         $ pure "This node is configured to communicate only with the default bootstrap nodes."
-
-    mapM_ (validateDirectory "peerDbFilePath") (_p2pConfigPeerDbFilePath c)
->>>>>>> 11db03bb
 
     validateRange "sessionTimeout" (60 {- 1 min -}, 900 {- 15 min -}) (_p2pConfigSessionTimeout c)
 
@@ -143,19 +126,11 @@
 
     validateRange "maxSessionCount" (2, 30) (_p2pConfigMaxSessionCount c)
 
-<<<<<<< HEAD
     when (_p2pConfigMaxSessionCount c < 3) $ tell
         $ pure "This node is configured to have a maximum session count of less than 5. This will limit the ability of this node to communicate with the rest of the network. A max session count between 5 and 15 is adviced"
 
     when (_p2pConfigMaxSessionCount c > 30) $ throwError
-        $ "This node is configured with a maximum session count of more than 30. This may put a high load on the network stack of the node and may cause connectivity problems. A max session count between 5 and 15 is adviced"
-=======
-    when (_p2pConfigMaxSessionCount c < 5) $ tell
-        $ pure "This node is configured to have a maximum session count of less than 5. This will limit the ability of this node to communicate with the rest of the network. A max session count between 10 and 20 is advised."
-
-    when (_p2pConfigMaxSessionCount c > 50) $ tell
-        $ pure "This node is configured with a maximum session count of more than 50. This may put a high load on the network stack of the node and may cause connectivity problems. A max session count between 10 and 20 is advised."
->>>>>>> 11db03bb
+        "This node is configured with a maximum session count of more than 30. This may put a high load on the network stack of the node and may cause connectivity problems. A max session count between 5 and 15 is adviced"
 
 instance ToJSON P2pConfiguration where
     toJSON o = object
