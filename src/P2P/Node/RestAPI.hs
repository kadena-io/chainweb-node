{-# LANGUAGE AllowAmbiguousTypes #-}
{-# LANGUAGE DataKinds #-}
{-# LANGUAGE DerivingStrategies #-}
{-# LANGUAGE ExistentialQuantification #-}
{-# LANGUAGE OverloadedLists #-}
{-# LANGUAGE ScopedTypeVariables #-}
{-# LANGUAGE TypeApplications #-}
{-# LANGUAGE TypeFamilies #-}
{-# LANGUAGE TypeOperators #-}
{-# LANGUAGE UndecidableInstances #-}

-- |
-- Module: P2P.Node.RestAPI
-- Copyright: Copyright © 2018 Kadena LLC.
-- License: MIT
-- Maintainer: Lars Kuhtz <lars@kadena.io>
-- Stability: experimental
--
-- TODO
--
module P2P.Node.RestAPI
(
-- * P2P API
  PeerGetApi
, peerGetApi
, PeerPutApi
, peerPutApi
, P2pApi
, p2pApi

-- * Some P2P API
, someP2pApi
, someP2pApis
) where

import Data.Proxy

import Servant

-- internal modules

import Chainweb.ChainId
import Chainweb.RestAPI.NetworkID
import Chainweb.RestAPI.Utils
import Chainweb.Utils.Paging
import Chainweb.Version

import Data.Singletons

import P2P.Peer

import Chainweb.RestAPI.Orphans ()

-- -------------------------------------------------------------------------- --
-- @GET /chainweb/<ApiVersion>/<ChainwebVersion>/chain/<ChainId>/peer/@

type PeerGetApi_
    = "peer"
    :> PageParams (NextItem Int)
    :> Get '[JSON] (Page (NextItem Int) PeerInfo)

type PeerGetApi (v :: ChainwebVersionT) (n :: NetworkIdT)
    = 'ChainwebEndpoint v :> 'NetworkEndpoint n :> Reassoc PeerGetApi_

peerGetApi
    :: forall (v :: ChainwebVersionT) (n :: NetworkIdT)
    . Proxy (PeerGetApi v n)
peerGetApi = Proxy

-- -------------------------------------------------------------------------- --
-- @PUT /chainweb/<ApiVersion>/<ChainwebVersion>/chain/<ChainId>/peer/@

type PeerPutApi_
    = "peer"
    :> ReqBody '[JSON] PeerInfo
<<<<<<< HEAD
    :> PutNoContent
=======
    :> Verb 'PUT 204 '[JSON] NoContent
>>>>>>> 7adeb803

type PeerPutApi (v :: ChainwebVersionT) (n :: NetworkIdT)
    = 'ChainwebEndpoint v :> 'NetworkEndpoint n :> Reassoc PeerPutApi_

peerPutApi
    :: forall (v :: ChainwebVersionT) (n :: NetworkIdT)
    . Proxy (PeerPutApi v n)
peerPutApi = Proxy

-- -------------------------------------------------------------------------- --
-- P2P API

type P2pApi v n
    = PeerGetApi v n
    :<|> PeerPutApi v n

p2pApi
    :: forall (v :: ChainwebVersionT) (n :: NetworkIdT)
    . Proxy (P2pApi v n)
p2pApi = Proxy

-- -------------------------------------------------------------------------- --
-- Mulit Chain API

someP2pApi :: ChainwebVersion -> NetworkId -> SomeApi
someP2pApi (FromSing (SChainwebVersion :: Sing v)) = f
  where
    f (FromSing (SChainNetwork SChainId :: Sing n)) = SomeApi $ p2pApi @v @n
    f (FromSing (SMempoolNetwork SChainId :: Sing n)) = SomeApi $ p2pApi @v @n
    f (FromSing (SCutNetwork :: Sing n)) = SomeApi $ p2pApi @v @n

someP2pApis :: ChainwebVersion -> [NetworkId] -> SomeApi
someP2pApis v = mconcat . fmap (someP2pApi v)<|MERGE_RESOLUTION|>--- conflicted
+++ resolved
@@ -73,11 +73,7 @@
 type PeerPutApi_
     = "peer"
     :> ReqBody '[JSON] PeerInfo
-<<<<<<< HEAD
-    :> PutNoContent
-=======
     :> Verb 'PUT 204 '[JSON] NoContent
->>>>>>> 7adeb803
 
 type PeerPutApi (v :: ChainwebVersionT) (n :: NetworkIdT)
     = 'ChainwebEndpoint v :> 'NetworkEndpoint n :> Reassoc PeerPutApi_
