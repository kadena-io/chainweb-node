--- conflicted
+++ resolved
@@ -241,12 +241,8 @@
         <> PactAPI.somePactServers v pacts
         <> maybe mempty (Mining.someMiningServer v) mr
         <> maybe mempty (someHeaderStreamServer v) (bool Nothing cuts hs)
-<<<<<<< HEAD
-        <> maybe mempty (bool mempty (someRosettaServer v mempools cutPeerDb) r) cuts
+        <> maybe mempty (bool mempty (someRosettaServer v concreteMs cutPeerDb) r) cuts
         -- TODO: not sure if passing the correct PeerDb here
-=======
-        <> bool mempty (someRosettaServer v concreteMs) r
->>>>>>> 84f9a509
   where
     payloads = _chainwebServerPayloadDbs dbs
     blocks = _chainwebServerBlockHeaderDbs dbs
