--- conflicted
+++ resolved
@@ -155,116 +155,6 @@
     }
 
 -- -------------------------------------------------------------------------- --
-<<<<<<< HEAD
--- Full Chainweb API
-
--- | All APIs. This includes the service and the peer APIs. This is only used
--- for documentation / swagger purposes.
---
-someChainwebApi
-    :: ChainwebVersion
-    -> [NetworkId]
-    -> SomeApi
-someChainwebApi v cs
-    = someSwaggerApi
-    <> someHealthCheckApi
-    <> someNodeInfoApi
-    <> someCutApi v
-    <> someBlockHeaderDbApis v chains
-    <> somePayloadApis v chains
-    <> someP2pApis v cs
-    <> PactAPI.somePactServiceApis v chains
-    <> someMiningApi v
-    <> someHeaderStreamApi v
-    <> someGetConfigApi
-  where
-    chains = selectChainIds cs
-
-selectChainIds :: [NetworkId] -> [ChainId]
-selectChainIds = mapMaybe f
-  where
-    f (ChainNetwork c) = Just c
-    f (MempoolNetwork c) = Just c
-    f CutNetwork = Nothing
-
--- | All Service API endpoints
---
-someChainwebServiceApi :: ChainwebVersion -> [NetworkId] -> SomeApi
-someChainwebServiceApi v cs
-    = someSwaggerApi
-    <> someHealthCheckApi
-    <> someNodeInfoApi
-    <> PactAPI.somePactServiceApis v chains
-    <> someMiningApi v
-    <> someHeaderStreamApi v
-  where
-    chains = selectChainIds cs
-
--- | All Peer API endpoints
---
-someChainwebPeerApi :: ChainwebVersion -> [NetworkId] -> SomeApi
-someChainwebPeerApi v cs
-    = someCutApi v
-    <> someBlockHeaderDbApis v chains
-    <> somePayloadApis v chains
-    <> someP2pApis v cs
-    <> someGetConfigApi
-  where
-    chains = selectChainIds cs
-
--- -------------------------------------------------------------------------- --
--- Swagger
---
--- Note that with the current approach to constructing the API a single routing
--- table is generated that contains the routes for all chains. If the number of
--- chains is large the corresponding swagger file will be very large as well.
--- We should improve the swagger spec to be more structured.
-
-type SwaggerApi = "swagger.json" :> Get '[JSON] Swagger
-
-someSwaggerApi :: SomeApi
-someSwaggerApi = SomeApi $ Proxy @SwaggerApi
-
-someSwaggerServer :: ChainwebVersion -> [NetworkId] -> SomeServer
-someSwaggerServer v cs = SomeServer (Proxy @SwaggerApi)
-    $ return (chainwebSwagger v cs)
-
-somePeerSwaggerServer :: ChainwebVersion -> [NetworkId] -> SomeServer
-somePeerSwaggerServer v cs = SomeServer (Proxy @SwaggerApi)
-    $ return (chainwebPeerSwagger v cs)
-
-someServiceSwaggerServer :: ChainwebVersion -> [NetworkId] -> SomeServer
-someServiceSwaggerServer v cs = SomeServer (Proxy @SwaggerApi)
-    $ return (chainwebServiceSwagger v cs)
-
-chainwebSwagger :: ChainwebVersion -> [NetworkId] -> Swagger
-chainwebSwagger v cs = case someChainwebApi v cs of
-    SomeApi a -> toSwagger a
-        & info.title   .~ "Chainweb"
-        & info.version .~ prettyApiVersion
-        & info.description ?~ "Chainweb/" <> sshow v <> " API"
-
-chainwebPeerSwagger :: ChainwebVersion -> [NetworkId] -> Swagger
-chainwebPeerSwagger v cs = case someChainwebPeerApi v cs of
-    SomeApi a -> toSwagger a
-        & info.title   .~ "Chainweb Peer API"
-        & info.version .~ prettyApiVersion
-        & info.description ?~ "Chainweb/" <> sshow v <> "Peer  API"
-
-chainwebServiceSwagger :: ChainwebVersion -> [NetworkId] -> Swagger
-chainwebServiceSwagger v cs = case someChainwebServiceApi v cs of
-    SomeApi a -> toSwagger a
-        & info.title   .~ "Chainweb Service API"
-        & info.version .~ prettyApiVersion
-        & info.description ?~ "Chainweb/" <> sshow v <> "Service  API"
-
-prettyChainwebSwagger :: ChainwebVersion -> [NetworkId] -> T.Text
-prettyChainwebSwagger v cs = T.decodeUtf8 . BL.toStrict . encodePretty
-    $ chainwebSwagger v cs
-
--- -------------------------------------------------------------------------- --
-=======
->>>>>>> 574dae88
 -- Component Triggers
 
 newtype Rosetta = Rosetta Bool
@@ -319,25 +209,14 @@
     => ChainwebConfiguration
     -> ChainwebServerDbs t cas
     -> SomeServer
-<<<<<<< HEAD
 someChainwebServer config dbs =
-    somePeerSwaggerServer v (fst <$> peers)
-        <> maybe mempty (someCutServer v cutPeerDb) cuts
-        <> maybe mempty (someSpvServers v) cuts
-        <> somePayloadServers v payloads
-        <> someBlockHeaderDbServers v blocks
-        <> Mempool.someMempoolServers v mempools
-        <> someP2pServers v peers
-        <> someGetConfigServer config
-=======
-someChainwebServer v dbs =
     maybe mempty (someCutServer v cutPeerDb) cuts
     <> maybe mempty (someSpvServers v) cuts
     <> somePayloadServers v payloads
     <> someBlockHeaderDbServers v blocks
     <> Mempool.someMempoolServers v mempools
     <> someP2pServers v peers
->>>>>>> 574dae88
+    <> someGetConfigServer config
   where
     payloads = _chainwebServerPayloadDbs dbs
     blocks = _chainwebServerBlockHeaderDbs dbs
