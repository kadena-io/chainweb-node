--- conflicted
+++ resolved
@@ -22,10 +22,7 @@
 import Data.Aeson (Value)
 import Data.Map (Map)
 import Data.List (foldl', find)
-<<<<<<< HEAD
 import Data.Default (def)
-=======
->>>>>>> b3addf7b
 import Data.Decimal
 import Data.CAS
 import Data.Word (Word64)
@@ -121,14 +118,9 @@
     -> ExceptT RosettaFailure Handler tx
 matchLogs typ bh logs coinbase txs
   | bheight == genesisHeight v cid = matchGenesis
-<<<<<<< HEAD
-  | coinV2Upgrade v cid bheight = matchRemediation upgradeTransactions
-  | to20ChainRebalance v cid bheight = matchRemediation twentyChainUpgradeTransactions
-=======
   | coinV2Upgrade v cid bheight = matchRemediation (upgradeTransactions v cid)
   | to20ChainRebalance v cid bheight = matchRemediation (twentyChainUpgradeTransactions v cid)
   | pact4coin3Upgrade At v bheight = matchRemediation coinV3Transactions
->>>>>>> b3addf7b
   | otherwise = matchRest
   where
     bheight = _blockHeight bh
@@ -140,11 +132,7 @@
       SingleLog rk -> genesisTransaction logs cid txs rk
 
     matchRemediation getRemTxs = do
-<<<<<<< HEAD
-      rems <- liftIO $ getRemTxs v cid
-=======
       rems <- liftIO getRemTxs
->>>>>>> b3addf7b
       hoistEither $ case typ of
         FullLogs ->
           overwriteError RosettaMismatchTxLogs $!
@@ -178,7 +166,6 @@
 getGenesisLog logs cid cr =
   case _crTxId cr of
     Just tid -> case M.lookup tid logs of
-<<<<<<< HEAD
       Just l -> rosettaTransaction cr cid $! makeOps l
       Nothing -> rosettaTransaction cr cid []  -- not a coin contract tx
     Nothing -> rosettaTransaction cr cid [] -- all genesis tx should have a txid
@@ -188,17 +175,6 @@
       { _unindexedOperation_fundOps = []
       , _unindexedOperation_transferOps =
           map (operation Successful TransferOrCreateAcct) l
-=======
-      Just l -> rosettaTransaction cr cid $! makeOps tid l
-      Nothing -> rosettaTransaction cr cid []  -- not a coin contract tx
-    Nothing -> rosettaTransaction cr cid [] -- all genesis tx should have a txid
-  where
-    makeOps tid l = indexedOperations $!
-      UnindexedOperations
-      { _unindexedOperation_fundOps = []
-      , _unindexedOperation_transferOps =
-          map (operation Successful TransferOrCreateAcct tid) l
->>>>>>> b3addf7b
       , _unindexedOperation_gasOps = []
       }
 
@@ -243,11 +219,7 @@
     (coinbaseTid,coinbaseLog):restLogs
       | tid == coinbaseTid ->
         makeAcc restLogs
-<<<<<<< HEAD
         (map (operation Successful CoinbaseReward) coinbaseLog)
-=======
-        (map (operation Successful CoinbaseReward tid) coinbaseLog)
->>>>>>> b3addf7b
       | otherwise -> Left "First log's TxId does not match coinbase tx's TxId"
     _ -> Left "Expected coinbase log: Received empty logs list"
 
@@ -444,11 +416,7 @@
         let ops = indexedOperations $!
               UnindexedOperations
               { _unindexedOperation_fundOps = []
-<<<<<<< HEAD
               , _unindexedOperation_transferOps = makeOps logs
-=======
-              , _unindexedOperation_transferOps = makeOps (logTid, logs)
->>>>>>> b3addf7b
               , _unindexedOperation_gasOps = []
               }
             rosettaTx = rosettaTransactionFromCmd remTx $! ops
@@ -459,13 +427,8 @@
   where
     makeAcc restLogs rosettaTx =
       accumulatorFunction accTyp acc restLogs rosettaTx
-<<<<<<< HEAD
     makeOps logs =
       map (operation Remediation TransferOrCreateAcct) logs
-=======
-    makeOps (tid, logs) =
-      map (operation Remediation TransferOrCreateAcct tid) logs
->>>>>>> b3addf7b
 
 -- | Matches all transactions in a remediation block
 --   (including coinbase, remediations, and user transactions)
@@ -482,28 +445,17 @@
     :: Map TxId [AccountLog]
     -> ChainId
     -> CoinbaseTx (CommandResult Hash)
-<<<<<<< HEAD
-    -> [Command payload]
-    -- ^ Remediation transactions.
-    -- ^ NOTE: No CommandResult available for these.
-    -> V.Vector (CommandResult Hash)
-    -- ^ User transactions in the same block as remediations
-=======
     -- Remediation transactions.
     -- NOTE: No CommandResult available for these.
     -> [Command payload]
     -- User transactions in the same block as remediations
     -> V.Vector (CommandResult Hash)
->>>>>>> b3addf7b
     -> Either String [Transaction]
 remediations logs cid coinbase remTxs txs = do
   TxAccumulator restLogs coinbaseTx <- nonGenesisCoinbaseLog logsList cid coinbase
   coinbaseTxId <- note "remediations: No TxId found for Coinbase" (_crTxId coinbase)
 
   let remWithTxIds = zip remTxs [(succ coinbaseTxId)..]
-<<<<<<< HEAD
-      -- ^ Assumes that each remediation transaction gets its own TxId
-=======
       -- Assumes that each remediation transaction gets its own TxId.
       -- Assumes that TxIds are going to be sequential for each remediation.
 
@@ -513,7 +465,6 @@
       -- See for more details:
       -- https://github.com/kadena-io/chainweb-node/blob/c0c300a64040390d603f1183eac126e3bbfebe8d/src/Chainweb/Pact/TransactionExec.hs#L328
 
->>>>>>> b3addf7b
       accWithCoinbase = TxAccumulator restLogs (DList.singleton coinbaseTx)
       accWithRems = foldl' matchRem accWithCoinbase remWithTxIds
 
@@ -718,7 +669,6 @@
     -> T.Text
     -> ExceptT RosettaFailure Handler Decimal
 getHistoricalLookupBalance cr bh k = do
-<<<<<<< HEAD
   someRow <- getHistoricalLookupBalance' cr bh k
   case someRow of
     Nothing -> pure 0.0 -- key not present
@@ -912,16 +862,4 @@
                   note ("No Rosetta Public Key found for pact public key address="
                         ++ show pkAddr ++ " for AccountId=" ++ show acct)
                   (HM.lookup pkAddr addrToSignerMap)
-      pure (mkSigner caps, acct)
-=======
-  someHist <- liftIO $ _pactHistoricalLookup cr bh d key
-  hist <- hush someHist ?? RosettaPactExceptionThrown
-  case hist of
-    Nothing -> pure 0.0
-    Just h -> do
-      (_,bal,_) <- txLogToAccountRow h ?? RosettaUnparsableTxLog
-      pure bal
-  where
-    d = Domain' (UserTables "coin_coin-table")
-    key = RowKey k  -- TODO: How to sanitize this further
->>>>>>> b3addf7b
+      pure (mkSigner caps, acct)