--- conflicted
+++ resolved
@@ -15,7 +15,6 @@
 import Control.Monad (when)
 import Control.Error.Util
 import Data.Aeson
-<<<<<<< HEAD
 import Data.Aeson.Types (Pair)
 import Data.Foldable (foldl')
 import Data.Decimal ( Decimal, DecimalRaw(Decimal) )
@@ -26,18 +25,10 @@
 import Text.Printf ( printf )
 
 import qualified Data.ByteString.Lazy as BSL
-=======
-import Data.Decimal
-import Data.List (sortOn, inits)
-import Data.Word (Word64)
-import Text.Read (readMaybe)
-
->>>>>>> b3addf7b
 import qualified Data.HashMap.Strict as HM
 import qualified Data.Map.Strict as M
 import qualified Data.Memory.Endian as BA
 import qualified Data.Text as T
-<<<<<<< HEAD
 import qualified Data.Text.Encoding as T
 import qualified Pact.Types.Runtime as P
 import qualified Pact.Types.RPC as P
@@ -47,19 +38,12 @@
 import qualified Pact.Types.Crypto as P
 import qualified Data.Set as S
 import Data.Maybe ( fromMaybe )
-=======
-import qualified Pact.Types.Runtime as P
->>>>>>> b3addf7b
 import qualified Pact.Types.RowData as P
 
 import Numeric.Natural ( Natural )
 
 import Pact.Types.Command
-<<<<<<< HEAD
 import Pact.Types.PactValue (PactValue(..))
-=======
-import Pact.Types.Hash
->>>>>>> b3addf7b
 import Pact.Types.Exp (Literal(..))
 
 import Rosetta
@@ -91,46 +75,23 @@
 
 
 data OperationMetaData = OperationMetaData
-<<<<<<< HEAD
-  { --_operationMetaData_txId :: !P.TxId
-  --, _operationMetaData_totalBalance :: !Amount
-   _operationMetaData_prevOwnership :: !Value
-=======
-  { _operationMetaData_txId :: !P.TxId
-  , _operationMetaData_totalBalance :: !Amount
-  , _operationMetaData_prevOwnership :: !Value
->>>>>>> b3addf7b
+  { _operationMetaData_prevOwnership :: !Value
   , _operationMetaData_currOwnership :: !Value --TODO: hack for rotation bug
   } deriving Show
 -- TODO: document
 instance ToObject OperationMetaData where
-<<<<<<< HEAD
   toPairs (OperationMetaData prevOwnership currOwnership) =
-    [ --"tx-id" .= txId
-    --, "total-balance" .= bal
-     "prev-ownership" .= prevOwnership
+    [ "prev-ownership" .= prevOwnership
     , "curr-ownership" .= currOwnership ]
   toObject opMeta = HM.fromList (toPairs opMeta)
 instance FromJSON OperationMetaData where
   parseJSON = withObject "OperationMetaData" $ \o -> do
-    --txId <- o .: "tx-id"
-    --bal <- o .: "total-balance"
     prevOwnership <- o .: "prev-ownership"
     currOwnership <- o .: "curr-ownership"
     pure OperationMetaData
-      { --_operationMetaData_txId = txId
-      --, _operationMetaData_totalBalance = bal
-      _operationMetaData_prevOwnership = prevOwnership
+      { _operationMetaData_prevOwnership = prevOwnership
       , _operationMetaData_currOwnership = currOwnership
       }
-=======
-  toPairs (OperationMetaData txId bal prevOwnership currOwnership) =
-    [ "tx-id" .= txId
-    , "total-balance" .= bal
-    , "prev-ownership" .= prevOwnership
-    , "curr-ownership" .= currOwnership ]
-  toObject opMeta = HM.fromList (toPairs opMeta)
->>>>>>> b3addf7b
 
 
 newtype AccountIdMetaData = AccountIdMetaData
@@ -139,7 +100,6 @@
 -- TODO: document
 instance ToObject AccountIdMetaData where
   toPairs (AccountIdMetaData currOwnership) =
-<<<<<<< HEAD
     [ "current_ownership" .= currOwnership ]
   toObject acctMeta = HM.fromList (toPairs acctMeta)
 instance FromJSON AccountIdMetaData where
@@ -148,11 +108,6 @@
     pure AccountIdMetaData {
       _accountIdMetaData_currOwnership = currOwnership
     }
-=======
-    [ "current-ownership" .= currOwnership ]
-  toObject acctMeta = HM.fromList (toPairs acctMeta)
-
->>>>>>> b3addf7b
 
 newtype TransactionMetaData = TransactionMetaData
   { _transactionMetaData_multiStepTx :: Maybe ContinuationMetaData
@@ -169,13 +124,8 @@
   Just pe -> TransactionMetaData $ Just (toContMeta cid pe)
 
 
-<<<<<<< HEAD
 -- | Adds more transparency into a continuation transaction
 -- that was just executed.
-=======
--- | Adds more transparency into continuation transactions.
---
->>>>>>> b3addf7b
 data ContinuationMetaData = ContinuationMetaData
   { _continuationMetaData_currStep :: !ContinuationCurrStep
   -- ^ Information on the current step in the continuation.
@@ -210,11 +160,7 @@
   }
 
 
-<<<<<<< HEAD
 -- | Provides information on the continuation step that was just executed.
-=======
--- | Provides information on the step that was just executed.
->>>>>>> b3addf7b
 data ContinuationCurrStep = ContinuationCurrStep
   { _continuationCurrStep_chainId :: !T.Text
   -- ^ Chain id where step was executed
@@ -261,7 +207,6 @@
   -- TODO: Add check to see if curr step was rolled back.
   --       This would also mean a next step is not occuring.
   | otherwise = case P._peYield pe >>= P._yProvenance of
-<<<<<<< HEAD
       Nothing -> Just $ ContinuationNextStep $ chainIdToText currChainId
       -- next step occurs in the same chain
       Just (P.Provenance nextChainId _) ->
@@ -896,18 +841,6 @@
       addr <- toPactPubKeyAddr pk pkScheme
       pure (addr, userSig)
 
-=======
-      -- next step occurs in the same chain
-      Nothing -> Just $ ContinuationNextStep $ chainIdToText currChainId
-      -- next step is a cross-chain step
-      Just (P.Provenance nextChainId _) ->
-        Just $ ContinuationNextStep (P._chainId nextChainId)
-  where
-    nextStep = succ $ P._peStep pe
-    totalSteps = P._peStepCount pe
-    isLastStep = nextStep == totalSteps
->>>>>>> b3addf7b
-
 --------------------------------------------------------------------------------
 -- Rosetta Helper Types --
 --------------------------------------------------------------------------------
@@ -994,18 +927,12 @@
     , _transaction_metadata = Just $ toObject (transactionMetaData cid cr)
     }
 
-<<<<<<< HEAD
 pactHashToTransactionId :: P.PactHash -> TransactionId
 pactHashToTransactionId hsh = TransactionId $ P.hashToText $ P.toUntypedHash hsh
-=======
-pactHashToTransactionId :: PactHash -> TransactionId
-pactHashToTransactionId hsh = TransactionId $ hashToText $ toUntypedHash hsh
->>>>>>> b3addf7b
 
 rkToTransactionId :: RequestKey -> TransactionId
 rkToTransactionId rk = TransactionId $ requestKeyToB16Text rk
 
-<<<<<<< HEAD
 accountId :: T.Text -> AccountId
 accountId acctName = AccountId
   { _accountId_address = acctName
@@ -1017,8 +944,6 @@
       --Just $ toObject $ AccountIdMetaData
       --{ _accountIdMetaData_currOwnership = ownership }
 
-=======
->>>>>>> b3addf7b
 operationStatus :: ChainwebOperationStatus -> OperationStatus
 operationStatus s@Successful =
   OperationStatus
@@ -1088,19 +1013,11 @@
 operation
     :: ChainwebOperationStatus
     -> OperationType
-<<<<<<< HEAD
-=======
-    -> P.TxId
->>>>>>> b3addf7b
     -> AccountLog
     -> Word64
     -> [OperationId]
     -> Operation
-<<<<<<< HEAD
 operation ostatus otype acctLog idx related =
-=======
-operation ostatus otype txId acctLog idx related =
->>>>>>> b3addf7b
   Operation
     { _operation_operationId = OperationId idx Nothing
     , _operation_relatedOperations = someRelatedOps
@@ -1117,7 +1034,6 @@
       [] -> Nothing
       li -> Just li
     opMeta = Just $ toObject $ OperationMetaData
-<<<<<<< HEAD
       { _operationMetaData_prevOwnership = _accountLogPrevGuard acctLog
       , _operationMetaData_currOwnership = _accountLogCurrGuard acctLog
       }
@@ -1155,22 +1071,6 @@
         Left $ stringRosettaError RosettaInvalidOperation $
           "Operation id=" ++ show i ++ ": expected " ++ show expected
           ++ " but received " ++ show actual
-=======
-      { _operationMetaData_txId = txId
-      , _operationMetaData_totalBalance =
-          kdaToRosettaAmount $ _accountLogBalanceTotal acctLog
-      , _operationMetaData_prevOwnership = _accountLogPrevGuard acctLog
-      , _operationMetaData_currOwnership = _accountLogCurrGuard acctLog
-      }
-    accountId = AccountId
-      { _accountId_address = _accountLogKey acctLog
-      , _accountId_subAccount = Nothing  -- assumes coin acct contract only
-      , _accountId_metadata = Nothing -- disabled due to ownership rotation bug
-      }
-    _accountIdMeta = Just $ toObject $ AccountIdMetaData
-      { _accountIdMetaData_currOwnership = _accountLogCurrGuard acctLog
-      }
->>>>>>> b3addf7b
 
 
 -- | Timestamp of the block in milliseconds since the Unix Epoch.
@@ -1195,7 +1095,6 @@
   where
     -- Value in atomic units represented as an arbitrary-sized signed integer.
     amount :: Integer
-<<<<<<< HEAD
     amount = floor $ k * realToFrac ((10 :: Integer) ^ defaultNumOfDecimals)
 
 parseAmount :: Amount -> Either RosettaError Decimal
@@ -1205,9 +1104,6 @@
   pure $ Decimal (fromIntegral numDecs) i
   where
     f = toRosettaError RosettaInvalidAmount .  noteResult . fromJSON
-=======
-    amount = floor $ k * realToFrac ((10 :: Integer) ^ numDecimals)
->>>>>>> b3addf7b
 
 validateCurrency :: Currency -> Either RosettaError ()
 validateCurrency curr
@@ -1309,7 +1205,6 @@
 -- Misc Helper Functions --
 --------------------------------------------------------------------------------
 
-<<<<<<< HEAD
 maybePair :: (ToJSON a) => T.Text -> Maybe a -> (T.Text, Maybe Value)
 maybePair name Nothing = (name, Nothing)
 maybePair name (Just v) = (name, Just (toJSON v))
@@ -1352,9 +1247,6 @@
 extractMetaData = toRosettaError RosettaUnparsableMetaData
                   . noteResult . fromJSON . Object
 
-
-=======
->>>>>>> b3addf7b
 -- | Guarantees that the `ChainId` given actually belongs to this
 -- `ChainwebVersion`. This doesn't guarantee that the chain is active.
 --
