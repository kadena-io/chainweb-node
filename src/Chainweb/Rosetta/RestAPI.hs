--- conflicted
+++ resolved
@@ -85,84 +85,65 @@
     = RosettaChainUnspecified
     | RosettaInvalidChain
     | RosettaMempoolBadTx
-    | RosettaInvalidBlockchainName Text
-    | RosettaMismatchNetworkName ChainwebVersion Text
     | RosettaUnparsableTx
     | RosettaInvalidTx
-<<<<<<< HEAD
-    deriving (Show)
-=======
     | RosettaBadNetwork
->>>>>>> 1b10e576
+    deriving (Enum, Bounded)
 
-instance Enum RosettaFailure where
-  succ RosettaChainUnspecified = RosettaInvalidChain defChainIdErrMsg
-  succ (RosettaInvalidChain _) = RosettaMempoolBadTx
-  succ RosettaMempoolBadTx = RosettaInvalidBlockchainName defBlockchainNameErrMsg
-  succ (RosettaInvalidBlockchainName _) = RosettaMismatchNetworkName defChainwebVerErrMsg defNetworkNameErrMsg
-  succ (RosettaMismatchNetworkName _ _) = RosettaUnparsableTx
-  succ RosettaUnparsableTx = RosettaInvalidTx
-  succ RosettaInvalidTx = errorWithoutStackTrace "Prelude.Enum.Bool.succ: bad argument"
+-- instance Enum RosettaFailure where
+--   succ RosettaChainUnspecified = RosettaInvalidChain defChainIdErrMsg
+--   succ (RosettaInvalidChain _) = RosettaMempoolBadTx
+--   succ RosettaMempoolBadTx = RosettaInvalidBlockchainName defBlockchainNameErrMsg
+--   succ RosettaUnparsableTx = RosettaInvalidTx
+--   succ RosettaInvalidTx = errorWithoutStackTrace "Prelude.Enum.Bool.succ: bad argument"
 
-  pred RosettaInvalidTx = RosettaUnparsableTx
-  pred RosettaUnparsableTx = RosettaMismatchNetworkName defChainwebVerErrMsg defNetworkNameErrMsg
-  pred (RosettaMismatchNetworkName _ _) = RosettaInvalidBlockchainName defBlockchainNameErrMsg
-  pred (RosettaInvalidBlockchainName _) = RosettaMempoolBadTx
-  pred RosettaMempoolBadTx = RosettaInvalidChain defChainIdErrMsg
-  pred (RosettaInvalidChain _) = RosettaChainUnspecified
-  pred RosettaChainUnspecified = errorWithoutStackTrace "Prelude.Enum.Bool.pred: bad argument"
+--   pred RosettaInvalidTx = RosettaUnparsableTx
+--   pred RosettaUnparsableTx = RosettaMismatchNetworkName defChainwebVerErrMsg defNetworkNameErrMsg
+--   pred RosettaMempoolBadTx = RosettaInvalidChain defChainIdErrMsg
+--   pred (RosettaInvalidChain _) = RosettaChainUnspecified
+--   pred RosettaChainUnspecified = errorWithoutStackTrace "Prelude.Enum.Bool.pred: bad argument"
 
-  toEnum x
-    | x == 0 = RosettaChainUnspecified
-    | x == 1 = RosettaInvalidChain defChainIdErrMsg
-    | x == 2 = RosettaMempoolBadTx
-    | x == 3 = RosettaInvalidBlockchainName defBlockchainNameErrMsg
-    | x == 4 = RosettaMismatchNetworkName defChainwebVerErrMsg defNetworkNameErrMsg
-    | x == 5 = RosettaUnparsableTx
-    | x == 6 = RosettaInvalidTx
-    | otherwise = errorWithoutStackTrace "Prelude.Enum.().toEnum: bad argument"
+--   toEnum x
+--     | x == 0 = RosettaChainUnspecified
+--     | x == 1 = RosettaInvalidChain defChainIdErrMsg
+--     | x == 2 = RosettaMempoolBadTx
+--     | x == 3 = RosettaInvalidBlockchainName defBlockchainNameErrMsg
+--     | x == 4 = RosettaMismatchNetworkName defChainwebVerErrMsg defNetworkNameErrMsg
+--     | x == 5 = RosettaUnparsableTx
+--     | x == 6 = RosettaInvalidTx
+--     | otherwise = errorWithoutStackTrace "Prelude.Enum.().toEnum: bad argument"
 
-  fromEnum RosettaChainUnspecified = 0
-  fromEnum (RosettaInvalidChain _) = 1
-  fromEnum RosettaMempoolBadTx = 2
-  fromEnum (RosettaInvalidBlockchainName _) = 3
-  fromEnum (RosettaMismatchNetworkName _ _) = 4
-  fromEnum RosettaUnparsableTx = 5
-  fromEnum RosettaInvalidTx = 6
+--   fromEnum RosettaChainUnspecified = 0
+--   fromEnum (RosettaInvalidChain _) = 1
+--   fromEnum RosettaMempoolBadTx = 2
+--   fromEnum RosettaUnparsableTx = 5
+--   fromEnum RosettaInvalidTx = 6
 
--- NOTE: Must update when new rosetta errors are added
-instance Bounded RosettaFailure where
-  minBound = RosettaChainUnspecified
-  maxBound = RosettaInvalidTx
+-- -- NOTE: Must update when new rosetta errors are added
+-- instance Bounded RosettaFailure where
+--   minBound = RosettaChainUnspecified
+--   maxBound = RosettaInvalidTx
 
-defChainIdErrMsg :: Text
-defChainIdErrMsg = "someInvalidChainId"
+-- defChainIdErrMsg :: Text
+-- defChainIdErrMsg = "someInvalidChainId"
 
-defBlockchainNameErrMsg :: Text
-defBlockchainNameErrMsg = "someInvalidBlockchainName"
+-- defBlockchainNameErrMsg :: Text
+-- defBlockchainNameErrMsg = "someInvalidBlockchainName"
 
-defChainwebVerErrMsg :: ChainwebVersion
-defChainwebVerErrMsg = Mainnet01
+-- defChainwebVerErrMsg :: ChainwebVersion
+-- defChainwebVerErrMsg = Mainnet01
 
-defNetworkNameErrMsg :: Text
-defNetworkNameErrMsg = "someInvalidNetworkName"
+-- defNetworkNameErrMsg :: Text
+-- defNetworkNameErrMsg = "someInvalidNetworkName"
 
 -- TODO: Better grouping of rosetta error index
 rosettaError :: RosettaFailure -> RosettaError
 rosettaError RosettaChainUnspecified = RosettaError 0 "No SubNetwork (chain) specified" False
 rosettaError RosettaInvalidChain = RosettaError 1 "Invalid chain value" False
 rosettaError RosettaMempoolBadTx = RosettaError 2 "Transaction not present in mempool" False
-<<<<<<< HEAD
-rosettaError (RosettaInvalidBlockchainName a) = RosettaError 3 ("Invalid blockchain name: " <> a) False
-rosettaError (RosettaMismatchNetworkName v a) = RosettaError 4
-  ("Network name mismatch: expected " <> (chainwebVersionToText v) <> " but received " <> a) False
-rosettaError RosettaUnparsableTx = RosettaError 5 "Transaction not parsable" False
-rosettaError RosettaInvalidTx = RosettaError 6 "Invalid transaction" False
-=======
 rosettaError RosettaUnparsableTx = RosettaError 3 "Transaction not parsable" False
 rosettaError RosettaInvalidTx = RosettaError 4 "Invalid transaction" False
 rosettaError RosettaBadNetwork = RosettaError 5 "Invalid network identifier" False
->>>>>>> 1b10e576
 
 throwRosetta :: RosettaFailure -> Handler a
 throwRosetta e = throwError err500 { errBody = encode $ rosettaError e }
