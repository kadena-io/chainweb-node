{-# LANGUAGE BangPatterns #-}
{-# LANGUAGE DataKinds #-}
{-# LANGUAGE KindSignatures #-}
{-# LANGUAGE LambdaCase #-}
{-# LANGUAGE OverloadedStrings #-}
{-# LANGUAGE RankNTypes #-}
{-# LANGUAGE ScopedTypeVariables #-}
{-# LANGUAGE TypeApplications #-}

-- |
-- Module: Chainweb.Rosetta.RestAPI.Server
-- Copyright: Copyright © 2018 - 2020 Kadena LLC.
-- License: MIT
-- Maintainer: Colin Woodbury <colin@kadena.io>
-- Stability: experimental
--
--
module Chainweb.Rosetta.RestAPI.Server where

import Control.Error.Safe (assertMay)
import Control.Error.Util
import Control.Monad.IO.Class
import Control.Monad.Trans.Except
import Data.Aeson
import Data.Bifunctor
import Data.Proxy (Proxy(..))
import Data.Word (Word64)

import qualified Data.ByteString.Short as BSS
import qualified Data.HashMap.Strict as HM
import qualified Data.HashSet as HS
import qualified Data.Memory.Endian as BA
import qualified Data.Text as T
import qualified Data.Text.Encoding as T
import qualified Data.Vector as V

import Pact.Types.Command

import Rosetta

import Servant.API
import Servant.Server

import Text.Read (readMaybe)

-- internal modules

import Chainweb.BlockCreationTime (BlockCreationTime(..))
import Chainweb.BlockHash (blockHashToText)
import Chainweb.BlockHeader (BlockHeader(..))
import Chainweb.BlockHeader.Genesis (genesisBlockHeader)
import Chainweb.BlockHeight (BlockHeight(..))
import Chainweb.Cut (_cutMap)
import Chainweb.CutDB
import Chainweb.HostAddress
import Chainweb.Mempool.Mempool
import qualified Chainweb.RestAPI.NetworkID as ChainwebNetId
import Chainweb.Pact.RestAPI.Server (validateCommand)
import Chainweb.RestAPI.Utils
import Chainweb.Rosetta.RestAPI
import Chainweb.Time
import Chainweb.Utils (int)
import Chainweb.Utils.Paging
import Chainweb.Transaction (ChainwebTransaction)
import Chainweb.Version

import P2P.Node.PeerDB
import P2P.Node.RestAPI.Server (peerGetHandler)
import P2P.Peer (PeerInfo(..))

---

rosettaServer
<<<<<<< HEAD
    :: forall cas (v :: ChainwebVersionT)
    . [(ChainId, MempoolBackend ChainwebTransaction)]
    -> PeerDb
    -> ChainwebVersion
    -> CutDb cas
    -> Server (RosettaApi v)
rosettaServer ms peerDb v cutDb = (const $ error "not yet implemented")
=======
    :: forall (v :: ChainwebVersionT)
    . ChainwebVersion
    -> [(ChainId, MempoolBackend ChainwebTransaction)]
    -> Server (RosettaApi v)
rosettaServer v ms = (const $ error "not yet implemented")
>>>>>>> 1b10e576
    -- Blocks --
    :<|> (const $ error "not yet implemented")
    :<|> (const $ error "not yet implemented")
    -- Construction --
    :<|> constructionMetadataH v
    :<|> constructionSubmitH v ms
    -- Mempool --
    :<|> mempoolTransactionH v ms
    :<|> mempoolH v ms
    -- Network --
    :<|> networkListH v
    :<|> networkOptionsH v
    :<|> (networkStatusH v cutDb peerDb)

someRosettaServer
    :: ChainwebVersion
    -> [(ChainId, MempoolBackend ChainwebTransaction)]
    -> PeerDb
    -> CutDb cas
    -> SomeServer
<<<<<<< HEAD
someRosettaServer v@(FromSingChainwebVersion (SChainwebVersion :: Sing vT)) ms pdb cdb =
    SomeServer (Proxy @(RosettaApi vT)) $ rosettaServer ms pdb v cdb
=======
someRosettaServer v@(FromSingChainwebVersion (SChainwebVersion :: Sing vT)) ms =
    SomeServer (Proxy @(RosettaApi vT)) $ rosettaServer v ms
>>>>>>> 1b10e576

--------------------------------------------------------------------------------
-- Account Handlers

--------------------------------------------------------------------------------
-- Block Handlers

--------------------------------------------------------------------------------
-- Construction Handlers

constructionMetadataH
    :: ChainwebVersion
    -> ConstructionMetadataReq
    -> Handler ConstructionMetadataResp
constructionMetadataH v (ConstructionMetadataReq net@(NetworkId _ _ msni) _) =
    runExceptT work >>= either throwRosetta pure
  where
    -- TODO: Extend as necessary.
    work :: ExceptT RosettaFailure Handler ConstructionMetadataResp
    work = do
        validateNetwork v net
        SubNetworkId _ _ <- msni ?? RosettaChainUnspecified
        pure $ ConstructionMetadataResp HM.empty

constructionSubmitH
    :: ChainwebVersion
    -> [(ChainId, MempoolBackend ChainwebTransaction)]
    -> ConstructionSubmitReq
    -> Handler ConstructionSubmitResp
constructionSubmitH v ms (ConstructionSubmitReq net@(NetworkId _ _ msni) tx) =
    runExceptT work >>= either throwRosetta pure
  where
    work :: ExceptT RosettaFailure Handler ConstructionSubmitResp
    work = do
        validateNetwork v net
        SubNetworkId n _ <- msni ?? RosettaChainUnspecified
        cmd <- command tx ?? RosettaUnparsableTx
        validated <- hoistEither . first (const RosettaInvalidTx) $ validateCommand cmd
        mp <- (readMaybe (T.unpack n) >>= flip lookup ms) ?? RosettaInvalidChain
        let !vec = V.singleton validated
        liftIO (mempoolInsertCheck mp vec) >>= hoistEither . first (const RosettaInvalidTx)
        liftIO (mempoolInsert mp UncheckedInsert vec)
        let rk = requestKeyToB16Text $ cmdToRequestKey validated
        pure $ ConstructionSubmitResp (TransactionId rk) Nothing

command :: T.Text -> Maybe (Command T.Text)
command = decodeStrict' . T.encodeUtf8

--------------------------------------------------------------------------------
-- Mempool Handlers

mempoolH
    :: ChainwebVersion
    -> [(ChainId, MempoolBackend a)]
<<<<<<< HEAD
    -> MempoolReq
    -> Handler MempoolResp
mempoolH v ms (MempoolReq (NetworkId _ _ msni)) = case msni of
    Nothing -> throwRosetta RosettaChainUnspecified
    Just (SubNetworkId n _) ->
        case readChainIdText v n >>= flip lookup ms of
            Nothing -> throwRosetta $ RosettaInvalidChain n
            Just _ -> do
                error "not yet implemented"  -- TODO!
=======
    -> MempoolReq -> Handler MempoolResp
mempoolH v ms (MempoolReq net@(NetworkId _ _ msni)) =
    runExceptT work >>= either throwRosetta pure
  where
    work = do
        validateNetwork v net
        SubNetworkId n _ <- msni ?? RosettaChainUnspecified
        _ <- (readMaybe @ChainId (T.unpack n) >>= flip lookup ms) ?? RosettaInvalidChain
        error "not yet implemented"  -- TODO!
>>>>>>> 1b10e576

mempoolTransactionH
    :: ChainwebVersion
    -> [(ChainId, MempoolBackend a)]
    -> MempoolTransactionReq
    -> Handler MempoolTransactionResp
mempoolTransactionH v ms mtr = runExceptT work >>= either throwRosetta pure
  where
    MempoolTransactionReq net@(NetworkId _ _ msni) (TransactionId ti) = mtr
    th = TransactionHash . BSS.toShort $ T.encodeUtf8 ti

    f :: LookupResult a -> Maybe MempoolTransactionResp
    f Missing = Nothing
    f (Pending _) = Just $ MempoolTransactionResp tx Nothing
      where
        tx = Transaction
          { _transaction_transactionId = TransactionId ti
          , _transaction_operations = [] -- TODO!
          , _transaction_metadata = Nothing
          }

    work :: ExceptT RosettaFailure Handler MempoolTransactionResp
    work = do
        validateNetwork v net
        SubNetworkId n _ <- msni ?? RosettaChainUnspecified
<<<<<<< HEAD
        mp <- (readChainIdText v n >>= flip lookup ms) ?? RosettaInvalidChain n
=======
        mp <- (readMaybe (T.unpack n) >>= flip lookup ms) ?? RosettaInvalidChain
>>>>>>> 1b10e576
        lrs <- liftIO . mempoolLookup mp $ V.singleton th
        (lrs V.!? 0 >>= f) ?? RosettaMempoolBadTx

--------------------------------------------------------------------------------
-- Network Handlers

networkListH :: ChainwebVersion -> MetadataReq -> Handler NetworkListResp
networkListH v _ = pure $ NetworkListResp networkIds
  where
    -- Unique Rosetta network ids for each of the chainweb version's chain ids
    networkIds = map f (HS.toList (chainIds v))
    f :: ChainId -> NetworkId
    f cid =  NetworkId
      { _networkId_blockchain = blockchainName
      , _networkId_network = (chainwebVersionToText v)
      , _networkId_subNetworkId = Just (SubNetworkId (chainIdToText cid) Nothing)
      }

networkOptionsH :: ChainwebVersion -> NetworkReq -> Handler NetworkOptionsResp
networkOptionsH v (NetworkReq nid _) = do
  _ <- handle (enforceValidNetworkId v nid)
  pure $ NetworkOptionsResp version allow
  where
    version = RosettaNodeVersion
      { _version_rosettaVersion = "1.3.1"   -- TODO: Make this a variable in /rosetta repo
      , _version_nodeVersion = chainwebNodeVersionHeaderValue :: T.Text
      , _version_middlewareVersion = Nothing
      , _version_metadata = Just $ HM.fromList metaPairs
      }
    -- TODO: Document this meta data
    metaPairs =
      [ "node-api-version" .= prettyApiVersion
      , "chainweb-version" .= (chainwebVersionToText v)
      ]
    allow = Allow
      { _allow_operationStatuses = [] -- TODO
      , _allow_operationTypes = [] -- TODO
      , _allow_errors = errExamples
      }
    errExamples = map rosettaError [minBound..maxBound]

networkStatusH
    :: ChainwebVersion
    -> CutDb cas
    -> PeerDb
    -> NetworkReq
    -> Handler NetworkStatusResp
networkStatusH v cutDb peerDb (NetworkReq nid _) = do
  cid <- handle (enforceValidNetworkId v nid)
  cut' <- liftIO $ _cut cutDb
  bh <- handle (getBlockHeader cut' cid)
  let genesisBh = genesisBlockHeader v cid
  -- TODO: Will this throw Handler error? How to wrap as Rosetta Error?
  peers <- _pageItems <$>
    peerGetHandler
    peerDb
    ChainwebNetId.CutNetwork
    (Just (Limit maxRosettaNodePeerLimit)) -- TODO: document max number of peers returned
    Nothing
  pure $ resp bh genesisBh peers

  where
    getBlockHeader c i =
      (HM.lookup i (_cutMap c)) ??
      (RosettaInvalidChain (chainIdToText i))
    resp bh genesis ps = NetworkStatusResp
      { _networkStatusResp_currentBlockId = blockId bh
      , _networkStatusResp_currentBlockTimestamp = currTimestamp bh
      , _networkStatusResp_genesisBlockId = blockId genesis
      , _networkStatusResp_peers = rosettaNodePeers ps
      }

    blockId :: BlockHeader -> BlockId
    blockId bh = BlockId
      { _blockId_index = _height (_blockHeight bh)
      , _blockId_hash = blockHashToText (_blockHash bh)
      }

    -- Timestamp of the block in milliseconds since the Unix Epoch.
    -- NOTE: Chainweb provides this timestamp in microseconds.
    currTimestamp :: BlockHeader -> Word64
    currTimestamp bh = BA.unLE . BA.toLE $ fromInteger msTime
      where
        msTime = int $ microTime `div` ms
        (TimeSpan ms) = millisecond
        microTime = encodeTimeToWord64 $ _bct (_blockCreationTime bh)

    rosettaNodePeers :: [PeerInfo] -> [RosettaNodePeer]
    rosettaNodePeers ps = map f ps
      where
        f p = RosettaNodePeer
          { _peer_peerId = hostAddressToText (_peerAddr p)
          , _peer_metadata = Just $ HM.fromList (metaPairs p)
          }
        -- TODO: document this meta data
        metaPairs p =
          addrPairs (_peerAddr p) ++ someCertPair (_peerId p)
        addrPairs addr =
          [ "address_hostname" .= hostnameToText (_hostAddressHost addr)
          , "address_port" .= portToText (_hostAddressPort addr)
          -- TODO: document that port is string represation of Word16
          ]
        someCertPair (Just i) = ["certificate_id" .= i]
        someCertPair Nothing = []

--------------------------------------------------------------------------------
-- Utils

maxRosettaNodePeerLimit :: Num a => a
maxRosettaNodePeerLimit = 64

blockchainName :: T.Text
blockchainName = "kadena"

handle :: ExceptT RosettaFailure Handler a -> Handler a
handle et = runExceptT et >>= either throwRosetta pure

readChainIdText :: ChainwebVersion -> T.Text -> Maybe ChainId
readChainIdText v c = do
  cid :: Word64 <- readMaybe (T.unpack c)
  mkChainId v cid

enforceValidNetworkId
  :: ChainwebVersion
  -> NetworkId
  -> ExceptT RosettaFailure Handler ChainId
enforceValidNetworkId v (NetworkId bn rv sid) = do
  enforce isValidBlockchainName (RosettaInvalidBlockchainName bn)
  enforce isValidNetworkVersion (RosettaMismatchNetworkName v rv)
  SubNetworkId cidt _ <- sid ?? RosettaChainUnspecified
  (readChainIdText v cidt) ?? (RosettaInvalidChain cidt)

  where
    enforce :: Bool -> RosettaFailure -> ExceptT RosettaFailure Handler ()
    enforce p e = assertMay p ?? e

    isValidBlockchainName = bn == blockchainName
    isValidNetworkVersion = rv == (chainwebVersionToText v)<|MERGE_RESOLUTION|>--- conflicted
+++ resolved
@@ -1,7 +1,6 @@
 {-# LANGUAGE BangPatterns #-}
 {-# LANGUAGE DataKinds #-}
 {-# LANGUAGE KindSignatures #-}
-{-# LANGUAGE LambdaCase #-}
 {-# LANGUAGE OverloadedStrings #-}
 {-# LANGUAGE RankNTypes #-}
 {-# LANGUAGE ScopedTypeVariables #-}
@@ -17,9 +16,9 @@
 --
 module Chainweb.Rosetta.RestAPI.Server where
 
-import Control.Error.Safe (assertMay)
 import Control.Error.Util
 import Control.Monad.IO.Class
+import Control.Monad.Trans.Class
 import Control.Monad.Trans.Except
 import Data.Aeson
 import Data.Bifunctor
@@ -34,6 +33,8 @@
 import qualified Data.Text.Encoding as T
 import qualified Data.Vector as V
 
+import Numeric.Natural
+
 import Pact.Types.Command
 
 import Rosetta
@@ -50,42 +51,34 @@
 import Chainweb.BlockHeader (BlockHeader(..))
 import Chainweb.BlockHeader.Genesis (genesisBlockHeader)
 import Chainweb.BlockHeight (BlockHeight(..))
-import Chainweb.Cut (_cutMap)
+import Chainweb.Cut
 import Chainweb.CutDB
 import Chainweb.HostAddress
 import Chainweb.Mempool.Mempool
+import Chainweb.Pact.RestAPI.Server (validateCommand)
 import qualified Chainweb.RestAPI.NetworkID as ChainwebNetId
-import Chainweb.Pact.RestAPI.Server (validateCommand)
 import Chainweb.RestAPI.Utils
 import Chainweb.Rosetta.RestAPI
 import Chainweb.Time
+import Chainweb.Transaction (ChainwebTransaction)
 import Chainweb.Utils (int)
 import Chainweb.Utils.Paging
-import Chainweb.Transaction (ChainwebTransaction)
 import Chainweb.Version
 
 import P2P.Node.PeerDB
 import P2P.Node.RestAPI.Server (peerGetHandler)
-import P2P.Peer (PeerInfo(..))
+import P2P.Peer
 
 ---
 
 rosettaServer
-<<<<<<< HEAD
     :: forall cas (v :: ChainwebVersionT)
-    . [(ChainId, MempoolBackend ChainwebTransaction)]
+    . ChainwebVersion
+    -> [(ChainId, MempoolBackend ChainwebTransaction)]
     -> PeerDb
-    -> ChainwebVersion
     -> CutDb cas
     -> Server (RosettaApi v)
-rosettaServer ms peerDb v cutDb = (const $ error "not yet implemented")
-=======
-    :: forall (v :: ChainwebVersionT)
-    . ChainwebVersion
-    -> [(ChainId, MempoolBackend ChainwebTransaction)]
-    -> Server (RosettaApi v)
-rosettaServer v ms = (const $ error "not yet implemented")
->>>>>>> 1b10e576
+rosettaServer v ms peerDb cutDb = (const $ error "not yet implemented")
     -- Blocks --
     :<|> (const $ error "not yet implemented")
     :<|> (const $ error "not yet implemented")
@@ -106,13 +99,8 @@
     -> PeerDb
     -> CutDb cas
     -> SomeServer
-<<<<<<< HEAD
 someRosettaServer v@(FromSingChainwebVersion (SChainwebVersion :: Sing vT)) ms pdb cdb =
-    SomeServer (Proxy @(RosettaApi vT)) $ rosettaServer ms pdb v cdb
-=======
-someRosettaServer v@(FromSingChainwebVersion (SChainwebVersion :: Sing vT)) ms =
-    SomeServer (Proxy @(RosettaApi vT)) $ rosettaServer v ms
->>>>>>> 1b10e576
+    SomeServer (Proxy @(RosettaApi vT)) $ rosettaServer v ms pdb cdb
 
 --------------------------------------------------------------------------------
 -- Account Handlers
@@ -167,18 +155,8 @@
 mempoolH
     :: ChainwebVersion
     -> [(ChainId, MempoolBackend a)]
-<<<<<<< HEAD
     -> MempoolReq
     -> Handler MempoolResp
-mempoolH v ms (MempoolReq (NetworkId _ _ msni)) = case msni of
-    Nothing -> throwRosetta RosettaChainUnspecified
-    Just (SubNetworkId n _) ->
-        case readChainIdText v n >>= flip lookup ms of
-            Nothing -> throwRosetta $ RosettaInvalidChain n
-            Just _ -> do
-                error "not yet implemented"  -- TODO!
-=======
-    -> MempoolReq -> Handler MempoolResp
 mempoolH v ms (MempoolReq net@(NetworkId _ _ msni)) =
     runExceptT work >>= either throwRosetta pure
   where
@@ -187,7 +165,6 @@
         SubNetworkId n _ <- msni ?? RosettaChainUnspecified
         _ <- (readMaybe @ChainId (T.unpack n) >>= flip lookup ms) ?? RosettaInvalidChain
         error "not yet implemented"  -- TODO!
->>>>>>> 1b10e576
 
 mempoolTransactionH
     :: ChainwebVersion
@@ -213,11 +190,7 @@
     work = do
         validateNetwork v net
         SubNetworkId n _ <- msni ?? RosettaChainUnspecified
-<<<<<<< HEAD
-        mp <- (readChainIdText v n >>= flip lookup ms) ?? RosettaInvalidChain n
-=======
         mp <- (readMaybe (T.unpack n) >>= flip lookup ms) ?? RosettaInvalidChain
->>>>>>> 1b10e576
         lrs <- liftIO . mempoolLookup mp $ V.singleton th
         (lrs V.!? 0 >>= f) ?? RosettaMempoolBadTx
 
@@ -231,33 +204,37 @@
     networkIds = map f (HS.toList (chainIds v))
     f :: ChainId -> NetworkId
     f cid =  NetworkId
-      { _networkId_blockchain = blockchainName
-      , _networkId_network = (chainwebVersionToText v)
+      { _networkId_blockchain = "kadena"
+      , _networkId_network = chainwebVersionToText v
       , _networkId_subNetworkId = Just (SubNetworkId (chainIdToText cid) Nothing)
       }
 
 networkOptionsH :: ChainwebVersion -> NetworkReq -> Handler NetworkOptionsResp
-networkOptionsH v (NetworkReq nid _) = do
-  _ <- handle (enforceValidNetworkId v nid)
-  pure $ NetworkOptionsResp version allow
-  where
+networkOptionsH v (NetworkReq nid _) = runExceptT work >>= either throwRosetta pure
+  where
+    work :: ExceptT RosettaFailure Handler NetworkOptionsResp
+    work = do
+        validateNetwork v nid
+        pure $ NetworkOptionsResp version allow
+
     version = RosettaNodeVersion
       { _version_rosettaVersion = "1.3.1"   -- TODO: Make this a variable in /rosetta repo
-      , _version_nodeVersion = chainwebNodeVersionHeaderValue :: T.Text
+      , _version_nodeVersion = chainwebNodeVersionHeaderValue
       , _version_middlewareVersion = Nothing
-      , _version_metadata = Just $ HM.fromList metaPairs
-      }
+      , _version_metadata = Just $ HM.fromList metaPairs }
+
     -- TODO: Document this meta data
     metaPairs =
       [ "node-api-version" .= prettyApiVersion
-      , "chainweb-version" .= (chainwebVersionToText v)
-      ]
+      , "chainweb-version" .= chainwebVersionToText v ]
+
     allow = Allow
       { _allow_operationStatuses = [] -- TODO
       , _allow_operationTypes = [] -- TODO
-      , _allow_errors = errExamples
-      }
-    errExamples = map rosettaError [minBound..maxBound]
+      , _allow_errors = errExamples }
+
+    errExamples :: [RosettaError]
+    errExamples = map rosettaError [minBound .. maxBound]
 
 networkStatusH
     :: ChainwebVersion
@@ -265,24 +242,31 @@
     -> PeerDb
     -> NetworkReq
     -> Handler NetworkStatusResp
-networkStatusH v cutDb peerDb (NetworkReq nid _) = do
-  cid <- handle (enforceValidNetworkId v nid)
-  cut' <- liftIO $ _cut cutDb
-  bh <- handle (getBlockHeader cut' cid)
-  let genesisBh = genesisBlockHeader v cid
-  -- TODO: Will this throw Handler error? How to wrap as Rosetta Error?
-  peers <- _pageItems <$>
-    peerGetHandler
-    peerDb
-    ChainwebNetId.CutNetwork
-    (Just (Limit maxRosettaNodePeerLimit)) -- TODO: document max number of peers returned
-    Nothing
-  pure $ resp bh genesisBh peers
-
-  where
-    getBlockHeader c i =
-      (HM.lookup i (_cutMap c)) ??
-      (RosettaInvalidChain (chainIdToText i))
+networkStatusH v cutDb peerDb (NetworkReq nid _) =
+    runExceptT work >>= either throwRosetta pure
+  where
+    work :: ExceptT RosettaFailure Handler NetworkStatusResp
+    work = do
+        validateNetwork v nid
+        SubNetworkId n _ <- _networkId_subNetworkId nid ?? RosettaChainUnspecified
+        cid <- readChainIdText v n ?? RosettaInvalidChain
+        c <- liftIO $ _cut cutDb
+        bh <- getBlockHeader c cid
+        let genesisBh = genesisBlockHeader v cid
+        -- TODO: Will this throw Handler error? How to wrap as Rosetta Error?
+        peers <- lift $ _pageItems <$>
+          peerGetHandler
+          peerDb
+          ChainwebNetId.CutNetwork
+          -- TODO: document max number of peers returned
+          (Just $ Limit maxRosettaNodePeerLimit)
+          Nothing
+        pure $ resp bh genesisBh peers
+
+    getBlockHeader :: Cut -> ChainId -> ExceptT RosettaFailure Handler BlockHeader
+    getBlockHeader c i = HM.lookup i (_cutMap c) ?? RosettaInvalidChain
+
+    resp :: BlockHeader -> BlockHeader -> [PeerInfo] -> NetworkStatusResp
     resp bh genesis ps = NetworkStatusResp
       { _networkStatusResp_currentBlockId = blockId bh
       , _networkStatusResp_currentBlockTimestamp = currTimestamp bh
@@ -302,57 +286,39 @@
     currTimestamp bh = BA.unLE . BA.toLE $ fromInteger msTime
       where
         msTime = int $ microTime `div` ms
-        (TimeSpan ms) = millisecond
+        TimeSpan ms = millisecond
         microTime = encodeTimeToWord64 $ _bct (_blockCreationTime bh)
 
     rosettaNodePeers :: [PeerInfo] -> [RosettaNodePeer]
     rosettaNodePeers ps = map f ps
       where
+        f :: PeerInfo -> RosettaNodePeer
         f p = RosettaNodePeer
-          { _peer_peerId = hostAddressToText (_peerAddr p)
-          , _peer_metadata = Just $ HM.fromList (metaPairs p)
-          }
+          { _peer_peerId = hostAddressToText $ _peerAddr p
+          , _peer_metadata = Just . HM.fromList $ metaPairs p }
+
         -- TODO: document this meta data
-        metaPairs p =
-          addrPairs (_peerAddr p) ++ someCertPair (_peerId p)
+        metaPairs :: PeerInfo -> [(T.Text, Value)]
+        metaPairs p = addrPairs (_peerAddr p) ++ someCertPair (_peerId p)
+
+        addrPairs :: HostAddress -> [(T.Text, Value)]
         addrPairs addr =
           [ "address_hostname" .= hostnameToText (_hostAddressHost addr)
           , "address_port" .= portToText (_hostAddressPort addr)
           -- TODO: document that port is string represation of Word16
           ]
+
+        someCertPair :: Maybe PeerId -> [(T.Text, Value)]
         someCertPair (Just i) = ["certificate_id" .= i]
         someCertPair Nothing = []
 
 --------------------------------------------------------------------------------
 -- Utils
 
-maxRosettaNodePeerLimit :: Num a => a
+maxRosettaNodePeerLimit :: Natural
 maxRosettaNodePeerLimit = 64
-
-blockchainName :: T.Text
-blockchainName = "kadena"
-
-handle :: ExceptT RosettaFailure Handler a -> Handler a
-handle et = runExceptT et >>= either throwRosetta pure
 
 readChainIdText :: ChainwebVersion -> T.Text -> Maybe ChainId
 readChainIdText v c = do
   cid :: Word64 <- readMaybe (T.unpack c)
-  mkChainId v cid
-
-enforceValidNetworkId
-  :: ChainwebVersion
-  -> NetworkId
-  -> ExceptT RosettaFailure Handler ChainId
-enforceValidNetworkId v (NetworkId bn rv sid) = do
-  enforce isValidBlockchainName (RosettaInvalidBlockchainName bn)
-  enforce isValidNetworkVersion (RosettaMismatchNetworkName v rv)
-  SubNetworkId cidt _ <- sid ?? RosettaChainUnspecified
-  (readChainIdText v cidt) ?? (RosettaInvalidChain cidt)
-
-  where
-    enforce :: Bool -> RosettaFailure -> ExceptT RosettaFailure Handler ()
-    enforce p e = assertMay p ?? e
-
-    isValidBlockchainName = bn == blockchainName
-    isValidNetworkVersion = rv == (chainwebVersionToText v)+  mkChainId v cid