{-# LANGUAGE ConstraintKinds #-}
{-# LANGUAGE DataKinds #-}
{-# LANGUAGE DeriveAnyClass #-}
{-# LANGUAGE DeriveGeneric #-}
{-# LANGUAGE DerivingStrategies #-}
{-# LANGUAGE FlexibleContexts #-}
{-# LANGUAGE FlexibleInstances #-}
{-# LANGUAGE GeneralizedNewtypeDeriving #-}
{-# LANGUAGE MultiParamTypeClasses #-}
{-# LANGUAGE OverloadedStrings #-}
{-# LANGUAGE ScopedTypeVariables #-}
{-# LANGUAGE TemplateHaskell #-}
{-# LANGUAGE TypeFamilies #-}
{-# LANGUAGE TypeOperators #-}

{-# OPTIONS_GHC -fno-warn-orphans #-}

-- |
-- Module: Chainweb.Difficulty
-- Copyright: Copyright © 2018 Kadena LLC
-- License: MIT
-- Maintainer: Lars Kuhtz <lars@kadena.io>
-- Stability: experimental
--
-- The difficulty of a block. The difficulty is a measure for the expected work
-- that is needed to mine a block. Formally it is defined as the maximum hash
-- target value divided by the hash target for the block.
--
module Chainweb.Difficulty
<<<<<<< HEAD
( BlockRate(..)
=======
( BlockDelay(..)
>>>>>>> cda46fc8
, WindowWidth(..)
-- * PowHashNat
, PowHashNat(..)
, powHashNat
, encodePowHashNat
, decodePowHashNat
, encodePowHashNatBe
, decodePowHashNatBe

-- * HashTarget
, HashTarget(..)
, hashTarget
, showTargetHex
, showTargetBits
, checkTarget
, maxTarget
, maxTargetWord
, encodeHashTarget
, decodeHashTarget

-- * HashDifficulty
, HashDifficulty(..)
, encodeHashDifficulty
, decodeHashDifficulty
, encodeHashDifficultyBe
, decodeHashDifficultyBe
, targetToDifficulty

-- * Difficulty Adjustment
, adjust
, legacyAdjust
) where

import Control.DeepSeq
import Control.Lens
import Control.Monad

import Data.Aeson
import Data.Aeson.Types (toJSONKeyText)
import Data.Bits
import qualified Data.ByteString.Short as SB
import Data.Coerce
import Data.DoubleWord
import Data.Hashable
import qualified Data.Text as T

import GHC.Generics
import GHC.TypeNats

import Text.Printf (printf)

-- internal imports

import Chainweb.Crypto.MerkleLog
import Chainweb.MerkleUniverse
import Chainweb.PowHash
import Chainweb.Time (Micros(..), TimeSpan(..))
import Chainweb.Utils
import Chainweb.Utils.Serialization

import Numeric.Additive
import Numeric.Natural

-- -------------------------------------------------------------------------- --
-- Large Word Orphans

instance NFData Word128
instance NFData Word256
--
-- | The gap in MICROSECONDS that we desire between the Creation Time of subsequent
-- blocks in some chain.
--
<<<<<<< HEAD
newtype BlockRate = BlockRate { _getBlockRate :: Micros }
=======
newtype BlockDelay = BlockDelay { _getBlockDelay :: Micros }
>>>>>>> cda46fc8
    deriving stock (Eq, Generic, Ord, Show)
    deriving newtype (Hashable, NFData, ToJSON, FromJSON)

-- | The number of blocks to be mined after a difficulty adjustment, before
-- considering a further adjustment. Critical for the "epoch-based" adjustment
-- algorithm seen in `adjust`.
newtype WindowWidth = WindowWidth Natural
    deriving stock (Eq, Generic, Ord, Show)
    deriving newtype (Hashable, NFData, ToJSON, FromJSON)


-- -------------------------------------------------------------------------- --
-- PowHashNat

-- | A type that maps block hashes to unsigned 256 bit integers by
-- projecting onto the first 8 bytes (least significant in little
-- endian encoding) and interpreting them as little endian encoded
-- unsigned integer value.
--
-- Arithmetic is defined as unsigned bounded integer arithmetic.
-- Overflows result in an exception and may result in program abort.
--
newtype PowHashNat = PowHashNat Word256
    deriving (Show, Generic)
    deriving anyclass (Hashable, NFData)
    deriving newtype (Eq, Ord, Bounded, Enum)
    deriving newtype (Num, Integral, Real, Bits, FiniteBits)
        -- FIXME implement checked arithmetic
        -- FIXME avoid usage of Num and co
    deriving newtype (AdditiveSemigroup, AdditiveAbelianSemigroup)
    -- deriving newtype (MultiplicativeSemigroup, MultiplicativeAbelianSemigroup, MultiplicativeGroup)
        -- FIXME use checked arithmetic instead

powHashNat :: PowHash -> PowHashNat
powHashNat = PowHashNat . powHashToWord256
{-# INLINE powHashNat #-}

powHashToWord256 :: (32 <= PowHashBytesCount) => PowHash -> Word256
powHashToWord256 = either error id . runGetEitherS decodeWordLe . SB.fromShort . powHashBytes
{-# INLINE powHashToWord256 #-}

encodePowHashNat :: PowHashNat -> Put
encodePowHashNat (PowHashNat n) = encodeWordLe n
{-# INLINE encodePowHashNat #-}

decodePowHashNat :: Get PowHashNat
decodePowHashNat = PowHashNat <$!> decodeWordLe
{-# INLINE decodePowHashNat #-}

encodePowHashNatBe :: PowHashNat -> Put
encodePowHashNatBe (PowHashNat n) = encodeWordBe n
{-# INLINE encodePowHashNatBe #-}

decodePowHashNatBe :: Get PowHashNat
decodePowHashNatBe = PowHashNat <$!> decodeWordBe
{-# INLINE decodePowHashNatBe #-}

instance ToJSON PowHashNat where
    toJSON = toJSON . encodeB64UrlNoPaddingText . runPutS . encodePowHashNat
    toEncoding = b64UrlNoPaddingTextEncoding . runPutS . encodePowHashNat
    {-# INLINE toJSON #-}
    {-# INLINE toEncoding #-}

instance FromJSON PowHashNat where
    parseJSON = withText "PowHashNat" $ either (fail . show) return
        . (runGetS decodePowHashNat <=< decodeB64UrlNoPaddingText)
    {-# INLINE parseJSON #-}

instance ToJSONKey PowHashNat where
    toJSONKey = toJSONKeyText
        $ encodeB64UrlNoPaddingText . runPutS . encodePowHashNat
    {-# INLINE toJSONKey #-}

instance FromJSONKey PowHashNat where
    fromJSONKey = FromJSONKeyTextParser $ either (fail . show) return
        . (runGetS decodePowHashNat <=< decodeB64UrlNoPaddingText)
    {-# INLINE fromJSONKey #-}

-- -------------------------------------------------------------------------- --
-- HashTarget

-- | HashTarget
--
-- target = maxBound / (network hash rate * block time)
--        = maxBound / difficulty
--
-- network hash rate is interpolated from observered past block times.
--
newtype HashTarget = HashTarget { _hashTarget :: PowHashNat }
    deriving (Show, Eq, Ord, Generic)
    deriving anyclass (NFData)
    deriving newtype (ToJSON, FromJSON, Hashable, Bounded)

hashTarget :: Lens' HashTarget PowHashNat
hashTarget = lens _hashTarget $ const HashTarget
{-# INLINE hashTarget #-}

-- | A visualization of a `HashTarget` as binary.
--
showTargetHex :: HashTarget -> T.Text
showTargetHex (HashTarget (PowHashNat n)) = T.pack . printf "%064x" $ (int n :: Integer)

-- | A visualization of a `HashTarget` as binary.
--
showTargetBits :: HashTarget -> T.Text
showTargetBits (HashTarget (PowHashNat n)) = T.pack . printf "%0256b" $ (int n :: Integer)

-- | By maximum, we mean "easiest".
--
maxTarget :: HashTarget
maxTarget = HashTarget $ PowHashNat maxTargetWord

maxTargetWord :: Word256
maxTargetWord = maxBound

instance MerkleHashAlgorithm a => IsMerkleLogEntry a ChainwebHashTag HashTarget where
    type Tag HashTarget = 'HashTargetTag
    toMerkleNode = encodeMerkleInputNode encodeHashTarget
    fromMerkleNode = decodeMerkleInputNode decodeHashTarget
    {-# INLINE toMerkleNode #-}
    {-# INLINE fromMerkleNode #-}

-- | The critical check in Proof-of-Work mining: did the generated hash match
-- the target?
--
checkTarget :: HashTarget -> PowHash -> Bool
checkTarget (HashTarget target) h = powHashNat h <= target
{-# INLINE checkTarget #-}

encodeHashTarget :: HashTarget -> Put
encodeHashTarget = encodePowHashNat . coerce
{-# INLINE encodeHashTarget #-}

decodeHashTarget :: Get HashTarget
decodeHashTarget = HashTarget <$!> decodePowHashNat
{-# INLINE decodeHashTarget #-}

-- -------------------------------------------------------------------------- --
-- HashDifficulty

-- | Hash Difficulty is used to measure the weight of blocks. It is defined as
--
-- difficulty = maxBound / target
--            = network hash rate * block time
--
-- where `/` is integer division.
--
-- The weight of a block is the sum of the difficulties of the block and  and
-- all it's ancestors on the chain.
--
newtype HashDifficulty = HashDifficulty PowHashNat
    deriving (Show, Eq, Ord, Generic)
    deriving anyclass (NFData)
    deriving newtype (ToJSON, FromJSON, ToJSONKey, FromJSONKey, Hashable, Bounded, Enum)
    deriving newtype (AdditiveSemigroup, AdditiveAbelianSemigroup)
    deriving newtype (Num, Integral, Real)

encodeHashDifficulty :: HashDifficulty -> Put
encodeHashDifficulty (HashDifficulty x) = encodePowHashNat x
{-# INLINE encodeHashDifficulty #-}

decodeHashDifficulty :: Get HashDifficulty
decodeHashDifficulty = HashDifficulty <$!> decodePowHashNat
{-# INLINE decodeHashDifficulty #-}

encodeHashDifficultyBe :: HashDifficulty -> Put
encodeHashDifficultyBe (HashDifficulty x) = encodePowHashNatBe x
{-# INLINE encodeHashDifficultyBe #-}

decodeHashDifficultyBe :: Get HashDifficulty
decodeHashDifficultyBe = HashDifficulty <$!> decodePowHashNatBe
{-# INLINE decodeHashDifficultyBe #-}

-- | Given the same `ChainwebVersion`, forms an isomorphism with
-- `difficultyToTarget`.
--
targetToDifficulty :: HashTarget -> HashDifficulty
targetToDifficulty (HashTarget (PowHashNat target)) =
    HashDifficulty . PowHashNat $ maxTargetWord `div` target
{-# INLINE targetToDifficulty #-}

-- -------------------------------------------------------------------------- --
-- Difficulty Adjustment

-- | A new `HashTarget`, based on the rate of mining success over the previous N
-- blocks.
--
-- This function represents a Bitcoin-inspired, "epoch-based" adjustment
-- algorithm. For every N blocks (as defined by `WindowWidth`), we perform an
-- adjustment.
--
-- The target itself is an unsigned 256 bit integer value. Calculations are done
-- using (infinite precision) rational arithmetic and the result converted
-- to a target value by rounding down to the nearest integer value that is
-- smaller or equal than 2^256-1.
--
adjust
<<<<<<< HEAD
    :: BlockRate
=======
    :: BlockDelay
>>>>>>> cda46fc8
    -> WindowWidth
    -> TimeSpan Micros
        -- ^ the actual time of the last epoch: creation time minus the epoch
        -- start time of the last block in the (previous) epoch
    -> HashTarget
        -- ^ the hash target of the (previous) epoch, i.e. the hash target of
        -- the last header in the (previous) epoch
    -> HashTarget
        -- ^ the hash target of the new epoch
<<<<<<< HEAD
adjust (BlockRate br) (WindowWidth ww) (TimeSpan delta) (HashTarget oldTarget) = newTarget
  where
    targetedEpochTime :: Rational
    targetedEpochTime = int ww * int br
=======
adjust (BlockDelay bd) (WindowWidth ww) (TimeSpan delta) (HashTarget oldTarget) = newTarget
  where
    targetedEpochTime :: Rational
    targetedEpochTime = int ww * int bd
>>>>>>> cda46fc8

    actualEpochTime :: Rational
    actualEpochTime = int delta

    newTarget :: HashTarget
    newTarget = min maxTarget
        $ HashTarget . PowHashNat
        $ ceiling
        $ (actualEpochTime / targetedEpochTime)
        * int oldTarget

-- | legacy target computation
--
-- This is used when 'oldDaGuard' is active.
--
legacyAdjust
<<<<<<< HEAD
    :: BlockRate
=======
    :: BlockDelay
>>>>>>> cda46fc8
    -> WindowWidth
    -> TimeSpan Micros
        -- ^ the actual time of the last epoch: creation time minus the epoch
        -- start time of the last block in the (previous) epoch
    -> HashTarget
        -- ^ the hash target of the (previous) epoch, i.e. the hash target of
        -- the last header in the (previous) epoch
    -> HashTarget
        -- ^ the hash target of the new epoch
<<<<<<< HEAD
legacyAdjust (BlockRate br) (WindowWidth ww) (TimeSpan delta) (HashTarget oldTarget) = newTarget
  where
    newDiff :: Rational
    newDiff = oldDiff * int br * int ww / int delta
=======
legacyAdjust (BlockDelay bd) (WindowWidth ww) (TimeSpan delta) (HashTarget oldTarget) = newTarget
  where
    newDiff :: Rational
    newDiff = oldDiff * int bd * int ww / int delta
>>>>>>> cda46fc8

    oldDiff :: Rational
    oldDiff = int maxTargetWord / int oldTarget

    newTarget :: HashTarget
    newTarget = HashTarget . PowHashNat $ maxTargetWord `div` ceiling newDiff
<|MERGE_RESOLUTION|>--- conflicted
+++ resolved
@@ -27,11 +27,7 @@
 -- target value divided by the hash target for the block.
 --
 module Chainweb.Difficulty
-<<<<<<< HEAD
-( BlockRate(..)
-=======
 ( BlockDelay(..)
->>>>>>> cda46fc8
 , WindowWidth(..)
 -- * PowHashNat
 , PowHashNat(..)
@@ -104,11 +100,7 @@
 -- | The gap in MICROSECONDS that we desire between the Creation Time of subsequent
 -- blocks in some chain.
 --
-<<<<<<< HEAD
-newtype BlockRate = BlockRate { _getBlockRate :: Micros }
-=======
 newtype BlockDelay = BlockDelay { _getBlockDelay :: Micros }
->>>>>>> cda46fc8
     deriving stock (Eq, Generic, Ord, Show)
     deriving newtype (Hashable, NFData, ToJSON, FromJSON)
 
@@ -306,11 +298,7 @@
 -- smaller or equal than 2^256-1.
 --
 adjust
-<<<<<<< HEAD
-    :: BlockRate
-=======
     :: BlockDelay
->>>>>>> cda46fc8
     -> WindowWidth
     -> TimeSpan Micros
         -- ^ the actual time of the last epoch: creation time minus the epoch
@@ -320,17 +308,10 @@
         -- the last header in the (previous) epoch
     -> HashTarget
         -- ^ the hash target of the new epoch
-<<<<<<< HEAD
-adjust (BlockRate br) (WindowWidth ww) (TimeSpan delta) (HashTarget oldTarget) = newTarget
-  where
-    targetedEpochTime :: Rational
-    targetedEpochTime = int ww * int br
-=======
 adjust (BlockDelay bd) (WindowWidth ww) (TimeSpan delta) (HashTarget oldTarget) = newTarget
   where
     targetedEpochTime :: Rational
     targetedEpochTime = int ww * int bd
->>>>>>> cda46fc8
 
     actualEpochTime :: Rational
     actualEpochTime = int delta
@@ -347,11 +328,7 @@
 -- This is used when 'oldDaGuard' is active.
 --
 legacyAdjust
-<<<<<<< HEAD
-    :: BlockRate
-=======
     :: BlockDelay
->>>>>>> cda46fc8
     -> WindowWidth
     -> TimeSpan Micros
         -- ^ the actual time of the last epoch: creation time minus the epoch
@@ -361,17 +338,10 @@
         -- the last header in the (previous) epoch
     -> HashTarget
         -- ^ the hash target of the new epoch
-<<<<<<< HEAD
-legacyAdjust (BlockRate br) (WindowWidth ww) (TimeSpan delta) (HashTarget oldTarget) = newTarget
-  where
-    newDiff :: Rational
-    newDiff = oldDiff * int br * int ww / int delta
-=======
 legacyAdjust (BlockDelay bd) (WindowWidth ww) (TimeSpan delta) (HashTarget oldTarget) = newTarget
   where
     newDiff :: Rational
     newDiff = oldDiff * int bd * int ww / int delta
->>>>>>> cda46fc8
 
     oldDiff :: Rational
     oldDiff = int maxTargetWord / int oldTarget
