--- conflicted
+++ resolved
@@ -58,14 +58,7 @@
 
 -- * Difficulty Adjustment
 , adjust
-<<<<<<< HEAD
-=======
 , legacyAdjust
-
--- * Test Properties
-, properties
-, prop_littleEndian
->>>>>>> c2650da1
 ) where
 
 import Control.DeepSeq
@@ -352,27 +345,4 @@
     oldDiff = int maxTargetWord / int oldTarget
 
     newTarget :: HashTarget
-<<<<<<< HEAD
-    newTarget = difficultyToTargetR newDiff
-=======
     newTarget = HashTarget . PowHashNat $ maxTargetWord `div` ceiling newDiff
-
--- -------------------------------------------------------------------------- --
--- Properties
-
-prop_littleEndian :: Bool
-prop_littleEndian = all run [1..31]
-  where
-    run i = (==) i
-        $ length
-        $ takeWhile (== 0x00)
-        $ reverse
-        $ B.unpack
-        $ runPutS
-        $ encodePowHashNat (maxBound `div` 2^(8*i))
-
-properties :: [(String, Property)]
-properties =
-    [ ("BlockHashNat is encoded as little endian", property prop_littleEndian)
-    ]
->>>>>>> c2650da1
