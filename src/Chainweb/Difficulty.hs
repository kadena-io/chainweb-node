--- conflicted
+++ resolved
@@ -184,13 +184,9 @@
     deriving anyclass (NFData)
     deriving newtype (ToJSON, FromJSON, Hashable, Bounded)
 
-<<<<<<< HEAD
-makeLenses ''HashTarget
-=======
 hashTarget :: Lens' HashTarget PowHashNat
 hashTarget = lens _hashTarget $ const HashTarget
 {-# INLINE hashTarget #-}
->>>>>>> c7703b21
 
 -- | A visualization of a `HashTarget` as binary.
 --
