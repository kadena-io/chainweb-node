--- conflicted
+++ resolved
@@ -86,48 +86,6 @@
     | otherwise = Above (h, a) t
 ruleDropWhile _ t = t
 
-<<<<<<< HEAD
--- | A measurement on a rule tells you where a condition starts to be true; at
--- the Top, at the Bottom, or Between lower and upper.
---
-data Measurement h a = Bottom a | Top (h, a) | Between (h, a) (h, a)
-
--- | Takes a measurement on a rule using a monotone function.
---
-measureRule' :: (h -> Bool) -> Rule h a -> Measurement h a
-measureRule' p ((topH, topA) `Above` topTail)
-    | p topH = Top (topH, topA)
-    | otherwise = go topH topA topTail
-  where
-    go lh la (Above (h, a) t)
-        | p h = Between (h, a) (lh, la)
-        | otherwise = go h a t
-    go _ _ (End a) = Bottom a
-measureRule' _ (End a) = Bottom a
-
-measureRule :: Ord h => h -> Rule h a -> Measurement h a
-measureRule h =
-    measureRule' (\hc -> h >= hc)
-
--- | Returns the elements of the Rule.
---
-ruleElems :: h -> Rule h a -> NE.NonEmpty (h, a)
-ruleElems h (End a) = (h, a) NE.:| []
-ruleElems he (Above (h, a) t) = (h, a) `NE.cons` ruleElems he t
-
--- | Measures a monotone condition on a value. It tells you when a condition
--- started to be true most recently (it ignores any previous history).
---
--- Note that 'Top' provides a lower bound for a possible change and 'Bottom' is
--- an upper bound for a change of the evaluation of the condition: It returns
--- 'Top' when the condition is false at the latest/current grade. It returns
--- 'Bottom' if the the condition was always true.
---
-measureValue' :: Num h => (a -> Bool) -> Rule h a -> Measurement h a
-measureValue' p ((topH, topA) `Above` topTail)
-    | not (p topA) = Top (topH, topA)
-    | otherwise = go topH topA topTail
-=======
 -- | A zipper on a rule represents a measurement on the rule, either at some
 -- point on the rule (including the top) or at the bottom of the rule.
 -- Leftmost fields are "below", rightmost fields are "above".
@@ -154,7 +112,6 @@
 -- O(length(untrue prefix)).
 ruleZipperFind :: (h -> a -> Bool) -> RuleZipper h a -> (Bool, RuleZipper h a)
 ruleZipperFind p = go
->>>>>>> 0865649f
   where
   go pl@(BetweenZipper below above)
     | (h, a) <- ruleHead below, p h a =
