--- conflicted
+++ resolved
@@ -49,12 +49,8 @@
 import Control.Lens hiding ((.=))
 
 import Data.Aeson
-<<<<<<< HEAD
-=======
 import qualified Data.CaseInsensitive as CI
-import Data.Char
 import qualified Data.HashMap.Strict as HM
->>>>>>> 261df0e8
 import qualified Data.Text as T
 import qualified Data.Text.Encoding as T
 
@@ -115,6 +111,7 @@
     , "queryString" .= _requestLogQueryString o
     , "bodyLength" .= _requestLogBodyLength o
     , "userAgent" .= _requestLogUserAgent o
+    , "headers" .= _requestLogHeaders o
     ]
 {-# INLINE requestLogProperties #-}
 
