{-# LANGUAGE ImportQualifiedPost #-}

-- |
-- Module: Chainweb.PayloadProvider.Pact.Genesis
-- Copyright: Copyright © 2025 Kadena LLC.
-- License: MIT
-- Maintainer: Lars Kuhtz <lars@kadena.io>
-- Stability: experimental
--
module Chainweb.PayloadProvider.Pact.Genesis
( genesisPayload
) where

import Chainweb.Version
import Chainweb.Version.Mainnet
import Chainweb.Version.Testnet04
import Chainweb.Version.Development
import Chainweb.Version.RecapDevelopment
import Chainweb.Payload
import Data.HashMap.Strict qualified as HM

import qualified Chainweb.BlockHeader.Genesis.Mainnet0Payload as MN0
import qualified Chainweb.BlockHeader.Genesis.Mainnet1Payload as MN1
import qualified Chainweb.BlockHeader.Genesis.Mainnet2Payload as MN2
import qualified Chainweb.BlockHeader.Genesis.Mainnet3Payload as MN3
import qualified Chainweb.BlockHeader.Genesis.Mainnet4Payload as MN4
import qualified Chainweb.BlockHeader.Genesis.Mainnet5Payload as MN5
import qualified Chainweb.BlockHeader.Genesis.Mainnet6Payload as MN6
import qualified Chainweb.BlockHeader.Genesis.Mainnet7Payload as MN7
import qualified Chainweb.BlockHeader.Genesis.Mainnet8Payload as MN8
import qualified Chainweb.BlockHeader.Genesis.Mainnet9Payload as MN9
import qualified Chainweb.BlockHeader.Genesis.Mainnet10to19Payload as MNKAD
import qualified Chainweb.BlockHeader.Genesis.Development0Payload as DN0
import qualified Chainweb.BlockHeader.Genesis.Development1to19Payload as DNN
import qualified Chainweb.BlockHeader.Genesis.Testnet040Payload as T04N0
import qualified Chainweb.BlockHeader.Genesis.Testnet041to19Payload as T04NN
import qualified Chainweb.BlockHeader.Genesis.RecapDevelopment0Payload as RDN0
import qualified Chainweb.BlockHeader.Genesis.RecapDevelopment1to9Payload as RDNN
import qualified Chainweb.BlockHeader.Genesis.RecapDevelopment10to19Payload as RDNKAD
import Chainweb.Utils

genesisPayload :: ChainwebVersion -> ChainMap PayloadWithOutputs
<<<<<<< HEAD
genesisPayload Mainnet01 = OnChains $ HM.fromList $ concat
    [ [ (unsafeChainId 0, MN0.payloadBlock)
      , (unsafeChainId 1, MN1.payloadBlock)
      , (unsafeChainId 2, MN2.payloadBlock)
      , (unsafeChainId 3, MN3.payloadBlock)
      , (unsafeChainId 4, MN4.payloadBlock)
      , (unsafeChainId 5, MN5.payloadBlock)
      , (unsafeChainId 6, MN6.payloadBlock)
      , (unsafeChainId 7, MN7.payloadBlock)
      , (unsafeChainId 8, MN8.payloadBlock)
      , (unsafeChainId 9, MN9.payloadBlock)
      ]
    , [(unsafeChainId i, MNKAD.payloadBlock) | i <- [10..19]]
    ]
genesisPayload Testnet04 = OnChains $ HM.fromList $ concat
    [ [(unsafeChainId 0, T04N0.payloadBlock)]
    , [(unsafeChainId i, T04NN.payloadBlock) | i <- [1..19]]
    ]
genesisPayload Development = OnChains $ HM.fromList $ concat
    [ [(unsafeChainId 0, DN0.payloadBlock)]
    , [(unsafeChainId i, DNN.payloadBlock) | i <- [1..19]]
    ]
genesisPayload RecapDevelopment = OnChains $ HM.fromList $ concat
    [ [(unsafeChainId 0, RDN0.payloadBlock)]
    , [(unsafeChainId i, RDNN.payloadBlock) | i <- [1..9]]
    , [(unsafeChainId i, RDNKAD.payloadBlock) | i <- [10..19]]
    ]
=======
genesisPayload v
    | _versionCode v == _versionCode Mainnet01 = ChainMap $ HM.fromList $ concat
        [
            [ (unsafeChainId 0, MN0.payloadBlock)
            , (unsafeChainId 1, MN1.payloadBlock)
            , (unsafeChainId 2, MN2.payloadBlock)
            , (unsafeChainId 3, MN3.payloadBlock)
            , (unsafeChainId 4, MN4.payloadBlock)
            , (unsafeChainId 5, MN5.payloadBlock)
            , (unsafeChainId 6, MN6.payloadBlock)
            , (unsafeChainId 7, MN7.payloadBlock)
            , (unsafeChainId 8, MN8.payloadBlock)
            , (unsafeChainId 9, MN9.payloadBlock)
            ]
        , [(unsafeChainId i, MNKAD.payloadBlock) | i <- [10..19]]
        ]
    | _versionCode v == _versionCode Testnet04 = ChainMap $ HM.fromList $ concat
        [ [(unsafeChainId 0, T04N0.payloadBlock)]
        , [(unsafeChainId i, T04NN.payloadBlock) | i <- [1..19]]
        ]
    | _versionCode v == _versionCode Testnet05 = ChainMap $ HM.fromList $ concat
        [ [(unsafeChainId 0, T05N0.payloadBlock)]
        , [(unsafeChainId i, T05NN.payloadBlock) | i <- [1..19]]
        ]
    | _versionCode v == _versionCode Development = ChainMap $ HM.fromList $ concat
        [ [(unsafeChainId 0, DN0.payloadBlock)]
        , [(unsafeChainId i, DNN.payloadBlock) | i <- [1..19]]
        ]
    | _versionCode v == _versionCode RecapDevelopment = ChainMap $ HM.fromList $ concat
        [ [(unsafeChainId 0, RDN0.payloadBlock)]
        , [(unsafeChainId i, RDNN.payloadBlock) | i <- [1..9]]
        , [(unsafeChainId i, RDNKAD.payloadBlock) | i <- [10..19]]
        ]
>>>>>>> 7afbd4ec
genesisPayload v = error $
    "Chainweb.PayloadProvider.Pact.Genesis.genesisPayload: unsupported chainweb version: " <> sshow v<|MERGE_RESOLUTION|>--- conflicted
+++ resolved
@@ -40,35 +40,6 @@
 import Chainweb.Utils
 
 genesisPayload :: ChainwebVersion -> ChainMap PayloadWithOutputs
-<<<<<<< HEAD
-genesisPayload Mainnet01 = OnChains $ HM.fromList $ concat
-    [ [ (unsafeChainId 0, MN0.payloadBlock)
-      , (unsafeChainId 1, MN1.payloadBlock)
-      , (unsafeChainId 2, MN2.payloadBlock)
-      , (unsafeChainId 3, MN3.payloadBlock)
-      , (unsafeChainId 4, MN4.payloadBlock)
-      , (unsafeChainId 5, MN5.payloadBlock)
-      , (unsafeChainId 6, MN6.payloadBlock)
-      , (unsafeChainId 7, MN7.payloadBlock)
-      , (unsafeChainId 8, MN8.payloadBlock)
-      , (unsafeChainId 9, MN9.payloadBlock)
-      ]
-    , [(unsafeChainId i, MNKAD.payloadBlock) | i <- [10..19]]
-    ]
-genesisPayload Testnet04 = OnChains $ HM.fromList $ concat
-    [ [(unsafeChainId 0, T04N0.payloadBlock)]
-    , [(unsafeChainId i, T04NN.payloadBlock) | i <- [1..19]]
-    ]
-genesisPayload Development = OnChains $ HM.fromList $ concat
-    [ [(unsafeChainId 0, DN0.payloadBlock)]
-    , [(unsafeChainId i, DNN.payloadBlock) | i <- [1..19]]
-    ]
-genesisPayload RecapDevelopment = OnChains $ HM.fromList $ concat
-    [ [(unsafeChainId 0, RDN0.payloadBlock)]
-    , [(unsafeChainId i, RDNN.payloadBlock) | i <- [1..9]]
-    , [(unsafeChainId i, RDNKAD.payloadBlock) | i <- [10..19]]
-    ]
-=======
 genesisPayload v
     | _versionCode v == _versionCode Mainnet01 = ChainMap $ HM.fromList $ concat
         [
@@ -89,10 +60,6 @@
         [ [(unsafeChainId 0, T04N0.payloadBlock)]
         , [(unsafeChainId i, T04NN.payloadBlock) | i <- [1..19]]
         ]
-    | _versionCode v == _versionCode Testnet05 = ChainMap $ HM.fromList $ concat
-        [ [(unsafeChainId 0, T05N0.payloadBlock)]
-        , [(unsafeChainId i, T05NN.payloadBlock) | i <- [1..19]]
-        ]
     | _versionCode v == _versionCode Development = ChainMap $ HM.fromList $ concat
         [ [(unsafeChainId 0, DN0.payloadBlock)]
         , [(unsafeChainId i, DNN.payloadBlock) | i <- [1..19]]
@@ -102,6 +69,5 @@
         , [(unsafeChainId i, RDNN.payloadBlock) | i <- [1..9]]
         , [(unsafeChainId i, RDNKAD.payloadBlock) | i <- [10..19]]
         ]
->>>>>>> 7afbd4ec
 genesisPayload v = error $
     "Chainweb.PayloadProvider.Pact.Genesis.genesisPayload: unsupported chainweb version: " <> sshow v