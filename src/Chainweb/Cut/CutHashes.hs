{-# LANGUAGE ConstraintKinds #-}
{-# LANGUAGE DataKinds #-}
{-# LANGUAGE DeriveAnyClass #-}
{-# LANGUAGE DeriveGeneric #-}
{-# LANGUAGE DerivingStrategies #-}
{-# LANGUAGE FlexibleInstances #-}
{-# LANGUAGE LambdaCase #-}
{-# LANGUAGE OverloadedStrings #-}
{-# LANGUAGE ScopedTypeVariables #-}
{-# LANGUAGE TemplateHaskell #-}
{-# LANGUAGE TypeApplications #-}
{-# LANGUAGE TypeFamilies #-}

-- |
-- Module: Chainweb.Cut.CutHashes
-- Copyright: Copyright © 2019 Kadena LLC.
-- License: MIT
-- Maintainer: Lars Kuhtz <lars@kadena.io>
-- Stability: experimental
--
module Chainweb.Cut.CutHashes
(
-- * Cut Id
  CutId
, cutIdBytes
, encodeCutId
, decodeCutId
, cutIdToText
, cutIdFromText
, cutIdToTextShort

-- * HasCutId
, HasCutId(..)

-- * CutHashes
, CutHashes(..)
, cutHashes
, cutHashesChainwebVersion
, cutHashesId
, cutOrigin
, cutHashesWeight
, cutHashesHeight
, cutToCutHashes
, CutHashesCas
) where

import Control.Applicative
import Control.Arrow
import Control.DeepSeq
import Control.Lens (Getter, makeLenses, to, view)
import Control.Monad ((<$!>))
import Control.Monad.Catch

import qualified Crypto.Hash as C
import Crypto.Hash.Algorithms

import Data.Aeson
import Data.Bits
import qualified Data.ByteArray as BA
import Data.Bytes.Get
import Data.Bytes.Put
import qualified Data.ByteString.Short as SB
import Data.Foldable
import Data.Function
import Data.Hashable
import qualified Data.HashMap.Strict as HM
import Data.Proxy
import qualified Data.Text as T

import Foreign.Storable

import GHC.Generics (Generic)
import GHC.TypeNats

import Numeric.Natural

import System.IO.Unsafe

-- internal modules

import Chainweb.BlockHash
import Chainweb.BlockHeader
import Chainweb.ChainId
import Chainweb.Cut
import Chainweb.Utils
import Chainweb.Version

import Data.CAS

import P2P.Peer

-- -------------------------------------------------------------------------- --
-- CutId

type CutIdBytesCount = 32

cutIdBytesCount :: Natural
cutIdBytesCount = natVal $ Proxy @CutIdBytesCount
{-# INLINE cutIdBytesCount #-}

-- | This is used to uniquly identify a cut.
--
-- TODO: should we use a MerkelHash for this?
--
newtype CutId = CutId SB.ShortByteString
    deriving (Show, Eq, Ord, Generic)
    deriving anyclass (NFData)

encodeCutId :: MonadPut m => CutId -> m ()
encodeCutId (CutId w) = putByteString $ SB.fromShort w
{-# INLINE encodeCutId #-}

cutIdBytes :: CutId -> SB.ShortByteString
cutIdBytes (CutId bytes) = bytes
{-# INLINE cutIdBytes #-}

decodeCutId :: MonadGet m => m CutId
decodeCutId = CutId . SB.toShort <$!> getBytes (int cutIdBytesCount)
{-# INLINE decodeCutId #-}

instance Hashable CutId where
    hashWithSalt s (CutId bytes) = xor s
        . unsafePerformIO
        $ BA.withByteArray (SB.fromShort bytes) (peek @Int)
    -- CutIds are already cryptographically strong hashes
    -- that include the chain id.
    {-# INLINE hashWithSalt #-}

instance ToJSON CutId where
    toJSON = toJSON . toText
    {-# INLINE toJSON #-}

instance FromJSON CutId where
    parseJSON = parseJsonFromText "CutId"
    {-# INLINE parseJSON #-}

cutIdToText :: CutId -> T.Text
cutIdToText = encodeB64UrlNoPaddingText . runPutS . encodeCutId
{-# INLINE cutIdToText #-}

cutIdFromText :: MonadThrow m => T.Text -> m CutId
cutIdFromText t = either (throwM . TextFormatException . sshow) return
    $ runGet decodeCutId =<< decodeB64UrlNoPaddingText t
{-# INLINE cutIdFromText #-}

instance HasTextRepresentation CutId where
    toText = cutIdToText
    {-# INLINE toText #-}
    fromText = cutIdFromText
    {-# INLINE fromText #-}

cutIdToTextShort :: CutId -> T.Text
cutIdToTextShort = T.take 6 . toText

-- -------------------------------------------------------------------------- --
-- HasCutId Class

class HasCutId c where
    _cutId :: c -> CutId
    cutId :: Getter c CutId

    cutId = to _cutId
    _cutId = view cutId
    {-# INLINE cutId #-}
    {-# INLINE _cutId #-}

    {-# MINIMAL cutId | _cutId #-}

instance HasCutId (HM.HashMap x BlockHash) where
    _cutId = CutId
        . SB.toShort
        . BA.convert
        . C.hash @_ @SHA512t_256
        . mconcat
        . fmap (runPut . encodeBlockHash)
        . toList
    {-# INLINE _cutId #-}

instance HasCutId (HM.HashMap x BlockHeader) where
    _cutId = _cutId . fmap _blockHash
<<<<<<< HEAD
    {-# INLINE _cutId #-}
=======
    {-# INLINE _cutId #-}

instance HasCutId (HM.HashMap x (y, BlockHash)) where
    _cutId = _cutId . fmap snd
    {-# INLINE _cutId #-}

instance HasCutId Cut where
    _cutId = _cutId . _cutMap
    {-# INLINE _cutId #-}

-- -------------------------------------------------------------------------- --
-- Cut Hashes

data CutHashes = CutHashes
    { _cutHashes :: !(HM.HashMap ChainId (BlockHeight, BlockHash))
    , _cutOrigin :: !(Maybe PeerInfo)
        -- ^ 'Nothing' is used for locally mined Cuts
    , _cutHashesWeight :: !BlockWeight
    , _cutHashesHeight :: !BlockHeight
    , _cutHashesChainwebVersion :: !ChainwebVersion
    , _cutHashesId :: !CutId
    }
    deriving (Show, Generic)
    deriving anyclass (NFData)

makeLenses ''CutHashes

-- | The value of 'cutOrigin' is ignored for equality
--
instance Eq CutHashes where
    (==) = (==) `on` _cutHashesId
    {-# INLINE (==) #-}

instance Hashable CutHashes where
    hashWithSalt s = hashWithSalt s . _cutHashesId
    {-# INLINE hashWithSalt #-}

instance Ord CutHashes where
    compare = compare `on` (_cutHashesWeight &&& _cutHashesId)
    {-# INLINE compare #-}

instance ToJSON CutHashes where
    toJSON c = object
        [ "hashes" .= (hashWithHeight <$> _cutHashes c)
        , "origin" .= _cutOrigin c
        , "weight" .= _cutHashesWeight c
        , "height" .= _cutHashesHeight c
        , "instance" .= _cutHashesChainwebVersion c
        , "id" .= _cutHashesId c
        ]
      where
        hashWithHeight h = object
            [ "height" .= fst h
            , "hash" .= snd h
            ]

instance FromJSON CutHashes where
    parseJSON = withObject "CutHashes" $ \o -> CutHashes
        <$> (o .: "hashes" >>= traverse hashWithHeight)
        <*> o .: "origin"
        <*> o .: "weight"
        <*> o .: "height"
        <*> o .: "instance"
        <*> hashId o
      where
        hashWithHeight = withObject "HashWithHeight" $ \o -> (,)
            <$> o .: "height"
            <*> o .: "hash"

        -- Backward compat code
        hashId o = (o .: "id")
            <|> (_cutId @(HM.HashMap ChainId (BlockHeight, BlockHash)) <$> (o .: "hashes" >>= traverse hashWithHeight))

cutToCutHashes :: Maybe PeerInfo -> Cut -> CutHashes
cutToCutHashes p c = CutHashes
    { _cutHashes = (_blockHeight &&& _blockHash) <$> _cutMap c
    , _cutOrigin = p
    , _cutHashesWeight = _cutWeight c
    , _cutHashesHeight = _cutHeight c
    , _cutHashesChainwebVersion = _chainwebVersion c
    , _cutHashesId = _cutId c
    }

instance HasCutId CutHashes where
    _cutId = _cutHashesId
    {-# INLINE _cutId #-}

-- Note that this instance ignores the value of '_cutOrigin'
--
instance IsCasValue CutHashes where
    type CasKeyType CutHashes = (BlockHeight, BlockWeight, CutId)
    casKey c = (_cutHashesHeight c, _cutHashesWeight c, _cutHashesId c)
    {-# INLINE casKey #-}

type CutHashesCas cas = CasConstraint cas CutHashes
>>>>>>> 27d73beb
<|MERGE_RESOLUTION|>--- conflicted
+++ resolved
@@ -178,9 +178,6 @@
 
 instance HasCutId (HM.HashMap x BlockHeader) where
     _cutId = _cutId . fmap _blockHash
-<<<<<<< HEAD
-    {-# INLINE _cutId #-}
-=======
     {-# INLINE _cutId #-}
 
 instance HasCutId (HM.HashMap x (y, BlockHash)) where
@@ -275,5 +272,4 @@
     casKey c = (_cutHashesHeight c, _cutHashesWeight c, _cutHashesId c)
     {-# INLINE casKey #-}
 
-type CutHashesCas cas = CasConstraint cas CutHashes
->>>>>>> 27d73beb
+type CutHashesCas cas = CasConstraint cas CutHashes