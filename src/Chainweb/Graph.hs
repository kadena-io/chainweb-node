{-# LANGUAGE AllowAmbiguousTypes #-}
{-# LANGUAGE ConstraintKinds #-}
{-# LANGUAGE DataKinds #-}
{-# LANGUAGE DeriveAnyClass #-}
{-# LANGUAGE DeriveFunctor #-}
{-# LANGUAGE DeriveGeneric #-}
{-# LANGUAGE DerivingStrategies #-}
{-# LANGUAGE FlexibleContexts #-}
{-# LANGUAGE FlexibleInstances #-}
{-# LANGUAGE GADTs #-}
{-# LANGUAGE MultiParamTypeClasses #-}
{-# LANGUAGE OverloadedStrings #-}
{-# LANGUAGE PatternSynonyms #-}
{-# LANGUAGE RankNTypes #-}
{-# LANGUAGE ScopedTypeVariables #-}
{-# LANGUAGE TypeFamilies #-}
{-# LANGUAGE TypeInType #-}
{-# LANGUAGE TypeOperators #-}
{-# LANGUAGE UndecidableInstances #-}
{-# LANGUAGE UndecidableSuperClasses #-}

-- |
-- Module: Chainweb.Graph
-- Copyright: Copyright © 2018 Kadena LLC.
-- License: MIT
-- Maintainer: Lars Kuhtz <lars@kadena.io>
-- Stability: experimental
--
-- A chain graph is
--
-- * directed
-- * regular
-- * symmetric
-- * irreflexive
--
module Chainweb.Graph
(
-- * Exceptions
  ChainGraphException(..)

-- * Chain Graph

, ChainGraph
, chainGraphKnown
<<<<<<< HEAD
=======
, chainGraphGraph
>>>>>>> dd516bfe
, validChainGraph
, adjacentChainIds
, HasChainGraph(..)

-- * Undirected Edges
, AdjPair
, pattern Adj
, _getAdjPair
, adjs
, adjsOfVertex

-- * Graph Properties
, shortestPath
, diameter
, size
, order
, degree

-- * Checks with a given chain graph

, isWebChain
, graphChainIds
, checkWebChainId
, checkAdjacentChainIds

-- * Known Graphs
, KnownGraph(..)
, knownGraph

-- * Memoize Known Chain Graphs

, knownChainGraph
, singletonChainGraph
, pairChainGraph
, triangleChainGraph
, petersonChainGraph
, twentyChainGraph
, hoffmanSingletonChainGraph

) where

import Control.Arrow ((&&&))
import Control.DeepSeq (NFData(..))
import Control.Lens (Getter, to, view)
import Control.Monad (unless, void)
import Control.Monad.Catch (Exception, MonadThrow(..))

import Data.Bits (xor)
import Data.Function (on)
import Data.Hashable (Hashable(..))
import qualified Data.HashSet as HS
import Data.Kind (Type)

import GHC.Generics hiding (to)

import Numeric.Natural

-- internal imports

import Chainweb.ChainId (ChainId, HasChainId(..), unsafeChainId)
import Chainweb.Utils

import qualified Data.DiGraph as G

-- -------------------------------------------------------------------------- --
-- Exceptions

-- | This exceptions are not about the properties of the graph itself
-- but about properties of enties (BlockHeader graph) that are constrained
-- by this graph. So, maybe we should move this and the respective checks
-- to the place where those enties are defined and rename these exceptions
-- accordingly. However, keeping it here remove code duplication.
--
data ChainGraphException :: Type where
    ChainNotInChainGraphException
        :: Expected (HS.HashSet ChainId)
        -> Actual ChainId
        -> ChainGraphException
    AdjacentChainMismatch
        :: Expected (HS.HashSet ChainId)
        -> Actual (HS.HashSet ChainId)
        -> ChainGraphException
    ChainNotAdjacentException
        :: Expected ChainId
        -> Actual (HS.HashSet ChainId)
        -> ChainGraphException
    deriving (Show, Eq, Generic)

instance Exception ChainGraphException

-- -------------------------------------------------------------------------- --
-- Chainweb Graph

data ChainGraph = ChainGraph
    { _chainGraphGraph :: !(G.DiGraph ChainId)
    , _chainGraphKnown :: !KnownGraph
    , _chainGraphShortestPathCache :: {- lazy -} G.ShortestPathCache ChainId
    , _chainGraphHash :: {- lazy -} Int
    }
    deriving (Generic)
    deriving anyclass (NFData)

instance Show ChainGraph where
    show = show . _chainGraphGraph

instance Eq ChainGraph where
    (==) = (==) `on` (_chainGraphHash &&& _chainGraphGraph)

instance Ord ChainGraph where
    compare = compare `on` (_chainGraphHash &&& _chainGraphGraph)

instance Hashable ChainGraph where
    hashWithSalt s = xor s . _chainGraphHash

instance HasTextRepresentation ChainGraph where
    toText = toText . _chainGraphKnown
    fromText = fmap knownChainGraph . fromText

    {-# INLINE toText #-}
    {-# INLINE fromText #-}

chainGraphKnown :: Getter ChainGraph KnownGraph
chainGraphKnown = to _chainGraphKnown
{-# INLINE chainGraphKnown #-}

<<<<<<< HEAD
=======
chainGraphGraph :: Getter ChainGraph (G.DiGraph ChainId)
chainGraphGraph = to _chainGraphGraph
{-# INLINE chainGraphGraph #-}

>>>>>>> dd516bfe
-- | A valid chain graph is symmetric, regular, and the out-degree
-- is at least 1 if the graph has at least two vertices.
--
-- These properties imply that the graph is strongly connected.
--
validChainGraph :: G.DiGraph ChainId -> Bool
validChainGraph g
    = G.isDiGraph g
    && G.isSymmetric g
    && G.isRegular g
    && (G.order g <= 1 || G.symSize g >= 1)
{-# INLINE validChainGraph #-}

-- | Returns an empty set of the chain id is not in the graph
--
adjacentChainIds
    :: HasChainId p
    => ChainGraph
    -> p
    -> HS.HashSet ChainId
adjacentChainIds graph@(ChainGraph g _ _ _) cid
    | isWebChain graph cid = G.adjacents (_chainId cid) g
    | otherwise = mempty
{-# INLINE adjacentChainIds #-}

-- -------------------------------------------------------------------------- --
-- Undirected Edges

-- | Undirected Edge in a Chain Graph
--
newtype AdjPair a = AdjPair { _getAdjPair :: (a, a) }
    deriving stock (Show, Ord, Eq, Generic, Functor)
    deriving anyclass (Hashable)

pattern Adj :: HasChainId a => a -> a -> AdjPair a
pattern Adj a b <- AdjPair (a, b)
  where
    Adj a b
        | _chainId a < _chainId b = AdjPair (a,b)
        | otherwise = AdjPair (b,a)
{-# COMPLETE Adj #-}

adjs
    :: ChainGraph
    -> HS.HashSet (AdjPair ChainId)
adjs = HS.map (uncurry Adj) . G.edges . _chainGraphGraph
{-# INLINE adjs #-}

adjsOfVertex
    :: HasChainId p
    => ChainGraph
    -> p
    -> HS.HashSet (AdjPair ChainId)
adjsOfVertex g a = HS.map (Adj (_chainId a)) $ adjacentChainIds g a

-- -------------------------------------------------------------------------- --
-- Properties

-- | The 'size' of the graph refers to the number of /edges/ |E| of a given
-- graph.
--
size :: ChainGraph -> Natural
size = (`div` 2) . G.size . _chainGraphGraph
    -- A chaingraph is guaranteed to be symmetric. @G.symSize@ is less efficient
    -- than @(`div` 2) . G.size@, because the former computes the symmetric
    -- closure of the graph, while the latter assumes symmetry.

-- | The 'order' of the graph refers to the number of /vertices/ |V| of a given
-- graph.
--
order :: ChainGraph -> Natural
order = G.order . _chainGraphGraph

degree :: ChainGraph -> Natural
degree = G.minOutDegree . _chainGraphGraph

diameter :: ChainGraph -> Natural
diameter = fromJuste . G.diameter_ . _chainGraphShortestPathCache
    -- this is safe, because we know that the graph is strongly connected

shortestPath :: ChainId -> ChainId -> ChainGraph -> [ChainId]
shortestPath src trg = fromJuste
    . G.shortestPath_ src trg
    . _chainGraphShortestPathCache
    -- this is safe, because we know that the graph is strongly connected

-- -------------------------------------------------------------------------- --
-- HasChainGraph

class HasChainGraph a where
    _chainGraph :: a -> ChainGraph
    chainGraph :: Getter a ChainGraph

    _chainGraph = view chainGraph
    {-# INLINE _chainGraph #-}

    chainGraph = to _chainGraph
    {-# INLINE chainGraph #-}

    {-# MINIMAL _chainGraph | chainGraph #-}

instance HasChainGraph ChainGraph where
    _chainGraph = id
    {-# INLINE _chainGraph #-}

-- -------------------------------------------------------------------------- --
-- Checks with a given Graphs

graphChainIds :: ChainGraph -> HS.HashSet ChainId
graphChainIds = G.vertices . _chainGraphGraph
{-# INLINE graphChainIds #-}

-- | Given a 'ChainGraph' @g@, @checkWebChainId p@ checks that @p@ is a vertex
-- in @g@.
--
checkWebChainId :: MonadThrow m => HasChainGraph g => HasChainId p => g -> p -> m ()
checkWebChainId g p = unless (isWebChain g p)
    $ throwM $ ChainNotInChainGraphException
        (Expected (graphChainIds $ _chainGraph g))
        (Actual (_chainId p))

<<<<<<< HEAD
-- | Returns whether the given chain is a vertex in the chain graph
=======
-- | Returns whether the given chain is a vertext in the chain graph
>>>>>>> dd516bfe
--
isWebChain :: HasChainGraph g => HasChainId p => g -> p -> Bool
isWebChain g p = G.isVertex (_chainId p) (_chainGraphGraph $ _chainGraph g)
{-# INLINE isWebChain #-}

-- | Given a 'ChainGraph' @g@, @checkAdjacentChainIds cid as@ checks that the
-- 'ChainId' cid is in @g@ and the set of adjacents chain ids of @cid@ is the
-- expected set @as@.
--
checkAdjacentChainIds
    :: MonadThrow m
    => HasChainGraph g
    => HasChainId cid
    => HasChainId adj
    => g
    -> cid
    -> Expected (HS.HashSet adj)
    -> m (HS.HashSet adj)
checkAdjacentChainIds g cid expectedAdj = do
    checkWebChainId g cid
    void $ check AdjacentChainMismatch
        (HS.map _chainId <$> expectedAdj)
        (Actual $ G.adjacents (_chainId cid) (_chainGraphGraph $ _chainGraph g))
    return $! getExpected expectedAdj

-- -------------------------------------------------------------------------- --
-- Some Graphs

-- | Graphs which have known, specific, intended meaning for Chainweb.
--
data KnownGraph = Singleton | Pair | Triangle | Peterson | Twenty | HoffmanSingleton
    deriving (Generic)
    deriving anyclass (NFData)

instance HasTextRepresentation KnownGraph where
    toText Singleton = "singleton"
    toText Pair = "pair"
    toText Triangle = "triangle"
    toText Peterson = "peterson"
    toText Twenty = "twenty"
    toText HoffmanSingleton = "hoffman"

    fromText "singleton" = return Singleton
    fromText "pair" = return Pair
    fromText "triangle" = return Triangle
    fromText "peterson" = return Peterson
    fromText "twenty" = return Twenty
    fromText "hoffman" = return HoffmanSingleton
    fromText x = throwM $ TextFormatException $ "unknown KnownGraph: " <> x

    {-# INLINE toText #-}
    {-# INLINE fromText #-}

knownGraph :: KnownGraph -> G.DiGraph Int
knownGraph Singleton = G.singleton
knownGraph Pair = G.pair
knownGraph Triangle = G.triangle
knownGraph Peterson = G.petersonGraph
knownGraph Twenty = G.twentyChainGraph
knownGraph HoffmanSingleton = G.hoffmanSingleton

-- -------------------------------------------------------------------------- --
-- Memoized Known Chain Graphs

-- | This function is unsafe, it throws an error if the graph isn't a valid
-- chain graph. That's OK, since chaingraphs are hard-coded in the code and
-- won't change dynamically, except for during testing.
--
toChainGraph :: KnownGraph -> ChainGraph
toChainGraph kg
    | validChainGraph c = ChainGraph
        { _chainGraphGraph = c
        , _chainGraphKnown = kg
        , _chainGraphShortestPathCache = G.shortestPathCache c
        , _chainGraphHash = hash c
        }
    | otherwise = error "the given graph is not a valid chain graph"
  where
    c = G.mapVertices (unsafeChainId . int) $! knownGraph kg
{-# INLINE toChainGraph #-}

knownChainGraph :: KnownGraph -> ChainGraph
knownChainGraph Singleton = singletonChainGraph
knownChainGraph Pair = pairChainGraph
knownChainGraph Triangle = triangleChainGraph
knownChainGraph Peterson = petersonChainGraph
knownChainGraph Twenty = twentyChainGraph
knownChainGraph HoffmanSingleton = hoffmanSingletonChainGraph

singletonChainGraph :: ChainGraph
singletonChainGraph = toChainGraph Singleton
{-# NOINLINE singletonChainGraph #-}

pairChainGraph :: ChainGraph
pairChainGraph = toChainGraph Pair
{-# NOINLINE pairChainGraph #-}

triangleChainGraph :: ChainGraph
triangleChainGraph = toChainGraph Triangle
{-# NOINLINE triangleChainGraph #-}

petersonChainGraph :: ChainGraph
petersonChainGraph = toChainGraph Peterson
{-# NOINLINE petersonChainGraph #-}

twentyChainGraph :: ChainGraph
twentyChainGraph = toChainGraph Twenty
{-# NOINLINE twentyChainGraph #-}

hoffmanSingletonChainGraph :: ChainGraph
hoffmanSingletonChainGraph = toChainGraph HoffmanSingleton
{-# NOINLINE hoffmanSingletonChainGraph #-}<|MERGE_RESOLUTION|>--- conflicted
+++ resolved
@@ -42,10 +42,7 @@
 
 , ChainGraph
 , chainGraphKnown
-<<<<<<< HEAD
-=======
 , chainGraphGraph
->>>>>>> dd516bfe
 , validChainGraph
 , adjacentChainIds
 , HasChainGraph(..)
@@ -171,13 +168,10 @@
 chainGraphKnown = to _chainGraphKnown
 {-# INLINE chainGraphKnown #-}
 
-<<<<<<< HEAD
-=======
 chainGraphGraph :: Getter ChainGraph (G.DiGraph ChainId)
 chainGraphGraph = to _chainGraphGraph
 {-# INLINE chainGraphGraph #-}
 
->>>>>>> dd516bfe
 -- | A valid chain graph is symmetric, regular, and the out-degree
 -- is at least 1 if the graph has at least two vertices.
 --
@@ -299,11 +293,7 @@
         (Expected (graphChainIds $ _chainGraph g))
         (Actual (_chainId p))
 
-<<<<<<< HEAD
 -- | Returns whether the given chain is a vertex in the chain graph
-=======
--- | Returns whether the given chain is a vertext in the chain graph
->>>>>>> dd516bfe
 --
 isWebChain :: HasChainGraph g => HasChainId p => g -> p -> Bool
 isWebChain g p = G.isVertex (_chainId p) (_chainGraphGraph $ _chainGraph g)
