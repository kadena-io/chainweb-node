{-# LANGUAGE AllowAmbiguousTypes #-}
{-# LANGUAGE BangPatterns #-}
{-# LANGUAGE ConstraintKinds #-}
{-# LANGUAGE DataKinds #-}
{-# LANGUAGE DeriveAnyClass #-}
{-# LANGUAGE DeriveGeneric #-}
{-# LANGUAGE DerivingStrategies #-}
{-# LANGUAGE EmptyCase #-}
{-# LANGUAGE FlexibleContexts #-}
{-# LANGUAGE FlexibleInstances #-}
{-# LANGUAGE GADTs #-}
{-# LANGUAGE GeneralizedNewtypeDeriving #-}
{-# LANGUAGE ImportQualifiedPost #-}
{-# LANGUAGE LambdaCase #-}
{-# LANGUAGE MultiParamTypeClasses #-}
{-# LANGUAGE MultiWayIf #-}
{-# LANGUAGE OverloadedStrings #-}
{-# LANGUAGE RankNTypes #-}
{-# LANGUAGE ScopedTypeVariables #-}
{-# LANGUAGE StandaloneDeriving #-}
{-# LANGUAGE TemplateHaskell #-}
{-# LANGUAGE TypeApplications #-}
{-# LANGUAGE TypeFamilies #-}
{-# LANGUAGE TypeOperators #-}
{-# LANGUAGE UndecidableInstances #-}

-- |
-- Module: Chainweb.BlockHeader
-- Copyright: Copyright © 2024 Kadena LLC.
-- License: MIT
-- Maintainer: Lars Kuhtz <lars@kadena.io>
-- Stability: experimental
--
-- This module contains the implementation of a 'BlockHeader', and provides
-- read (via record and 'Getter') and write (via record and 'Setter') access to
-- them. Editing or manually constructing 'BlockHeader's outside of tests is dangerous
-- and likely to result in invalid headers, whether through invalid block hashes
-- or invalid adjacent hash records.

-- You should prefer using 'Chainweb.BlockHeader' over this module, unless you
-- are writing tests.
module Chainweb.BlockHeader.Internal
(
-- * Newtype wrappers for function parameters
  ParentHeader(..)
, parentHeader
, ParentCreationTime(..)

-- * Block Payload Hash
, BlockPayloadHash
, BlockPayloadHash_(..)
, encodeBlockPayloadHash
, decodeBlockPayloadHash

-- * Nonce
, Nonce(..)
, encodeNonce
, encodeNonceToWord64
, decodeNonce

-- * EpochStartTime
, EpochStartTime(..)
, encodeEpochStartTime
, decodeEpochStartTime
, epochStart

-- * FeatureFlags
, FeatureFlags
, mkFeatureFlags
, encodeFeatureFlags
, decodeFeatureFlags

-- * POW Target
, powTarget

-- * BlockHeader
, BlockHeader(..)
-- ** Getters
, blockFlags
, blockCreationTime
, blockParent
, blockAdjacentHashes
, blockTarget
, blockPayloadHash
, blockChainId
, blockWeight
, blockHeight
, blockChainwebVersion
, blockEpochStart
, blockNonce
, blockHash
-- ** Utilities
, _blockPow
, blockPow
, _blockAdjacentChainIds
, blockAdjacentChainIds
, encodeBlockHeader
, encodeBlockHeaderWithoutHash
, decodeBlockHeader
, decodeBlockHeaderWithoutHash
, decodeBlockHeaderChecked
, decodeBlockHeaderCheckedChainId
, blockHeaderShortDescription
, ObjectEncoded(..)

, timeBetween
, getAdjacentHash
, computeBlockHash
, adjacentChainIds
, absBlockHeightDiff

-- * IsBlockHeader
, IsBlockHeader(..)

-- * Genesis BlockHeader
, isGenesisBlockHeader
, genesisParentBlockHash
, genesisBlockHeader
, genesisBlockHeaders
, genesisBlockHeadersAtHeight
, genesisHeight
, genesisHeightSlow
, guardBlockHeader
, headerSizes
, headerSizeBytes
, workSizeBytes

-- * Create a new BlockHeader
, newBlockHeader

-- * CAS Constraint
, BlockHeaderCas
) where

import Chainweb.BlockCreationTime
import Chainweb.BlockHash
import Chainweb.BlockHeight
import Chainweb.BlockWeight
import Chainweb.ChainId
import Chainweb.Crypto.MerkleLog
import Chainweb.Difficulty
import Chainweb.Graph
import Chainweb.MerkleLogHash
import Chainweb.MerkleUniverse
import Chainweb.Payload
import Chainweb.PowHash
import Chainweb.Storage.Table
import Chainweb.Time
import Chainweb.TreeDB (TreeDbEntry(..))
import Chainweb.Utils
import Chainweb.Utils.Rule
import Chainweb.Utils.Serialization
import Chainweb.Version
import Chainweb.Version.Guards
import Chainweb.Version.Mainnet
import Chainweb.Version.Registry (lookupVersionByName, lookupVersionByCode)
import Chainweb.Version.Testnet04
import Control.DeepSeq
import Control.Exception
import Control.Lens hiding ((.=))
import Control.Monad.Catch
import Crypto.Hash.Algorithms
import Data.Aeson
import Data.Aeson.Types (Parser)
import Data.Function (on)
import Data.HashMap.Strict (HashMap)
import Data.Hashable
import Data.IORef
import Data.Kind
import Data.MerkleLog hiding (Actual, Expected, MerkleHash)
import Data.Word
import GHC.Generics (Generic)
import GHC.Stack
import Numeric.AffineSpace
import Numeric.Natural
import System.IO.Unsafe
import Text.Read (readEither)
import Data.HashMap.Strict qualified as HM
import Data.HashSet qualified as HS
import Data.Memory.Endian qualified as BA
import Data.Text qualified as T

-- -------------------------------------------------------------------------- --
-- Nonce

newtype Nonce = Nonce Word64
    deriving stock (Show, Eq, Ord, Generic)
    deriving anyclass (NFData)
    deriving newtype (Hashable,Enum)

instance MerkleHashAlgorithm a => IsMerkleLogEntry a ChainwebHashTag Nonce where
    type Tag Nonce = 'BlockNonceTag
    toMerkleNode = encodeMerkleInputNode encodeNonce
    fromMerkleNode = decodeMerkleInputNode decodeNonce
    {-# INLINE toMerkleNode #-}
    {-# INLINE fromMerkleNode #-}

encodeNonce :: Nonce -> Put
encodeNonce (Nonce n) = putWord64le n

encodeNonceToWord64 :: Nonce -> Word64
encodeNonceToWord64 (Nonce n) = BA.unLE $ BA.toLE n

decodeNonce :: Get Nonce
decodeNonce = Nonce <$> getWord64le

instance ToJSON Nonce where
    toJSON (Nonce i) = toJSON $ show i
    toEncoding (Nonce i) = toEncoding $ show i
    {-# INLINE toJSON #-}
    {-# INLINE toEncoding #-}

instance FromJSON Nonce where
    parseJSON = withText "Nonce"
        $ either fail (return . Nonce) . readEither . T.unpack

-- -------------------------------------------------------------------------- --
-- POW Target Computation

newtype EpochStartTime = EpochStartTime (Time Micros)
    deriving stock (Show, Eq, Ord, Generic)
    deriving anyclass (NFData)
    deriving newtype (ToJSON, FromJSON, Hashable, LeftTorsor)

instance MerkleHashAlgorithm a => IsMerkleLogEntry a ChainwebHashTag EpochStartTime where
    type Tag EpochStartTime = 'EpochStartTimeTag
    toMerkleNode = encodeMerkleInputNode encodeEpochStartTime
    fromMerkleNode = decodeMerkleInputNode decodeEpochStartTime
    {-# INLINE toMerkleNode #-}
    {-# INLINE fromMerkleNode #-}

encodeEpochStartTime :: EpochStartTime -> Put
encodeEpochStartTime (EpochStartTime t) = encodeTime t

decodeEpochStartTime :: Get EpochStartTime
decodeEpochStartTime = EpochStartTime <$> decodeTime

-- -----------------------------------------------------------------------------
-- Feature Flags

newtype FeatureFlags = FeatureFlags Word64
    deriving stock (Show, Eq, Generic)
    deriving anyclass (NFData)
    deriving newtype (ToJSON, FromJSON)

encodeFeatureFlags :: FeatureFlags -> Put
encodeFeatureFlags (FeatureFlags ff) = putWord64le ff

decodeFeatureFlags :: Get FeatureFlags
decodeFeatureFlags = FeatureFlags <$> getWord64le

instance MerkleHashAlgorithm a => IsMerkleLogEntry a ChainwebHashTag FeatureFlags where
    type Tag FeatureFlags = 'FeatureFlagsTag
    toMerkleNode = encodeMerkleInputNode encodeFeatureFlags
    fromMerkleNode = decodeMerkleInputNode decodeFeatureFlags

mkFeatureFlags :: FeatureFlags
mkFeatureFlags = FeatureFlags 0x0

-- -------------------------------------------------------------------------- --
-- Block Header

-- | BlockHeader
--
-- Values of this type should never be constructed directly by external code.
-- Instead the 'newBlockHeader' smart constructor should be used. Once
-- constructed 'BlockHeader' values must not be modified.
--
-- Some redundant, aggregated information is included in the block and the block
-- hash. This enables nodes to check blocks inductively with respect to existing
-- blocks without recalculating the aggregated value from the genesis block
-- onward.
--
-- The POW hash is not included, since it can be derived from the Nonce and the
-- other fields of the 'BlockHeader'.
--
-- /IMPORTANT/: Fields in this record must have pairwise distinct types.
--
data BlockHeader :: Type where
    BlockHeader ::
        { _blockFlags :: {-# UNPACK #-} !FeatureFlags
            -- ^ An 8-byte bitmask reserved for the future addition of boolean
            -- "feature flags".

        , _blockCreationTime :: {-# UNPACK #-} !BlockCreationTime
            -- ^ The time when the block was creates as recorded by the miner
            -- of the block. The value must be strictly monotonically increasing
            -- within the chain of blocks. Nodes must ignore blocks with values
            -- that are in the future and reconsider a block when its value is
            -- in the past. Nodes do not have to store blocks until they become
            -- recent (but may do it).
            --
            -- The block creation time is used to determine the block difficulty for
            -- future blocks.
            --
            -- Nodes are not supposed to consider the creation time when
            -- choosing between two valid (this implies that creation time of a
            -- block is not the future) forks.
            --
            -- This creates an incentive for nodes to maintain an accurate clock
            -- with respect to an (unspecified) commonly accepted time source,
            -- such as the public NTP network.
            --
            -- It is possible that a miner always chooses the smallest possible
            -- creation time value. It is not clear what advantage a miner would
            -- gain from doing so, but attack models should consider and
            -- investigate such behavior.
            --
            -- On the other hand miners may choose to compute forks with creation
            -- time long in the future. By doing so, the difficulty on such a fork
            -- would decrease allowing the miner to compute very long chains very
            -- quickly. However, those chains would become valid only after a long
            -- time passed and would be of low PoW weight. The algorithm for
            -- computing the difficulty must ensure this strategy doesn't give
            -- an advantage to an attacker that would increase the success
            -- probability for an attack.

        , _blockParent :: {-# UNPACK #-} !BlockHash
            -- ^ authoritative

        , _blockAdjacentHashes :: !BlockHashRecord
            -- ^ authoritative

        , _blockTarget :: {-# UNPACK #-} !HashTarget
            -- ^ authoritative

        , _blockPayloadHash :: {-# UNPACK #-} !BlockPayloadHash
            -- ^ authoritative

        , _blockChainId :: {-# UNPACK #-} !ChainId

        , _blockWeight :: {-# UNPACK #-} !BlockWeight
            -- ^ the accumulated weight of the chain. It is redundant information
            -- that is subject to the inductive property that the block weight
            -- of a block is the block weight of the parent plus the difficulty
            -- of the block.

        , _blockHeight :: {-# UNPACK #-} !BlockHeight
            -- ^ block height records the length of the chain. It is redundant
            -- information and thus subject the inductive property that
            -- the block height of a block is the block height of its parent
            -- plus one.

        , _blockChainwebVersion :: !ChainwebVersionCode
            -- ^ the Chainweb version is a constant for the chain. A chain
            -- is uniquely identified by its genesis block. Thus this is
            -- redundant information and thus subject to the inductive property
            -- that the Chainweb version of a block equals the Chainweb version
            -- of its parent.

        , _blockEpochStart :: {-# UNPACK #-} !EpochStartTime
            -- ^ The start time of the current difficulty adjustment epoch.
            -- Epochs divide the sequence of blocks in the chain into continuous
            -- ranges of blocks. Each epoch is defined by the minimal block
            -- height of the blocks in the epoch.

        , _blockNonce :: {-# UNPACK #-} !Nonce
            -- ^ authoritative

        , _blockHash :: {-# UNPACK #-} !BlockHash
            -- ^ the hash of the block. It includes all of the above block properties.
        }
        -> BlockHeader
        deriving (Show, Generic)
        deriving anyclass (NFData)

instance Eq BlockHeader where
     (==) = (==) `on` _blockHash
     {-# INLINE (==) #-}

instance Ord BlockHeader where
     compare = compare `on` _blockHash

instance Hashable BlockHeader where
    hashWithSalt s = hashWithSalt s . _blockHash

instance HasChainId BlockHeader where
    _chainId = _blockChainId

instance HasChainGraph BlockHeader where
    _chainGraph h = _chainGraph (_chainwebVersion h, _blockHeight h)

instance HasChainwebVersion BlockHeader where
    _chainwebVersion = lookupVersionByCode . _blockChainwebVersion

instance IsCasValue BlockHeader where
    type CasKeyType BlockHeader = BlockHash
    casKey = _blockHash
    {-# INLINE casKey #-}

type BlockHeaderCas tbl = Cas tbl BlockHeader

-- | Used for quickly identifying "which block" this is.
-- Example output:
-- "0 @ bSQgL5 (height 4810062)"
blockHeaderShortDescription :: BlockHeader -> T.Text
blockHeaderShortDescription bh =
    T.unwords
        [ toText (_chainId bh)
        , "@"
        , blockHashToTextShort (_blockHash bh)
        , "(height " <> sshow (getBlockHeight $ _blockHeight bh) <> ")"
        ]

makeLenses ''BlockHeader

-- | During the first epoch after genesis there are 10 extra difficulty
-- adjustments. This is to account for rapidly changing total hash power in the
-- early stages of the network.
--
effectiveWindow :: BlockHeader -> Maybe WindowWidth
effectiveWindow h = WindowWidth <$> case _versionWindow (_chainwebVersion h) of
    WindowWidth w
        | int (_blockHeight h) <= w -> Just $ max 1 $ w `div` 10
        | otherwise -> Just w

-- | Return whether the given 'BlockHeader' is the last header in its epoch.
--
isLastInEpoch :: BlockHeader -> Bool
isLastInEpoch h = case effectiveWindow h of
    Nothing -> False
    Just (WindowWidth w) -> (int (_blockHeight h) + 1) `mod` w == 0

-- | If it is discovered that the last DA occured significantly in the past, we
-- assume that a large amount of hash power has suddenly dropped out of the
-- network. Thus we must perform Emergency Difficulty Adjustment to avoid
-- stalling the chain.
--
-- NOTE: emergency DAs are now regarded a misfeature and have been disabled in
-- all chainweb version. Emergency DAs are enabled (and have occured) only on
-- mainnet01 for cut heights smaller than 80,000.
--
slowEpoch :: ParentHeader -> BlockCreationTime -> Bool
slowEpoch (ParentHeader p) (BlockCreationTime ct) = actual > (expected * 5)
  where
    EpochStartTime es = _blockEpochStart p
    v = _chainwebVersion p
    BlockDelay bd = _versionBlockDelay v
    WindowWidth ww = _versionWindow v

    expected :: Micros
    expected = bd * int ww

    actual :: Micros
    actual = timeSpanToMicros $ ct .-. es

-- | Compute the POW target for a new BlockHeader.
--
-- Alternatively, the new chains can use a higher target and the target of the
-- old chains arent' adjusted. That includes the risk of larger orphan rates. In
-- particular after the first and second DA, the current DA will compute targets
-- that are averages between chains, which cause the difficulty to go donwn
-- globally. This is usually mostly mitigated after the third DA after the
-- transition.
--
powTarget
    :: ParentHeader
        -- ^ parent header
    -> HM.HashMap ChainId ParentHeader
        -- ^ adjacent Parents
    -> BlockCreationTime
        -- ^ block creation time of new block
        --
        -- This parameter is used only when @oldTargetGuard@ is @True@.
        --
    -> HashTarget
        -- ^ POW target of new block
powTarget p@(ParentHeader ph) as bct = case effectiveWindow ph of
    Nothing -> maxTarget
    Just w
        -- Emergency DA, legacy
        | slowEpochGuard ver (_chainId ph) (_blockHeight ph) && slowEpoch p bct ->
            activeAdjust w
        | isLastInEpoch ph -> activeAdjust w
        | otherwise -> _blockTarget ph
  where
    ver = _chainwebVersion ph
    t = EpochStartTime $ if oldTargetGuard ver (_chainId ph) (_blockHeight ph)
        then _bct bct
        else _bct (_blockCreationTime ph)

    activeAdjust w
        | oldDaGuard ver (_chainId ph) (_blockHeight ph + 1)
            = legacyAdjust (_versionBlockDelay ver) w (t .-. _blockEpochStart ph) (_blockTarget ph)
        | otherwise
            = avgTarget $ adjustForParent w <$> (p : HM.elems as)

    adjustForParent w (ParentHeader a)
        = adjust (_versionBlockDelay ver) w (toEpochStart a .-. _blockEpochStart a) (_blockTarget a)

    toEpochStart = EpochStartTime . _bct . _blockCreationTime

    avgTarget targets = HashTarget $ floor $ s / int (length targets)
      where
        s = sum $ fmap (int @_ @Rational . _hashTarget) targets
{-# INLINE powTarget #-}

-- | Compute the epoch start value for a new BlockHeader
--
epochStart
    :: ParentHeader
        -- ^ parent header
    -> HM.HashMap ChainId ParentHeader
        -- ^ Adjacent parents of the block. It is not checked whether the
        -- set of adjacent parents conforms with the current graph.
    -> BlockCreationTime
        -- ^ block creation time of new block
        --
        -- This parameter is used only when @oldTargetGuard@ is @True@.
        --
    -> EpochStartTime
        -- ^ epoch start time of new block
epochStart ph@(ParentHeader p) adj (BlockCreationTime bt)
    | Nothing <- effectiveWindow p = _blockEpochStart p

    -- A special case for starting a new devnet, to compensate the inaccurate
    -- creation time of the genesis blocks. This would result in a very long
    -- first epoch that cause a trivial target in the second epoch.
    | ver ^. versionCheats . fakeFirstEpochStart, _blockHeight p == 1 = EpochStartTime (_bct $ _blockCreationTime p)

    -- New Graph: the block time of the genesis block isn't accurate, we thus
    -- use the block time of the first block on the chain. Depending on where
    -- this is within an epoch, this can cause a shorter epoch, which could
    -- cause a larger difficulty and a reduced target. That is fine, since new
    -- chains are expected to start with a low difficulty.
    | parentIsFirstOnNewChain = EpochStartTime (_bct $ _blockCreationTime p)

    -- End of epoch, DA adjustment (legacy version)
    | isLastInEpoch p && oldTargetGuard ver (_chainId p) (_blockHeight p) = EpochStartTime bt

    -- End of epoch, DA adjustment
    | isLastInEpoch p = EpochStartTime (_bct $ _blockCreationTime p)

    -- Within epoch with old legacy DA
    | oldDaGuard ver (_chainId p) (_blockHeight p + 1) = _blockEpochStart p

    -- Within an epoch with new DA
    | otherwise = _blockEpochStart p

    -- Experimental, allow DA to support multiple hash functions
    --  | otherwise = _blockEpochStart p .+^ _adjustmentAvg
  where
    ver = _chainwebVersion p
    cid = _chainId p

    -- Add a penalty for fast chains by adding the different between the
    -- creation time of the current chain and the maximum of the adjacent chains
    -- to the epoch start time. By shortening the epoch DA is going to adjust to
    -- a higher difficulty.
    --
    -- This DA has the disadvantage, that it adjusts to a block rate that is
    -- smaller than the targeted blockrate, because with high probablity all
    -- chains are receiving some positive penalty.
    --
    -- Properties of DA:
    --
    -- * Requires that miners set creation time >0.5 of solve time.
    -- * Requires correction factor for targeted block rate.
    -- * Can handle non continuous non uniform distribution of hash power
    --   accross chains.
    --
    _adjustmentMax = maximum adjCreationTimes .-. _blockCreationTime p
        -- the maximum is at least @_blockCreationTime p@ and thus the result is
        -- greater or equal 0.

    -- This computes @mean adjCreationTimes - _blockCreationTime p
    --
    -- It holds that
    --
    -- \(\left(mean_{0 \leq i < n} a_i\right)
    -- = \frac{\sum_{0 \leq i < n} a_i}{n} - t
    -- = \frac{\left(sum_{0 \leq i < n} a_i\right) - \left(\sum_{0 \leq i < n} t\right)}{n}
    -- = \frac{sum_{0 \leq i < n} (a_i - t)}{n}
    -- \)
    --
    -- this is numberically sound because we compute the differences on integral
    -- types without rounding.
    --
    -- Properties of DA:
    --
    -- * Requires that miners set creation time >0.5 of solve time
    -- * Can handle non continuous non uniform distribution of hash power
    --   accross chains.
    --
    _adjustmentAvg = x `divTimeSpan` length adjCreationTimes
      where
        x :: TimeSpan Micros
        x = foldr1 addTimeSpan $ (.-. _blockCreationTime p) <$> adjCreationTimes

    -- This includes the parent header itself, but excludes any adjacent genesis
    -- headers which usually don't have accurate creation time.
    --
    -- The result is guaranteed to be non-empty
    --
    adjCreationTimes = fmap (_blockCreationTime)
        $ HM.insert cid (_parentHeader ph)
        $ HM.filter (not . isGenesisBlockHeader)
        $ fmap _parentHeader adj

    parentIsFirstOnNewChain
        = _blockHeight p > 1 && _blockHeight p == genesisHeight ver cid + 1
{-# INLINE epochStart #-}

-- -------------------------------------------------------------------------- --
-- Newtype wrappers for function parameters

newtype ParentCreationTime = ParentCreationTime
    { _parentCreationTime :: BlockCreationTime }
    deriving stock (Show, Eq, Ord, Generic)
    deriving anyclass (NFData)
    deriving newtype (ToJSON, FromJSON, Hashable, LeftTorsor)

newtype ParentHeader = ParentHeader
    { _parentHeader :: BlockHeader }
    deriving (Show, Eq, Ord, Generic)
    deriving anyclass (NFData)

parentHeader :: Lens' ParentHeader BlockHeader
parentHeader = lens _parentHeader $ \_ hdr -> ParentHeader hdr

instance HasChainId ParentHeader where
    _chainId = _chainId . _parentHeader
    {-# INLINE _chainId #-}

instance HasChainwebVersion ParentHeader where
    _chainwebVersion = _chainwebVersion . _parentHeader
    {-# INLINE _chainwebVersion #-}

instance HasChainGraph ParentHeader where
    _chainGraph = _chainGraph . _parentHeader
    {-# INLINE _chainGraph #-}

isGenesisBlockHeader :: BlockHeader -> Bool
isGenesisBlockHeader b =
    _blockHeight b == genesisHeight (_chainwebVersion b) (_chainId b)

-- | The genesis block hash includes the Chainweb version and the 'ChainId'
-- within the Chainweb version.
--
-- It is the '_blockParent' of the genesis block
--
genesisParentBlockHash :: HasChainId p => ChainwebVersion -> p -> BlockHash
genesisParentBlockHash v p = BlockHash $ MerkleLogHash
    $ merkleRoot $ merkleTree @ChainwebMerkleHashAlgorithm
        [ InputNode "CHAINWEB_GENESIS"
        , encodeMerkleInputNode encodeChainwebVersionCode (_versionCode v)
        , encodeMerkleInputNode encodeChainId (_chainId p)
        ]

{-# NOINLINE genesisBlockHeaderCache #-}
genesisBlockHeaderCache :: IORef (HashMap ChainwebVersionCode (HashMap ChainId BlockHeader))
genesisBlockHeaderCache = unsafePerformIO $ do
    newIORef HM.empty

-- | A block chain is globally uniquely identified by its genesis hash.
-- Internally, we use the 'ChainwebVersionTag value and the 'ChainId'
-- as identifiers. We thus include the 'ChainwebVersionTag value and the
-- 'ChainId' into the genesis block hash.
--
-- We assume that there is always only a single 'ChainwebVersionTag in
-- scope and identify chains only by their internal 'ChainId'.
--
genesisBlockHeaders :: ChainwebVersion -> HashMap ChainId BlockHeader
genesisBlockHeaders = \v ->
    if _versionCode v == _versionCode mainnet then mainnetGenesisHeaders
    else if _versionCode v == _versionCode testnet04 then testnetGenesisHeaders
    else unsafeDupablePerformIO $
        HM.lookup (_versionCode v) <$> readIORef genesisBlockHeaderCache >>= \case
            Just hs -> return hs
            Nothing -> do
                let freshGenesisHeaders = makeGenesisBlockHeaders v
                modifyIORef' genesisBlockHeaderCache $ HM.insert (_versionCode v) freshGenesisHeaders
                return freshGenesisHeaders
  where
    mainnetGenesisHeaders = makeGenesisBlockHeaders mainnet
    testnetGenesisHeaders = makeGenesisBlockHeaders testnet04

genesisBlockHeader :: (HasCallStack, HasChainId p) => ChainwebVersion -> p -> BlockHeader
genesisBlockHeader v p = genesisBlockHeaders v ^?! at (_chainId p) . _Just

makeGenesisBlockHeaders :: ChainwebVersion -> HashMap ChainId BlockHeader
makeGenesisBlockHeaders v = HM.fromList [ (cid, makeGenesisBlockHeader v cid) | cid <- HS.toList (chainIds v)]

makeGenesisBlockHeader :: ChainwebVersion -> ChainId -> BlockHeader
makeGenesisBlockHeader v cid =
    makeGenesisBlockHeader' v cid (_genesisTime (_versionGenesis v) ^?! atChain cid) (Nonce 0)

<<<<<<< HEAD
-- this version does not rely on the genesis block headers, but just the version graphs
genesisHeightSlow :: HasCallStack => ChainwebVersion -> ChainId -> BlockHeight
genesisHeightSlow v c = fst
    $ head
    $ NE.dropWhile (not . flip isWebChain c . snd)
    $ NE.reverse (ruleElems (BlockHeight 0) $ _versionGraphs v)

=======
>>>>>>> 42d0af54
-- | Like `genesisBlockHeader`, but with slightly more control.
--
-- This call generates the block header from the definitions in
-- "Chainweb.Version". It is a somewhat expensive call, since it involves
-- building the Merkle tree.
--
makeGenesisBlockHeader'
    :: HasChainId p
    => ChainwebVersion
    -> p
    -> BlockCreationTime
    -> Nonce
    -> BlockHeader
makeGenesisBlockHeader' v p ct@(BlockCreationTime t) n =
    fromLog @ChainwebMerkleHashAlgorithm mlog
  where
    g = genesisGraph v p
    cid = _chainId p

    mlog = newMerkleLog
        $ mkFeatureFlags
        :+: ct
        :+: genesisParentBlockHash v cid
        :+: (v ^?! versionGenesis . genesisBlockTarget . atChain cid)
        :+: genesisBlockPayloadHash v cid
        :+: cid
        :+: BlockWeight 0
<<<<<<< HEAD
        :+: genesisHeightSlow v cid -- because of chain graph changes (new chains) not all chains start at 0
=======
        :+: genesisBlockHeight v cid -- because of chain graph changes (new chains) not all chains start at 0
>>>>>>> 42d0af54
        :+: _versionCode v
        :+: EpochStartTime t
        :+: n
        :+: MerkleLogBody (blockHashRecordToVector adjParents)
    adjParents = BlockHashRecord $ HM.fromList $
        (\c -> (c, genesisParentBlockHash v c)) <$> HS.toList (adjacentChainIds g p)

-- | The set of genesis block headers as it exited at a particular block height
--
genesisBlockHeadersAtHeight
    :: ChainwebVersion
    -> BlockHeight
    -> HashMap ChainId BlockHeader
genesisBlockHeadersAtHeight v h =
    HM.filter (\hdr -> _blockHeight hdr <= h) (genesisBlockHeaders v)
--
-- -------------------------------------------------------------------------- --
-- Genesis Height
<<<<<<< HEAD
--
-- | The genesis graph for a given Chain
--
-- Invariant:
--
-- * The given ChainId exists in the first graph of the graph history.
--   (We generally assume that this invariant holds throughout the code base.
--   It is enforced via the 'mkChainId' smart constructor for ChainId.)
--
genesisGraph
    :: HasCallStack
    => HasChainwebVersion v
    => HasChainId c
    => v
    -> c
    -> ChainGraph
genesisGraph v = chainGraphAt v_ . genesisHeightSlow v_ . _chainId
  where
    v_ = _chainwebVersion v
=======
>>>>>>> 42d0af54

-- | Returns the height of the genesis block for a chain.
--
-- Invariant:
--
-- * The given ChainId exists in the first graph of the graph history.
--   (We generally assume that this invariant holds throughout the code base.
--   It is enforced via the 'mkChainId' smart constructor for ChainId.)
--
genesisHeight :: HasCallStack => ChainwebVersion -> ChainId -> BlockHeight
genesisHeight v c = _blockHeight (genesisBlockHeader v c)

instance HasMerkleLog ChainwebMerkleHashAlgorithm ChainwebHashTag BlockHeader where

    -- /IMPORTANT/ a types must occur at most once in this list
    type MerkleLogHeader BlockHeader =
        '[ FeatureFlags
        , BlockCreationTime
        , BlockHash
        , HashTarget
        , BlockPayloadHash
        , ChainId
        , BlockWeight
        , BlockHeight
        , ChainwebVersionCode
        , EpochStartTime
        , Nonce
        ]
    type MerkleLogBody BlockHeader = BlockHash

    toLog bh = merkleLog @ChainwebMerkleHashAlgorithm root entries
      where
        BlockHash (MerkleLogHash root) = _blockHash bh
        entries
            = _blockFlags bh
            :+: _blockCreationTime bh
            :+: _blockParent bh
            :+: _blockTarget bh
            :+: _blockPayloadHash bh
            :+: _blockChainId bh
            :+: _blockWeight bh
            :+: _blockHeight bh
            :+: _blockChainwebVersion bh
            :+: _blockEpochStart bh
            :+: _blockNonce bh
            :+: MerkleLogBody (blockHashRecordToVector $ _blockAdjacentHashes bh)

    fromLog l = BlockHeader
            { _blockFlags = flags
            , _blockCreationTime = time
            , _blockHash = BlockHash (MerkleLogHash $ _merkleLogRoot l)
            , _blockParent = parentHash
            , _blockTarget = target
            , _blockPayloadHash = payload
            , _blockChainId = cid
            , _blockWeight = weight
            , _blockHeight = height
            , _blockChainwebVersion = cwvc
            , _blockEpochStart = es
            , _blockNonce = nonce
            , _blockAdjacentHashes = blockHashRecordFromVector adjGraph cid adjParents
            }
      where
        ( flags
            :+: time
            :+: parentHash
            :+: target
            :+: payload
            :+: cid
            :+: weight
            :+: height
            :+: cwvc
            :+: es
            :+: nonce
            :+: MerkleLogBody adjParents
            ) = _merkleLogEntries l
        cwv = lookupVersionByCode cwvc

        adjGraph
<<<<<<< HEAD
            | height == genesisHeightSlow cwv cid = chainGraphAt cwv height
=======
            | height == genesisBlockHeight cwv cid = chainGraphAt cwv height
>>>>>>> 42d0af54
            | otherwise = chainGraphAt cwv (height - 1)

encodeBlockHeaderWithoutHash :: BlockHeader -> Put
encodeBlockHeaderWithoutHash b = do
    encodeFeatureFlags (_blockFlags b)
    encodeBlockCreationTime (_blockCreationTime b)
    encodeBlockHash (_blockParent b)
    encodeBlockHashRecord (_blockAdjacentHashes b)
    encodeHashTarget (_blockTarget b)
    encodeBlockPayloadHash (_blockPayloadHash b)
    encodeChainId (_blockChainId b)
    encodeBlockWeight (_blockWeight b)
    encodeBlockHeight (_blockHeight b)
    encodeChainwebVersionCode (_blockChainwebVersion b)
    encodeEpochStartTime (_blockEpochStart b)
    encodeNonce (_blockNonce b)

encodeBlockHeader :: BlockHeader -> Put
encodeBlockHeader b = do
    encodeBlockHeaderWithoutHash b
    encodeBlockHash (_blockHash b)

-- | Decode and check that
--
-- 1. chain id is in graph
-- 2. all adjacentParent match adjacents in graph
--
decodeBlockHeaderChecked :: Get BlockHeader
decodeBlockHeaderChecked = do
    !bh <- decodeBlockHeader
    _ <- checkAdjacentChainIds bh bh (Expected $ _blockAdjacentChainIds bh)
    return bh

-- | Decode and check that
--
-- 1. chain id is in graph
-- 2. all adjacentParent match adjacents in graph
-- 3. chainId matches the expected chain id
--
decodeBlockHeaderCheckedChainId
    :: HasChainId p
    => Expected p
    -> Get BlockHeader
decodeBlockHeaderCheckedChainId p = do
    !bh <- decodeBlockHeaderChecked
    _ <- checkChainId p (Actual (_chainId bh))
    return bh

-- | Decode a BlockHeader and trust the result
--
decodeBlockHeaderWithoutHash :: Get BlockHeader
decodeBlockHeaderWithoutHash = do
    a0 <- decodeFeatureFlags
    a1 <- decodeBlockCreationTime
    a2 <- decodeBlockHash -- parent hash
    a3 <- decodeBlockHashRecord
    a4 <- decodeHashTarget
    a5 <- decodeBlockPayloadHash
    a6 <- decodeChainId
    a7 <- decodeBlockWeight
    a8 <- decodeBlockHeight
    a9 <- decodeChainwebVersionCode
    a11 <- decodeEpochStartTime
    a12 <- decodeNonce
    return
        $! fromLog @ChainwebMerkleHashAlgorithm
        $ newMerkleLog
        $ a0
        :+: a1
        :+: a2
        :+: a4
        :+: a5
        :+: a6
        :+: a7
        :+: a8
        :+: a9
        :+: a11
        :+: a12
        :+: MerkleLogBody (blockHashRecordToVector a3)

-- | Decode a BlockHeader and trust the result
--
decodeBlockHeader :: Get BlockHeader
decodeBlockHeader = BlockHeader
    <$> decodeFeatureFlags
    <*> decodeBlockCreationTime
    <*> decodeBlockHash -- parent hash
    <*> decodeBlockHashRecord
    <*> decodeHashTarget
    <*> decodeBlockPayloadHash
    <*> decodeChainId
    <*> decodeBlockWeight
    <*> decodeBlockHeight
    <*> decodeChainwebVersionCode
    <*> decodeEpochStartTime
    <*> decodeNonce
    <*> decodeBlockHash

instance ToJSON BlockHeader where
    toJSON = toJSON . encodeB64UrlNoPaddingText . runPutS . encodeBlockHeader
    toEncoding = b64UrlNoPaddingTextEncoding . runPutS . encodeBlockHeader
    {-# INLINE toJSON #-}
    {-# INLINE toEncoding #-}

instance FromJSON BlockHeader where
    parseJSON = withText "BlockHeader" $ \t ->
        case runGetS decodeBlockHeader =<< decodeB64UrlNoPaddingText t of
            Left (e :: SomeException) -> fail (sshow e)
            (Right !x) -> return x

_blockAdjacentChainIds :: BlockHeader -> HS.HashSet ChainId
_blockAdjacentChainIds =
    HS.fromList . HM.keys . _getBlockHashRecord . _blockAdjacentHashes

blockAdjacentChainIds :: Getter BlockHeader (HS.HashSet ChainId)
blockAdjacentChainIds = to _blockAdjacentChainIds

-- | @getAdjacentHash cid h@ returns the adjacent hash of h for chain cid. It
-- throws a @ChainNotAdjacentException@ if @cid@ is not adajcent with @_chainId
-- h@ in the chain graph of @h@.
--
getAdjacentHash :: MonadThrow m => HasChainId p => p -> BlockHeader -> m BlockHash
getAdjacentHash p b = firstOf (blockAdjacentHashes . ixg (_chainId p)) b
    ??? ChainNotAdjacentException
        (_chainId b)
        (Expected $ _chainId p)
        (Actual $ _blockAdjacentChainIds b)
{-# INLINE getAdjacentHash #-}

computeBlockHash :: BlockHeader -> BlockHash
computeBlockHash h = BlockHash $ MerkleLogHash $ computeMerkleLogRoot h
{-# INLINE computeBlockHash #-}

-- | The Proof-Of-Work hash includes all data in the block except for the
-- '_blockHash'. The value (interpreted as 'BlockHashNat' must be smaller than
-- the value of '_blockTarget' (interpreted as 'BlockHashNat').
--
_blockPow :: BlockHeader -> PowHash
_blockPow h = cryptoHash @Blake2s_256
    $ runPutS $ encodeBlockHeaderWithoutHash h

blockPow :: Getter BlockHeader PowHash
blockPow = to _blockPow
{-# INLINE blockPow #-}

-- | The number of microseconds between the creation time of two `BlockHeader`s.
--
timeBetween :: BlockCreationTime -> BlockCreationTime -> Micros
timeBetween after before = f after - f before
  where
    f :: BlockCreationTime -> Micros
    f (BlockCreationTime (Time (TimeSpan ts))) = ts

-- | Absolute BlockHeight Difference
--
absBlockHeightDiff :: BlockHeader -> BlockHeader -> BlockHeight
absBlockHeightDiff a b
    | _blockHeight a >= _blockHeight b = _blockHeight a - _blockHeight b
    | otherwise = _blockHeight b - _blockHeight a

-- -------------------------------------------------------------------------- --
-- Object JSON encoding

-- | By default a binary encoding of block headers is used as JSON encoding. In
-- some circumstance, like logging and configuration files, a textual encoding
-- is desired.
--
newtype ObjectEncoded a = ObjectEncoded { _objectEncoded :: a }
    deriving (Show, Generic)
    deriving newtype (Eq, Ord, Hashable, NFData)

blockHeaderProperties
    :: KeyValue e kv
    => ObjectEncoded BlockHeader
    -> [kv]
blockHeaderProperties (ObjectEncoded b) =
    [ "nonce" .= _blockNonce b
    , "creationTime" .= _blockCreationTime b
    , "parent" .= _blockParent b
    , "adjacents" .= _blockAdjacentHashes b
    , "target" .= _blockTarget b
    , "payloadHash" .= _blockPayloadHash b
    , "chainId" .= _chainId b
    , "weight" .= _blockWeight b
    , "height" .= _blockHeight b
    , "chainwebVersion" .= _versionName (_chainwebVersion b)
    , "epochStart" .= _blockEpochStart b
    , "featureFlags" .= _blockFlags b
    , "hash" .= _blockHash b
    ]
{-# INLINE blockHeaderProperties #-}

instance ToJSON (ObjectEncoded BlockHeader) where
    toJSON = object . blockHeaderProperties
    toEncoding = pairs . mconcat . blockHeaderProperties
    {-# INLINE toJSON #-}
    {-# INLINE toEncoding #-}

parseBlockHeaderObject :: Object -> Parser BlockHeader
parseBlockHeaderObject o = BlockHeader
    <$> o .: "featureFlags"
    <*> o .: "creationTime"
    <*> o .: "parent"
    <*> o .: "adjacents"
    <*> o .: "target"
    <*> o .: "payloadHash"
    <*> o .: "chainId"
    <*> o .: "weight"
    <*> o .: "height"
    -- TODO: lookupVersionByName should probably be deprecated for performance,
    -- so perhaps we move this codec outside of the node proper.
    <*> (_versionCode . lookupVersionByName <$> (o .: "chainwebVersion"))
    <*> o .: "epochStart"
    <*> o .: "nonce"
    <*> o .: "hash"

instance FromJSON (ObjectEncoded BlockHeader) where
    parseJSON = withObject "BlockHeader"
        $ fmap ObjectEncoded . parseBlockHeaderObject
    {-# INLINE parseJSON #-}

-- -------------------------------------------------------------------------- --
-- IsBlockHeader

-- | Any type which can purely produce a `BlockHeader`, or purely construct one.
--
class IsBlockHeader t where
    isoBH :: Iso' t BlockHeader

instance IsBlockHeader BlockHeader where
    isoBH = id

-- -------------------------------------------------------------------------- --
-- Create new BlockHeader

-- | Creates a new block header. No validation of the input parameters is
-- performaned.
--
-- It's not guaranteed that the result is a valid block header. It is, however,
-- guaranteed by construction that
--
-- * the target,
-- * the weight,
-- * the block height,
-- * the version,
-- * the chain id, and
-- * the epoch start time
--
-- are valid with respect to the given parent header and adjacent parent
-- headers.
--
-- TODO: also check adjacent chains. This would probably break a lot of tests,
-- but might be worth it!
--
newBlockHeader
    :: HM.HashMap ChainId ParentHeader
        -- ^ Adjacent parent hashes.
    -> BlockPayloadHash
        -- ^ payload hash
    -> Nonce
        -- ^ Randomness to affect the block hash. It is not verified that the
        -- nonce is valid with respect to the target.
    -> BlockCreationTime
        -- ^ Creation time of the block.
    -> ParentHeader
        -- ^ parent block header
    -> BlockHeader
newBlockHeader adj pay nonce t p@(ParentHeader b) =
    fromLog @ChainwebMerkleHashAlgorithm $ newMerkleLog
        $ mkFeatureFlags
        :+: t
        :+: _blockHash b
        :+: target
        :+: pay
        :+: cid
        :+: _blockWeight b + BlockWeight (targetToDifficulty target)
        :+: _blockHeight b + 1
        :+: _versionCode v
        :+: epochStart p adj t
        :+: nonce
        :+: MerkleLogBody (blockHashRecordToVector adjHashes)
  where
    cid = _chainId p
    v = _chainwebVersion p
    target = powTarget p adj t
    adjHashes = BlockHashRecord $ (_blockHash . _parentHeader) <$> adj

-- -------------------------------------------------------------------------- --
-- TreeDBEntry instance

instance TreeDbEntry BlockHeader where
    type Key BlockHeader = BlockHash
    key = _blockHash
    rank = int . _blockHeight
    parent e
        | isGenesisBlockHeader e = Nothing
        | otherwise = Just (_blockParent e)

-- | This is an internal function. Use 'headerSizeBytes' instead.
--
-- Postconditions: for all @v@
--
-- * @not . null $ headerSizes v@, and
-- * @0 == (fst . last) (headerSizes v)@.
--
-- Note that for all but genesis headers the number of adjacent hashes depends
-- on the graph of the parent.
--
headerSizes :: ChainwebVersion -> Rule BlockHeight Natural
headerSizes v = fmap (\g -> _versionHeaderBaseSizeBytes v + 36 * degree g + 2) $ _versionGraphs v

-- | The size of the serialized block header.
--
-- This function is safe because of the invariant of 'headerSize' that there
-- exists and entry for block height 0.
--
-- Note that for all but genesis headers the number of adjacent hashes depends
-- on the graph of the parent.
--
headerSizeBytes
    :: HasCallStack
    => ChainwebVersion
    -> ChainId
    -> BlockHeight
    -> Natural
headerSizeBytes v cid h = snd
    $ ruleHead
    $ ruleDropWhile (> relevantHeight)
    $ headerSizes v
  where
    relevantHeight
        | genesisHeight v cid == h = h
        | otherwise = h - 1

-- | The size of the work bytes /without/ the preamble of the chain id and target
--
-- The chain graph, and therefore also the header size, is constant for all
-- blocks at the same height except for genesis blocks. Because genesis blocks
-- are never mined, we can ignore this difference here and just return the
-- result for chain 0.
--
-- NOTE: For production versions we require that the value is constant for a
-- given chainweb version. This would only ever change as part of the
-- introduction of new block header format.
--
workSizeBytes
    :: HasCallStack
    => ChainwebVersion
    -> BlockHeight
    -> Natural
workSizeBytes v h = headerSizeBytes v (unsafeChainId 0) h - 32

-- | TODO document
guardBlockHeader :: (ChainwebVersion -> ChainId -> BlockHeight -> a) -> BlockHeader -> a
guardBlockHeader k bh = k (_chainwebVersion bh) (_chainId bh) (_blockHeight bh)<|MERGE_RESOLUTION|>--- conflicted
+++ resolved
@@ -119,7 +119,6 @@
 , genesisBlockHeaders
 , genesisBlockHeadersAtHeight
 , genesisHeight
-, genesisHeightSlow
 , guardBlockHeader
 , headerSizes
 , headerSizeBytes
@@ -685,16 +684,6 @@
 makeGenesisBlockHeader v cid =
     makeGenesisBlockHeader' v cid (_genesisTime (_versionGenesis v) ^?! atChain cid) (Nonce 0)
 
-<<<<<<< HEAD
--- this version does not rely on the genesis block headers, but just the version graphs
-genesisHeightSlow :: HasCallStack => ChainwebVersion -> ChainId -> BlockHeight
-genesisHeightSlow v c = fst
-    $ head
-    $ NE.dropWhile (not . flip isWebChain c . snd)
-    $ NE.reverse (ruleElems (BlockHeight 0) $ _versionGraphs v)
-
-=======
->>>>>>> 42d0af54
 -- | Like `genesisBlockHeader`, but with slightly more control.
 --
 -- This call generates the block header from the definitions in
@@ -722,11 +711,7 @@
         :+: genesisBlockPayloadHash v cid
         :+: cid
         :+: BlockWeight 0
-<<<<<<< HEAD
-        :+: genesisHeightSlow v cid -- because of chain graph changes (new chains) not all chains start at 0
-=======
         :+: genesisBlockHeight v cid -- because of chain graph changes (new chains) not all chains start at 0
->>>>>>> 42d0af54
         :+: _versionCode v
         :+: EpochStartTime t
         :+: n
@@ -745,28 +730,6 @@
 --
 -- -------------------------------------------------------------------------- --
 -- Genesis Height
-<<<<<<< HEAD
---
--- | The genesis graph for a given Chain
---
--- Invariant:
---
--- * The given ChainId exists in the first graph of the graph history.
---   (We generally assume that this invariant holds throughout the code base.
---   It is enforced via the 'mkChainId' smart constructor for ChainId.)
---
-genesisGraph
-    :: HasCallStack
-    => HasChainwebVersion v
-    => HasChainId c
-    => v
-    -> c
-    -> ChainGraph
-genesisGraph v = chainGraphAt v_ . genesisHeightSlow v_ . _chainId
-  where
-    v_ = _chainwebVersion v
-=======
->>>>>>> 42d0af54
 
 -- | Returns the height of the genesis block for a chain.
 --
@@ -846,11 +809,7 @@
         cwv = lookupVersionByCode cwvc
 
         adjGraph
-<<<<<<< HEAD
-            | height == genesisHeightSlow cwv cid = chainGraphAt cwv height
-=======
             | height == genesisBlockHeight cwv cid = chainGraphAt cwv height
->>>>>>> 42d0af54
             | otherwise = chainGraphAt cwv (height - 1)
 
 encodeBlockHeaderWithoutHash :: BlockHeader -> Put
