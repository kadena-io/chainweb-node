{-# LANGUAGE AllowAmbiguousTypes #-}
{-# LANGUAGE BangPatterns #-}
{-# LANGUAGE ConstraintKinds #-}
{-# LANGUAGE DataKinds #-}
{-# LANGUAGE DeriveAnyClass #-}
{-# LANGUAGE DeriveGeneric #-}
{-# LANGUAGE DerivingStrategies #-}
{-# LANGUAGE EmptyCase #-}
{-# LANGUAGE FlexibleContexts #-}
{-# LANGUAGE FlexibleInstances #-}
{-# LANGUAGE GADTs #-}
{-# LANGUAGE GeneralizedNewtypeDeriving #-}
{-# LANGUAGE ImportQualifiedPost #-}
{-# LANGUAGE LambdaCase #-}
{-# LANGUAGE MultiParamTypeClasses #-}
{-# LANGUAGE MultiWayIf #-}
{-# LANGUAGE OverloadedStrings #-}
{-# LANGUAGE RankNTypes #-}
{-# LANGUAGE ScopedTypeVariables #-}
{-# LANGUAGE StandaloneDeriving #-}
{-# LANGUAGE TemplateHaskell #-}
{-# LANGUAGE TypeApplications #-}
{-# LANGUAGE TypeFamilies #-}
{-# LANGUAGE TypeOperators #-}
{-# LANGUAGE UndecidableInstances #-}
{-# LANGUAGE DeriveFunctor #-}
{-# LANGUAGE DeriveFoldable #-}
{-# LANGUAGE DeriveTraversable #-}

-- |
-- Module: Chainweb.BlockHeader
-- Copyright: Copyright © 2024 Kadena LLC.
-- License: MIT
-- Maintainer: Lars Kuhtz <lars@kadena.io>
-- Stability: experimental
--
-- This module contains the implementation of a 'BlockHeader', and provides
-- read (via record and 'Getter') and write (via record and 'Setter') access to
-- them. Editing or manually constructing 'BlockHeader's outside of tests is dangerous
-- and likely to result in invalid headers, whether through invalid block hashes
-- or invalid adjacent hash records.

-- You should prefer using 'Chainweb.BlockHeader' over this module, unless you
-- are writing tests.
module Chainweb.BlockHeader.Internal
(

-- * Block Payload Hash
  BlockPayloadHash
, BlockPayloadHash_(..)
, encodeBlockPayloadHash
, decodeBlockPayloadHash

-- * Nonce
, Nonce(..)
, encodeNonce
, encodeNonceToWord64
, decodeNonce

-- * EpochStartTime
, EpochStartTime(..)
, encodeEpochStartTime
, decodeEpochStartTime
, epochStart

-- * FeatureFlags
, FeatureFlags
, mkFeatureFlags
, encodeFeatureFlags
, decodeFeatureFlags

-- * POW Target
, powTarget

-- * BlockHeader
, BlockHeader(..)
-- ** Getters
, blockFlags
, blockCreationTime
, blockParent
, blockAdjacentHashes
, blockTarget
, blockPayloadHash
, blockChainId
, blockWeight
, blockHeight
, blockChainwebVersion
, blockEpochStart
, blockNonce
, blockHash
-- ** Utilities
, _blockPow
, blockPow
, _blockAdjacentChainIds
, blockAdjacentChainIds
, _rankedBlockHash
, rankedBlockHash
, _rankedBlockPayloadHash
, rankedBlockPayloadHash
, encodeBlockHeader
, encodeBlockHeaderWithoutHash
, decodeBlockHeader
, decodeBlockHeaderWithoutHash
, decodeBlockHeaderChecked
, decodeBlockHeaderCheckedChainId
, blockHeaderShortDescription
, ObjectEncoded(..)

, timeBetween
, getAdjacentHash
, computeBlockHash
, adjacentChainIds
, absBlockHeightDiff

-- * IsBlockHeader
, IsBlockHeader(..)

-- * Genesis BlockHeader
, isGenesisBlockHeader
, isGenesisBlockHeader'
, childBlockHeight
, parentBlockHeight
, genesisParentBlockHash
, genesisRankedParentBlockHash
, genesisBlockHeader
, genesisBlockHeaders
, genesisBlockHeadersAtHeight
, genesisHeight

-- * Create a new BlockHeader
, newBlockHeader

-- * CAS Constraint
, BlockHeaderCas

-- * Misc
, headerSizes
, headerSizeBytes
, workSizeBytes
) where

import Chainweb.BlockCreationTime
import Chainweb.BlockHash
import Chainweb.BlockHeight
import Chainweb.BlockPayloadHash
import Chainweb.BlockWeight
import Chainweb.ChainId
import Chainweb.Crypto.MerkleLog
import Chainweb.Difficulty
import Chainweb.Graph
import Chainweb.MerkleLogHash
import Chainweb.MerkleUniverse
import Chainweb.Parent
import Chainweb.PowHash
import Chainweb.Ranked
import Chainweb.Storage.Table
import Chainweb.Time
import Chainweb.TreeDB (TreeDbEntry(..))
import Chainweb.Utils
import Chainweb.Utils.Rule
import Chainweb.Utils.Serialization
import Chainweb.Version
import Chainweb.Version.Guards
import Chainweb.Version.Mainnet
import Chainweb.Version.Registry (lookupVersionByName, lookupVersionByCode)
import Chainweb.Version.Testnet04
import Control.DeepSeq
import Control.Exception
import Control.Lens hiding ((.=))
import Control.Monad.Catch
import Crypto.Hash.Algorithms
import Data.Aeson
import Data.Aeson.Types (Parser)
import Data.Function (on)
import Data.HashMap.Strict (HashMap)
import Data.HashMap.Strict qualified as HM
import Data.HashSet qualified as HS
import Data.Hashable
import Data.IORef
import Data.Kind
import Data.Memory.Endian qualified as BA
import Data.MerkleLog.Root
import Data.Text qualified as T
import Data.Word
import GHC.Generics (Generic)
import GHC.Stack
import Numeric.AffineSpace
import Numeric.Natural
import System.IO.Unsafe
import Text.Read (readEither)

-- -------------------------------------------------------------------------- --
-- Nonce

newtype Nonce = Nonce Word64
    deriving stock (Show, Eq, Ord, Generic)
    deriving anyclass (NFData)
    deriving newtype (Hashable,Enum)

instance MerkleHashAlgorithm a => IsMerkleLogEntry a ChainwebHashTag Nonce where
    type Tag Nonce = 'BlockNonceTag
    toMerkleNode = encodeMerkleInputNode encodeNonce
    fromMerkleNode = decodeMerkleInputNode decodeNonce
    {-# INLINE toMerkleNode #-}
    {-# INLINE fromMerkleNode #-}

encodeNonce :: Nonce -> Put
encodeNonce (Nonce n) = putWord64le n

encodeNonceToWord64 :: Nonce -> Word64
encodeNonceToWord64 (Nonce n) = BA.unLE $ BA.toLE n

decodeNonce :: Get Nonce
decodeNonce = Nonce <$> getWord64le

instance ToJSON Nonce where
    toJSON (Nonce i) = toJSON $ show i
    toEncoding (Nonce i) = toEncoding $ show i
    {-# INLINE toJSON #-}
    {-# INLINE toEncoding #-}

instance FromJSON Nonce where
    parseJSON = withText "Nonce"
        $ either fail (return . Nonce) . readEither . T.unpack

-- -------------------------------------------------------------------------- --
-- POW Target Computation

newtype EpochStartTime = EpochStartTime (Time Micros)
    deriving stock (Show, Eq, Ord, Generic)
    deriving anyclass (NFData)
    deriving newtype (ToJSON, FromJSON, Hashable, LeftTorsor)

instance MerkleHashAlgorithm a => IsMerkleLogEntry a ChainwebHashTag EpochStartTime where
    type Tag EpochStartTime = 'EpochStartTimeTag
    toMerkleNode = encodeMerkleInputNode encodeEpochStartTime
    fromMerkleNode = decodeMerkleInputNode decodeEpochStartTime
    {-# INLINE toMerkleNode #-}
    {-# INLINE fromMerkleNode #-}

encodeEpochStartTime :: EpochStartTime -> Put
encodeEpochStartTime (EpochStartTime t) = encodeTime t

decodeEpochStartTime :: Get EpochStartTime
decodeEpochStartTime = EpochStartTime <$> decodeTime

-- -----------------------------------------------------------------------------
-- Feature Flags

newtype FeatureFlags = FeatureFlags Word64
    deriving stock (Show, Eq, Generic)
    deriving anyclass (NFData)
    deriving newtype (ToJSON, FromJSON)

encodeFeatureFlags :: FeatureFlags -> Put
encodeFeatureFlags (FeatureFlags ff) = putWord64le ff

decodeFeatureFlags :: Get FeatureFlags
decodeFeatureFlags = FeatureFlags <$> getWord64le

instance MerkleHashAlgorithm a => IsMerkleLogEntry a ChainwebHashTag FeatureFlags where
    type Tag FeatureFlags = 'FeatureFlagsTag
    toMerkleNode = encodeMerkleInputNode encodeFeatureFlags
    fromMerkleNode = decodeMerkleInputNode decodeFeatureFlags

mkFeatureFlags :: FeatureFlags
mkFeatureFlags = FeatureFlags 0x0

-- -------------------------------------------------------------------------- --
-- Block Header

-- | BlockHeader
--
-- Values of this type should never be constructed directly by external code.
-- Instead the 'newBlockHeader' smart constructor should be used. Once
-- constructed 'BlockHeader' values must not be modified.
--
-- Some redundant, aggregated information is included in the block and the block
-- hash. This enables nodes to check blocks inductively with respect to existing
-- blocks without recalculating the aggregated value from the genesis block
-- onward.
--
-- The POW hash is not included, since it can be derived from the Nonce and the
-- other fields of the 'BlockHeader'.
--
-- /IMPORTANT/: Fields in this record must have pairwise distinct types.
--
data BlockHeader :: Type where
    BlockHeader ::
        { _blockFlags :: {-# UNPACK #-} !FeatureFlags
            -- ^ An 8-byte bitmask reserved for the future addition of boolean
            -- "feature flags".

        , _blockCreationTime :: {-# UNPACK #-} !BlockCreationTime
            -- ^ The time when the block was creates as recorded by the miner
            -- of the block. The value must be strictly monotonically increasing
            -- within the chain of blocks. Nodes must ignore blocks with values
            -- that are in the future and reconsider a block when its value is
            -- in the past. Nodes do not have to store blocks until they become
            -- recent (but may do it).
            --
            -- The block creation time is used to determine the block difficulty for
            -- future blocks.
            --
            -- Nodes are not supposed to consider the creation time when
            -- choosing between two valid (this implies that creation time of a
            -- block is not the future) forks.
            --
            -- This creates an incentive for nodes to maintain an accurate clock
            -- with respect to an (unspecified) commonly accepted time source,
            -- such as the public NTP network.
            --
            -- It is possible that a miner always chooses the smallest possible
            -- creation time value. It is not clear what advantage a miner would
            -- gain from doing so, but attack models should consider and
            -- investigate such behavior.
            --
            -- On the other hand miners may choose to compute forks with creation
            -- time long in the future. By doing so, the difficulty on such a fork
            -- would decrease allowing the miner to compute very long chains very
            -- quickly. However, those chains would become valid only after a long
            -- time passed and would be of low PoW weight. The algorithm for
            -- computing the difficulty must ensure this strategy doesn't give
            -- an advantage to an attacker that would increase the success
            -- probability for an attack.

        , _blockParent :: {-# UNPACK #-} !(Parent BlockHash)
            -- ^ authoritative

        , _blockAdjacentHashes :: !BlockHashRecord
            -- ^ authoritative

        , _blockTarget :: {-# UNPACK #-} !HashTarget
            -- ^ authoritative

        , _blockPayloadHash :: {-# UNPACK #-} !BlockPayloadHash
            -- ^ authoritative

        , _blockChainId :: {-# UNPACK #-} !ChainId

        , _blockWeight :: {-# UNPACK #-} !BlockWeight
            -- ^ the accumulated weight of the chain. It is redundant information
            -- that is subject to the inductive property that the block weight
            -- of a block is the block weight of the parent plus the difficulty
            -- of the block.

        , _blockHeight :: {-# UNPACK #-} !BlockHeight
            -- ^ block height records the length of the chain. It is redundant
            -- information and thus subject the inductive property that
            -- the block height of a block is the block height of its parent
            -- plus one.

        , _blockChainwebVersion :: !ChainwebVersionCode
            -- ^ the Chainweb version is a constant for the chain. A chain
            -- is uniquely identified by its genesis block. Thus this is
            -- redundant information and thus subject to the inductive property
            -- that the Chainweb version of a block equals the Chainweb version
            -- of its parent.

        , _blockEpochStart :: {-# UNPACK #-} !EpochStartTime
            -- ^ The start time of the current difficulty adjustment epoch.
            -- Epochs divide the sequence of blocks in the chain into continuous
            -- ranges of blocks. Each epoch is defined by the minimal block
            -- height of the blocks in the epoch.

        , _blockNonce :: {-# UNPACK #-} !Nonce
            -- ^ authoritative

        , _blockHash :: {-# UNPACK #-} !BlockHash
            -- ^ the hash of the block. It includes all of the above block properties.
        }
        -> BlockHeader
        deriving (Show, Generic)
        deriving anyclass (NFData)

instance Eq BlockHeader where
     (==) = (==) `on` _blockHash
     {-# INLINE (==) #-}

instance Ord BlockHeader where
     compare = compare `on` _blockHash

instance Hashable BlockHeader where
    hashWithSalt s = hashWithSalt s . _blockHash

instance HasChainId BlockHeader where
    _chainId = _blockChainId

instance HasChainGraph BlockHeader where
    _chainGraph h = _chainGraph (_chainwebVersion h, _blockHeight h)

instance HasChainwebVersion BlockHeader where
    _chainwebVersion = lookupVersionByCode . _blockChainwebVersion

instance IsCasValue BlockHeader where
    type CasKeyType BlockHeader = BlockHash
    casKey = _blockHash
    {-# INLINE casKey #-}

type BlockHeaderCas tbl = Cas tbl BlockHeader

-- | Used for quickly identifying "which block" this is.
-- Example output:
-- "0 @ bSQgL5 (height 4810062)"
--
blockHeaderShortDescription :: BlockHeader -> T.Text
blockHeaderShortDescription bh =
    T.unwords
        [ toText (_chainId bh)
        , "@"
        , blockHashToTextShort (_blockHash bh)
        , "(height " <> sshow (getBlockHeight $ _blockHeight bh) <> ")"
        ]

makeLenses ''BlockHeader

-- | During the first epoch after genesis there are 10 extra difficulty
-- adjustments. This is to account for rapidly changing total hash power in the
-- early stages of the network.
--
effectiveWindow :: BlockHeader -> Maybe WindowWidth
effectiveWindow h = WindowWidth <$> case _versionWindow (_chainwebVersion h) of
    WindowWidth w
        | int (_blockHeight h) <= w -> Just $ max 1 $ w `div` 10
        | otherwise -> Just w

-- | Return whether the given 'BlockHeader' is the last header in its epoch.
--
isLastInEpoch :: BlockHeader -> Bool
isLastInEpoch h = case effectiveWindow h of
    Nothing -> False
    Just (WindowWidth w) -> (int (_blockHeight h) + 1) `mod` w == 0

-- | If it is discovered that the last DA occured significantly in the past, we
-- assume that a large amount of hash power has suddenly dropped out of the
-- network. Thus we must perform Emergency Difficulty Adjustment to avoid
-- stalling the chain.
--
-- NOTE: emergency DAs are now regarded a misfeature and have been disabled in
-- all chainweb version. Emergency DAs are enabled (and have occured) only on
-- mainnet01 for cut heights smaller than 80,000.
--
slowEpoch :: Parent BlockHeader -> BlockCreationTime -> Bool
slowEpoch (Parent p) (BlockCreationTime ct) = actual > (expected * 5)
  where
    EpochStartTime es = _blockEpochStart p
    v = _chainwebVersion p
    BlockDelay bd = _versionBlockDelay v
    WindowWidth ww = _versionWindow v

    expected :: Micros
    expected = bd * int ww

    actual :: Micros
    actual = timeSpanToMicros $ ct .-. es

-- | Compute the POW target for a new BlockHeader.
--
-- Alternatively, the new chains can use a higher target and the target of the
-- old chains arent' adjusted. That includes the risk of larger orphan rates. In
-- particular after the first and second DA, the current DA will compute targets
-- that are averages between chains, which cause the difficulty to go donwn
-- globally. This is usually mostly mitigated after the third DA after the
-- transition.
--
powTarget
    :: Parent BlockHeader
        -- ^ parent header
    -> HM.HashMap ChainId (Parent BlockHeader)
        -- ^ adjacent Parents
    -> BlockCreationTime
        -- ^ block creation time of new block
        --
        -- This parameter is used only when @oldTargetGuard@ is @True@.
        --
    -> HashTarget
        -- ^ POW target of new block
powTarget p@(Parent ph) as bct = case effectiveWindow ph of
    Nothing -> maxTarget
    Just w
        -- Emergency DA, legacy
        | slowEpochGuard ver (_chainId ph) (_blockHeight ph) && slowEpoch p bct ->
            activeAdjust w
        | isLastInEpoch ph -> activeAdjust w
        | otherwise -> _blockTarget ph
  where
    ver = _chainwebVersion ph
    t = EpochStartTime $ if oldTargetGuard ver (_chainId ph) (_blockHeight ph)
        then _bct bct
        else _bct (_blockCreationTime ph)

    activeAdjust w
        | oldDaGuard ver (_chainId ph) (_blockHeight ph + 1)
            = legacyAdjust (_versionBlockDelay ver) w (t .-. _blockEpochStart ph) (_blockTarget ph)
        | otherwise
            = avgTarget $ adjustForParent w <$> (p : HM.elems as)

    adjustForParent w (Parent a)
        = adjust (_versionBlockDelay ver) w (toEpochStart a .-. _blockEpochStart a) (_blockTarget a)

    toEpochStart = EpochStartTime . _bct . _blockCreationTime

    avgTarget targets = HashTarget $ floor $ s / int (length targets)
      where
        s = sum $ fmap (int @_ @Rational . _hashTarget) targets
{-# INLINE powTarget #-}

-- | Compute the epoch start value for a new BlockHeader
--
epochStart
    :: Parent BlockHeader
        -- ^ parent header
    -> HM.HashMap ChainId (Parent BlockHeader)
        -- ^ Adjacent parents of the block. It is not checked whether the
        -- set of adjacent parents conforms with the current graph.
    -> BlockCreationTime
        -- ^ block creation time of new block
        --
        -- This parameter is used only when @oldTargetGuard@ is @True@.
        --
    -> EpochStartTime
        -- ^ epoch start time of new block
epochStart ph@(Parent p) adj (BlockCreationTime bt)
    | Nothing <- effectiveWindow p = _blockEpochStart p

    -- A special case for starting a new devnet, to compensate the inaccurate
    -- creation time of the genesis blocks. This would result in a very long
    -- first epoch that cause a trivial target in the second epoch.
    | ver ^. versionCheats . fakeFirstEpochStart, _blockHeight p == 1 = EpochStartTime (_bct $ _blockCreationTime p)

    -- New Graph: the block time of the genesis block isn't accurate, we thus
    -- use the block time of the first block on the chain. Depending on where
    -- this is within an epoch, this can cause a shorter epoch, which could
    -- cause a larger difficulty and a reduced target. That is fine, since new
    -- chains are expected to start with a low difficulty.
    | parentIsFirstOnNewChain = EpochStartTime (_bct $ _blockCreationTime p)

    -- End of epoch, DA adjustment (legacy version)
    | isLastInEpoch p && oldTargetGuard ver (_chainId p) (_blockHeight p) = EpochStartTime bt

    -- End of epoch, DA adjustment
    | isLastInEpoch p = EpochStartTime (_bct $ _blockCreationTime p)

    -- Within epoch with old legacy DA
    | oldDaGuard ver (_chainId p) (_blockHeight p + 1) = _blockEpochStart p

    -- Within an epoch with new DA
    | otherwise = _blockEpochStart p

    -- Experimental, allow DA to support multiple hash functions
    --  | otherwise = _blockEpochStart p .+^ _adjustmentAvg
  where
    ver = _chainwebVersion p
    cid = _chainId p

    -- Add a penalty for fast chains by adding the different between the
    -- creation time of the current chain and the maximum of the adjacent chains
    -- to the epoch start time. By shortening the epoch DA is going to adjust to
    -- a higher difficulty.
    --
    -- This DA has the disadvantage, that it adjusts to a block rate that is
    -- smaller than the targeted blockrate, because with high probablity all
    -- chains are receiving some positive penalty.
    --
    -- Properties of DA:
    --
    -- * Requires that miners set creation time >0.5 of solve time.
    -- * Requires correction factor for targeted block rate.
    -- * Can handle non continuous non uniform distribution of hash power
    --   accross chains.
    --
    _adjustmentMax = maximum adjCreationTimes .-. fmap _blockCreationTime ph
        -- the maximum is at least @_blockCreationTime p@ and thus the result is
        -- greater or equal 0.

    -- This computes @mean adjCreationTimes - _blockCreationTime p
    --
    -- It holds that
    --
    -- \(\left(mean_{0 \leq i < n} a_i\right)
    -- = \frac{\sum_{0 \leq i < n} a_i}{n} - t
    -- = \frac{\left(sum_{0 \leq i < n} a_i\right) - \left(\sum_{0 \leq i < n} t\right)}{n}
    -- = \frac{sum_{0 \leq i < n} (a_i - t)}{n}
    -- \)
    --
    -- this is numerically sound because we compute the differences on integral
    -- types without rounding.
    --
    -- Properties of DA:
    --
    -- * Requires that miners set creation time >0.5 of solve time
    -- * Can handle non continuous non uniform distribution of hash power
    --   accross chains.
    --
    _adjustmentAvg = x `divTimeSpan` length adjCreationTimes
      where
        x :: TimeSpan Micros
        x = foldr1 addTimeSpan $ (.-. fmap _blockCreationTime ph) <$> adjCreationTimes

    -- This includes the parent header itself, but excludes any adjacent genesis
    -- headers which usually don't have accurate creation time.
    --
    -- The result is guaranteed to be non-empty
    --
    adjCreationTimes = fmap (fmap _blockCreationTime)
        $ HM.insert cid ph
        $ HM.filter (not . isGenesisBlockHeader . unwrapParent)
        $ adj

    parentIsFirstOnNewChain
        = _blockHeight p > 1 && _blockHeight p == genesisHeight ver cid + 1
{-# INLINE epochStart #-}

-- -------------------------------------------------------------------------- --
-- Newtype wrappers for function parameters

isGenesisBlockHeader :: BlockHeader -> Bool
isGenesisBlockHeader b =
    _blockHeight b == genesisHeight (_chainwebVersion b) (_chainId b)

-- Alternate method of detecting a genesis block using only its parent + chain + version
isGenesisBlockHeader' :: ChainwebVersion -> ChainId -> Parent BlockHash -> Bool
isGenesisBlockHeader' v cid ph =
    genesisParentBlockHash v cid == ph

-- The height of a child of the given block.
childBlockHeight :: ChainwebVersion -> ChainId -> Parent (Ranked BlockHash) -> BlockHeight
childBlockHeight v cid (Parent rbh)
    | isGenesisBlockHeader' v cid (Parent (_rankedBlockHashHash rbh)) =
        _rankedBlockHashHeight rbh
    | otherwise =
        succ (_rankedBlockHashHeight rbh)

-- | The height of a parent of the given block. Note that you need the hash of
-- the parent and the height of the child.
parentBlockHeight :: ChainwebVersion -> ChainId -> Ranked (Parent BlockHash) -> Parent (Ranked BlockHash)
parentBlockHeight v cid (Ranked height parentHash)
    | isGenesisBlockHeader' v cid parentHash =
        Parent $ Ranked height $ unwrapParent parentHash
    | otherwise =
        Parent $ Ranked (pred height) $ unwrapParent parentHash

-- | The genesis block hash includes the Chainweb version and the 'ChainId'
-- within the Chainweb version.
--
-- It is the '_blockParent' of the genesis block
--
<<<<<<< HEAD
genesisParentBlockHash :: HasChainId p => ChainwebVersion -> p -> Parent BlockHash
genesisParentBlockHash v p = Parent $ BlockHash $ MerkleLogHash
    $ merkleRoot $ merkleTree @ChainwebMerkleHashAlgorithm
=======
genesisParentBlockHash :: HasChainId p => ChainwebVersion -> p -> BlockHash
genesisParentBlockHash v p = BlockHash $ MerkleLogHash
    $ merkleRoot @ChainwebMerkleHashAlgorithm
>>>>>>> 43a5b714
        [ InputNode "CHAINWEB_GENESIS"
        , encodeMerkleInputNode encodeChainwebVersionCode (_versionCode v)
        , encodeMerkleInputNode encodeChainId (_chainId p)
        ]

genesisRankedParentBlockHash :: HasChainId p => ChainwebVersion -> p -> Parent RankedBlockHash
genesisRankedParentBlockHash v p = Parent $ RankedBlockHash
    (genesisHeight v (_chainId p))
    (unwrapParent $ genesisParentBlockHash v p)

{-# NOINLINE genesisBlockHeaderCache #-}
genesisBlockHeaderCache :: IORef (HashMap ChainwebVersionCode (HashMap ChainId BlockHeader))
genesisBlockHeaderCache = unsafePerformIO $ do
    newIORef HM.empty

-- | A block chain is globally uniquely identified by its genesis hash.
-- Internally, we use the 'ChainwebVersionTag value and the 'ChainId'
-- as identifiers. We thus include the 'ChainwebVersionTag value and the
-- 'ChainId' into the genesis block hash.
--
-- We assume that there is always only a single 'ChainwebVersionTag in
-- scope and identify chains only by their internal 'ChainId'.
--
genesisBlockHeaders :: ChainwebVersion -> HashMap ChainId BlockHeader
genesisBlockHeaders = \v ->
    if _versionCode v == _versionCode mainnet then mainnetGenesisHeaders
    else if _versionCode v == _versionCode testnet04 then testnetGenesisHeaders
    else unsafeDupablePerformIO $
        HM.lookup (_versionCode v) <$> readIORef genesisBlockHeaderCache >>= \case
            Just hs -> return hs
            Nothing -> do
                let freshGenesisHeaders = makeGenesisBlockHeaders v
                modifyIORef' genesisBlockHeaderCache $ HM.insert (_versionCode v) freshGenesisHeaders
                return freshGenesisHeaders
  where
    mainnetGenesisHeaders = makeGenesisBlockHeaders mainnet
    testnetGenesisHeaders = makeGenesisBlockHeaders testnet04

genesisBlockHeader :: (HasCallStack, HasChainId p) => ChainwebVersion -> p -> BlockHeader
genesisBlockHeader v p = genesisBlockHeaders v ^?! at (_chainId p) . _Just

makeGenesisBlockHeaders :: ChainwebVersion -> HashMap ChainId BlockHeader
makeGenesisBlockHeaders v = HM.fromList [ (cid, makeGenesisBlockHeader v cid) | cid <- HS.toList (chainIds v)]

makeGenesisBlockHeader :: ChainwebVersion -> ChainId -> BlockHeader
makeGenesisBlockHeader v cid =
    makeGenesisBlockHeader' v cid (_genesisTime (_versionGenesis v) ^?! atChain cid) (Nonce 0)

-- | Like `genesisBlockHeader`, but with slightly more control.
--
-- This call generates the block header from the definitions in
-- "Chainweb.Version". It is a somewhat expensive call, since it involves
-- building the Merkle tree.
--
makeGenesisBlockHeader'
    :: HasChainId p
    => ChainwebVersion
    -> p
    -> BlockCreationTime
    -> Nonce
    -> BlockHeader
makeGenesisBlockHeader' v p ct@(BlockCreationTime t) n =
    fromLog @ChainwebMerkleHashAlgorithm mlog
  where
    (h, g) = genesisHeightAndGraph v p
    cid = _chainId p

    mlog = newMerkleLog
        $ mkFeatureFlags
        :+: ct
        :+: genesisParentBlockHash v cid
        :+: (v ^?! versionGenesis . genesisBlockTarget . atChain cid)
        :+: genesisBlockPayloadHash v cid
        :+: cid
        :+: BlockWeight 0
        :+: h -- because of chain graph changes (new chains) not all chains start at 0
        :+: _versionCode v
        :+: EpochStartTime t
        :+: n
        :+: MerkleLogBody (blockHashRecordToVector adjParents)
    adjParents = BlockHashRecord $ HM.fromList $
        (\c -> (c, genesisParentBlockHash v c)) <$> HS.toList (adjacentChainIds g p)

-- | The set of genesis block headers as it exited at a particular block height
--
genesisBlockHeadersAtHeight
    :: ChainwebVersion
    -> BlockHeight
    -> HashMap ChainId BlockHeader
genesisBlockHeadersAtHeight v h =
    HM.filter (\hdr -> _blockHeight hdr <= h) (genesisBlockHeaders v)
--
-- -------------------------------------------------------------------------- --
-- Genesis Height

-- | Returns the height of the genesis block for a chain.
--
-- Invariant:
--
-- * The given ChainId exists in the first graph of the graph history.
--   (We generally assume that this invariant holds throughout the code base.
--   It is enforced via the 'mkChainId' smart constructor for ChainId.)
--
genesisHeight :: HasCallStack => ChainwebVersion -> ChainId -> BlockHeight
genesisHeight v c = _blockHeight (genesisBlockHeader v c)

instance HasMerkleLog ChainwebMerkleHashAlgorithm ChainwebHashTag BlockHeader where

    -- /IMPORTANT/ a types must occur at most once in this list
    type MerkleLogHeader BlockHeader =
        '[ FeatureFlags
        , BlockCreationTime
        , Parent BlockHash
        , HashTarget
        , BlockPayloadHash
        , ChainId
        , BlockWeight
        , BlockHeight
        , ChainwebVersionCode
        , EpochStartTime
        , Nonce
        ]
    type MerkleLogBody BlockHeader = Parent BlockHash

    toLog bh = merkleLog @ChainwebMerkleHashAlgorithm root entries
      where
        BlockHash (MerkleLogHash root) = _blockHash bh
        entries
            = _blockFlags bh
            :+: _blockCreationTime bh
            :+: _blockParent bh
            :+: _blockTarget bh
            :+: _blockPayloadHash bh
            :+: _blockChainId bh
            :+: _blockWeight bh
            :+: _blockHeight bh
            :+: _blockChainwebVersion bh
            :+: _blockEpochStart bh
            :+: _blockNonce bh
            :+: MerkleLogBody (blockHashRecordToVector $ _blockAdjacentHashes bh)

    fromLog l = BlockHeader
            { _blockFlags = flags
            , _blockCreationTime = time
            , _blockHash = BlockHash (MerkleLogHash $ _merkleLogRoot l)
            , _blockParent = parentHash
            , _blockTarget = target
            , _blockPayloadHash = payload
            , _blockChainId = cid
            , _blockWeight = weight
            , _blockHeight = height
            , _blockChainwebVersion = cwvc
            , _blockEpochStart = es
            , _blockNonce = nonce
            , _blockAdjacentHashes = blockHashRecordFromVector adjGraph cid adjParents
            }
      where
        ( flags
            :+: time
            :+: parentHash
            :+: target
            :+: payload
            :+: cid
            :+: weight
            :+: height
            :+: cwvc
            :+: es
            :+: nonce
            :+: MerkleLogBody adjParents
            ) = _merkleLogEntries l
        cwv = lookupVersionByCode cwvc

        adjGraph
            | height == genesisBlockHeight cwv cid = chainGraphAt cwv height
            | otherwise = chainGraphAt cwv (height - 1)

encodeBlockHeaderWithoutHash :: BlockHeader -> Put
encodeBlockHeaderWithoutHash b = do
    encodeFeatureFlags (_blockFlags b)
    encodeBlockCreationTime (_blockCreationTime b)
    encodeBlockHash (unwrapParent $ _blockParent b)
    encodeBlockHashRecord (_blockAdjacentHashes b)
    encodeHashTarget (_blockTarget b)
    encodeBlockPayloadHash (_blockPayloadHash b)
    encodeChainId (_blockChainId b)
    encodeBlockWeight (_blockWeight b)
    encodeBlockHeight (_blockHeight b)
    encodeChainwebVersionCode (_blockChainwebVersion b)
    encodeEpochStartTime (_blockEpochStart b)
    encodeNonce (_blockNonce b)

encodeBlockHeader :: BlockHeader -> Put
encodeBlockHeader b = do
    encodeBlockHeaderWithoutHash b
    encodeBlockHash (_blockHash b)

-- | Decode and check that
--
-- 1. chain id is in graph
-- 2. all adjacentParent match adjacents in graph
--
decodeBlockHeaderChecked :: Get BlockHeader
decodeBlockHeaderChecked = do
    !bh <- decodeBlockHeader
    _ <- checkAdjacentChainIds bh bh (Expected $ _blockAdjacentChainIds bh)
    return bh

-- | Decode and check that
--
-- 1. chain id is in graph
-- 2. all adjacentParent match adjacents in graph
-- 3. chainId matches the expected chain id
--
decodeBlockHeaderCheckedChainId
    :: HasChainId p
    => Expected p
    -> Get BlockHeader
decodeBlockHeaderCheckedChainId p = do
    !bh <- decodeBlockHeaderChecked
    _ <- checkChainId p (Actual (_chainId bh))
    return bh

-- | Decode a BlockHeader and trust the result
--
decodeBlockHeaderWithoutHash :: Get BlockHeader
decodeBlockHeaderWithoutHash = do
    a0 <- decodeFeatureFlags
    a1 <- decodeBlockCreationTime
    a2 <- Parent <$> decodeBlockHash
    a3 <- decodeBlockHashRecord
    a4 <- decodeHashTarget
    a5 <- decodeBlockPayloadHash
    a6 <- decodeChainId
    a7 <- decodeBlockWeight
    a8 <- decodeBlockHeight
    a9 <- decodeChainwebVersionCode
    a11 <- decodeEpochStartTime
    a12 <- decodeNonce
    return
        $! fromLog @ChainwebMerkleHashAlgorithm
        $ newMerkleLog
        $ a0
        :+: a1
        :+: a2
        :+: a4
        :+: a5
        :+: a6
        :+: a7
        :+: a8
        :+: a9
        :+: a11
        :+: a12
        :+: MerkleLogBody (blockHashRecordToVector a3)

-- | Decode a BlockHeader and trust the result
--
decodeBlockHeader :: Get BlockHeader
decodeBlockHeader = BlockHeader
    <$> decodeFeatureFlags
    <*> decodeBlockCreationTime
    <*> (Parent <$> decodeBlockHash)
    <*> decodeBlockHashRecord
    <*> decodeHashTarget
    <*> decodeBlockPayloadHash
    <*> decodeChainId
    <*> decodeBlockWeight
    <*> decodeBlockHeight
    <*> decodeChainwebVersionCode
    <*> decodeEpochStartTime
    <*> decodeNonce
    <*> decodeBlockHash

instance ToJSON BlockHeader where
    toJSON = toJSON . encodeB64UrlNoPaddingText . runPutS . encodeBlockHeader
    toEncoding = b64UrlNoPaddingTextEncoding . runPutS . encodeBlockHeader
    {-# INLINE toJSON #-}
    {-# INLINE toEncoding #-}

instance FromJSON BlockHeader where
    parseJSON = withText "BlockHeader" $ \t ->
        case runGetS decodeBlockHeader =<< decodeB64UrlNoPaddingText t of
            Left (e :: SomeException) -> fail (sshow e)
            (Right !x) -> return x

_blockAdjacentChainIds :: BlockHeader -> HS.HashSet ChainId
_blockAdjacentChainIds =
    HS.fromList . HM.keys . _getBlockHashRecord . _blockAdjacentHashes

blockAdjacentChainIds :: Getter BlockHeader (HS.HashSet ChainId)
blockAdjacentChainIds = to _blockAdjacentChainIds

-- | @getAdjacentHash cid h@ returns the adjacent hash of h for chain cid. It
-- throws a @ChainNotAdjacentException@ if @cid@ is not adajcent with @_chainId
-- h@ in the chain graph of @h@.
--
getAdjacentHash :: MonadThrow m => HasChainId p => p -> BlockHeader -> m (Parent BlockHash)
getAdjacentHash p b = firstOf (blockAdjacentHashes . ixg (_chainId p)) b
    ??? ChainNotAdjacentException
        (_chainId b)
        (Expected $ _chainId p)
        (Actual $ _blockAdjacentChainIds b)
{-# INLINE getAdjacentHash #-}

computeBlockHash :: BlockHeader -> BlockHash
computeBlockHash h = BlockHash $ MerkleLogHash $ computeMerkleLogRoot h
{-# INLINE computeBlockHash #-}

-- | The Proof-Of-Work hash includes all data in the block except for the
-- '_blockHash'. The value (interpreted as 'BlockHashNat' must be smaller than
-- the value of '_blockTarget' (interpreted as 'BlockHashNat').
--
_blockPow :: BlockHeader -> PowHash
_blockPow h = cryptoHash @Blake2s_256
    $ runPutS $ encodeBlockHeaderWithoutHash h

blockPow :: Getter BlockHeader PowHash
blockPow = to _blockPow
{-# INLINE blockPow #-}

-- | The number of microseconds between the creation time of two `BlockHeader`s.
--
timeBetween :: BlockCreationTime -> BlockCreationTime -> Micros
timeBetween after before = f after - f before
  where
    f :: BlockCreationTime -> Micros
    f (BlockCreationTime (Time (TimeSpan ts))) = ts

-- | Absolute BlockHeight Difference
--
absBlockHeightDiff :: BlockHeader -> BlockHeader -> BlockHeight
absBlockHeightDiff a b
    | _blockHeight a >= _blockHeight b = _blockHeight a - _blockHeight b
    | otherwise = _blockHeight b - _blockHeight a

-- -------------------------------------------------------------------------- --
-- Object JSON encoding

-- | By default a binary encoding of block headers is used as JSON encoding. In
-- some circumstance, like logging and configuration files, a textual encoding
-- is desired.
--
newtype ObjectEncoded a = ObjectEncoded { _objectEncoded :: a }
    deriving (Show, Generic)
    deriving newtype (Eq, Ord, Hashable, NFData)

blockHeaderProperties
    :: KeyValue e kv
    => ObjectEncoded BlockHeader
    -> [kv]
blockHeaderProperties (ObjectEncoded b) =
    [ "nonce" .= _blockNonce b
    , "creationTime" .= _blockCreationTime b
    , "parent" .= _blockParent b
    , "adjacents" .= _blockAdjacentHashes b
    , "target" .= _blockTarget b
    , "payloadHash" .= _blockPayloadHash b
    , "chainId" .= _chainId b
    , "weight" .= _blockWeight b
    , "height" .= _blockHeight b
    , "chainwebVersion" .= _versionName (_chainwebVersion b)
    , "epochStart" .= _blockEpochStart b
    , "featureFlags" .= _blockFlags b
    , "hash" .= _blockHash b
    ]
{-# INLINE blockHeaderProperties #-}

instance ToJSON (ObjectEncoded BlockHeader) where
    toJSON = object . blockHeaderProperties
    toEncoding = pairs . mconcat . blockHeaderProperties
    {-# INLINE toJSON #-}
    {-# INLINE toEncoding #-}

parseBlockHeaderObject :: Object -> Parser BlockHeader
parseBlockHeaderObject o = BlockHeader
    <$> o .: "featureFlags"
    <*> o .: "creationTime"
    <*> o .: "parent"
    <*> o .: "adjacents"
    <*> o .: "target"
    <*> o .: "payloadHash"
    <*> o .: "chainId"
    <*> o .: "weight"
    <*> o .: "height"
    -- TODO: lookupVersionByName should probably be deprecated for performance,
    -- so perhaps we move this codec outside of the node proper.
    <*> (_versionCode . lookupVersionByName <$> (o .: "chainwebVersion"))
    <*> o .: "epochStart"
    <*> o .: "nonce"
    <*> o .: "hash"

instance FromJSON (ObjectEncoded BlockHeader) where
    parseJSON = withObject "BlockHeader"
        $ fmap ObjectEncoded . parseBlockHeaderObject
    {-# INLINE parseJSON #-}

-- -------------------------------------------------------------------------- --
-- IsBlockHeader

-- | Any type which can purely produce a `BlockHeader`, or purely construct one.
--
class IsBlockHeader t where
    isoBH :: Iso' t BlockHeader

instance IsBlockHeader BlockHeader where
    isoBH = id

-- -------------------------------------------------------------------------- --
-- Create new BlockHeader

-- | Creates a new block header. No validation of the input parameters is
-- performaned.
--
-- It's not guaranteed that the result is a valid block header. It is, however,
-- guaranteed by construction that
--
-- * the target,
-- * the weight,
-- * the block height,
-- * the version,
-- * the chain id, and
-- * the epoch start time
--
-- are valid with respect to the given parent header and adjacent parent
-- headers.
--
-- TODO: also check adjacent chains. This would probably break a lot of tests,
-- but might be worth it!
--
newBlockHeader
    :: HM.HashMap ChainId (Parent BlockHeader)
        -- ^ Adjacent parent hashes. The hash and the PoW target of these are
        -- needed for construction the new header.
    -> BlockPayloadHash
        -- ^ payload hash
    -> Nonce
        -- ^ Randomness to affect the block hash. It is not verified that the
        -- nonce is valid with respect to the target.
    -> BlockCreationTime
        -- ^ Creation time of the block.
    -> Parent BlockHeader
        -- ^ parent block header
    -> BlockHeader
newBlockHeader adj pay nonce t p@(Parent b) =
    fromLog @ChainwebMerkleHashAlgorithm $ newMerkleLog
        $ mkFeatureFlags
        :+: t
        :+: Parent (_blockHash b)
        :+: target
        :+: pay
        :+: cid
        :+: _blockWeight b + BlockWeight (targetToDifficulty target)
        :+: _blockHeight b + 1
        :+: _versionCode v
        :+: epochStart p adj t
        :+: nonce
        :+: MerkleLogBody (blockHashRecordToVector adjHashes)
  where
    cid = _chainId p
    v = _chainwebVersion p
    target = powTarget p adj t
    adjHashes = BlockHashRecord $ fmap _blockHash <$> adj

-- -------------------------------------------------------------------------- --
-- TreeDBEntry instance

instance TreeDbEntry BlockHeader where
    type Key BlockHeader = BlockHash
    key = _blockHash
    rank = int . _blockHeight
    parent e
        | isGenesisBlockHeader e = Nothing
        | otherwise = Just (unwrapParent $ _blockParent e)

instance IsRanked BlockHeader where
    rank = _blockHeight

-- -------------------------------------------------------------------------- --
-- Misc

-- | This is an internal function. Use 'headerSizeBytes' instead.
--
-- Postconditions: for all @v@
--
-- * @not . null $ headerSizes v@, and
-- * @0 == (fst . last) (headerSizes v)@.
--
-- Note that for all but genesis headers the number of adjacent hashes depends
-- on the graph of the parent.
--
headerSizes :: ChainwebVersion -> Rule BlockHeight Natural
headerSizes v = fmap (\g -> _versionHeaderBaseSizeBytes v + 36 * degree g + 2) $ _versionGraphs v

-- | The size of the serialized block header.
--
-- This function is safe because of the invariant of 'headerSize' that there
-- exists and entry for block height 0.
--
-- Note that for all but genesis headers the number of adjacent hashes depends
-- on the graph of the parent.
--
headerSizeBytes
    :: HasCallStack
    => ChainwebVersion
    -> ChainId
    -> BlockHeight
    -> Natural
headerSizeBytes v cid h = snd
    $ ruleHead
    $ ruleDropWhile (> relevantHeight)
    $ headerSizes v
  where
    relevantHeight
        | genesisHeight v cid == h = h
        | otherwise = h - 1

-- | The size of the work bytes /without/ the preamble of the chain id and target
--
-- The chain graph, and therefore also the header size, is constant for all
-- blocks at the same height except for genesis blocks. Because genesis blocks
-- are never mined, we can ignore this difference here and just return the
-- result for chain 0.
--
-- NOTE: For production versions we require that the value is constant for a
-- given chainweb version. This would only ever change as part of the
-- introduction of new block header format.
--
workSizeBytes
    :: HasCallStack
    => ChainwebVersion
    -> BlockHeight
    -> Natural
workSizeBytes v h = headerSizeBytes v (unsafeChainId 0) h - 32

_rankedBlockHash :: BlockHeader -> RankedBlockHash
_rankedBlockHash h = RankedBlockHash
    { _rankedBlockHashHeight = _blockHeight h
    , _rankedBlockHashHash = _blockHash h
    }
{-# INLINE _rankedBlockHash #-}

rankedBlockHash :: Getter BlockHeader RankedBlockHash
rankedBlockHash = to _rankedBlockHash
{-# INLINE rankedBlockHash #-}

_rankedBlockPayloadHash :: BlockHeader -> RankedBlockPayloadHash
_rankedBlockPayloadHash h = RankedBlockPayloadHash
    { _rankedBlockPayloadHashHeight = _blockHeight h
    , _rankedBlockPayloadHashHash = _blockPayloadHash h
    }
{-# INLINE _rankedBlockPayloadHash #-}

rankedBlockPayloadHash :: Getter BlockHeader RankedBlockPayloadHash
rankedBlockPayloadHash = to _rankedBlockPayloadHash
{-# INLINE rankedBlockPayloadHash #-}<|MERGE_RESOLUTION|>--- conflicted
+++ resolved
@@ -645,15 +645,9 @@
 --
 -- It is the '_blockParent' of the genesis block
 --
-<<<<<<< HEAD
 genesisParentBlockHash :: HasChainId p => ChainwebVersion -> p -> Parent BlockHash
 genesisParentBlockHash v p = Parent $ BlockHash $ MerkleLogHash
-    $ merkleRoot $ merkleTree @ChainwebMerkleHashAlgorithm
-=======
-genesisParentBlockHash :: HasChainId p => ChainwebVersion -> p -> BlockHash
-genesisParentBlockHash v p = BlockHash $ MerkleLogHash
     $ merkleRoot @ChainwebMerkleHashAlgorithm
->>>>>>> 43a5b714
         [ InputNode "CHAINWEB_GENESIS"
         , encodeMerkleInputNode encodeChainwebVersionCode (_versionCode v)
         , encodeMerkleInputNode encodeChainId (_chainId p)
