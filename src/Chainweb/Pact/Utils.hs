--- conflicted
+++ resolved
@@ -48,10 +48,6 @@
 import Chainweb.Miner.Pact
 import Chainweb.Payload
 import Chainweb.Time
-<<<<<<< HEAD
-import Chainweb.Utils
-=======
->>>>>>> cda46fc8
 
 fromPactChainId :: MonadThrow m => P.ChainId -> m ChainId
 fromPactChainId (P.ChainId t) = chainIdFromText t
@@ -116,9 +112,5 @@
 emptyPayload = PayloadWithOutputs mempty miner coinbase h i o
   where
     BlockPayload h i o = newBlockPayload miner coinbase mempty
-<<<<<<< HEAD
-    miner = MinerData $ encodeToByteString noMiner
-=======
     miner = MinerData $ J.encodeStrict noMiner
->>>>>>> cda46fc8
     coinbase = noCoinbaseOutput