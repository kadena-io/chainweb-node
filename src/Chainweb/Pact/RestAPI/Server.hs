--- conflicted
+++ resolved
@@ -30,7 +30,7 @@
 import Control.Concurrent.STM (atomically, retry)
 import Control.Concurrent.STM.TVar
 import Control.DeepSeq
-import Control.Lens (view, (^.), (^?!), _head, set)
+import Control.Lens (set, view, (^.), (^?!), _head)
 import Control.Monad.Catch hiding (Handler)
 import Control.Monad.Reader
 import Control.Monad.Trans.Except (ExceptT)
@@ -443,7 +443,6 @@
         !tx' <- MaybeT (return (toPactTx tx))
         return $! (tx', out)
 
-<<<<<<< HEAD
     checkBadList :: Vector RequestKey -> IO (Vector (RequestKey, CommandResult Hash))
     checkBadList rkeys = do
         let thash = TransactionHash . SB.toShort . unHash . unRequestKey
@@ -460,7 +459,7 @@
             doc = pretty (T.pack $ show InsertErrorBadlisted)
             !cr = CommandResult rk Nothing res 0 Nothing Nothing Nothing
         in (rk, cr)
-=======
+
     enrichCR :: BlockHeader -> CommandResult Hash -> MaybeT IO (CommandResult Hash)
     enrichCR BlockHeader{..} = return . set crMetaData
       (Just $ object
@@ -470,8 +469,6 @@
        , "prevBlockHash" .= _blockParent
        ])
 
-
->>>>>>> 02a41fca
 toPactTx :: Transaction -> Maybe (Command Text)
 toPactTx (Transaction b) = decodeStrict' b
 
