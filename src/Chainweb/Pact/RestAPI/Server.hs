--- conflicted
+++ resolved
@@ -175,13 +175,8 @@
       :<|> listenHandler logger cdb cid pact mempool
       :<|> localHandler logger pact
 
-<<<<<<< HEAD
-    pactSpvHandler = spvHandler logger (_cutResCutDb cut) cid
-    pactSpv2Handler = spv2Handler logger (_cutResCutDb cut) cid
-=======
-    pactSpvHandler = spvHandler logger cdb cid pact
->>>>>>> 59e17fe9
-
+    pactSpvHandler = spvHandler logger cdb cid
+    pactSpv2Handler = spv2Handler logger cdb cid
 
 somePactServer :: SomePactServerData -> SomeServer
 somePactServer (SomePactServerData (db :: PactServerData_ v c logger cas))
@@ -341,28 +336,17 @@
       )
     => l
     -> CutDB.CutDb cas
-<<<<<<< HEAD
-        -- ^ CutDb handle, contains cut, payload, and block db
+        -- ^ cut db
     -> ChainId
         -- ^ the chain id of the source chain id used in the
         -- execution of a cross-chain-transfer.
-=======
-        -- ^ cut db
-    -> ChainId
-    -> PactExecutionService
-        -- ^ pact execution service
->>>>>>> 59e17fe9
     -> SpvRequest
         -- ^ Contains the (pact) chain id of the target chain id used in the
         -- 'target-chain' field of a cross-chain-transfer.
         -- Also contains the request key of of the cross-chain transfer
         -- tx request.
     -> Handler TransactionOutputProofB64
-<<<<<<< HEAD
 spvHandler l cdb cid (SpvRequest rk (Pact.ChainId ptid)) = do
-=======
-spvHandler l cdb cid pe (SpvRequest rk (Pact.ChainId ptid)) = do
->>>>>>> 59e17fe9
     validateRequestKey rk
 
     liftIO $! logg (sshow ph)
@@ -391,15 +375,10 @@
 
     return $! b64 p
   where
-<<<<<<< HEAD
     pe = _webPactExecutionService $ view CutDB.cutDbPactService cdb
     ph = Pact.fromUntypedHash $ unRequestKey rk
-    bdb = cdb ^?! (CutDB.cutDbBlockHeaderDb cid)
-=======
-    ph = Pact.fromUntypedHash $ unRequestKey rk
->>>>>>> 59e17fe9
+    bdb = fromJuste $ preview (CutDB.cutDbBlockHeaderDb cid) cdb
     pdb = view CutDB.cutDbPayloadCas cdb
-    bdb = fromJuste $ preview (CutDB.cutDbBlockHeaderDb cid) cdb
     b64 = TransactionOutputProofB64
       . encodeB64UrlNoPaddingText
       . BSL8.toStrict
@@ -452,11 +431,10 @@
 
     sid = _spv2ReqSubjectIdentifier r
 
-    -- ...
     rk = _spvSubjectIdReqKey sid
     pe = _webPactExecutionService $ view CutDB.cutDbPactService cdb
     ph = Pact.fromUntypedHash $ unRequestKey rk
-    bdb = cdb ^?! (CutDB.cutDbBlockHeaderDb cid)
+    bdb = fromJuste $ preview (CutDB.cutDbBlockHeaderDb cid) cdb
     pdb = view CutDB.cutDbPayloadCas cdb
     -- b64 = TransactionOutputProofB64
     --   . encodeB64UrlNoPaddingText
@@ -471,8 +449,6 @@
     spvErrOf = BSL8.fromStrict
       . encodeUtf8
       . _spvExceptionMsg
-
-
 
 ethSpvHandler
     :: EthSpvRequest
@@ -542,7 +518,7 @@
     let results1 = V.zip requestKeysV results0
     let (present0, missing) = V.unstablePartition (isJust . snd) results1
     let present = V.map (second fromJuste) present0
-    lookedUp <- (catMaybes . V.toList) <$> mapM lookup present
+    lookedUp <- catMaybes . V.toList <$> mapM lookup present
     badlisted <- V.toList <$> checkBadList (V.map fst missing)
     let outputs = lookedUp ++ badlisted
     return $! HM.fromList outputs
@@ -566,7 +542,7 @@
         (PayloadWithOutputs txsBs _ _ _ _ _) <- MaybeT $ casLookup pdb payloadHash
         !txs <- mapM fromTx txsBs
         case find matchingHash txs of
-            (Just (_cmd, (TransactionOutput output))) -> do
+            Just (_cmd, TransactionOutput output) -> do
                 out <- MaybeT $ return $! decodeStrict' output
                 when (_crReqKey out /= key) $
                     fail "internal error: Transaction output doesn't match its hash!"
