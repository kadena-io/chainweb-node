{-# LANGUAGE AllowAmbiguousTypes #-}
{-# LANGUAGE BangPatterns #-}
{-# LANGUAGE DataKinds #-}
{-# LANGUAGE DeriveAnyClass #-}
{-# LANGUAGE DeriveGeneric #-}
{-# LANGUAGE ExistentialQuantification #-}
{-# LANGUAGE FlexibleContexts #-}
{-# LANGUAGE GADTs #-}
{-# LANGUAGE KindSignatures #-}
{-# LANGUAGE LambdaCase #-}
{-# LANGUAGE OverloadedStrings #-}
{-# LANGUAGE ScopedTypeVariables #-}
{-# LANGUAGE TupleSections #-}
{-# LANGUAGE TypeApplications #-}

module Chainweb.Pact.RestAPI.Server
( PactServerData(..)
, PactServerData_
, PactCmdLog(..)
, SomePactServerData(..)
, somePactServerData
, pactServer
, sendHandler
, pollHandler
, listenHandler
, localHandler
, spvHandler
, somePactServer
, somePactServers
, validateCommand
) where

import Control.Applicative
import Control.Concurrent.STM (atomically, retry)
import Control.Concurrent.STM.TVar
import Control.DeepSeq
import Control.Lens (set, view, preview, (^?!), _head)
import Control.Monad.Catch hiding (Handler)
import Control.Monad.Reader
import Control.Monad.State.Strict
import Control.Monad.Trans.Except (ExceptT)
import Control.Monad.Trans.Maybe

import Data.Aeson as Aeson
import Data.Bifunctor (second)
import Data.ByteString (ByteString)
import qualified Data.ByteString as BS
import qualified Data.ByteString.Lazy.Char8 as BSL8
import qualified Data.ByteString.Short as SB
import Data.CAS
import Data.Default (def)
import Data.Foldable
import Data.Function
import Data.HashMap.Strict (HashMap)
import qualified Data.HashMap.Strict as HM
import qualified Data.List as L
import Data.List.NonEmpty (NonEmpty)
import qualified Data.List.NonEmpty as NEL
import Data.Maybe
import Data.Singletons
import Data.Text (Text)
import qualified Data.Text as T
import Data.Text.Encoding
import Data.Vector (Vector)
import qualified Data.Vector as V

import Ethereum.Block
import Ethereum.Header
import Ethereum.Misc (bytes)
import Ethereum.Receipt
import Ethereum.Receipt.ReceiptProof
import Ethereum.RLP (putRlpByteString)

import GHC.Generics
import GHC.Stack

import Numeric.Natural

import Prelude hiding (init, lookup)

import Servant

import qualified Streaming.Prelude as S

import System.LogLevel

-- internal modules

import Chainweb.BlockHash
import Chainweb.BlockHeader
import Chainweb.BlockHeaderDB
import Chainweb.BlockHeight
import Chainweb.ChainId
import Chainweb.Crypto.MerkleLog
import Chainweb.Cut
import qualified Chainweb.CutDB as CutDB
import Chainweb.Graph
import Chainweb.Logger
import Chainweb.Mempool.Mempool
    (InsertError(..), InsertType(..), MempoolBackend(..), TransactionHash(..))
import Chainweb.Pact.RestAPI
import Chainweb.Pact.RestAPI.EthSpv
import Chainweb.Pact.RestAPI.SPV
import Chainweb.Pact.Service.Types
import Chainweb.Pact.SPV
import Chainweb.Payload
import Chainweb.Payload.PayloadStore
import Chainweb.RestAPI.Orphans ()
import Chainweb.RestAPI.Utils
import Chainweb.SPV (SpvException(..))
import Chainweb.SPV.CreateProof
import Chainweb.SPV.EventProof
import Chainweb.SPV.OutputProof
import Chainweb.SPV.PayloadProof
import Chainweb.Transaction (ChainwebTransaction, mkPayloadWithText)
import qualified Chainweb.TreeDB as TreeDB
import Chainweb.Utils
import Chainweb.Version
import Chainweb.WebPactExecutionService

import Pact.Types.API
import qualified Pact.Types.ChainId as Pact
import Pact.Types.Command
import Pact.Types.Hash (Hash(..))
import qualified Pact.Types.Hash as Pact
import Pact.Types.PactError (PactError(..), PactErrorType(..))
import Pact.Types.Pretty (pretty)

-- -------------------------------------------------------------------------- --

data PactServerData logger cas = PactServerData
    { _pactServerDataCutDb :: !(CutDB.CutDb cas)
    , _pactServerDataMempool :: !(MempoolBackend ChainwebTransaction)
    , _pactServerDataLogger :: !logger
    , _pactServerDataPact :: !PactExecutionService
    }

newtype PactServerData_ (v :: ChainwebVersionT) (c :: ChainIdT) logger cas
    = PactServerData_ { _unPactServerData :: PactServerData logger cas }

data SomePactServerData = forall v c logger cas
    . (KnownChainwebVersionSymbol v,
       KnownChainIdSymbol c,
       PayloadCasLookup cas,
       Logger logger)
    => SomePactServerData (PactServerData_ v c logger cas)


somePactServerData
    :: PayloadCasLookup cas
    => Logger logger
    => ChainwebVersion
    -> ChainId
    -> PactServerData logger cas
    -> SomePactServerData
somePactServerData v cid db =
    case someChainwebVersionVal v of
      (SomeChainwebVersionT (Proxy :: Proxy vt)) ->
          case someChainIdVal cid of
              (SomeChainIdT (Proxy :: Proxy cidt)) ->
                  SomePactServerData (PactServerData_ @vt @cidt db)


pactServer
    :: forall v c cas logger
     . KnownChainwebVersionSymbol v
    => KnownChainIdSymbol c
    => PayloadCasLookup cas
    => Logger logger
    => PactServerData logger cas
    -> Server (PactServiceApi v c)
pactServer d =
    pactApiHandlers
        :<|> pactSpvHandler
        :<|> ethSpvHandler
        :<|> pactSpv2Handler
  where
    cid = FromSing (SChainId :: Sing c)
    mempool = _pactServerDataMempool d
    logger = _pactServerDataLogger d
    pact = _pactServerDataPact d
    cdb = _pactServerDataCutDb d

    pactApiHandlers
      = sendHandler logger mempool
      :<|> pollHandler logger cdb cid pact mempool
      :<|> listenHandler logger cdb cid pact mempool
      :<|> localHandler logger pact

    pactSpvHandler = spvHandler logger cdb cid
    pactSpv2Handler = spv2Handler logger cdb cid

somePactServer :: SomePactServerData -> SomeServer
somePactServer (SomePactServerData (db :: PactServerData_ v c logger cas))
    = SomeServer (Proxy @(PactServiceApi v c)) (pactServer @v @c $ _unPactServerData db)


somePactServers
    :: PayloadCasLookup cas
    => Logger logger
    => ChainwebVersion
    -> [(ChainId, PactServerData logger cas)]
    -> SomeServer
somePactServers v =
    mconcat . fmap (somePactServer . uncurry (somePactServerData v))

data PactCmdLog
  = PactCmdLogSend (NonEmpty (Command Text))
  | PactCmdLogPoll (NonEmpty Text)
  | PactCmdLogListen Text
  | PactCmdLogLocal (Command Text)
  | PactCmdLogSpv Text
  deriving (Show, Generic, ToJSON, NFData)

<<<<<<< HEAD
=======
-- -------------------------------------------------------------------------- --
-- Send Handler
>>>>>>> 84f1de35

sendHandler
    :: Logger logger
    => logger
    -> MempoolBackend ChainwebTransaction
    -> SubmitBatch
    -> Handler RequestKeys
sendHandler logger mempool (SubmitBatch cmds) = Handler $ do
    liftIO $ logg Info (PactCmdLogSend cmds)
    case traverse validateCommand cmds of
       Right enriched -> do
           let txs = V.fromList $ NEL.toList enriched
           -- If any of the txs in the batch fail validation, we reject them all.
           liftIO (mempoolInsertCheck mempool txs) >>= checkResult
           liftIO (mempoolInsert mempool UncheckedInsert txs)
           return $! RequestKeys $ NEL.map cmdToRequestKey enriched
       Left err -> failWith $ "Validation failed: " <> err
  where
    failWith :: String -> ExceptT ServerError IO a
    failWith err = throwError $ err400 { errBody = BSL8.pack err }

    logg = logFunctionJson (setComponent "send-handler" logger)

    toPactHash :: TransactionHash -> Pact.TypedHash h
    toPactHash (TransactionHash h) = Pact.TypedHash $ SB.fromShort h

    checkResult :: Either (T2 TransactionHash InsertError) () -> ExceptT ServerError IO ()
    checkResult (Right _) = pure ()
    checkResult (Left (T2 hash insErr)) =
        failWith $ concat [ "Validation failed for hash "
                          , show $ toPactHash hash
                          , ": "
                          , show insErr
                          ]
-- -------------------------------------------------------------------------- --
-- Poll Handler

pollHandler
    :: HasCallStack
    => PayloadCasLookup cas
    => Logger logger
    => logger
    -> CutDB.CutDb cas
    -> ChainId
    -> PactExecutionService
    -> MempoolBackend ChainwebTransaction
    -> Poll
    -> Handler PollResponses
pollHandler logger cdb cid pact mem (Poll request) = do
    traverse_ validateRequestKey request

    liftIO $! logg Info $ PactCmdLogPoll $ fmap requestKeyToB16Text request
    -- get current best cut
    cut <- liftIO $! CutDB._cut cdb
    PollResponses <$!> liftIO (internalPoll pdb bdb mem pact cut request)
  where
    pdb = view CutDB.cutDbPayloadCas cdb
    bdb = fromJuste $ preview (CutDB.cutDbBlockHeaderDb cid) cdb
    logg = logFunctionJson (setComponent "poll-handler" logger)

-- -------------------------------------------------------------------------- --
-- Listen Handler

listenHandler
    :: PayloadCasLookup cas
    => Logger logger
    => logger
    -> CutDB.CutDb cas
    -> ChainId
    -> PactExecutionService
    -> MempoolBackend ChainwebTransaction
    -> ListenerRequest
    -> Handler ListenResponse
listenHandler logger cdb cid pact mem (ListenerRequest key) = do
    validateRequestKey key

    liftIO $ logg Info $ PactCmdLogListen $ requestKeyToB16Text key
    liftIO (registerDelay defaultTimeout >>= runListen)
  where
    pdb = view CutDB.cutDbPayloadCas cdb
    bdb = fromJuste $ preview (CutDB.cutDbBlockHeaderDb cid) cdb
    logg = logFunctionJson (setComponent "listen-handler" logger)
    runListen :: TVar Bool -> IO ListenResponse
    runListen timedOut = go Nothing
      where
        go :: Maybe Cut -> IO ListenResponse
        go !prevCut = do
            m <- waitForNewCut prevCut
            case m of
                Nothing -> return $! ListenTimeout defaultTimeout
                (Just cut) -> poll cut

        poll :: Cut -> IO ListenResponse
        poll cut = do
            hm <- internalPoll pdb bdb mem pact cut (pure key)
            if HM.null hm
              then go (Just cut)
              else return $! ListenResponse $ snd $ head $ HM.toList hm

        waitForNewCut :: Maybe Cut -> IO (Maybe Cut)
        waitForNewCut lastCut = atomically $ do
             -- TODO: we should compute greatest common ancestor here to bound the
             -- search
             t <- readTVar timedOut
             if t
                 then return Nothing
                 else Just <$> do
                     !cut <- CutDB._cutStm cdb
                     when (lastCut == Just cut) retry
                     return cut

    -- TODO: make configurable
    defaultTimeout = 180 * 1000000 -- two minutes

-- -------------------------------------------------------------------------- --
-- Local Handler

localHandler
    :: Logger logger
    => logger
    -> PactExecutionService
    -> Command Text
    -> Handler (CommandResult Hash)
localHandler logger pact cmd = do
    liftIO $ logg Info $ PactCmdLogLocal cmd
    cmd' <- case validateCommand cmd of
      (Right !c) -> return c
      Left err ->
        throwError $ err400 { errBody = "Validation failed: " <> BSL8.pack err }
    r <- liftIO $ _pactLocal pact cmd'
    case r of
      Left err ->
        throwError $ err400 { errBody = "Execution failed: " <> BSL8.pack (show err) }
      (Right !r') -> return r'
  where
    logg = logFunctionJson (setComponent "local-handler" logger)

-- -------------------------------------------------------------------------- --
-- Cross Chain SPV Handler

spvHandler
    :: forall cas l
    . ( Logger l
      , PayloadCasLookup cas
      )
    => l
    -> CutDB.CutDb cas
        -- ^ cut db
    -> ChainId
        -- ^ the chain id of the source chain id used in the
        -- execution of a cross-chain-transfer.
    -> SpvRequest
        -- ^ Contains the (pact) chain id of the target chain id used in the
        -- 'target-chain' field of a cross-chain-transfer.
        -- Also contains the request key of of the cross-chain transfer
        -- tx request.
    -> Handler TransactionOutputProofB64
spvHandler l cdb cid (SpvRequest rk (Pact.ChainId ptid)) = do
    validateRequestKey rk

    liftIO $! logg (sshow ph)

    T2 bhe _bha <- liftIO (_pactLookup pe (NoRewind cid) (pure ph)) >>= \case
      Left e ->
        toErr $ "Internal error: transaction hash lookup failed: " <> sshow e
      Right v -> case v ^?! _head of
        Nothing -> toErr $ "Transaction hash not found: " <> sshow ph
        Just t -> return t

    idx <- liftIO (getTxIdx bdb pdb bhe ph) >>= \case
      Left e -> toErr
        $ "Internal error: Index lookup for hash failed: "
        <> sshow e
      Right i -> return i

    tid <- chainIdFromText ptid
    p <- liftIO (try $ createTransactionOutputProof cdb tid cid bhe idx) >>= \case
      Left e@SpvExceptionTargetNotReachable{} ->
        toErr $ "SPV target not reachable: " <> spvErrOf e
      Left e@SpvExceptionVerificationFailed{} ->
        toErr $ "SPV verification failed: " <> spvErrOf e
      Left e -> toErr $ "Internal error: SPV verification failed: " <> spvErrOf e
      Right q -> return q

    return $! b64 p
  where
    pe = _webPactExecutionService $ view CutDB.cutDbPactService cdb
    ph = Pact.fromUntypedHash $ unRequestKey rk
    bdb = fromJuste $ preview (CutDB.cutDbBlockHeaderDb cid) cdb
    pdb = view CutDB.cutDbPayloadCas cdb
    b64 = TransactionOutputProofB64
      . encodeB64UrlNoPaddingText
      . BSL8.toStrict
      . Aeson.encode

    logg = logFunctionJson (setComponent "spv-handler" l) Info
      . PactCmdLogSpv

    toErr e = throwError $ err400 { errBody = e }

    spvErrOf = BSL8.fromStrict
      . encodeUtf8
      . _spvExceptionMsg

-- -------------------------------------------------------------------------- --
-- SPV2 Handler

spv2Handler
    :: forall cas l
    . ( Logger l
      , PayloadCasLookup cas
      )
    => l
    -> CutDB.CutDb cas
        -- ^ CutDb contains the cut, payload, and block db
    -> ChainId
        -- ^ ChainId of the target
    -> Spv2Request
        -- ^ Contains the (pact) chain id of the target chain id used in the
        -- 'target-chain' field of a cross-chain-transfer.
        -- Also contains the request key of of the cross-chain transfer
        -- tx request.
    -> Handler SomePayloadProof
spv2Handler l cdb cid r = case _spvSubjectIdType sid of
    SpvSubjectResult
        |  _spv2ReqAlgorithm r /= SpvSHA512t_256 ->
            toErr $ "Algorithm " <> sshow r <> " is not supported with SPV result proofs."
        | otherwise -> proof createOutputProofDb
    SpvSubjectEvents
        | cid /= _spvSubjectIdChain sid ->
            toErr "Cross chain SPV proofs for are not supported for Pact events"
        | otherwise -> case _spv2ReqAlgorithm r of
            SpvSHA512t_256 -> proof createEventsProofDb
            SpvKeccak_256 -> proof createEventsProofDbKeccak256
  where
    proof
        :: forall a
        . MerkleHashAlgorithm a
        => MerkleHashAlgorithmName a
        => (BlockHeaderDb -> PayloadDb cas -> Natural -> BlockHash -> RequestKey -> IO (PayloadProof a))
        -> Handler SomePayloadProof
    proof f = SomePayloadProof <$> do
        validateRequestKey rk
        liftIO $! logg (sshow ph)
        T2 bhe bha <- liftIO (_pactLookup pe (NoRewind cid) (pure ph)) >>= \case
            Left e ->
                toErr $ "Internal error: transaction hash lookup failed: " <> sshow e
            Right v -> case v ^?! _head of
                Nothing -> toErr $ "Transaction hash not found: " <> sshow ph
                Just t -> return t

        let confDepth = fromMaybe (diameter (chainGraphAt_ cdb bhe)) $ _spv2ReqMinimalProofDepth r

        liftIO (tryAllSynchronous $ f bdb pdb confDepth bha rk) >>= \case
            Left e -> toErr $ "SPV proof creation failed:" <> sshow e
            Right q -> return q

    sid = _spv2ReqSubjectIdentifier r

    rk = _spvSubjectIdReqKey sid
    pe = _webPactExecutionService $ view CutDB.cutDbPactService cdb
    ph = Pact.fromUntypedHash $ unRequestKey rk
    bdb = fromJuste $ preview (CutDB.cutDbBlockHeaderDb cid) cdb
    pdb = view CutDB.cutDbPayloadCas cdb

    logg = logFunctionJson (setComponent "spv-handler" l) Info
      . PactCmdLogSpv

    toErr e = throwError $ err400 { errBody = e }

-- -------------------------------------------------------------------------- --
-- Eth SPV Handler

ethSpvHandler
    :: EthSpvRequest
    -> Handler EthSpvResponse
ethSpvHandler req = do

    -- find block with transaction
    (block, rest) <- case evalState start Nothing of
        Left () -> toErr $ "the transaction " <> sshow tx <> " is not contained in any of the provided blocks"
        Right x -> return x

    -- select and order set of receipts in the block
    --
    -- How big can blocks be? Should we create an index instead?
    --
    rcs <- forM (_rpcBlockTransactions block) $ \t -> do
        case L.find (\r -> _rpcReceiptTransactionHash r == t) receipts of
            Nothing -> toErr $ "missing receipt for tx " <> sshow t
            Just x -> return x

    -- select and order set of extra headers and create proof
    case rpcReceiptProof (_rpcBlockHeader block) (hdrs block rest) rcs (TransactionIndex 28) of
        Left e -> toErr $ "failed to create proof: " <> sshow e
        Right proof -> return $ EthSpvResponse $
            encodeB64UrlNoPaddingText (putRlpByteString proof)

  where
    receipts = _ethSpvReqReceipts req
    blocks = _ethSpvReqBlocks req
    orderedBlocks = L.sortOn (_hdrNumber . _rpcBlockHeader) blocks
    tx = _ethSpvReqTransactionHash req

    start = S.each orderedBlocks
        & S.dropWhile (notElem tx . _rpcBlockTransactions)
        & S.next

    -- filter sequence consecutive headers
    hdrs block rest = flip evalState (Just $ _rpcBlockHash block) $ rest
        & S.filterM (\b -> do
            c <- get
            if Just (bytes $ _hdrParentHash $ _rpcBlockHeader b) == (bytes <$> c)
                then True <$ put (Just $ _rpcBlockHash b)
                else return False
        )
        & S.map _rpcBlockHeader
        & S.toList_

    toErr e = throwError $ err400 { errBody = e }

-- --------------------------------------------------------------------------- --
-- Poll Helper

internalPoll
    :: PayloadCasLookup cas
    => PayloadDb cas
    -> BlockHeaderDb
    -> MempoolBackend ChainwebTransaction
    -> PactExecutionService
    -> Cut
    -> NonEmpty RequestKey
    -> IO (HashMap RequestKey (CommandResult Hash))
internalPoll pdb bhdb mempool pactEx cut requestKeys0 = do
    -- get leaf block header for our chain from current best cut
    chainLeaf <- lookupCutM cid cut
    results0 <- _pactLookup pactEx (DoRewind chainLeaf) requestKeys >>= either throwM return
        -- TODO: are we sure that all of these are raised locally. This will cause the
        -- server to shut down the connection without returning a result to the user.
    let results1 = V.zip requestKeysV results0
    let (present0, missing) = V.unstablePartition (isJust . snd) results1
    let present = V.map (second fromJuste) present0
    lookedUp <- catMaybes . V.toList <$> mapM lookup present
    badlisted <- V.toList <$> checkBadList (V.map fst missing)
    let outputs = lookedUp ++ badlisted
    return $! HM.fromList outputs
  where
    cid = _chainId bhdb
    !requestKeysV = V.fromList $ NEL.toList requestKeys0
    !requestKeys = V.map (Pact.fromUntypedHash . unRequestKey) requestKeysV

    lookup
        :: (RequestKey, T2 BlockHeight BlockHash)
        -> IO (Maybe (RequestKey, CommandResult Hash))
    lookup (key, T2 _ ha) = fmap (key,) <$> lookupRequestKey key ha

    -- TODO: group by block for performance (not very important right now)
    lookupRequestKey key bHash = runMaybeT $ do
        let keyHash = unRequestKey key
        let pactHash = Pact.fromUntypedHash keyHash
        let matchingHash = (== pactHash) . _cmdHash . fst
        blockHeader <- liftIO $ TreeDB.lookupM bhdb bHash
        let payloadHash = _blockPayloadHash blockHeader
        (PayloadWithOutputs txsBs _ _ _ _ _) <- MaybeT $ casLookup pdb payloadHash
        !txs <- mapM fromTx txsBs
        case find matchingHash txs of
            Just (_cmd, TransactionOutput output) -> do
                out <- MaybeT $ return $! decodeStrict' output
                when (_crReqKey out /= key) $
                    fail "internal error: Transaction output doesn't match its hash!"
                enrichCR blockHeader out
            Nothing -> mzero

    fromTx (!tx, !out) = do
        !tx' <- MaybeT (return (toPactTx tx))
        return (tx', out)

    checkBadList :: Vector RequestKey -> IO (Vector (RequestKey, CommandResult Hash))
    checkBadList rkeys = do
        let thash = TransactionHash . SB.toShort . unHash . unRequestKey
        let !hashes = V.map thash rkeys
        out <- mempoolCheckBadList mempool hashes
        let bad = V.map (RequestKey . Hash . SB.fromShort . unTransactionHash . fst) $
                  V.filter snd $ V.zip hashes out
        return $! V.map hashIsOnBadList bad

    hashIsOnBadList :: RequestKey -> (RequestKey, CommandResult Hash)
    hashIsOnBadList rk =
        let res = PactResult (Left err)
            err = PactError TxFailure def [] doc
            doc = pretty (T.pack $ show InsertErrorBadlisted)
            !cr = CommandResult rk Nothing res 0 Nothing Nothing Nothing []
        in (rk, cr)

    enrichCR :: BlockHeader -> CommandResult Hash -> MaybeT IO (CommandResult Hash)
    enrichCR bh = return . set crMetaData
      (Just $ object
       [ "blockHeight" .= _blockHeight bh
       , "blockTime" .= _blockCreationTime bh
       , "blockHash" .= _blockHash bh
       , "prevBlockHash" .= _blockParent bh
       ])

-- -------------------------------------------------------------------------- --
-- Misc Utils

toPactTx :: Transaction -> Maybe (Command Text)
toPactTx (Transaction b) = decodeStrict' b

validateCommand :: Command Text -> Either String ChainwebTransaction
validateCommand cmdText = case verifyCommand cmdBS of
    ProcSucc cmd -> Right (mkPayloadWithText <$> cmd)
    ProcFail err -> Left err
  where
    cmdBS :: Command ByteString
    cmdBS = encodeUtf8 <$> cmdText

-- | Validate the length of the request key's underlying hash.
--
validateRequestKey :: RequestKey -> Handler ()
validateRequestKey (RequestKey h'@(Hash h))
    | keyLength == blakeHashLength = return ()
    | otherwise = throwError err400
      { errBody = "Request Key "
        <> keyString
        <> " has incorrect hash of length "
        <> BSL8.pack (show keyLength)
      }
  where
    keyString = BSL8.pack $ T.unpack $ Pact.hashToText h'

    -- length of the encoded request key hash
    --
    keyLength = BS.length h

    -- Blake hash length = 32 - the length of a
    -- Blake2b_256 hash
    --
    blakeHashLength :: Int
    blakeHashLength = Pact.hashLength Pact.Blake2b_256
{-# INLINE validateRequestKey #-}<|MERGE_RESOLUTION|>--- conflicted
+++ resolved
@@ -212,11 +212,8 @@
   | PactCmdLogSpv Text
   deriving (Show, Generic, ToJSON, NFData)
 
-<<<<<<< HEAD
-=======
 -- -------------------------------------------------------------------------- --
 -- Send Handler
->>>>>>> 84f1de35
 
 sendHandler
     :: Logger logger
