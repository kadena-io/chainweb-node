--- conflicted
+++ resolved
@@ -412,22 +412,11 @@
 toPactTx (Transaction b) = decodeStrict' b
 
 validateCommand :: Command Text -> Either String ChainwebTransaction
-<<<<<<< HEAD
 validateCommand cmdText = case verifyCommand cmdBS of
     ProcSucc cmd
-        | length (_cmdSigs cmd) <= 100 -> Right (f cmd <$> cmdBS)
+        | length (_cmdSigs cmd) <= 100 -> Right (mkPayloadWithText <$> cmd)
         | otherwise -> Left "More than 100 signatures given."
     ProcFail err -> Left err
   where
     cmdBS :: Command ByteString
-    cmdBS = encodeUtf8 <$> cmdText
-
-    f cmd bs = PayloadWithText (SB.toShort bs) (_cmdPayload cmd)
-=======
-validateCommand cmdText = let
-  cmdBS = encodeUtf8 <$> cmdText
-  in case verifyCommand cmdBS of
-  ProcSucc cmd -> return $! mkPayloadWithText <$> cmd
-  -- (\bs -> PayloadWithText (SB.toShort bs) (_cmdPayload cmd)) <$> cmdBS
-  ProcFail err -> Left $ err
->>>>>>> 9a7b79dc
+    cmdBS = encodeUtf8 <$> cmdText