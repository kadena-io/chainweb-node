--- conflicted
+++ resolved
@@ -37,11 +37,7 @@
 import Control.Concurrent.STM (atomically)
 import Control.Concurrent.STM.TVar
 import Control.DeepSeq
-<<<<<<< HEAD
 import Control.Lens hiding ((.=))
-=======
-import Control.Lens (set, view, preview, itraverse)
->>>>>>> 8d00677d
 import Control.Monad
 import Control.Monad.Catch hiding (Handler)
 import Control.Monad.Reader
@@ -49,7 +45,7 @@
 import Control.Monad.Trans.Except (ExceptT, runExceptT, except)
 
 import Data.Aeson as Aeson
-import Data.Bifunctor (first, second)
+import Data.Bifunctor (second)
 import qualified Data.ByteString.Lazy as BSL
 import qualified Data.ByteString.Lazy.Char8 as BSL8
 import qualified Data.ByteString.Short as SB
@@ -121,13 +117,8 @@
 import qualified Chainweb.TreeDB as TreeDB
 import Chainweb.Utils
 import Chainweb.Version
-<<<<<<< HEAD
 import qualified Chainweb.Pact4.Validations as Pact4
 import Chainweb.Version.Guards (isWebAuthnPrefixLegal, validPPKSchemes)
-=======
-import Chainweb.Pact.Validations (assertCommand, displayAssertCommandError)
-import Chainweb.Version.Guards (isWebAuthnPrefixLegal, pactParserVersion, validPPKSchemes)
->>>>>>> 8d00677d
 import Chainweb.WebPactExecutionService
 
 import qualified Pact.JSON.Encode as J
@@ -269,7 +260,6 @@
     -> Handler Pact4.RequestKeys
 sendHandler logger mempool (Pact4.SubmitBatch cmds) = Handler $ do
     liftIO $ logg Info (PactCmdLogSend cmds)
-<<<<<<< HEAD
     case (traverse . traverse) (\t -> (encodeUtf8 t,) <$> eitherDecodeStrictText t) cmds of
       Right (fmap Pact4.mkPayloadWithText -> cmdsWithParsedPayloads) -> do
           let cmdsWithParsedPayloadsV = V.fromList $ NEL.toList cmdsWithParsedPayloads
@@ -277,17 +267,7 @@
           liftIO (mempoolInsertCheck mempool cmdsWithParsedPayloadsV) >>= checkResult
           liftIO (mempoolInsert mempool UncheckedInsert cmdsWithParsedPayloadsV)
           return $! Pact4.RequestKeys $ NEL.map Pact4.cmdToRequestKey cmdsWithParsedPayloads
-      Left err -> failWith $ "Validation failed: " <> T.pack err
-=======
-    case itraverse (\i cmd -> first (i,) (validateCommand v cid cmd)) cmds of
-       Right enriched -> do
-           let txs = V.fromList $ NEL.toList enriched
-           -- If any of the txs in the batch fail validation, we reject them all.
-           liftIO (mempoolInsertCheck mempool txs) >>= checkResult
-           liftIO (mempoolInsert mempool UncheckedInsert txs)
-           return $! RequestKeys $ NEL.map cmdToRequestKey enriched
-       Left (pos, err) -> failWith $ "Validation of command at position " <> sshow pos <> " failed: " <> T.pack err
->>>>>>> 8d00677d
+      Left err -> failWith $ "JSON of transaction failed: " <> T.pack err
   where
     failWith :: Text -> ExceptT ServerError IO a
     failWith err = do
@@ -728,20 +708,10 @@
 -- and pass it here to get a better estimate of what behavior is correct.
 validateCommand :: ChainwebVersion -> ChainId -> Pact4.Command Text -> Either String Pact4.Transaction
 validateCommand v cid (fmap encodeUtf8 -> cmdBs) = case parsedCmd of
-<<<<<<< HEAD
   Right (commandParsed :: Pact4.Transaction) ->
-    if Pact4.assertCommand
-         commandParsed
-         (validPPKSchemes v cid bh)
-         (isWebAuthnPrefixLegal v cid bh)
-    then Right commandParsed
-    else Left "Command failed validation"
-=======
-  Right (commandParsed :: ChainwebTransaction) ->
-    case assertCommand commandParsed (validPPKSchemes v cid bh) (isWebAuthnPrefixLegal v cid bh) of
-      Left err -> Left $ "Command failed validation: " ++ displayAssertCommandError err
+    case Pact4.assertCommand commandParsed (validPPKSchemes v cid bh) (isWebAuthnPrefixLegal v cid bh) of
+      Left err -> Left $ "Command failed validation: " ++ Pact4.displayAssertCommandError err
       Right () -> Right commandParsed
->>>>>>> 8d00677d
   Left e -> Left $ "Pact parsing error: " ++ e
   where
     bh = maxBound :: BlockHeight
