--- conflicted
+++ resolved
@@ -331,20 +331,10 @@
     bh <- liftIO $! lookupCutM cid cut
 
     T2 bhe _bha <- liftIO (_pactLookup pe (Right bh) (pure ph)) >>= \case
-<<<<<<< HEAD
-      Left e -> toErr
-        $ "Internal error: transaction hash lookup failed: "
-        <> sshow e
-      Right v -> case v ^?! _head of
-        Nothing -> toErr
-          $ "Transaction hash not found: "
-          <> sshow ph
-=======
       Left e ->
         toErr $ "Internal error: transaction hash lookup failed: " <> sshow e
       Right v -> case v ^?! _head of
         Nothing -> toErr $ "Transaction hash not found: " <> sshow ph
->>>>>>> 5b9b16e9
         Just t -> return t
 
     idx <- liftIO (getTxIdx bdb pdb bhe ph) >>= \case
@@ -359,12 +349,7 @@
         toErr $ "SPV target not reachable: " <> spvErrOf e
       Left e@SpvExceptionVerificationFailed{} ->
         toErr $ "SPV verification failed: " <> spvErrOf e
-<<<<<<< HEAD
-      Left e ->
-        toErr $ "Internal error: SPV verification failed: " <> spvErrOf e
-=======
       Left e -> toErr $ "Internal error: SPV verification failed: " <> spvErrOf e
->>>>>>> 5b9b16e9
       Right q -> return q
 
     return $! b64 p
@@ -382,11 +367,7 @@
     logg = logFunctionJson (setComponent "spv-handler" l) Info
       . PactCmdLogSpv
 
-<<<<<<< HEAD
-    toErr s = throwError $ err400 { errBody = s }
-=======
     toErr e = throwError $ err400 { errBody = e }
->>>>>>> 5b9b16e9
 
     spvErrOf = BSL8.fromStrict
       . encodeUtf8
