{-# LANGUAGE BangPatterns #-}
{-# LANGUAGE FlexibleContexts #-}
{-# LANGUAGE LambdaCase #-}
{-# LANGUAGE OverloadedStrings #-}
{-# LANGUAGE RankNTypes #-}
{-# LANGUAGE RecordWildCards #-}
{-# LANGUAGE ScopedTypeVariables #-}
{-# LANGUAGE TypeFamilies #-}

-- |
-- Module: Chainweb.Pact.PactService
-- Copyright: Copyright © 2018 Kadena LLC.
-- License: See LICENSE file
-- Maintainers: Mark Nichols <mark@kadena.io>, Emily Pillmore <emily@kadena.io>
-- Stability: experimental
--
-- Pact service for Chainweb
module Chainweb.Pact.PactService
    (
      -- * For Chainweb
      initialPayloadState
    , execNewBlock
    , execValidateBlock
    , execTransactions
    , initPactService
      -- * For Side-tooling
    , execNewGenesisBlock
    , initPactService'
    ) where

------------------------------------------------------------------------------
import Control.Concurrent
import Control.Concurrent.STM
import Control.Exception hiding (Handler(..), bracket, catches, finally, try)
import Control.Lens
import Control.Monad
import Control.Monad.Catch
import Control.Monad.Reader
import Control.Monad.State.Strict

import qualified Data.Aeson as A
import Data.Bifoldable (bitraverse_)
import Data.Bifunctor (first)
import Data.ByteString (ByteString)
import qualified Data.ByteString.Short as SB
import Data.Default (def)
import Data.Either
import Data.Foldable (toList)
import Data.Maybe (isNothing)
import Data.String.Conv (toS)
import qualified Data.Text as T
import Data.Tuple.Strict (T2(..))
import Data.Vector (Vector)
import qualified Data.Vector as V

import System.Directory
import System.LogLevel

------------------------------------------------------------------------------
-- external pact modules
import qualified Pact.Gas as P
import qualified Pact.Interpreter as P
import qualified Pact.Types.Command as P
import qualified Pact.Types.Hash as P
import qualified Pact.Types.Logger as P
import qualified Pact.Types.Runtime as P
import qualified Pact.Types.SPV as P

------------------------------------------------------------------------------
-- internal modules
import Chainweb.BlockHash
import Chainweb.BlockHeader
import Chainweb.BlockHeader.Genesis (genesisBlockHeader)
import Chainweb.BlockHeader.Genesis.Testnet00Payload (payloadBlock)
import Chainweb.BlockHeaderDB
import Chainweb.ChainId (ChainId, chainIdToText)
import Chainweb.CutDB
import Chainweb.Logger
import Chainweb.Mempool.Mempool (MempoolValidator)
import Chainweb.NodeId
import Chainweb.Pact.Backend.RelationalCheckpointer (initRelationalCheckpointer)
import Chainweb.Pact.Backend.Types
import Chainweb.Pact.Backend.Utils
import Chainweb.Pact.Service.PactQueue (getNextRequest)
import Chainweb.Pact.Service.Types
import Chainweb.Pact.SPV
import Chainweb.Pact.TransactionExec
import Chainweb.Pact.Types
import Chainweb.Payload
import Chainweb.Payload.PayloadStore
import Chainweb.Time
import Chainweb.Transaction
import Chainweb.TreeDB (TreeDbException(..), collectForkBlocks, lookupM)
import Chainweb.Utils
import Chainweb.Version (ChainwebVersion(..))
import Data.CAS (casLookupM)

pactLogLevel :: String -> LogLevel
pactLogLevel "INFO" = Info
pactLogLevel "ERROR" = Error
pactLogLevel "DEBUG" = Debug
pactLogLevel "WARN" = Warn
pactLogLevel _ = Info

pactLoggers :: Logger logger => logger -> P.Loggers
pactLoggers logger = P.Loggers $ P.mkLogger (error "ignored") fun def
  where
    fun :: P.LoggerLogFun
    fun _ (P.LogName n) cat msg = do
        let namedLogger = addLabel ("logger", T.pack n) logger
        logFunctionText namedLogger (pactLogLevel cat) $ T.pack msg

initPactService
    :: Logger logger
    => PayloadCas cas
    => ChainwebVersion
    -> ChainId
    -> MVar (MempoolValidator ChainwebTransaction)
    -> logger
    -> TQueue RequestMsg
    -> MemPoolAccess
    -> MVar (CutDb cas)
    -> BlockHeaderDb
    -> PayloadDb cas
    -> Maybe FilePath
    -> Maybe NodeId
    -> Bool
    -> IO ()
initPactService ver cid vmvar chainwebLogger reqQ mempoolAccess cdbv bhDb pdb dbDir
                nodeid resetDb =
    initPactService' ver cid vmvar chainwebLogger (pactSPV cdbv) bhDb pdb dbDir
                     nodeid resetDb $ do
        initialPayloadState ver cid mempoolAccess
        serviceRequests mempoolAccess reqQ

initPactService'
    :: Logger logger
    => PayloadCas cas
    => ChainwebVersion
    -> ChainId
    -> MVar (MempoolValidator ChainwebTransaction)
    -> logger
    -> (P.Logger -> P.SPVSupport)
    -> BlockHeaderDb
    -> PayloadDb cas
    -> Maybe FilePath
    -> Maybe NodeId
    -> Bool
    -> PactServiceM cas a
    -> IO a
initPactService' ver cid vmvar chainwebLogger spv bhDb pdb dbDir nodeid
                 doResetDb act = do
    sqlitedir <- getSqliteDir
    when doResetDb $ resetDb sqlitedir
    createDirectoryIfMissing True sqlitedir
    logFunctionText chainwebLogger Info $
        mconcat [ "opened sqlitedb for "
                , sshow cid
                , " in directory "
                , sshow sqlitedir ]

    let sqlitefile = getSqliteFile sqlitedir
    logFunctionText chainwebLogger Info $
        "opening sqlitedb named " <> (T.pack sqlitefile)

    withSQLiteConnection sqlitefile chainwebPragmas False $ \sqlenv -> do
<<<<<<< HEAD
      checkpointEnv <- initRelationalCheckpointer
                           initBlockState sqlenv logger gasEnv
      let !pd = P.PublicData def def def
      let !pse = PactServiceEnv Nothing checkpointEnv (spv logger) pd pdb bhDb
      let cp = view cpeCheckpointer checkpointEnv
      putMVar vmvar $ validateChainwebTxsPreBlock cp
=======

      checkpointEnv <- initRelationalCheckpointer initBlockState sqlenv logger gasEnv

      let !pse = PactServiceEnv Nothing checkpointEnv (spv logger) def pdb bhDb

>>>>>>> 1619a99d
      evalStateT (runReaderT act pse) (PactServiceState Nothing)
  where
    loggers = pactLoggers chainwebLogger
    logger = P.newLogger loggers $ P.LogName ("PactService" <> show cid)
    gasEnv = P.GasEnv 0 0.0 (P.constGasModel 1)

    resetDb sqlitedir = do
      exist <- doesDirectoryExist sqlitedir
      when exist $ removeDirectoryRecursive sqlitedir

    getSqliteFile dir = mconcat [
        dir, "/pact-v1-chain-", T.unpack (chainIdToText cid), ".sqlite"]

    getSqliteDir =
        case dbDir of
            Nothing -> getXdgDirectory XdgData $
                       mconcat [ "chainweb-node/"
                               , show ver
                               , maybe mempty (("/" <>) . T.unpack . toText) nodeid
                               , "/sqlite" ]
            Just d -> return (d <> "sqlite")

initialPayloadState
    :: PayloadCas cas
    => ChainwebVersion
    -> ChainId
    -> MemPoolAccess
    -> PactServiceM cas ()
initialPayloadState Test{} _ _ = pure ()
initialPayloadState TimedConsensus{} _ _ = pure ()
initialPayloadState PowConsensus{} _ _ = pure ()
initialPayloadState v@TimedCPM{} cid mpa = initializeCoinContract v cid mpa
initialPayloadState v@Development cid mpa = initializeCoinContract v cid mpa
initialPayloadState v@Testnet00 cid mpa = initializeCoinContract v cid mpa
initialPayloadState v@Testnet01 cid mpa = initializeCoinContract v cid mpa
initialPayloadState v@Testnet02 cid mpa = initializeCoinContract v cid mpa

initializeCoinContract
    :: PayloadCas cas
    => ChainwebVersion
    -> ChainId
    -> MemPoolAccess
    -> PactServiceM cas ()
initializeCoinContract v cid mpa = do
    cp <- view (psCheckpointEnv . cpeCheckpointer)
    genesisExists <- liftIO $ lookupBlockInCheckpointer cp (0, ghash)
    when (not genesisExists) createCoinContract

  where
    ghash = _blockHash genesisHeader
    createCoinContract = do
        txs <- execValidateBlock mpa genesisHeader inputPayloadData
        bitraverse_ throwM pure $ validateHashes txs genesisHeader

    PayloadWithOutputs{..} = payloadBlock
    inputPayloadData = PayloadData (fmap fst _payloadWithOutputsTransactions)
                       _payloadWithOutputsMiner
                       _payloadWithOutputsPayloadHash
                       _payloadWithOutputsTransactionsHash
                       _payloadWithOutputsOutputsHash
    genesisHeader = genesisBlockHeader v cid

-- | Loop forever, serving Pact execution requests and reponses from the queues
serviceRequests
    :: PayloadCas cas
    => MemPoolAccess
    -> TQueue RequestMsg
    -> PactServiceM cas ()
serviceRequests memPoolAccess reqQ = do
    logInfo "Starting service"
    go `finally` logInfo "Stopping service"
  where
    go = do
        logDebug $ "serviceRequests: wait"
        msg <- liftIO $ getNextRequest reqQ
        logDebug $ "serviceRequests: " <> sshow msg
        case msg of
            CloseMsg -> return ()
            LocalMsg LocalReq{..} -> do
                r <- try $ execLocal _localRequest
                case r of
                  Left (SomeException e) -> liftIO $ putMVar _localResultVar $ toPactInternalError e
                  Right r' -> liftIO $ putMVar _localResultVar $ Right r'
                go
            NewBlockMsg NewBlockReq {..} -> do
                txs <- try $ execNewBlock memPoolAccess _newBlockHeader _newMiner
                case txs of
                  Left (SomeException e) -> do
                    logError (show e)
                    liftIO $ putMVar _newResultVar $ toPactInternalError e
                  Right r -> liftIO $ putMVar _newResultVar $ Right r
                go
            ValidateBlockMsg ValidateBlockReq {..} -> do
                txs <- try $ execValidateBlock memPoolAccess _valBlockHeader
                                 _valPayloadData
                case txs of
                  Left (SomeException e) -> do
                    logError (show e)
                    liftIO $ putMVar _valResultVar $ toPactInternalError e
                  Right r -> liftIO $ putMVar _valResultVar $ validateHashes r _valBlockHeader
                go
    toPactInternalError e = Left $ PactInternalError $ T.pack $ show e


toTransactionBytes :: P.Command ByteString -> Transaction
toTransactionBytes cwTrans =
    let plBytes = encodeToByteString cwTrans
    in Transaction { _transactionBytes = plBytes }


toOutputBytes :: HashCommandResult -> TransactionOutput
toOutputBytes cr =
    let outBytes = A.encode cr
    in TransactionOutput { _transactionOutputBytes = toS outBytes }


toPayloadWithOutputs :: MinerInfo -> Transactions -> PayloadWithOutputs
toPayloadWithOutputs mi ts =
    let oldSeq = _transactionPairs ts
        trans = fst <$> oldSeq
        transOuts = toOutputBytes . snd <$> oldSeq

        miner = toMinerData mi
        cb = CoinbaseOutput $ encodeToByteString $ _transactionCoinbase ts
        blockTrans = snd $ newBlockTransactions miner trans
        blockOuts = snd $ newBlockOutputs cb transOuts

        blockPL = blockPayload blockTrans blockOuts
        plData = payloadData blockTrans blockPL
     in payloadWithOutputs plData cb transOuts


validateHashes
    :: PayloadWithOutputs
    -> BlockHeader
    -> Either PactException PayloadWithOutputs
validateHashes pwo bHeader =
    let newHash = _payloadWithOutputsPayloadHash pwo
        prevHash = _blockPayloadHash bHeader
    in if newHash == prevHash
        then Right pwo
        else Left $ BlockValidationFailure $ toS $
            "Hash from Pact execution: " ++ show newHash ++
            " does not match the previously stored hash: " ++ show prevHash


restoreCheckpointer
    :: PayloadCas cas
    => Maybe (BlockHeight,BlockHash)
    -> PactServiceM cas PactDbEnv'
restoreCheckpointer maybeBB = do
    checkPointer <- view (psCheckpointEnv . cpeCheckpointer)
    logInfo $ "restoring " <> sshow maybeBB
    env <- liftIO $ restore checkPointer maybeBB
    return env


discardCheckpointer :: PayloadCas cas => PactServiceM cas ()
discardCheckpointer = finalizeCheckpointer $ \checkPointer -> discard checkPointer


finalizeCheckpointer :: (Checkpointer -> IO ()) -> PactServiceM cas ()
finalizeCheckpointer finalize = do
    checkPointer <- view (psCheckpointEnv . cpeCheckpointer)
    liftIO $! finalize checkPointer


_liftCPErr :: Either String a -> PactServiceM cas a
_liftCPErr = either internalError' return

validateChainwebTxsPreBlock
    :: Checkpointer
    -> BlockHeight
    -> BlockHash
    -> Vector ChainwebTransaction
    -> IO (Vector Bool)
validateChainwebTxsPreBlock cp bh hash txs = do
    lb <- getLatestBlock cp
    when (Just (pred bh, hash) /= lb) $
        fail "internal error: restore point is wrong, refusing to validate."
    V.mapM checkOne txs
  where
    -- TODOs:
    --
    --   - gas limit check here
    --   - sender key/signature check
    checkOne tx = do
        let pactHash = view P.cmdHash tx
        mb <- lookupProcessedTx cp pactHash
        return $! mb == Nothing

-- | Note: The BlockHeader param here is the PARENT HEADER of the new
-- block-to-be
execNewBlock
    :: PayloadCas cas
    => MemPoolAccess
    -> BlockHeader
    -> MinerInfo
    -> PactServiceM cas PayloadWithOutputs
execNewBlock mpAccess parentHeader miner = do
    let pHeight = _blockHeight parentHeader
        pHash = _blockHash parentHeader
        bHeight = succ pHeight

    let rewindPoint = Just (bHeight, pHash)

    -- TODO: should we work towards uncommenting this? Currently, cutdb traffic
    -- moves the pactdb "current block" cursor too often for us to be sure that
    -- the miner and consensus are going to be in sync for newBlock. Changes to
    -- consensus or to checkpoint API may allow us to re-enable this check
    --
    -- cp <- view (psCheckpointEnv . cpeCheckpointer)
    -- latest <- liftIO $ getLatestBlock cp
    -- when (latest /= Just (pHeight, pHash)) $
    --     throwM $ PactServiceIllegalRewind rewindPoint latest

    -- rewind should usually be trivial / no-op
    rewindTo mpAccess rewindPoint $ \pdbenv -> do
        logInfo $ "execNewBlock, about to get call processFork: "
               <> " (parent height = " <> sshow pHeight <> ")"
               <> " (parent hash = " <> sshow pHash <> ")"
        liftIO $ mpaProcessFork mpAccess parentHeader
        newTrans <- liftIO $! mpaGetBlock mpAccess bHeight pHash parentHeader
        -- locally run 'execTransactions' with updated blockheight data
        results <- withParentBlockData parentHeader $
          execTransactions (Just pHash) miner newTrans pdbenv

        discardCheckpointer
        return $! toPayloadWithOutputs miner results


-- | only for use in generating genesis blocks in tools
execNewGenesisBlock
    :: PayloadCas cas
    => MinerInfo
    -> Vector ChainwebTransaction
    -> PactServiceM cas PayloadWithOutputs
execNewGenesisBlock miner newTrans = do
    pdbenv <- restoreCheckpointer Nothing
    results <- execTransactions Nothing miner newTrans pdbenv
    discardCheckpointer
    return $! toPayloadWithOutputs miner results


execLocal
    :: PayloadCas cas
    => ChainwebTransaction
    -> PactServiceM cas HashCommandResult
execLocal cmd = do
    bh <- use psStateValidated >>= \v -> case v of
        Nothing -> throwM NoBlockValidatedYet
        (Just !p) -> return p

    !pdbst <- restoreCheckpointer $ Just (succ $ _blockHeight bh, _blockHash bh)

    case pdbst of
        PactDbEnv' pactdbenv -> do
            PactServiceEnv{..} <- ask
            r <- liftIO $ applyLocal (_cpeLogger _psCheckpointEnv) pactdbenv
                 _psPublicData _psSpvSupport (fmap payloadObj cmd)
            discardCheckpointer
            return $! toHashCommandResult r

logg :: String -> String -> PactServiceM cas ()
logg level msg = view (psCheckpointEnv . cpeLogger)
  >>= \l -> liftIO $ P.logLog l level msg

logInfo :: String -> PactServiceM cas ()
logInfo = logg "INFO"

logError :: String -> PactServiceM cas ()
logError = logg "ERROR"

logDebug :: String -> PactServiceM cas ()
logDebug = logg "DEBUG"

-- | Run a pact service action with public blockheader data fed into the
-- reader environment
--
withBlockData
    :: forall cas a
    . BlockHeader
    -> PactServiceM cas a
    -> PactServiceM cas a
withBlockData bhe action = action
    & locally (psPublicData . P.pdBlockHeight) (const bh)
    & locally (psPublicData . P.pdBlockTime) (const bt)
    & locally (psPublicData . P.pdPrevBlockHash) (const $ sshow ph)
  where
    (BlockHeight !bh) = _blockHeight bhe
    (BlockCreationTime (Time (TimeSpan (Micros !bt)))) = _blockCreationTime bhe
    (BlockHash !ph) = _blockParent bhe

-- | Run a pact service action with public blockheader data fed into the
-- reader environment where the block header is a -parent- header
-- (used in 'execNewBlock')
--
-- note: it does not make sense to run 'execNewBlock' with parent block time
-- in the env
--
withParentBlockData
    :: forall cas a
    . BlockHeader
    -> PactServiceM cas a
    -> PactServiceM cas a
withParentBlockData phe action = action
    & locally (psPublicData . P.pdBlockHeight) (const bh)
    & locally (psPublicData . P.pdPrevBlockHash) (const $ sshow ph)
  where
    (BlockHeight !bh) = succ $ _blockHeight phe
    (BlockHash !ph) = _blockHash phe

playOneBlock
    :: MemPoolAccess
    -> BlockHeader
    -> PayloadData
    -> PactDbEnv'
    -> PactServiceM cas PayloadWithOutputs
playOneBlock mpAccess currHeader plData pdbenv = do
    -- precondition: restore has been called already
    --
    -- TODO: check precondition?
    miner <- decodeStrictOrThrow' (_minerData $ _payloadDataMiner plData)
    trans <- liftIO $ transactionsFromPayload plData
    !results <- withBlockData currHeader $ execTransactions pBlock miner trans pdbenv
    finalizeCheckpointer (flip save bHash)   -- caller must restore again
    psStateValidated .= Just currHeader
    liftIO $ mpaSetLastHeader mpAccess currHeader
    return $! toPayloadWithOutputs miner results

  where
    bHash = _blockHash currHeader
    bParent = _blockParent currHeader
    isGenesisBlock = isGenesisBlockHeader currHeader
    pBlock = if isGenesisBlock then Nothing else Just bParent

rewindTo
    :: forall a cas . PayloadCas cas
    => MemPoolAccess
    -> Maybe (BlockHeight, ParentHash)
    -> (PactDbEnv' -> PactServiceM cas a)
    -> PactServiceM cas a
rewindTo mpAccess mb act = do
    cp <- view (psCheckpointEnv . cpeCheckpointer)
    withRewind cp $ maybe rewindGenesis (doRewind cp) mb
  where
    rewindGenesis = restoreCheckpointer Nothing >>= act
    doRewind cp (newH, parentHash) = do
        payloadDb <- asks _psPdb
        mbLastBlock <- liftIO $ getLatestBlock cp
        lastHeightAndHash <- maybe failNonGenesisOnEmptyDb return mbLastBlock
        bhDb <- asks _psBlockHeaderDb
        playFork cp bhDb payloadDb newH parentHash lastHeightAndHash

    failNonGenesisOnEmptyDb = fail "impossible: playing non-genesis block to empty DB"

    withRewind :: forall z c . PayloadCas c
               => Checkpointer -> PactServiceM c z -> PactServiceM c z
    withRewind cp m = do
        e <- ask
        s <- get
        (a, s') <- liftIO $ withAtomicRewind cp $ runStateT (runReaderT m e) s
        put $! s'
        return $! a

    playFork cp bhdb payloadDb newH parentHash (lastBlockHeight, lastHash) =
      flip catches exHandlers $ do
          parentHeader <- liftIO $ lookupM bhdb parentHash
          lastHeader <- liftIO $ lookupM bhdb lastHash
          (!_, _, newBlocks) <-
              liftIO $ collectForkBlocks bhdb lastHeader parentHeader
          -- play fork blocks
          V.mapM_ (fastForward payloadDb) newBlocks
          -- play new block
          restoreCheckpointer (Just (newH, parentHash)) >>= act
      where
        exHandlers = [Handler handleTreeDbFailure, Handler handlePayloadFailure]
        handleEx :: forall e . Exception e => e -> PactServiceM cas a
        handleEx e =
              (liftIO $ getBlockParent cp (lastBlockHeight, lastHash)) >>= \case
                Nothing -> throwM e
                Just hash -> playFork cp bhdb payloadDb newH parentHash
                                      (pred lastBlockHeight, hash)
        handleTreeDbFailure e@(_ :: TreeDbException BlockHeaderDb) = handleEx e
        handlePayloadFailure e@(_ :: PayloadNotFoundException) = handleEx e

    fastForward :: forall c . PayloadCas c
                => PayloadDb c -> BlockHeader -> PactServiceM c ()
    fastForward payloadDb block = do
        let h = _blockHeight block
        let ph = _blockParent block
        pdbenv <- restoreCheckpointer (Just (h, ph))
        let bpHash = _blockPayloadHash block
        payload <- liftIO (payloadWithOutputsToPayloadData <$>
                                casLookupM payloadDb bpHash)
        void $ playOneBlock mpAccess block payload pdbenv
        -- double check output hash here?

-- | Validate a mined block. Execute the transactions in Pact again as
-- validation. Note: The BlockHeader here is the header of the block being
-- validated
execValidateBlock
    :: PayloadCas cas
    => MemPoolAccess
    -> BlockHeader
    -> PayloadData
    -> PactServiceM cas PayloadWithOutputs
execValidateBlock mpAccess currHeader plData =
    -- TODO: are we actually validating the output hash here?
    rewindTo mpAccess mb $ playOneBlock mpAccess currHeader plData

  where
    mb = if isGenesisBlock then Nothing else Just (bHeight, bParent)
    bHeight = _blockHeight currHeader
    bParent = _blockParent currHeader
    isGenesisBlock = isGenesisBlockHeader currHeader


execTransactions
    :: Maybe BlockHash
    -> MinerInfo
    -> Vector ChainwebTransaction
    -> PactDbEnv'
    -> PactServiceM cas Transactions
execTransactions nonGenesisParentHash miner ctxs (PactDbEnv' pactdbenv) = do
    !coinOut <- runCoinbase nonGenesisParentHash pactdbenv miner
    !txOuts <- applyPactCmds isGenesis pactdbenv ctxs miner
    return $! Transactions (paired txOuts) coinOut

  where
    !isGenesis = isNothing nonGenesisParentHash
    cmdBSToTx = toTransactionBytes . fmap (SB.fromShort . payloadBytes)
    paired = V.zipWith (curry $ first cmdBSToTx) ctxs


runCoinbase
    :: Maybe BlockHash
    -> P.PactDbEnv p
    -> MinerInfo
    -> PactServiceM cas HashCommandResult
runCoinbase Nothing _ _ = return noCoinbase
runCoinbase (Just parentHash) dbEnv mi@MinerInfo{..} = do
  psEnv <- ask

  let reward = 42.0 -- TODO. Not dispatching on chainweb version yet as E's PR will have PublicData
      pd = _psPublicData psEnv
      logger = _cpeLogger . _psCheckpointEnv $ psEnv

  cr <- liftIO $! applyCoinbase logger dbEnv mi reward pd parentHash
  return $! toHashCommandResult cr


-- | Apply multiple Pact commands, incrementing the transaction Id for each
applyPactCmds
    :: Bool
    -> P.PactDbEnv p
    -> Vector ChainwebTransaction
    -> MinerInfo
    -> PactServiceM cas (Vector HashCommandResult)
applyPactCmds isGenesis env cmds miner =
    V.fromList . sfst <$> V.foldM f mempty cmds
  where
    f  (T2 v mcache) cmd = applyPactCmd isGenesis env cmd miner mcache v

-- | Apply a single Pact command
applyPactCmd
    :: Bool
    -> P.PactDbEnv p
    -> ChainwebTransaction
    -> MinerInfo
    -> ModuleCache
    -> [HashCommandResult]
    -> PactServiceM cas (T2 [HashCommandResult] ModuleCache)
applyPactCmd isGenesis dbEnv cmdIn miner mcache v = do
    psEnv <- ask
    let !logger   = _cpeLogger . _psCheckpointEnv $ psEnv
        !gasModel = P._geGasModel . _cpeGasEnv . _psCheckpointEnv $ psEnv
        !pd       = _psPublicData psEnv
        !spv      = _psSpvSupport psEnv
        pactHash  = view P.cmdHash cmdIn

    -- cvt from Command PayloadWithTexts to Command ((Payload PublicMeta ParsedCode)
    let !cmd = payloadObj <$> cmdIn
    T2 result mcache' <- liftIO $ if isGenesis
        then applyGenesisCmd logger dbEnv pd spv cmd
        else applyCmd logger dbEnv miner gasModel pd spv cmd mcache

    cp <- view (psCheckpointEnv . cpeCheckpointer)
    -- mark the tx as processed at the checkpointer.
    liftIO $ registerProcessedTx cp pactHash
    let !res = toHashCommandResult result
    pure $! T2 (res : v) mcache'

toHashCommandResult :: P.CommandResult [P.TxLog A.Value] -> HashCommandResult
toHashCommandResult = over (P.crLogs . _Just) f
  where
    f !x = let !out = P.pactHash $ encodeToByteString x
           in out

transactionsFromPayload :: PayloadData -> IO (Vector ChainwebTransaction)
transactionsFromPayload plData = do
    let !transSeq = _payloadDataTransactions plData
    let !transList = toList transSeq
    let !bytes = _transactionBytes <$!> transList
    let !eithers = toCWTransaction <$!> bytes
    -- Note: if any transactions fail to convert, the final validation hash
    -- will fail to match the one computed during newBlock
    let theRights = rights eithers
    return $! V.fromList theRights
  where
    toCWTransaction bs = codecDecode chainwebPayloadCodec bs<|MERGE_RESOLUTION|>--- conflicted
+++ resolved
@@ -164,20 +164,12 @@
         "opening sqlitedb named " <> (T.pack sqlitefile)
 
     withSQLiteConnection sqlitefile chainwebPragmas False $ \sqlenv -> do
-<<<<<<< HEAD
       checkpointEnv <- initRelationalCheckpointer
                            initBlockState sqlenv logger gasEnv
       let !pd = P.PublicData def def def
       let !pse = PactServiceEnv Nothing checkpointEnv (spv logger) pd pdb bhDb
       let cp = view cpeCheckpointer checkpointEnv
       putMVar vmvar $ validateChainwebTxsPreBlock cp
-=======
-
-      checkpointEnv <- initRelationalCheckpointer initBlockState sqlenv logger gasEnv
-
-      let !pse = PactServiceEnv Nothing checkpointEnv (spv logger) def pdb bhDb
-
->>>>>>> 1619a99d
       evalStateT (runReaderT act pse) (PactServiceState Nothing)
   where
     loggers = pactLoggers chainwebLogger
