--- conflicted
+++ resolved
@@ -42,13 +42,7 @@
 import Data.Bifunctor (first,second)
 import Data.ByteString (ByteString)
 import Data.ByteString.Lazy (toStrict)
-<<<<<<< HEAD
-=======
 import Data.Default (def)
-import Data.Maybe
-import Data.Text (Text)
-import qualified Data.Text.IO as T (readFile)
->>>>>>> 52c7aea9
 import qualified Data.Sequence as Seq
 import Data.Text.Encoding (encodeUtf8)
 import Data.String.Conv (toS)
@@ -58,13 +52,8 @@
 import Data.Word
 import qualified Data.Yaml as Y
 
-<<<<<<< HEAD
-=======
-import NeatInterpolation (text)
-
 import System.LogLevel
 
->>>>>>> 52c7aea9
 -- external pact modules
 
 import qualified Pact.Gas as P
@@ -93,20 +82,18 @@
 import Chainweb.Payload
 import Chainweb.Transaction
 
-<<<<<<< HEAD
 -- genesis block (temporary)
 import Chainweb.BlockHeader.Genesis.TestnetGenesisPayload ( payloadBlock )
 
 testnetDbConfig :: PactDbConfig
 testnetDbConfig = PactDbConfig Nothing "log-unused" [] (Just 0) (Just 0)
-=======
+
 pactLogLevel :: String -> LogLevel
 pactLogLevel "INFO" = Info
 pactLogLevel "ERROR" = Error
 pactLogLevel "DEBUG" = Debug
 pactLogLevel "WARN" = Warn
 pactLogLevel _ = Info
->>>>>>> 52c7aea9
 
 pactLoggers :: Logger logger => logger -> P.Loggers
 pactLoggers logger = P.Loggers $ P.mkLogger (error "ignored") fun def
