--- conflicted
+++ resolved
@@ -844,48 +844,7 @@
     err = internalError "block heights have been exhausted"
 {-# INLINE minerReward #-}
 
-<<<<<<< HEAD
-=======
-withEnableUserContracts
-    :: BlockHeader
-    -> PactServiceM cas a
-    -> PactServiceM cas a
-withEnableUserContracts bh =
-    withEnableUserContracts' (isGenesisBlockHeader bh) bh
-
--- | If user contracts are enabled, check the block time against
--- the activation date.
---
-withEnableUserContracts'
-    :: Bool
-       -- ^ is block genesis
-    -> BlockHeader
-       -- ^ block header for chainweb version
-    -> PactServiceM cas a
-    -> PactServiceM cas a
-withEnableUserContracts' isGenesis bh =
-    locally psEnableUserContracts (const allowModules)
-  where
-    allowModules = checkEnableUserContracts
-        isGenesis
-        (_blockCreationTime bh)
-        (_blockChainwebVersion bh)
-
-checkEnableUserContracts
-    :: Bool
-     -- ^ is block genesis
-    -> BlockCreationTime
-       -- ^ block creation time (note that this is the time of the parent header)
-    -> ChainwebVersion
-    -> Bool
-checkEnableUserContracts isGenesis (BlockCreationTime blockTime) v =
-    case activated of
-      Just d | d > blockTime && not isGenesis -> False
-      _ -> True
-  where
-    activated = userContractActivationDate v
-
->>>>>>> 471821af
+
 -- | Note: The BlockHeader param here is the PARENT HEADER of the new
 -- block-to-be
 --
@@ -936,12 +895,7 @@
             -- TODO: propagate the underlying error type?
             V.map (either (const False) (const True)) <$>
               validateChainwebTxs cp parentCreationTime bhi
-<<<<<<< HEAD
                 txs runDebitGas (forkingChange parentHeader EnableUserContracts)
-=======
-                txs runDebitGas
-                (checkEnableUserContracts False parentCreationTime (_blockChainwebVersion parentHeader))
->>>>>>> 471821af
 
       liftIO $! fmap Discard $!
         mpaGetBlock mpAccess validate bHeight pHash parentHeader
@@ -954,13 +908,8 @@
         let !allowModuleInstall = forkingChange parentHeader EnableUserContracts
 
         -- NEW BLOCK COINBASE: Reject bad coinbase, always use precompilation
-<<<<<<< HEAD
         results <- locally psEnableUserContracts (const $ allowModuleInstall) $
             execTransactions (Just parentHeader) miner newTrans
-=======
-        results <- withEnableUserContracts' False parentHeader $
-          execTransactions (Just parentHeader) miner newTrans
->>>>>>> 471821af
             (EnforceCoinbaseFailure True)
             (CoinbaseUsePrecompiled True)
             pdbenv
@@ -1105,18 +1054,10 @@
         return $! _blockCreationTime ph
 
     -- prop_tx_ttl_validate
-<<<<<<< HEAD
     oks <- liftIO $ fmap (either (const False) (const True)) <$>
         validateChainwebTxs cp parentCreationTime
         (_blockHeight currHeader) trans
         skipDebitGas (allowModuleInstall && not isGenesisBlock)
-=======
-    oks <- withEnableUserContracts currHeader $ do
-        allowModuleInstall <- view psEnableUserContracts
-        liftIO $ fmap (either (const False) (const True)) <$>
-          validateChainwebTxs cp parentCreationTime (_blockHeight currHeader)
-            trans skipDebitGas allowModuleInstall
->>>>>>> 471821af
 
     let mbad = V.elemIndex False oks
     case mbad of
@@ -1150,11 +1091,8 @@
 
     !isGenesisBlock = isGenesisBlockHeader currHeader
 
-<<<<<<< HEAD
     !allowModuleInstall = forkingChange currHeader EnableUserContracts
 
-=======
->>>>>>> 471821af
     go m txs = if isGenesisBlock
       then do
         setBlockData currHeader
@@ -1170,18 +1108,11 @@
               }
         setBlockData ph
         -- VALIDATE COINBASE: back-compat allow failures, use date rule for precompilation
-<<<<<<< HEAD
-        --
         locally psEnableUserContracts (const $ allowModuleInstall && not isGenesisBlock) $
           execTransactions (Just ph) m txs
           (EnforceCoinbaseFailure False)
           (CoinbaseUsePrecompiled False)
           pdbenv
-=======
-        withEnableUserContracts currHeader $
-          execTransactions (Just ph) m txs
-            (EnforceCoinbaseFailure False) (CoinbaseUsePrecompiled False) pdbenv
->>>>>>> 471821af
 
 -- | Rewinds the pact state to @mb@.
 --
@@ -1345,10 +1276,7 @@
 
     (T2 cr upgradedCacheM) <-
       liftIO $! applyCoinbase v logger dbEnv miner reward pd parentHeader enfCBFail usePrecomp mc
-<<<<<<< HEAD
-
-=======
->>>>>>> 471821af
+
     mapM_ upgradeInitCache upgradedCacheM
 
     return $! cr
@@ -1447,19 +1375,12 @@
                       , _pactServiceExceptionInner = Just e
                       }
                 let parentCreationTime = _blockCreationTime parentHeader
-<<<<<<< HEAD
                     !allowModuleInstall = forkingChange parentHeader EnableUserContracts
 
                 liftIO (Discard <$>
                         validateChainwebTxs cp parentCreationTime (h + 1) txs
                         (runGas pdb psState psEnv)
                         allowModuleInstall)
-=======
-                liftIO (Discard <$>
-                        validateChainwebTxs cp parentCreationTime (h + 1) txs
-                        (runGas pdb psState psEnv)
-                        (checkEnableUserContracts False parentCreationTime (_psVersion psEnv)))
->>>>>>> 471821af
   where
     runGas pdb pst penv ts =
         evalPactServiceM pst penv (attemptBuyGas noMiner pdb ts)
