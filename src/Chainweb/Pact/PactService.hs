{-# LANGUAGE FlexibleContexts #-}
{-# LANGUAGE LambdaCase #-}
{-# LANGUAGE NamedFieldPuns #-}
{-# LANGUAGE OverloadedStrings #-}
{-# LANGUAGE RecordWildCards #-}
{-# LANGUAGE ScopedTypeVariables #-}

-- |
-- Module: Chainweb.Pact.PactService
-- Copyright: Copyright © 2018 Kadena LLC.
-- License: See LICENSE file
-- Maintainer: Mark Nichols <mark@kadena.io>
-- Stability: experimental
--
-- Pact service for Chainweb
module Chainweb.Pact.PactService
    ( pactDbConfig
    , execNewBlock
    , execTransactions
    , execValidateBlock
    , initPactService, initPactService'
    , mkPureState
    , mkSQLiteState
    , pactFilesDir
    , serviceRequests
    , toCommandConfig
    , testnet00CreateCoinContract
    , toHashedLogTxOutput
    , toNewBlockResults
    , initialPayloadState
    ) where

import Control.Applicative
import Control.Concurrent
import Control.Concurrent.STM
<<<<<<< HEAD
import Control.Exception
import Control.Lens ((.=), (^.))
=======
import Control.Lens ((.=))
>>>>>>> 36180dea
import Control.Monad
import Control.Monad.Catch
import Control.Monad.Reader
import Control.Monad.State

import qualified Data.Aeson as A
import Data.Bifunctor (first, second)
import Data.ByteString (ByteString)
import Data.ByteString.Lazy (toStrict)
import Data.Default (def)
import Data.Either
import Data.Foldable (toList)
import qualified Data.Sequence as Seq
import Data.String.Conv (toS)
import qualified Data.Text as T
import Data.Vector (Vector)
import qualified Data.Vector as V
import Data.Word

import System.LogLevel

-- external pact modules

import qualified Pact.Gas as P
import qualified Pact.Interpreter as P
import qualified Pact.Types.ChainMeta as P
import qualified Pact.Types.Command as P
import qualified Pact.Types.Hash as P
import qualified Pact.Types.Logger as P
import qualified Pact.Types.Runtime as P
import qualified Pact.Types.Server as P
import qualified Pact.Types.SQLite as P

-- internal modules

import Chainweb.BlockHeader (BlockHeader(..), isGenesisBlockHeader)
import Chainweb.ChainId
import Chainweb.Logger
import Chainweb.Pact.Backend.InMemoryCheckpointer (initInMemoryCheckpointEnv)
import Chainweb.Pact.Backend.MemoryDb (mkPureState)
import Chainweb.Pact.Backend.SQLiteCheckpointer (initSQLiteCheckpointEnv)
import Chainweb.Pact.Backend.SqliteDb (mkSQLiteState)
import Chainweb.Pact.Service.PactQueue (getNextRequest)
import Chainweb.Pact.Service.Types
import Chainweb.Pact.TransactionExec
import Chainweb.Pact.Types
import Chainweb.Pact.Utils (closePactDb, toEnv', toEnvPersist')
import Chainweb.Payload
import Chainweb.Transaction
import Chainweb.Utils
import Chainweb.Version (ChainwebVersion(..))

-- genesis block (temporary)
<<<<<<< HEAD

import Chainweb.BlockHeader.Genesis.TestnetGenesisPayload ( payloadBlock )
=======
import Chainweb.BlockHeader.Genesis (genesisBlockHeader)
import Chainweb.BlockHeader.Genesis.Testnet00Payload (payloadBlock)
>>>>>>> 36180dea

pactDbConfig :: ChainwebVersion -> PactDbConfig
pactDbConfig Test{} = PactDbConfig Nothing "log-unused" [] (Just 0) (Just 0)
pactDbConfig TestWithTime{} = PactDbConfig Nothing "log-unused" [] (Just 0) (Just 0)
pactDbConfig TestWithPow{} = PactDbConfig Nothing "log-unused" [] (Just 0) (Just 0)
pactDbConfig Simulation{} = PactDbConfig Nothing "log-unused" [] (Just 0) (Just 0)
pactDbConfig Testnet00 = PactDbConfig Nothing "log-unused" [] (Just 0) (Just 0)

pactLogLevel :: String -> LogLevel
pactLogLevel "INFO" = Info
pactLogLevel "ERROR" = Error
pactLogLevel "DEBUG" = Debug
pactLogLevel "WARN" = Warn
pactLogLevel _ = Info

pactLoggers :: Logger logger => logger -> P.Loggers
pactLoggers logger = P.Loggers $ P.mkLogger (error "ignored") fun def
  where
    fun :: P.LoggerLogFun
    fun _ (P.LogName n) cat msg = do
        let namedLogger = addLabel ("logger", T.pack n) logger
        logFunctionText namedLogger (pactLogLevel cat) $ T.pack msg

<<<<<<< HEAD
type SPVService = Int

initPactService
  :: Logger logger
  => logger -> TQueue RequestMsg -> MemPoolAccess -> SPVService -> IO ()
initPactService chainwebLogger reqQ memPoolAccess spvService = do
=======
initPactService
    :: Logger logger
    => ChainwebVersion
    -> ChainId
    -> logger
    -> TQueue RequestMsg
    -> MemPoolAccess
    -> IO ()
initPactService ver cid chainwebLogger reqQ memPoolAccess =
  initPactService' ver chainwebLogger (initialPayloadState ver cid >> serviceRequests memPoolAccess reqQ)

initPactService'
    :: Logger logger
    => ChainwebVersion
    -> logger
    -> PactT a
    -> IO a
initPactService' ver chainwebLogger act = do
>>>>>>> 36180dea
    let loggers = pactLoggers chainwebLogger
    let logger = P.newLogger loggers $ P.LogName "PactService"
    let cmdConfig = toCommandConfig $ pactDbConfig ver
    let gasEnv = P.GasEnv 0 0.0 (P.constGasModel 1)
    (checkpointEnv, theState) <-
        case P._ccSqlite cmdConfig of
            Nothing -> do
                env <- P.mkPureEnv loggers
                liftA2
                    (,)
                    (initInMemoryCheckpointEnv cmdConfig logger gasEnv)
                    (mkPureState env cmdConfig)
            Just sqlc -> do
                env <- P.mkSQLiteEnv logger False sqlc loggers
                liftA2
                    (,)
                    (initSQLiteCheckpointEnv cmdConfig logger gasEnv)
                    (mkSQLiteState env cmdConfig)

<<<<<<< HEAD
    -- pubdata contains gas particulars, chain id, blockheight (optional), blocktime
    let pubData = def
        spvSupport = pactSPVSupport spvService

    let psEnv = PactServiceEnv memPoolAccess checkpointEnv spvSupport pubData
    -- Coin contract must be created and embedded in the genesis
    -- block prior to initial save
    ccState <- createCoinContract loggers theState pubData

    estate <- saveInitial (_cpeCheckpointer checkpointEnv) ccState
=======
    estate <- saveInitial (_cpeCheckpointer checkpointEnv) theState
>>>>>>> 36180dea
    case estate of
        Left s -> do -- TODO: fix - If this error message does not appear, the database has been closed.
            when (s == "SQLiteCheckpointer.save': Save key not found exception") (closePactDb theState)
            internalError' s
        Right _ -> return ()

<<<<<<< HEAD
    void $! evalStateT
           (runReaderT (serviceRequests memPoolAccess reqQ) psEnv)
           ccState

-- | SPVSupport ~
-- Text (TXIN/TXOUT) -> Object Name (json) -> IO (Either Text (Object Name))
pactSPVSupport :: SPVService -> P.SPVSupport
pactSPVSupport _spv = undefined -- \_txType _ks ->

-- | Create the coin contract using some initial pact db state
createCoinContract :: P.Loggers -> PactDbState -> P.PublicData -> IO PactDbState
createCoinContract loggers dbState pubData = do
    let logger = P.newLogger loggers $ P.LogName "genesis"
        initEx = P.Transactional . _pdbsTxId $ dbState

    cmds <- inflateGenesis
    (cmdState, Env' pactDbEnv) <- (,) <$> newMVar (_pdbsState dbState) <*> toEnv' (_pdbsDbEnv dbState)
    let applyC em cmd = snd <$> applyGenesisCmd logger Nothing pactDbEnv cmdState em pubData cmd
    newEM <- foldM applyC initEx cmds
    txId <- case newEM of
          P.Transactional tId -> return tId
          _other              -> fail "Non - Transactional ExecutionMode found"


    newCmdState <- readMVar cmdState
    newEnvPersist <- toEnvPersist' $ Env' pactDbEnv

    pure $ PactDbState
      { _pdbsDbEnv = newEnvPersist
      , _pdbsState = newCmdState
      , _pdbsTxId = txId
      }

inflateGenesis :: IO (Seq.Seq (P.Command (P.Payload P.PublicMeta P.ParsedCode)))
inflateGenesis = forM (_payloadWithOutputsTransactions payloadBlock) $ \(Transaction t,_) ->
  case A.eitherDecodeStrict t of
    Left e -> fail $ "genesis transaction payload decode failed: " ++ show e
    Right cmd -> case P.verifyCommand (fmap encodeUtf8 cmd) of
      f@P.ProcFail{} -> fail $ "genesis transaction payload verify failed: " ++ show f
      P.ProcSucc c -> return c
=======
    evalStateT
           (runReaderT act checkpointEnv)
           theState

initialPayloadState :: ChainwebVersion -> ChainId -> PactT ()
initialPayloadState Test{} _ = return ()
initialPayloadState TestWithTime{} _ = return ()
initialPayloadState TestWithPow{} _ = return ()
initialPayloadState Simulation{} _ = return ()
initialPayloadState Testnet00 cid = testnet00CreateCoinContract cid

testnet00CreateCoinContract :: ChainId -> PactT ()
testnet00CreateCoinContract cid = do
    let PayloadWithOutputs{..} = payloadBlock
        inputPayloadData = PayloadData (fmap fst _payloadWithOutputsTransactions)
                           _payloadWithOutputsPayloadHash
                           _payloadWithOutputsTransactionsHash
                           _payloadWithOutputsOutputsHash
        genesisHeader = genesisBlockHeader Testnet00 cid
    txs <- execValidateBlock genesisHeader inputPayloadData
    case toValidateBlockResults txs genesisHeader of
      Left e -> throwM e
      Right _ -> return ()

>>>>>>> 36180dea

-- | Forever loop serving Pact ececution requests and reponses from the queues
serviceRequests :: MemPoolAccess -> TQueue RequestMsg -> PactServiceM ()
serviceRequests memPoolAccess reqQ = go
  where
    go = do
        msg <- liftIO $ getNextRequest reqQ
        case msg of
            CloseMsg -> return ()
            LocalMsg LocalReq{..} -> error "Local requests not implemented yet"
            NewBlockMsg NewBlockReq {..} -> do
                txs <- try $ execNewBlock False memPoolAccess _newBlockHeader
                case txs of
                  Left (SomeException e) ->
                    liftIO $ putMVar _newResultVar $ Left $ PactInternalError $ T.pack $ show e
                  Right r -> liftIO $ putMVar _newResultVar $ Right $ toNewBlockResults r
                go
            ValidateBlockMsg ValidateBlockReq {..} -> do
                txs <- try $ execValidateBlock _valBlockHeader _valPayloadData
                case txs of
                  Left (SomeException e) ->
                    liftIO $ putMVar _valResultVar $ Left $ PactInternalError $ T.pack $ show e
                  Right r -> liftIO $ putMVar _valResultVar $ toValidateBlockResults r _valBlockHeader
                go

toHashedLogTxOutput :: FullLogTxOutput -> HashedLogTxOutput
toHashedLogTxOutput FullLogTxOutput{..} =
    let e = A.encode _flTxLogs
        hashed = P.hash $ toS e
    in HashedLogTxOutput
        { _hlCommandResult = _flCommandResult
        , _hlTxLogHash = hashed
        }

toTransactionBytes :: P.Command ByteString -> Transaction
toTransactionBytes cwTrans =
    let plBytes = toStrict $ A.encode cwTrans
    in Transaction { _transactionBytes = plBytes }

toOutputBytes :: FullLogTxOutput -> TransactionOutput
toOutputBytes flOut =
    let hashedLogOut = toHashedLogTxOutput flOut
        outBytes = A.encode hashedLogOut
    in TransactionOutput { _transactionOutputBytes = toS outBytes }

toNewBlockResults :: Transactions -> PayloadWithOutputs
toNewBlockResults ts =
    let oldSeq = Seq.fromList $ V.toList $ _transactionPairs ts
        newSeq = second toOutputBytes <$> oldSeq
        bPayload = newBlockPayload newSeq
    in PayloadWithOutputs
        { _payloadWithOutputsTransactions = newSeq
        , _payloadWithOutputsPayloadHash =  _blockPayloadPayloadHash bPayload
        , _payloadWithOutputsTransactionsHash =  _blockPayloadTransactionsHash bPayload
        , _payloadWithOutputsOutputsHash =  _blockPayloadOutputsHash bPayload
        }

toValidateBlockResults :: Transactions -> BlockHeader -> Either PactException PayloadWithOutputs
toValidateBlockResults ts bHeader =
    let oldSeq = Seq.fromList $ V.toList $ _transactionPairs ts
        trans = fst <$> oldSeq
        transOuts = toOutputBytes . snd <$> oldSeq

        blockTrans = snd $ newBlockTransactions trans
        blockOuts = snd $ newBlockOutputs transOuts

        blockPL = blockPayload blockTrans blockOuts
        plData = payloadData blockTrans blockPL
        plWithOuts = payloadWithOutputs plData transOuts

        newHash = _payloadWithOutputsPayloadHash plWithOuts
        prevHash = _blockPayloadHash bHeader
    in if newHash == prevHash
        then Right plWithOuts
        else Left $ BlockValidationFailure $ toS $
            "Hash from Pact execution: " ++ show newHash ++ " does not match the previously stored hash: " ++ show prevHash

-- | Note: The BlockHeader param here is the header of the parent of the new block
<<<<<<< HEAD
execNewBlock :: MemPoolAccess -> BlockHeader -> PactServiceM Transactions
execNewBlock memPoolAccess header = do
    psEnv <- ask
=======
execNewBlock :: Bool -> MemPoolAccess -> BlockHeader -> PactT Transactions
execNewBlock runGenesis memPoolAccess header = do
    cpEnv <- ask
>>>>>>> 36180dea
    -- TODO: miner data needs to be added to BlockHeader...
    let miner = defaultMiner
        bHeight = _blockHeight header
        bHash = _blockHash header
<<<<<<< HEAD
        checkPointer = psEnv ^. psCheckpointEnv . cpeCheckpointer
        isGenesisBlock = isGenesisBlockHeader header
=======
        checkPointer = _cpeCheckpointer cpEnv
>>>>>>> 36180dea

    newTrans <- liftIO $! memPoolAccess bHeight bHash
    cpData <- liftIO $! if runGenesis
      then restoreInitial checkPointer
      else restore checkPointer bHeight bHash

    updateOrCloseDb cpData

    (results, updatedState) <- execTransactions runGenesis miner newTrans
    put updatedState
    closeStatus <- liftIO $! discard checkPointer bHeight bHash updatedState
    either internalError' (\_ -> pure results) closeStatus



-- | Validate a mined block.  Execute the transactions in Pact again as validation
-- | Note: The BlockHeader here is the header of the block being validated
execValidateBlock :: BlockHeader -> PayloadData -> PactServiceM Transactions
execValidateBlock currHeader plData = do
    psEnv <- ask
    -- TODO: miner data needs to be added to BlockHeader...
    let miner = defaultMiner
        bHeight = _blockHeight currHeader
        bParent = _blockParent currHeader
        bHash = _blockHash currHeader
        checkPointer = psEnv ^. psCheckpointEnv . cpeCheckpointer
        isGenesisBlock = isGenesisBlockHeader currHeader
    trans <- liftIO $ transactionsFromPayload plData
    cpData <- liftIO $! if isGenesisBlock
      then restoreInitial checkPointer
      else restore checkPointer (pred bHeight) bParent

    updateOrCloseDb cpData

    (results, updatedState) <- execTransactions isGenesisBlock miner trans
    put updatedState
    dbState <- liftIO $! save checkPointer bHeight bHash updatedState
    either dbClosedErr (const (pure results)) dbState
  where
    dbClosedErr :: String -> PactServiceM Transactions
    dbClosedErr s = do
      -- TODO: fix - If this error message does not appear, the database has been closed.
      when (s == "SQLiteCheckpointer.save': Save key not found exception") $
        get >>= liftIO . closePactDb
      internalError' s

-- | In the case of failure when restoring from the checkpointer,
-- close db on failure, or update db state
updateOrCloseDb :: Either String PactDbState -> PactServiceM ()
updateOrCloseDb = \case
  Left s -> gets closePactDb >> fail s
  Right t -> updateState $! t

toCommandConfig :: PactDbConfig -> P.CommandConfig
toCommandConfig PactDbConfig {..} = P.CommandConfig
    { _ccSqlite = mkSqliteConfig _pdbcPersistDir _pdbcPragmas
    , _ccEntity = Nothing
    , _ccGasLimit = _pdbcGasLimit
    , _ccGasRate = _pdbcGasRate
    }

-- SqliteConfig is part of Pact' CommandConfig datatype, which is used with both in-memory and
-- sqlite databases -- hence this is here and not in the Sqlite specific module
mkSqliteConfig :: Maybe FilePath -> [P.Pragma] -> Maybe P.SQLiteConfig
mkSqliteConfig (Just f) xs = Just $ P.SQLiteConfig f xs
mkSqliteConfig _ _ = Nothing

execTransactions :: Bool -> MinerInfo -> Vector ChainwebTransaction -> PactServiceM (Transactions, PactDbState)
execTransactions isGenesis miner ctxs = do
    currentState <- get
    let dbEnvPersist' = _pdbsDbEnv $! currentState
    dbEnv' <- liftIO $ toEnv' dbEnvPersist'
    mvCmdState <- liftIO $! newMVar (_pdbsState currentState)
    let prevTxId = _pdbsTxId currentState
    (txOuts, newTxId) <- applyPactCmds isGenesis dbEnv' mvCmdState ctxs (fromIntegral prevTxId) miner

    newCmdState <- liftIO $! readMVar mvCmdState
    newEnvPersist' <- liftIO $! toEnvPersist' dbEnv'
    let updatedState = PactDbState
          { _pdbsDbEnv = newEnvPersist'
          , _pdbsState = newCmdState
          , _pdbsTxId = P.TxId newTxId
          }
        cmdBSToTx = toTransactionBytes . fmap payloadBytes
        paired = V.zipWith (curry $ first cmdBSToTx) ctxs txOuts
    return (Transactions paired, updatedState)

-- | Apply multiple Pact commands, incrementing the transaction Id for each
applyPactCmds
    :: Bool
    -> Env'
    -> MVar P.CommandState
    -> Vector (P.Command PayloadWithText)
    -> Word64
    -> MinerInfo
    -> PactServiceM (Vector FullLogTxOutput, Word64)
applyPactCmds isGenesis env' cmdState cmds prevTxId miner = do
    (outs, newEM) <- V.foldM f (V.empty, P.Transactional (P.TxId prevTxId)) cmds
    newTxId <- case newEM of
          P.Transactional (P.TxId txId) -> return txId
          _other -> internalError "Transactional ExecutionMode expected"
    return (outs, newTxId)
  where
      f (outs, prevEM) cmd = do
          (txOut, newEM) <- applyPactCmd isGenesis env' cmdState cmd prevEM miner
          return (outs `V.snoc` txOut, newEM)

-- | Apply a single Pact command
applyPactCmd
    :: Bool
    -> Env'
    -> MVar P.CommandState
    -> P.Command PayloadWithText
    -> P.ExecutionMode
    -> MinerInfo
    -> PactServiceM (FullLogTxOutput, P.ExecutionMode)
applyPactCmd isGenesis (Env' dbEnv) cmdState cmdIn execMode miner = do
    psEnv <- ask
    let logger = psEnv ^. psCheckpointEnv . cpeLogger
        gasModel = psEnv ^. psCheckpointEnv . cpeGasEnv . P.geGasModel
        pubData = psEnv ^. psPublicData

    -- cvt from Command PayloadWithTexts to Command ((Payload PublicMeta ParsedCode)
    let cmd = payloadObj <$> cmdIn
    ((result, txLogs), newEM) <- liftIO $! if isGenesis
        then applyGenesisCmd logger Nothing dbEnv cmdState execMode pubData cmd
        else applyCmd logger Nothing miner dbEnv
             cmdState gasModel pubData execMode cmd

    pure $! (FullLogTxOutput (P._crResult result) txLogs, newEM)

updateState :: PactDbState  -> PactServiceM ()
updateState PactDbState {..} = do
    pdbsDbEnv .= _pdbsDbEnv
    pdbsState .= _pdbsState

-- TODO: get from config
pactFilesDir :: String
pactFilesDir = "test/config/"

transactionsFromPayload :: PayloadData -> IO (Vector ChainwebTransaction)
transactionsFromPayload plData = do
    let transSeq = _payloadDataTransactions plData
    let transList = toList transSeq
    let bytes = _transactionBytes <$> transList
    let eithers = toCWTransaction <$> bytes
    -- Note: if any transactions fail to convert, the final validation hash will fail to match
    -- the one computed during newBlock
    let theRights  =  rights eithers
    return $ V.fromList theRights
  where
    toCWTransaction bs = codecDecode chainwebPayloadCodec bs
----------------------------------------------------------------------------------------------------<|MERGE_RESOLUTION|>--- conflicted
+++ resolved
@@ -33,12 +33,8 @@
 import Control.Applicative
 import Control.Concurrent
 import Control.Concurrent.STM
-<<<<<<< HEAD
 import Control.Exception
 import Control.Lens ((.=), (^.))
-=======
-import Control.Lens ((.=))
->>>>>>> 36180dea
 import Control.Monad
 import Control.Monad.Catch
 import Control.Monad.Reader
@@ -92,13 +88,10 @@
 import Chainweb.Version (ChainwebVersion(..))
 
 -- genesis block (temporary)
-<<<<<<< HEAD
-
-import Chainweb.BlockHeader.Genesis.TestnetGenesisPayload ( payloadBlock )
-=======
+
 import Chainweb.BlockHeader.Genesis (genesisBlockHeader)
 import Chainweb.BlockHeader.Genesis.Testnet00Payload (payloadBlock)
->>>>>>> 36180dea
+
 
 pactDbConfig :: ChainwebVersion -> PactDbConfig
 pactDbConfig Test{} = PactDbConfig Nothing "log-unused" [] (Just 0) (Just 0)
@@ -122,14 +115,9 @@
         let namedLogger = addLabel ("logger", T.pack n) logger
         logFunctionText namedLogger (pactLogLevel cat) $ T.pack msg
 
-<<<<<<< HEAD
+
 type SPVService = Int
 
-initPactService
-  :: Logger logger
-  => logger -> TQueue RequestMsg -> MemPoolAccess -> SPVService -> IO ()
-initPactService chainwebLogger reqQ memPoolAccess spvService = do
-=======
 initPactService
     :: Logger logger
     => ChainwebVersion
@@ -148,7 +136,6 @@
     -> PactT a
     -> IO a
 initPactService' ver chainwebLogger act = do
->>>>>>> 36180dea
     let loggers = pactLoggers chainwebLogger
     let logger = P.newLogger loggers $ P.LogName "PactService"
     let cmdConfig = toCommandConfig $ pactDbConfig ver
@@ -168,68 +155,13 @@
                     (initSQLiteCheckpointEnv cmdConfig logger gasEnv)
                     (mkSQLiteState env cmdConfig)
 
-<<<<<<< HEAD
-    -- pubdata contains gas particulars, chain id, blockheight (optional), blocktime
-    let pubData = def
-        spvSupport = pactSPVSupport spvService
-
-    let psEnv = PactServiceEnv memPoolAccess checkpointEnv spvSupport pubData
-    -- Coin contract must be created and embedded in the genesis
-    -- block prior to initial save
-    ccState <- createCoinContract loggers theState pubData
-
-    estate <- saveInitial (_cpeCheckpointer checkpointEnv) ccState
-=======
     estate <- saveInitial (_cpeCheckpointer checkpointEnv) theState
->>>>>>> 36180dea
     case estate of
         Left s -> do -- TODO: fix - If this error message does not appear, the database has been closed.
             when (s == "SQLiteCheckpointer.save': Save key not found exception") (closePactDb theState)
             internalError' s
         Right _ -> return ()
 
-<<<<<<< HEAD
-    void $! evalStateT
-           (runReaderT (serviceRequests memPoolAccess reqQ) psEnv)
-           ccState
-
--- | SPVSupport ~
--- Text (TXIN/TXOUT) -> Object Name (json) -> IO (Either Text (Object Name))
-pactSPVSupport :: SPVService -> P.SPVSupport
-pactSPVSupport _spv = undefined -- \_txType _ks ->
-
--- | Create the coin contract using some initial pact db state
-createCoinContract :: P.Loggers -> PactDbState -> P.PublicData -> IO PactDbState
-createCoinContract loggers dbState pubData = do
-    let logger = P.newLogger loggers $ P.LogName "genesis"
-        initEx = P.Transactional . _pdbsTxId $ dbState
-
-    cmds <- inflateGenesis
-    (cmdState, Env' pactDbEnv) <- (,) <$> newMVar (_pdbsState dbState) <*> toEnv' (_pdbsDbEnv dbState)
-    let applyC em cmd = snd <$> applyGenesisCmd logger Nothing pactDbEnv cmdState em pubData cmd
-    newEM <- foldM applyC initEx cmds
-    txId <- case newEM of
-          P.Transactional tId -> return tId
-          _other              -> fail "Non - Transactional ExecutionMode found"
-
-
-    newCmdState <- readMVar cmdState
-    newEnvPersist <- toEnvPersist' $ Env' pactDbEnv
-
-    pure $ PactDbState
-      { _pdbsDbEnv = newEnvPersist
-      , _pdbsState = newCmdState
-      , _pdbsTxId = txId
-      }
-
-inflateGenesis :: IO (Seq.Seq (P.Command (P.Payload P.PublicMeta P.ParsedCode)))
-inflateGenesis = forM (_payloadWithOutputsTransactions payloadBlock) $ \(Transaction t,_) ->
-  case A.eitherDecodeStrict t of
-    Left e -> fail $ "genesis transaction payload decode failed: " ++ show e
-    Right cmd -> case P.verifyCommand (fmap encodeUtf8 cmd) of
-      f@P.ProcFail{} -> fail $ "genesis transaction payload verify failed: " ++ show f
-      P.ProcSucc c -> return c
-=======
     evalStateT
            (runReaderT act checkpointEnv)
            theState
@@ -253,8 +185,6 @@
     case toValidateBlockResults txs genesisHeader of
       Left e -> throwM e
       Right _ -> return ()
-
->>>>>>> 36180dea
 
 -- | Forever loop serving Pact ececution requests and reponses from the queues
 serviceRequests :: MemPoolAccess -> TQueue RequestMsg -> PactServiceM ()
@@ -333,25 +263,14 @@
             "Hash from Pact execution: " ++ show newHash ++ " does not match the previously stored hash: " ++ show prevHash
 
 -- | Note: The BlockHeader param here is the header of the parent of the new block
-<<<<<<< HEAD
-execNewBlock :: MemPoolAccess -> BlockHeader -> PactServiceM Transactions
-execNewBlock memPoolAccess header = do
-    psEnv <- ask
-=======
 execNewBlock :: Bool -> MemPoolAccess -> BlockHeader -> PactT Transactions
 execNewBlock runGenesis memPoolAccess header = do
     cpEnv <- ask
->>>>>>> 36180dea
     -- TODO: miner data needs to be added to BlockHeader...
     let miner = defaultMiner
         bHeight = _blockHeight header
         bHash = _blockHash header
-<<<<<<< HEAD
-        checkPointer = psEnv ^. psCheckpointEnv . cpeCheckpointer
-        isGenesisBlock = isGenesisBlockHeader header
-=======
         checkPointer = _cpeCheckpointer cpEnv
->>>>>>> 36180dea
 
     newTrans <- liftIO $! memPoolAccess bHeight bHash
     cpData <- liftIO $! if runGenesis
@@ -503,5 +422,4 @@
     let theRights  =  rights eithers
     return $ V.fromList theRights
   where
-    toCWTransaction bs = codecDecode chainwebPayloadCodec bs
-----------------------------------------------------------------------------------------------------+    toCWTransaction bs = codecDecode chainwebPayloadCodec bs