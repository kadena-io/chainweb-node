{-# LANGUAGE FlexibleContexts #-}
{-# LANGUAGE LambdaCase #-}
{-# LANGUAGE NamedFieldPuns #-}
{-# LANGUAGE OverloadedStrings #-}
{-# LANGUAGE RecordWildCards #-}
{-# LANGUAGE ScopedTypeVariables #-}
<<<<<<< HEAD
{-# LANGUAGE TypeApplications #-}
=======
{-# LANGUAGE OverloadedStrings #-}

>>>>>>> 573d1849
-- |
-- Module: Chainweb.Pact.PactService
-- Copyright: Copyright © 2018 Kadena LLC.
-- License: See LICENSE file
-- Maintainers: Mark Nichols <mark@kadena.io>, Emily Pillmore <emily@kadena.io>
-- Stability: experimental
--
-- Pact service for Chainweb
module Chainweb.Pact.PactService
    ( pactDbConfig
    , execNewBlock
    , execNewGenesisBlock
    , execTransactions
    , execValidateBlock
    , initPactService, initPactService'
    , mkPureState
    , mkSQLiteState
    , serviceRequests
    , toCommandConfig
    , testnet00CreateCoinContract
    , toHashedLogTxOutput
    , initialPayloadState
    , pactSpvSupport
    ) where


import Control.Applicative
import Control.Concurrent
import Control.Concurrent.STM
import Control.Exception hiding (try)
import Control.Lens
import Control.Monad
import Control.Monad.Catch
import Control.Monad.Reader
import Control.Monad.State

import Crypto.Hash.Algorithms

import qualified Data.Aeson as A
import Data.Bifunctor (first)
import Data.ByteString (ByteString)
import Data.Default (def)
import Data.Either
import Data.Foldable (toList)
import Data.Maybe (isNothing)
import qualified Data.Sequence as Seq
import Data.String.Conv (toS)
import qualified Data.Text as T
import Data.Vector (Vector)
import qualified Data.Vector as V

import System.LogLevel

-- external pact modules

import qualified Pact.Gas as P
import qualified Pact.Interpreter as P
import qualified Pact.Types.Command as P
import qualified Pact.Types.Logger as P
import qualified Pact.Types.Runtime as P
import qualified Pact.Types.Server as P
import qualified Pact.Types.SQLite as P

-- internal modules

import Chainweb.BlockHash
import Chainweb.BlockHeader (BlockHeader(..), isGenesisBlockHeader,BlockHeight(..))
import Chainweb.ChainId (ChainId(..))
import Chainweb.CutDB (CutDb)
import Chainweb.Logger
import Chainweb.Pact.Backend.InMemoryCheckpointer (initInMemoryCheckpointEnv)
import Chainweb.Pact.Backend.MemoryDb (mkPureState)
import Chainweb.Pact.Backend.SQLiteCheckpointer (initSQLiteCheckpointEnv)
import Chainweb.Pact.Backend.SqliteDb (mkSQLiteState)
import Chainweb.Pact.Service.PactQueue (getNextRequest)
import Chainweb.Pact.Service.Types
import Chainweb.Pact.TransactionExec
import Chainweb.Pact.Types
import Chainweb.Pact.Utils (closePactDb, toEnv', toEnvPersist')
import Chainweb.Payload
import Chainweb.SPV
import Chainweb.SPV.VerifyProof
import Chainweb.Transaction
import Chainweb.Utils
import Chainweb.Version (ChainwebVersion(..))

-- genesis block (temporary)

import Chainweb.BlockHeader.Genesis (genesisBlockHeader)
import Chainweb.BlockHeader.Genesis.Testnet00Payload (payloadBlock)


pactDbConfig :: ChainwebVersion -> PactDbConfig
pactDbConfig Test{} = PactDbConfig Nothing "log-unused" [] (Just 0) (Just 0)
pactDbConfig TestWithTime{} = PactDbConfig Nothing "log-unused" [] (Just 0) (Just 0)
pactDbConfig TestWithPow{} = PactDbConfig Nothing "log-unused" [] (Just 0) (Just 0)
pactDbConfig Simulation{} = PactDbConfig Nothing "log-unused" [] (Just 0) (Just 0)
pactDbConfig Testnet00 = PactDbConfig Nothing "log-unused" [] (Just 0) (Just 0)

pactLogLevel :: String -> LogLevel
pactLogLevel "INFO" = Info
pactLogLevel "ERROR" = Error
pactLogLevel "DEBUG" = Debug
pactLogLevel "WARN" = Warn
pactLogLevel _ = Info

pactLoggers :: Logger logger => logger -> P.Loggers
pactLoggers logger = P.Loggers $ P.mkLogger (error "ignored") fun def
  where
    fun :: P.LoggerLogFun
    fun _ (P.LogName n) cat msg = do
        let namedLogger = addLabel ("logger", T.pack n) logger
        logFunctionText namedLogger (pactLogLevel cat) $ T.pack msg


initPactService
    :: Logger logger
    => ChainwebVersion
    -> ChainId
    -> logger
    -> TQueue RequestMsg
    -> MemPoolAccess
    -> MVar (CutDb cas)
    -> IO ()
<<<<<<< HEAD
initPactService ver cid chainwebLogger reqQ memPoolAccess cutMV =
    initPactService' ver cid chainwebLogger memPoolAccess spv $
      initialPayloadState ver cid >> serviceRequests memPoolAccess reqQ
  where
    spv = pactSpvSupport cutMV
=======
initPactService ver cid chainwebLogger reqQ memPoolAccess =
  initPactService' ver cid chainwebLogger (initialPayloadState ver cid >> serviceRequests memPoolAccess reqQ)
>>>>>>> 573d1849

initPactService'
    :: Logger logger
    => ChainwebVersion
    -> ChainId
    -> logger
    -> MemPoolAccess
    -> P.SPVSupport
    -> PactServiceM a
    -> IO a
<<<<<<< HEAD
initPactService' ver (ChainId cid) chainwebLogger mpa spv act = do
=======
initPactService' ver cid chainwebLogger act = do
>>>>>>> 573d1849
    let loggers = pactLoggers chainwebLogger
    let logger = P.newLogger loggers $ P.LogName
                 ("PactService" <> T.unpack (chainIdToText cid))
    let cmdConfig = toCommandConfig $ pactDbConfig ver
    let gasEnv = P.GasEnv 0 0.0 (P.constGasModel 1)
    (checkpointEnv, theState) <-
        case P._ccSqlite cmdConfig of
            Nothing -> do
                env <- P.mkPureEnv loggers
                liftA2
                    (,)
                    (initInMemoryCheckpointEnv cmdConfig logger gasEnv)
                    (mkPureState env cmdConfig)
            Just sqlc -> do
                env <- P.mkSQLiteEnv logger False sqlc loggers
                liftA2
                    (,)
                    (initSQLiteCheckpointEnv cmdConfig logger gasEnv)
                    (mkSQLiteState env cmdConfig)

    estate <- saveInitial (_cpeCheckpointer checkpointEnv) theState
    case estate of
        Left s -> do -- TODO: fix - If this error message does not appear, the database has been closed.
            when (s == "SQLiteCheckpointer.save': Save key not found exception") (closePactDb theState)
            internalError' s
        Right _ -> return ()

    let pd = P.PublicData def cid def def
    let pse = PactServiceEnv mpa checkpointEnv spv pd

    evalStateT (runReaderT act pse) theState


pactSpvSupport
    :: MVar (CutDb cas) -> P.SPVSupport
pactSpvSupport mv = P.SPVSupport $ \s o -> do
    cdb <- readMVar mv
    case s of
      "TXOUT" -> do
        t <- outputProofOf o
        (TransactionOutput u) <- verifyTransactionOutputProof cdb t
        v <- psDecode' @(P.CommandSuccess (P.Term P.Name)) u
        pure $! Right . P._tObject . P._csData $ v
      "TXIN" -> do
        t <- inputProofOf o
        (Transaction u) <- verifyTransactionProof cdb t
        v <- psDecode' @(P.CommandSuccess (P.Term P.Name)) u
        pure $! Right . P._tObject . P._csData $ v
      _ -> pure $! Left "spvSupport: Unsupport SPV mode"
  where
    -- serialize pact object and produce an
    -- spv proof (either in or outgoing)
    outputProofOf o = psDecode @(TransactionOutputProof SHA512t_256)
      . A.toJSON
      $ P.TObject o def

    inputProofOf o = psDecode @(TransactionProof SHA512t_256)
      . A.toJSON
      $ P.TObject o def

    psDecode :: (A.FromJSON a) => A.Value -> IO a
    psDecode a = case A.fromJSON a of
      A.Error s -> internalError' s
      A.Success x -> pure x

    psDecode' :: (A.FromJSON a) => ByteString -> IO a
    psDecode' b = case A.decode (b ^. lazy) of
      Nothing -> internalError' "spvSupport: Unable to decode tx output"
      Just x -> pure x

initialPayloadState :: ChainwebVersion -> ChainId -> PactServiceM ()
initialPayloadState Test{} _ = return ()
initialPayloadState TestWithTime{} cid = testnet00CreateCoinContract cid
initialPayloadState TestWithPow{} _ = return ()
initialPayloadState Simulation{} _ = return ()
initialPayloadState Testnet00 cid = testnet00CreateCoinContract cid

testnet00CreateCoinContract :: ChainId -> PactServiceM ()
testnet00CreateCoinContract cid = do
    let PayloadWithOutputs{..} = payloadBlock
        inputPayloadData = PayloadData (fmap fst _payloadWithOutputsTransactions)
                           _payloadWithOutputsMiner
                           _payloadWithOutputsPayloadHash
                           _payloadWithOutputsTransactionsHash
                           _payloadWithOutputsOutputsHash
        genesisHeader = genesisBlockHeader Testnet00 cid
    txs <- execValidateBlock True genesisHeader inputPayloadData
    case validateHashes txs genesisHeader of
      Left e -> throwM e
      Right _ -> return ()

-- | Forever loop serving Pact ececution requests and reponses from the queues
<<<<<<< HEAD
serviceRequests :: MemPoolAccess -> TQueue RequestMsg -> PactServiceM ()
serviceRequests memPoolAccess reqQ = go
=======
serviceRequests :: MemPoolAccess -> TQueue RequestMsg -> PactT ()
serviceRequests memPoolAccess reqQ = do
  logInfo "Starting service"
  go
>>>>>>> 573d1849
  where
    go = do
        msg <- liftIO $! getNextRequest reqQ
        case msg of
            CloseMsg -> return ()
            LocalMsg LocalReq{..} -> error "Local requests not implemented yet"
            NewBlockMsg NewBlockReq {..} -> do
                txs <- try $ execNewBlock memPoolAccess _newBlockHeader _newMiner
                case txs of
                  Left (SomeException e) -> do
                    logError (show e)
                    liftIO $ putMVar _newResultVar $ Left $ PactInternalError $ T.pack $ show e
                  Right r -> liftIO $ putMVar _newResultVar $ Right r
                go
            ValidateBlockMsg ValidateBlockReq {..} -> do
                txs <- try $ execValidateBlock False _valBlockHeader _valPayloadData
                case txs of
                  Left (SomeException e) -> do
                    logError (show e)
                    liftIO $ putMVar _valResultVar $ Left $ PactInternalError $ T.pack $ show e
                  Right r ->
                    liftIO $ putMVar _valResultVar $ validateHashes r _valBlockHeader
                go


toTransactionBytes :: P.Command ByteString -> Transaction
toTransactionBytes cwTrans =
    let plBytes = encodeToByteString cwTrans
    in Transaction { _transactionBytes = plBytes }

toOutputBytes :: FullLogTxOutput -> TransactionOutput
toOutputBytes flOut =
    let hashedLogOut = toHashedLogTxOutput flOut
        outBytes = A.encode hashedLogOut
    in TransactionOutput { _transactionOutputBytes = toS outBytes }

toPayloadWithOutputs :: MinerInfo -> Transactions -> PayloadWithOutputs
toPayloadWithOutputs mi ts =
    let oldSeq = Seq.fromList $ V.toList $ _transactionPairs ts
        trans = fst <$> oldSeq
        transOuts = toOutputBytes . snd <$> oldSeq

        miner = toMinerData mi
        cb = CoinbaseOutput $ encodeToByteString $ _transactionCoinbase ts
        blockTrans = snd $ newBlockTransactions miner trans
        blockOuts = snd $ newBlockOutputs cb transOuts

        blockPL = blockPayload blockTrans blockOuts
        plData = payloadData blockTrans blockPL
     in payloadWithOutputs plData cb transOuts

validateHashes :: PayloadWithOutputs -> BlockHeader -> Either PactException PayloadWithOutputs
validateHashes pwo bHeader =
    let newHash = _payloadWithOutputsPayloadHash pwo
        prevHash = _blockPayloadHash bHeader
    in if newHash == prevHash
        then Right pwo
        else Left $ BlockValidationFailure $ toS $
            "Hash from Pact execution: " ++ show newHash ++ " does not match the previously stored hash: " ++ show prevHash

restoreCheckpointer :: Maybe (BlockHeight,BlockHash) -> PactServiceM ()
restoreCheckpointer maybeBB = do
  checkPointer <- view (psCheckpointEnv . cpeCheckpointer)
  cpData <- liftIO $! case maybeBB of
    Nothing -> restoreInitial checkPointer
    Just (bHeight,bHash) -> restore checkPointer bHeight bHash
  case cpData of
    Left s -> closeDbAndFail s
    Right t -> updateState $! t

closeDbAndFail :: String -> PactServiceM a
closeDbAndFail err = gets closePactDb >> internalError' err

discardCheckpointer :: PactServiceM ()
discardCheckpointer = finalizeCheckpointer $ \checkPointer s -> discard checkPointer s

finalizeCheckpointer :: (Checkpointer -> PactDbState -> IO (Either String ())) -> PactServiceM ()
finalizeCheckpointer finalize = do
  checkPointer <- view (psCheckpointEnv . cpeCheckpointer)
  closeStatus <- get >>= \s -> liftIO $! finalize checkPointer s
  either closeDbAndFail return closeStatus



-- | Note: The BlockHeader param here is the PARENT HEADER of the new block-to-be
execNewBlock :: MemPoolAccess -> BlockHeader -> MinerInfo -> PactServiceM PayloadWithOutputs
execNewBlock memPoolAccess header miner = do
    let bHeight@(BlockHeight bh) = _blockHeight header
        bHash = _blockHash header

    newTrans <- liftIO $! memPoolAccess bHeight bHash

    restoreCheckpointer $ Just (bHeight, bHash)

<<<<<<< HEAD
    -- locally run 'execTransactions' with updated blockheight data
    results <- execTransactions False miner newTrans
      & locally (psPublicData . P.pdBlockHeight) (const bh)
=======
    results <- execTransactions (Just bHash) miner newTrans
>>>>>>> 573d1849

    discardCheckpointer

    return $! toPayloadWithOutputs miner results



-- | only for use in generating genesis blocks in tools
execNewGenesisBlock :: MinerInfo -> Vector ChainwebTransaction -> PactServiceM PayloadWithOutputs
execNewGenesisBlock miner newTrans = do

    restoreCheckpointer Nothing

    results <- execTransactions Nothing miner newTrans

    discardCheckpointer

    return $! toPayloadWithOutputs miner results



logg :: String -> String -> PactT ()
logg level msg = reader _cpeLogger >>= \l -> liftIO $ P.logLog l level msg

logInfo :: String -> PactT ()
logInfo = logg "INFO"

logError :: String -> PactT ()
logError = logg "ERROR"



-- | Validate a mined block.  Execute the transactions in Pact again as validation
-- | Note: The BlockHeader here is the header of the block being validated
execValidateBlock :: Bool -> BlockHeader -> PayloadData -> PactServiceM PayloadWithOutputs
execValidateBlock loadingGenesis currHeader plData = do
    miner <- decodeStrictOrThrow (_minerData $ _payloadDataMiner plData)
    -- TODO: miner data needs to be added to BlockHeader...
    let bHeight@(BlockHeight bh) = _blockHeight currHeader
        bParent = _blockParent currHeader
        bHash = _blockHash currHeader
        isGenesisBlock = isGenesisBlockHeader currHeader

    unless loadingGenesis $ logInfo $ "execValidateBlock: height=" ++ show bHeight ++
      ", parent=" ++ show bParent ++ ", hash=" ++ show bHash ++
      ", payloadHash=" ++ show (_blockPayloadHash currHeader)

    trans <- liftIO $ transactionsFromPayload plData

    restoreCheckpointer $ if loadingGenesis then Nothing else Just (pred bHeight, bParent)

<<<<<<< HEAD
    results <- execTransactions isGenesisBlock miner trans
      & locally (psPublicData . P.pdBlockHeight) (const bh)
=======
    results <- execTransactions (if isGenesisBlock then Nothing else Just bParent) miner trans
>>>>>>> 573d1849

    finalizeCheckpointer $ \cp s -> save cp bHeight bHash s

    return $! toPayloadWithOutputs miner results


toCommandConfig :: PactDbConfig -> P.CommandConfig
toCommandConfig PactDbConfig {..} = P.CommandConfig
    { _ccSqlite = mkSqliteConfig _pdbcPersistDir _pdbcPragmas
    , _ccEntity = Nothing
    , _ccGasLimit = _pdbcGasLimit
    , _ccGasRate = _pdbcGasRate
    }

-- SqliteConfig is part of Pact' CommandConfig datatype, which is used with both in-memory and
-- sqlite databases -- hence this is here and not in the Sqlite specific module
mkSqliteConfig :: Maybe FilePath -> [P.Pragma] -> Maybe P.SQLiteConfig
mkSqliteConfig (Just f) xs = Just $ P.SQLiteConfig f xs
mkSqliteConfig _ _ = Nothing


<<<<<<< HEAD
execTransactions :: Bool -> MinerInfo -> Vector ChainwebTransaction -> PactServiceM Transactions
execTransactions isGenesis miner ctxs = do
=======

execTransactions :: Maybe BlockHash -> MinerInfo -> Vector ChainwebTransaction -> PactT Transactions
execTransactions nonGenesisParentHash miner ctxs = do
>>>>>>> 573d1849

    currentState <- get

    let isGenesis = isNothing nonGenesisParentHash
        dbEnvPersist' = _pdbsDbEnv $! currentState

    dbEnv' <- liftIO $ toEnv' dbEnvPersist'
    mvCmdState <- liftIO $! newMVar (_pdbsState currentState)

    let prevTxId = _pdbsTxId currentState

    (coinOut, coinEM) <- runCoinbase nonGenesisParentHash dbEnv' mvCmdState (P.Transactional prevTxId) miner
    (txOuts, newMode) <- applyPactCmds isGenesis dbEnv' mvCmdState ctxs coinEM miner

    newTxId <- case newMode of
      P.Transactional t -> return t
      P.Local -> internalError' "Local mode returned from pact exec"

    newCmdState <- liftIO $! readMVar mvCmdState
    newEnvPersist' <- liftIO $! toEnvPersist' dbEnv'

    let updatedState = PactDbState
          { _pdbsDbEnv = newEnvPersist'
          , _pdbsState = newCmdState
          , _pdbsTxId = newTxId
          }
        cmdBSToTx = toTransactionBytes . fmap payloadBytes
        paired = V.zipWith (curry $ first cmdBSToTx) ctxs txOuts

    put updatedState

    return (Transactions paired coinOut)

runCoinbase
    :: Maybe BlockHash
    -> Env'
    -> MVar P.CommandState
    -> P.ExecutionMode
    -> MinerInfo
<<<<<<< HEAD
    -> PactServiceM (FullLogTxOutput, P.ExecutionMode)
runCoinbase True _ _ em _ = return (noCoinbase,em)
runCoinbase False (Env' dbEnv) cmdState em mi@MinerInfo{..} = do
  psEnv <- ask
  let reward = 42.0 -- TODO. Not dispatching on chainweb version yet as E's PR will have PublicData
      pd = psEnv ^. psPublicData
      logger = psEnv ^. psCheckpointEnv . cpeLogger

  ((result, txLogs), outEnv) <- liftIO $ applyCoinbase logger dbEnv cmdState em mi reward pd
  pure $! (FullLogTxOutput (P._crResult result) txLogs, P._ceMode outEnv)
=======
    -> PactT (FullLogTxOutput, P.ExecutionMode)
runCoinbase Nothing _ _ em _ = return (noCoinbase,em)
runCoinbase (Just parentHash) (Env' dbEnv) cmdState em mi@MinerInfo{..} = do
  logger <- reader _cpeLogger
  let reward = 42.0 -- TODO. Not dispatching on chainweb version yet as E's PR will have PublicData
  ((result, txLogs), outEnv) <- liftIO $ applyCoinbase logger dbEnv cmdState em mi reward
  let output = A.object [ "result" A..= P._crResult result, "parentHash" A..= parentHash]
  pure $! (FullLogTxOutput output txLogs, P._ceMode outEnv)
>>>>>>> 573d1849

-- | Apply multiple Pact commands, incrementing the transaction Id for each
applyPactCmds
    :: Bool
    -> Env'
    -> MVar P.CommandState
    -> Vector (P.Command PayloadWithText)
    -> P.ExecutionMode
    -> MinerInfo
    -> PactServiceM (Vector FullLogTxOutput, P.ExecutionMode)
applyPactCmds isGenesis env' cmdState cmds initMode miner = do
    (outs, newMode) <- V.foldM f (V.empty, initMode) cmds
    return (outs, newMode)
  where
      f (outs, prevEM) cmd = do
          (txOut, newEM) <- applyPactCmd isGenesis env' cmdState cmd prevEM miner
          return (outs `V.snoc` txOut, newEM)

-- | Apply a single Pact command
applyPactCmd
    :: Bool
    -> Env'
    -> MVar P.CommandState
    -> P.Command PayloadWithText
    -> P.ExecutionMode
    -> MinerInfo
    -> PactServiceM (FullLogTxOutput, P.ExecutionMode)
applyPactCmd isGenesis (Env' dbEnv) cmdState cmdIn execMode miner = do
    psEnv <- ask
    let logger   = psEnv ^. psCheckpointEnv . cpeLogger
        gasModel = psEnv ^. psCheckpointEnv . cpeGasEnv . P.geGasModel
        pd       = psEnv ^. psPublicData
        spv      = psEnv ^. psSpvSupport

    -- cvt from Command PayloadWithTexts to Command ((Payload PublicMeta ParsedCode)
    let cmd = payloadObj <$> cmdIn
    ((result, txLogs), outEnv) <- liftIO $! if isGenesis
        then applyGenesisCmd logger dbEnv cmdState execMode pd spv cmd
        else applyCmd logger dbEnv cmdState execMode miner gasModel pd spv cmd

    pure $! (FullLogTxOutput (P._crResult result) txLogs, P._ceMode outEnv)

updateState :: PactDbState  -> PactServiceM ()
updateState PactDbState {..} = do
    pdbsDbEnv .= _pdbsDbEnv
    pdbsState .= _pdbsState

transactionsFromPayload :: PayloadData -> IO (Vector ChainwebTransaction)
transactionsFromPayload plData = do
    let transSeq = _payloadDataTransactions plData
    let transList = toList transSeq
    let bytes = _transactionBytes <$> transList
    let eithers = toCWTransaction <$> bytes
    -- Note: if any transactions fail to convert, the final validation hash will fail to match
    -- the one computed during newBlock
    let theRights  =  rights eithers
    return $ V.fromList theRights
  where
    toCWTransaction bs = codecDecode chainwebPayloadCodec bs<|MERGE_RESOLUTION|>--- conflicted
+++ resolved
@@ -4,12 +4,7 @@
 {-# LANGUAGE OverloadedStrings #-}
 {-# LANGUAGE RecordWildCards #-}
 {-# LANGUAGE ScopedTypeVariables #-}
-<<<<<<< HEAD
 {-# LANGUAGE TypeApplications #-}
-=======
-{-# LANGUAGE OverloadedStrings #-}
-
->>>>>>> 573d1849
 -- |
 -- Module: Chainweb.Pact.PactService
 -- Copyright: Copyright © 2018 Kadena LLC.
@@ -134,34 +129,23 @@
     -> MemPoolAccess
     -> MVar (CutDb cas)
     -> IO ()
-<<<<<<< HEAD
-initPactService ver cid chainwebLogger reqQ memPoolAccess cutMV =
-    initPactService' ver cid chainwebLogger memPoolAccess spv $
+initPactService ver cid chainwebLogger reqQ memPoolAccess _cutMV =
+    initPactService' ver cid chainwebLogger spv $
       initialPayloadState ver cid >> serviceRequests memPoolAccess reqQ
   where
-    spv = pactSpvSupport cutMV
-=======
-initPactService ver cid chainwebLogger reqQ memPoolAccess =
-  initPactService' ver cid chainwebLogger (initialPayloadState ver cid >> serviceRequests memPoolAccess reqQ)
->>>>>>> 573d1849
+    spv = P.noSPVSupport -- pactSpvSupport cutMV
 
 initPactService'
     :: Logger logger
     => ChainwebVersion
     -> ChainId
     -> logger
-    -> MemPoolAccess
     -> P.SPVSupport
     -> PactServiceM a
     -> IO a
-<<<<<<< HEAD
-initPactService' ver (ChainId cid) chainwebLogger mpa spv act = do
-=======
-initPactService' ver cid chainwebLogger act = do
->>>>>>> 573d1849
+initPactService' ver (ChainId cid) chainwebLogger spv act = do
     let loggers = pactLoggers chainwebLogger
-    let logger = P.newLogger loggers $ P.LogName
-                 ("PactService" <> T.unpack (chainIdToText cid))
+    let logger = P.newLogger loggers $ P.LogName ("PactService" <> show cid)
     let cmdConfig = toCommandConfig $ pactDbConfig ver
     let gasEnv = P.GasEnv 0 0.0 (P.constGasModel 1)
     (checkpointEnv, theState) <-
@@ -187,7 +171,7 @@
         Right _ -> return ()
 
     let pd = P.PublicData def cid def def
-    let pse = PactServiceEnv mpa checkpointEnv spv pd
+    let pse = PactServiceEnv Nothing checkpointEnv spv pd
 
     evalStateT (runReaderT act pse) theState
 
@@ -251,15 +235,10 @@
       Right _ -> return ()
 
 -- | Forever loop serving Pact ececution requests and reponses from the queues
-<<<<<<< HEAD
 serviceRequests :: MemPoolAccess -> TQueue RequestMsg -> PactServiceM ()
-serviceRequests memPoolAccess reqQ = go
-=======
-serviceRequests :: MemPoolAccess -> TQueue RequestMsg -> PactT ()
 serviceRequests memPoolAccess reqQ = do
-  logInfo "Starting service"
-  go
->>>>>>> 573d1849
+    logInfo "Starting service"
+    go
   where
     go = do
         msg <- liftIO $! getNextRequest reqQ
@@ -354,13 +333,9 @@
 
     restoreCheckpointer $ Just (bHeight, bHash)
 
-<<<<<<< HEAD
     -- locally run 'execTransactions' with updated blockheight data
-    results <- execTransactions False miner newTrans
+    results <- execTransactions (Just bHash) miner newTrans
       & locally (psPublicData . P.pdBlockHeight) (const bh)
-=======
-    results <- execTransactions (Just bHash) miner newTrans
->>>>>>> 573d1849
 
     discardCheckpointer
 
@@ -382,13 +357,14 @@
 
 
 
-logg :: String -> String -> PactT ()
-logg level msg = reader _cpeLogger >>= \l -> liftIO $ P.logLog l level msg
-
-logInfo :: String -> PactT ()
+logg :: String -> String -> PactServiceM ()
+logg level msg = view (psCheckpointEnv . cpeLogger)
+  >>= \l -> liftIO $ P.logLog l level msg
+
+logInfo :: String -> PactServiceM ()
 logInfo = logg "INFO"
 
-logError :: String -> PactT ()
+logError :: String -> PactServiceM ()
 logError = logg "ERROR"
 
 
@@ -412,12 +388,8 @@
 
     restoreCheckpointer $ if loadingGenesis then Nothing else Just (pred bHeight, bParent)
 
-<<<<<<< HEAD
-    results <- execTransactions isGenesisBlock miner trans
+    results <- execTransactions (if isGenesisBlock then Nothing else (Just bParent)) miner trans
       & locally (psPublicData . P.pdBlockHeight) (const bh)
-=======
-    results <- execTransactions (if isGenesisBlock then Nothing else Just bParent) miner trans
->>>>>>> 573d1849
 
     finalizeCheckpointer $ \cp s -> save cp bHeight bHash s
 
@@ -439,14 +411,8 @@
 mkSqliteConfig _ _ = Nothing
 
 
-<<<<<<< HEAD
-execTransactions :: Bool -> MinerInfo -> Vector ChainwebTransaction -> PactServiceM Transactions
-execTransactions isGenesis miner ctxs = do
-=======
-
-execTransactions :: Maybe BlockHash -> MinerInfo -> Vector ChainwebTransaction -> PactT Transactions
+execTransactions :: Maybe BlockHash -> MinerInfo -> Vector ChainwebTransaction -> PactServiceM Transactions
 execTransactions nonGenesisParentHash miner ctxs = do
->>>>>>> 573d1849
 
     currentState <- get
 
@@ -486,27 +452,20 @@
     -> MVar P.CommandState
     -> P.ExecutionMode
     -> MinerInfo
-<<<<<<< HEAD
     -> PactServiceM (FullLogTxOutput, P.ExecutionMode)
-runCoinbase True _ _ em _ = return (noCoinbase,em)
-runCoinbase False (Env' dbEnv) cmdState em mi@MinerInfo{..} = do
+runCoinbase Nothing _ _ em _ = return (noCoinbase,em)
+runCoinbase (Just parentHash) (Env' dbEnv) cmdState em mi@MinerInfo{..} = do
   psEnv <- ask
+
   let reward = 42.0 -- TODO. Not dispatching on chainweb version yet as E's PR will have PublicData
       pd = psEnv ^. psPublicData
       logger = psEnv ^. psCheckpointEnv . cpeLogger
 
   ((result, txLogs), outEnv) <- liftIO $ applyCoinbase logger dbEnv cmdState em mi reward pd
-  pure $! (FullLogTxOutput (P._crResult result) txLogs, P._ceMode outEnv)
-=======
-    -> PactT (FullLogTxOutput, P.ExecutionMode)
-runCoinbase Nothing _ _ em _ = return (noCoinbase,em)
-runCoinbase (Just parentHash) (Env' dbEnv) cmdState em mi@MinerInfo{..} = do
-  logger <- reader _cpeLogger
-  let reward = 42.0 -- TODO. Not dispatching on chainweb version yet as E's PR will have PublicData
-  ((result, txLogs), outEnv) <- liftIO $ applyCoinbase logger dbEnv cmdState em mi reward
+
   let output = A.object [ "result" A..= P._crResult result, "parentHash" A..= parentHash]
+
   pure $! (FullLogTxOutput output txLogs, P._ceMode outEnv)
->>>>>>> 573d1849
 
 -- | Apply multiple Pact commands, incrementing the transaction Id for each
 applyPactCmds
