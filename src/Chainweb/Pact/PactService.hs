--- conflicted
+++ resolved
@@ -74,11 +74,7 @@
 ------------------------------------------------------------------------------
 -- external pact modules
 
-<<<<<<< HEAD
-import Pact.Types.Continuation
 import Pact.Gas (freeGasEnv)
-=======
->>>>>>> 615e319b
 import Pact.Gas.Table
 import qualified Pact.Interpreter as P
 import qualified Pact.Parse as P
@@ -538,7 +534,7 @@
         -> PactServiceM cas (T2 ModuleCache BuyGasValidation)
     runBuyGas _ _ mcache (T2 tx Duplicate) = return $ T2 mcache (T3 tx Duplicate BuyGasFailed)
     runBuyGas envM db mcache (T2 tx Unique) = do
-        let cmd = _payloadObj <$> tx
+        let cmd = payloadObj <$> tx
             gasPrice = gasPriceOf cmd
             gasLimit = fromIntegral $ gasLimitOf cmd
             supply = gasFeeOf gasLimit gasPrice
@@ -582,27 +578,11 @@
         txs' <- liftIO $ V.mapM f txs
         debitGas txs' >>= \ts -> V.mapM validate ts
   where
-<<<<<<< HEAD
     validate :: T3 ChainwebTransaction Uniqueness AbleToBuyGas -> IO Bool
     validate (T3 _ Duplicate _) = pure False
     validate (T3 _ _ BuyGasFailed) = pure False
     validate (T3 tx Unique BuyGasPassed) =
       pure $! all ($ tx) [checkTimes]
-=======
-    validate :: IORef Balances -> (ChainwebTransaction, Uniqueness) -> IO Bool
-    validate _ (_, Duplicate) = pure False
-    validate bsr (tx, Unique) = do
-        bs <- readIORef bsr
-        case HM.lookup sender bs >>= debitGas bs tx of
-            Nothing -> pure False
-            Just bs' -> do
-                let !valid = all ($ tx) validations
-                when valid $ writeIORef bsr bs'
-                pure valid
-      where
-        validations = [checkTimes]
-        sender = P._pmSender . P._pMeta . payloadObj $ P._cmdPayload tx
->>>>>>> 615e319b
 
     -- | Attempt to run buy gas for transactions
     --
@@ -611,43 +591,10 @@
       -> IO (Vector (T3 ChainwebTransaction Uniqueness AbleToBuyGas))
     debitGas uniqueTxs = fst <$!> runPactServiceM psState psEnv runGas
       where
-<<<<<<< HEAD
         runGas = attemptBuyGas cp miner uniqueTxs
-=======
-        pm = P._pMeta . payloadObj $ P._cmdPayload tx
-        sender = P._pmSender pm
-        P.GasLimit (P.ParsedInteger limit) = P._pmGasLimit pm
-        P.GasPrice (P.ParsedDecimal price) = P._pmGasPrice pm
-        limitInCoin = price * fromIntegral limit
-        newBal = bal - limitInCoin
->>>>>>> 615e319b
 
     checkTimes :: ChainwebTransaction -> Bool
     checkTimes = timingsCheck blockOriginationTime . fmap payloadObj
-
-<<<<<<< HEAD
-=======
-    -- | The balances of all /relevant/ accounts in this group of Transactions.
-    -- TXs which are missing an entry in the `HM.HashMap` should not be
-    -- considered for further processing!
-    --
-    balances :: Vector (ChainwebTransaction, Uniqueness) -> IO Balances
-    balances = foldlM balLookup mempty
-
-    balLookup :: Balances -> (ChainwebTransaction, Uniqueness) -> IO Balances
-    balLookup acc (_, Duplicate) = return acc
-    balLookup acc (tx, Unique) =
-        if HM.member sender acc
-          then pure acc
-          else do
-              readCoinAccount dbEnv sender >>= \case
-                  Nothing -> pure acc
-                  Just (T2 b _) -> pure $ HM.insert sender b acc
-      where
-        sender :: Text
-        sender = P._pmSender . P._pMeta . payloadObj $ P._cmdPayload tx
-
->>>>>>> 615e319b
 
 validateChainwebTxsPreBlock
     :: PayloadCas cas
