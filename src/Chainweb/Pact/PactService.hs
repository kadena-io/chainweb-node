{-# LANGUAGE FlexibleContexts #-}
{-# LANGUAGE LambdaCase #-}
{-# LANGUAGE NamedFieldPuns #-}
{-# LANGUAGE OverloadedStrings #-}
{-# LANGUAGE RecordWildCards #-}
{-# LANGUAGE ScopedTypeVariables #-}
<<<<<<< HEAD
{-# LANGUAGE TypeApplications #-}
=======

>>>>>>> ad4c320b
-- |
-- Module: Chainweb.Pact.PactService
-- Copyright: Copyright © 2018 Kadena LLC.
-- License: See LICENSE file
-- Maintainers: Mark Nichols <mark@kadena.io>, Emily Pillmore <emily@kadena.io>
-- Stability: experimental
--
-- Pact service for Chainweb
module Chainweb.Pact.PactService
    ( pactDbConfig
    , execNewBlock
    , execNewGenesisBlock
    , execTransactions
    , execValidateBlock
    , initPactService, initPactService'
    , mkPureState
    , mkSQLiteState
    , serviceRequests
    , toCommandConfig
    , createCoinContract
    , toHashedLogTxOutput
    , initialPayloadState
    , pactSpvSupport
    ) where


import Control.Applicative
import Control.Concurrent
import Control.Concurrent.STM
import Control.Exception hiding (try)
import Control.Lens
import Control.Monad
import Control.Monad.Catch
import Control.Monad.Reader
import Control.Monad.State

import Crypto.Hash.Algorithms

import qualified Data.Aeson as A
import Data.Bifoldable (bitraverse_)
import Data.Bifunctor (first)
import Data.ByteString (ByteString)
import Data.Default (def)
import Data.Either
import Data.Foldable (toList)
import Data.Maybe (isNothing)
import qualified Data.Sequence as Seq
import Data.String.Conv (toS)
import qualified Data.Text as T
import Data.Vector (Vector)
import qualified Data.Vector as V

import System.LogLevel

-- external pact modules

import qualified Pact.Gas as P
import qualified Pact.Interpreter as P
import qualified Pact.Types.Command as P
import qualified Pact.Types.Logger as P
import qualified Pact.Types.Runtime as P
import qualified Pact.Types.Server as P
import qualified Pact.Types.SQLite as P

-- internal modules

import Chainweb.BlockHash
<<<<<<< HEAD
import Chainweb.BlockHeader (BlockHeader(..), isGenesisBlockHeader,BlockHeight(..))
import Chainweb.ChainId (ChainId, accursedUnutterableGetChainId)
import Chainweb.CutDB (CutDb)
=======
import Chainweb.BlockHeader
    (BlockHeader(..), BlockHeight(..), isGenesisBlockHeader)
import Chainweb.ChainId
>>>>>>> ad4c320b
import Chainweb.Logger
import Chainweb.Pact.Backend.InMemoryCheckpointer (initInMemoryCheckpointEnv)
import Chainweb.Pact.Backend.MemoryDb (mkPureState)
import Chainweb.Pact.Backend.SQLiteCheckpointer (initSQLiteCheckpointEnv)
import Chainweb.Pact.Backend.SqliteDb (mkSQLiteState)
import Chainweb.Pact.Service.PactQueue (getNextRequest)
import Chainweb.Pact.Service.Types
import Chainweb.Pact.TransactionExec
import Chainweb.Pact.Types
import Chainweb.Pact.Utils (closePactDb, toEnv', toEnvPersist')
import Chainweb.Payload
import Chainweb.SPV
import Chainweb.SPV.VerifyProof
import Chainweb.Transaction
import Chainweb.Utils
import Chainweb.Version (ChainwebVersion(..))

-- genesis block (temporary)

import Chainweb.BlockHeader.Genesis (genesisBlockHeader)
import Chainweb.BlockHeader.Genesis.Testnet00Payload (payloadBlock)


pactDbConfig :: ChainwebVersion -> PactDbConfig
pactDbConfig Test{} = PactDbConfig Nothing "log-unused" [] (Just 0) (Just 0)
pactDbConfig TestWithTime{} = PactDbConfig Nothing "log-unused" [] (Just 0) (Just 0)
pactDbConfig TestWithPow{} = PactDbConfig Nothing "log-unused" [] (Just 0) (Just 0)
pactDbConfig Simulation{} = PactDbConfig Nothing "log-unused" [] (Just 0) (Just 0)
pactDbConfig Testnet00 = PactDbConfig Nothing "log-unused" [] (Just 0) (Just 0)

pactLogLevel :: String -> LogLevel
pactLogLevel "INFO" = Info
pactLogLevel "ERROR" = Error
pactLogLevel "DEBUG" = Debug
pactLogLevel "WARN" = Warn
pactLogLevel _ = Info

pactLoggers :: Logger logger => logger -> P.Loggers
pactLoggers logger = P.Loggers $ P.mkLogger (error "ignored") fun def
  where
    fun :: P.LoggerLogFun
    fun _ (P.LogName n) cat msg = do
        let namedLogger = addLabel ("logger", T.pack n) logger
        logFunctionText namedLogger (pactLogLevel cat) $ T.pack msg


initPactService
    :: Logger logger
    => ChainwebVersion
    -> ChainId
    -> logger
    -> TQueue RequestMsg
    -> MemPoolAccess
    -> MVar (CutDb cas)
    -> IO ()
initPactService ver cid chainwebLogger reqQ memPoolAccess _cutMV =
    initPactService' ver cid chainwebLogger spv $
      initialPayloadState ver cid >> serviceRequests memPoolAccess reqQ
  where
    spv = P.noSPVSupport -- pactSpvSupport cutMV

initPactService'
    :: Logger logger
    => ChainwebVersion
    -> ChainId
    -> logger
    -> P.SPVSupport
    -> PactServiceM a
    -> IO a
initPactService' ver cid chainwebLogger spv act = do
    let loggers = pactLoggers chainwebLogger
    let logger = P.newLogger loggers $ P.LogName ("PactService" <> show cid)
    let cmdConfig = toCommandConfig $ pactDbConfig ver
    let gasEnv = P.GasEnv 0 0.0 (P.constGasModel 1)
    (checkpointEnv, theState) <-
        case P._ccSqlite cmdConfig of
            Nothing -> do
                env <- P.mkPureEnv loggers
                liftA2
                    (,)
                    (initInMemoryCheckpointEnv cmdConfig logger gasEnv)
                    (mkPureState env cmdConfig)
            Just sqlc -> do
                env <- P.mkSQLiteEnv logger False sqlc loggers
                liftA2
                    (,)
                    (initSQLiteCheckpointEnv cmdConfig logger gasEnv)
                    (mkSQLiteState env cmdConfig)

    estate <- saveInitial (_cpeCheckpointer checkpointEnv) theState
    case estate of
        Left s -> do -- TODO: fix - If this error message does not appear, the database has been closed.
            when (s == "SQLiteCheckpointer.save': Save key not found exception") (closePactDb theState)
            internalError' s
        Right _ -> return ()

    let !pd = P.PublicData def (accursedUnutterableGetChainId cid) def def
    let !pse = PactServiceEnv Nothing checkpointEnv spv pd

    evalStateT (runReaderT act pse) theState


pactSpvSupport
    :: MVar (CutDb cas) -> P.SPVSupport
pactSpvSupport mv = P.SPVSupport $ \s o -> do
    cdb <- readMVar mv
    case s of
      "TXOUT" -> do
        t <- outputProofOf o
        (TransactionOutput u) <- verifyTransactionOutputProof cdb t
        v <- psDecode' @(P.CommandSuccess (P.Term P.Name)) u
        pure $! Right $! P._tObject . P._csData $ v
      "TXIN" -> do
        t <- inputProofOf o
        (Transaction u) <- verifyTransactionProof cdb t
        v <- psDecode' @(P.CommandSuccess (P.Term P.Name)) u
        pure $! Right . P._tObject . P._csData $ v
      _ -> pure $! Left "spvSupport: Unsupported SPV mode"
  where
    -- serialize pact object and produce an
    -- spv proof (either in or outgoing)
    outputProofOf o = psDecode @(TransactionOutputProof SHA512t_256)
      . A.toJSON
      $ P.TObject o def

    inputProofOf o = psDecode @(TransactionProof SHA512t_256)
      . A.toJSON
      $ P.TObject o def

    psDecode :: (A.FromJSON a) => A.Value -> IO a
    psDecode a = case A.fromJSON a of
      A.Error s -> internalError' s
      A.Success x -> pure x

    psDecode' :: (A.FromJSON a) => ByteString -> IO a
    psDecode' b = case A.decode (b ^. lazy) of
      Nothing -> internalError' "spvSupport: Unable to decode tx output"
      Just x -> pure x

initialPayloadState :: ChainwebVersion -> ChainId -> PactServiceM ()
initialPayloadState Test{} _ = return ()
initialPayloadState v@TestWithTime{} cid = createCoinContract v cid
initialPayloadState TestWithPow{} _ = return ()
initialPayloadState Simulation{} _ = return ()
initialPayloadState v@Testnet00 cid = createCoinContract v cid

<<<<<<< HEAD
testnet00CreateCoinContract :: ChainId -> PactServiceM ()
testnet00CreateCoinContract cid = do
=======
createCoinContract :: ChainwebVersion -> ChainId -> PactT ()
createCoinContract v cid = do
>>>>>>> ad4c320b
    let PayloadWithOutputs{..} = payloadBlock
        inputPayloadData = PayloadData (fmap fst _payloadWithOutputsTransactions)
                           _payloadWithOutputsMiner
                           _payloadWithOutputsPayloadHash
                           _payloadWithOutputsTransactionsHash
                           _payloadWithOutputsOutputsHash
        genesisHeader = genesisBlockHeader v cid
    txs <- execValidateBlock True genesisHeader inputPayloadData
<<<<<<< HEAD
    case validateHashes txs genesisHeader of
      Left e -> throwM e
      Right _ -> return ()
=======
    bitraverse_ throwM pure $ validateHashes txs genesisHeader
>>>>>>> ad4c320b

-- | Forever loop serving Pact ececution requests and reponses from the queues
serviceRequests :: MemPoolAccess -> TQueue RequestMsg -> PactServiceM ()
serviceRequests memPoolAccess reqQ = do
    logInfo "Starting service"
    go
  where
    go = do
        msg <- liftIO $ getNextRequest reqQ
        case msg of
            CloseMsg -> return ()
            LocalMsg LocalReq{..} -> error "Local requests not implemented yet"
            NewBlockMsg NewBlockReq {..} -> do
                txs <- try $ execNewBlock memPoolAccess _newBlockHeader _newMiner
                case txs of
                  Left (SomeException e) -> do
                    logError (show e)
                    liftIO $ putMVar _newResultVar $ Left $ PactInternalError $ T.pack $ show e
                  Right r -> liftIO $ putMVar _newResultVar $ Right r
                go
            ValidateBlockMsg ValidateBlockReq {..} -> do
                txs <- try $ execValidateBlock False _valBlockHeader _valPayloadData
                case txs of
                  Left (SomeException e) -> do
                    logError (show e)
                    liftIO $ putMVar _valResultVar $ Left $ PactInternalError $ T.pack $ show e
                  Right r ->
                    liftIO $ putMVar _valResultVar $ validateHashes r _valBlockHeader
                go


toTransactionBytes :: P.Command ByteString -> Transaction
toTransactionBytes cwTrans =
    let plBytes = encodeToByteString cwTrans
    in Transaction { _transactionBytes = plBytes }

toOutputBytes :: FullLogTxOutput -> TransactionOutput
toOutputBytes flOut =
    let hashedLogOut = toHashedLogTxOutput flOut
        outBytes = A.encode hashedLogOut
    in TransactionOutput { _transactionOutputBytes = toS outBytes }

toPayloadWithOutputs :: MinerInfo -> Transactions -> PayloadWithOutputs
toPayloadWithOutputs mi ts =
    let oldSeq = Seq.fromList $ V.toList $ _transactionPairs ts
        trans = fst <$> oldSeq
        transOuts = toOutputBytes . snd <$> oldSeq

        miner = toMinerData mi
        cb = CoinbaseOutput $ encodeToByteString $ _transactionCoinbase ts
        blockTrans = snd $ newBlockTransactions miner trans
        blockOuts = snd $ newBlockOutputs cb transOuts

        blockPL = blockPayload blockTrans blockOuts
        plData = payloadData blockTrans blockPL
     in payloadWithOutputs plData cb transOuts

validateHashes :: PayloadWithOutputs -> BlockHeader -> Either PactException PayloadWithOutputs
validateHashes pwo bHeader =
    let newHash = _payloadWithOutputsPayloadHash pwo
        prevHash = _blockPayloadHash bHeader
    in if newHash == prevHash
        then Right pwo
        else Left $ BlockValidationFailure $ toS $
            "Hash from Pact execution: " ++ show newHash ++ " does not match the previously stored hash: " ++ show prevHash

restoreCheckpointer :: Maybe (BlockHeight,BlockHash) -> PactServiceM ()
restoreCheckpointer maybeBB = do
  checkPointer <- view (psCheckpointEnv . cpeCheckpointer)
  cpData <- liftIO $! case maybeBB of
    Nothing -> restoreInitial checkPointer
    Just (bHeight,bHash) -> restore checkPointer bHeight bHash
  case cpData of
    Left s -> closeDbAndFail s
    Right t -> updateState $! t

closeDbAndFail :: String -> PactServiceM a
closeDbAndFail err = gets closePactDb >> internalError' err

discardCheckpointer :: PactServiceM ()
discardCheckpointer = finalizeCheckpointer $ \checkPointer s -> discard checkPointer s

finalizeCheckpointer :: (Checkpointer -> PactDbState -> IO (Either String ())) -> PactServiceM ()
finalizeCheckpointer finalize = do
  checkPointer <- view (psCheckpointEnv . cpeCheckpointer)
  closeStatus <- get >>= \s -> liftIO $! finalize checkPointer s
  either closeDbAndFail return closeStatus



-- | Note: The BlockHeader param here is the PARENT HEADER of the new block-to-be
execNewBlock :: MemPoolAccess -> BlockHeader -> MinerInfo -> PactServiceM PayloadWithOutputs
execNewBlock memPoolAccess header miner = do
    let bHeight@(BlockHeight bh) = _blockHeight header
        bHash = _blockHash header

    newTrans <- liftIO $! memPoolAccess bHeight bHash

    restoreCheckpointer $ Just (bHeight, bHash)

    -- locally run 'execTransactions' with updated blockheight data
    results <- locally (psPublicData . P.pdBlockHeight) (const bh) $
      execTransactions (Just bHash) miner newTrans

    discardCheckpointer

    return $! toPayloadWithOutputs miner results



-- | only for use in generating genesis blocks in tools
execNewGenesisBlock :: MinerInfo -> Vector ChainwebTransaction -> PactServiceM PayloadWithOutputs
execNewGenesisBlock miner newTrans = do

    restoreCheckpointer Nothing

    results <- execTransactions Nothing miner newTrans

    discardCheckpointer

    return $! toPayloadWithOutputs miner results



logg :: String -> String -> PactServiceM ()
logg level msg = view (psCheckpointEnv . cpeLogger)
  >>= \l -> liftIO $ P.logLog l level msg

logInfo :: String -> PactServiceM ()
logInfo = logg "INFO"

logError :: String -> PactServiceM ()
logError = logg "ERROR"



-- | Validate a mined block.  Execute the transactions in Pact again as validation
-- | Note: The BlockHeader here is the header of the block being validated
execValidateBlock :: Bool -> BlockHeader -> PayloadData -> PactServiceM PayloadWithOutputs
execValidateBlock loadingGenesis currHeader plData = do
    miner <- decodeStrictOrThrow (_minerData $ _payloadDataMiner plData)
    -- TODO: miner data needs to be added to BlockHeader...
    let bHeight@(BlockHeight bh) = _blockHeight currHeader
        bParent = _blockParent currHeader
        bHash = _blockHash currHeader
        isGenesisBlock = isGenesisBlockHeader currHeader

    unless loadingGenesis $ logInfo $ "execValidateBlock: height=" ++ show bHeight ++
      ", parent=" ++ show bParent ++ ", hash=" ++ show bHash ++
      ", payloadHash=" ++ show (_blockPayloadHash currHeader)

    trans <- liftIO $ transactionsFromPayload plData

    restoreCheckpointer $ if loadingGenesis then Nothing else Just (pred bHeight, bParent)

    results <- locally (psPublicData . P.pdBlockHeight) (const bh) $
      execTransactions (if isGenesisBlock then Nothing else (Just bParent)) miner trans

    finalizeCheckpointer $ \cp s -> save cp bHeight bHash s

    return $! toPayloadWithOutputs miner results


toCommandConfig :: PactDbConfig -> P.CommandConfig
toCommandConfig PactDbConfig {..} = P.CommandConfig
    { _ccSqlite = mkSqliteConfig _pdbcPersistDir _pdbcPragmas
    , _ccEntity = Nothing
    , _ccGasLimit = _pdbcGasLimit
    , _ccGasRate = _pdbcGasRate
    }

-- SqliteConfig is part of Pact' CommandConfig datatype, which is used with both in-memory and
-- sqlite databases -- hence this is here and not in the Sqlite specific module
mkSqliteConfig :: Maybe FilePath -> [P.Pragma] -> Maybe P.SQLiteConfig
mkSqliteConfig (Just f) xs = Just $ P.SQLiteConfig f xs
mkSqliteConfig _ _ = Nothing


execTransactions :: Maybe BlockHash -> MinerInfo -> Vector ChainwebTransaction -> PactServiceM Transactions
execTransactions nonGenesisParentHash miner ctxs = do

    currentState <- get

    let isGenesis = isNothing nonGenesisParentHash
        dbEnvPersist' = _pdbsDbEnv $! currentState

    dbEnv' <- liftIO $ toEnv' dbEnvPersist'
    mvCmdState <- liftIO $! newMVar (_pdbsState currentState)

    let prevTxId = _pdbsTxId currentState

    (coinOut, coinEM) <- runCoinbase nonGenesisParentHash dbEnv' mvCmdState (P.Transactional prevTxId) miner
    (txOuts, newMode) <- applyPactCmds isGenesis dbEnv' mvCmdState ctxs coinEM miner

    newTxId <- case newMode of
      P.Transactional t -> return t
      P.Local -> internalError' "Local mode returned from pact exec"

    newCmdState <- liftIO $! readMVar mvCmdState
    newEnvPersist' <- liftIO $! toEnvPersist' dbEnv'

    let updatedState = PactDbState
          { _pdbsDbEnv = newEnvPersist'
          , _pdbsState = newCmdState
          , _pdbsTxId = newTxId
          }
        cmdBSToTx = toTransactionBytes . fmap payloadBytes
        paired = V.zipWith (curry $ first cmdBSToTx) ctxs txOuts

    put updatedState

    return (Transactions paired coinOut)

runCoinbase
    :: Maybe BlockHash
    -> Env'
    -> MVar P.CommandState
    -> P.ExecutionMode
    -> MinerInfo
    -> PactServiceM (FullLogTxOutput, P.ExecutionMode)
runCoinbase Nothing _ _ em _ = return (noCoinbase,em)
runCoinbase (Just parentHash) (Env' dbEnv) cmdState em mi@MinerInfo{..} = do
  psEnv <- ask

  let reward = 42.0 -- TODO. Not dispatching on chainweb version yet as E's PR will have PublicData
      pd = _psPublicData psEnv
      logger = _cpeLogger . _psCheckpointEnv $ psEnv

  ((result, txLogs), outEnv) <- liftIO $ applyCoinbase logger dbEnv cmdState em mi reward pd

  let output = A.object [ "result" A..= P._crResult result, "parentHash" A..= parentHash]

  pure $! (FullLogTxOutput output txLogs, P._ceMode outEnv)

-- | Apply multiple Pact commands, incrementing the transaction Id for each
applyPactCmds
    :: Bool
    -> Env'
    -> MVar P.CommandState
    -> Vector (P.Command PayloadWithText)
    -> P.ExecutionMode
    -> MinerInfo
    -> PactServiceM (Vector FullLogTxOutput, P.ExecutionMode)
applyPactCmds isGenesis env' cmdState cmds initMode miner = do
    (outs, newMode) <- V.foldM f (V.empty, initMode) cmds
    return (outs, newMode)
  where
      f (outs, prevEM) cmd = do
          (txOut, newEM) <- applyPactCmd isGenesis env' cmdState cmd prevEM miner
          return (outs `V.snoc` txOut, newEM)

-- | Apply a single Pact command
applyPactCmd
    :: Bool
    -> Env'
    -> MVar P.CommandState
    -> P.Command PayloadWithText
    -> P.ExecutionMode
    -> MinerInfo
    -> PactServiceM (FullLogTxOutput, P.ExecutionMode)
applyPactCmd isGenesis (Env' dbEnv) cmdState cmdIn execMode miner = do
    psEnv <- ask
    let logger   = _cpeLogger . _psCheckpointEnv $ psEnv
        gasModel = P._geGasModel . _cpeGasEnv . _psCheckpointEnv $ psEnv
        pd       = _psPublicData psEnv
        spv      = _psSpvSupport psEnv

    -- cvt from Command PayloadWithTexts to Command ((Payload PublicMeta ParsedCode)
    let cmd = payloadObj <$> cmdIn
    ((result, txLogs), outEnv) <- liftIO $! if isGenesis
        then applyGenesisCmd logger dbEnv cmdState execMode pd spv cmd
        else applyCmd logger dbEnv cmdState execMode miner gasModel pd spv cmd

    pure $! (FullLogTxOutput (P._crResult result) txLogs, P._ceMode outEnv)

updateState :: PactDbState  -> PactServiceM ()
updateState PactDbState {..} = do
    pdbsDbEnv .= _pdbsDbEnv
    pdbsState .= _pdbsState

transactionsFromPayload :: PayloadData -> IO (Vector ChainwebTransaction)
transactionsFromPayload plData = do
    let transSeq = _payloadDataTransactions plData
    let transList = toList transSeq
    let bytes = _transactionBytes <$> transList
    let eithers = toCWTransaction <$> bytes
    -- Note: if any transactions fail to convert, the final validation hash will fail to match
    -- the one computed during newBlock
    let theRights  =  rights eithers
    return $ V.fromList theRights
  where
    toCWTransaction bs = codecDecode chainwebPayloadCodec bs<|MERGE_RESOLUTION|>--- conflicted
+++ resolved
@@ -4,11 +4,7 @@
 {-# LANGUAGE OverloadedStrings #-}
 {-# LANGUAGE RecordWildCards #-}
 {-# LANGUAGE ScopedTypeVariables #-}
-<<<<<<< HEAD
 {-# LANGUAGE TypeApplications #-}
-=======
-
->>>>>>> ad4c320b
 -- |
 -- Module: Chainweb.Pact.PactService
 -- Copyright: Copyright © 2018 Kadena LLC.
@@ -76,15 +72,9 @@
 -- internal modules
 
 import Chainweb.BlockHash
-<<<<<<< HEAD
-import Chainweb.BlockHeader (BlockHeader(..), isGenesisBlockHeader,BlockHeight(..))
+import Chainweb.BlockHeader (BlockHeader(..), BlockHeight(..), isGenesisBlockHeader)
 import Chainweb.ChainId (ChainId, accursedUnutterableGetChainId)
 import Chainweb.CutDB (CutDb)
-=======
-import Chainweb.BlockHeader
-    (BlockHeader(..), BlockHeight(..), isGenesisBlockHeader)
-import Chainweb.ChainId
->>>>>>> ad4c320b
 import Chainweb.Logger
 import Chainweb.Pact.Backend.InMemoryCheckpointer (initInMemoryCheckpointEnv)
 import Chainweb.Pact.Backend.MemoryDb (mkPureState)
@@ -231,13 +221,8 @@
 initialPayloadState Simulation{} _ = return ()
 initialPayloadState v@Testnet00 cid = createCoinContract v cid
 
-<<<<<<< HEAD
-testnet00CreateCoinContract :: ChainId -> PactServiceM ()
-testnet00CreateCoinContract cid = do
-=======
-createCoinContract :: ChainwebVersion -> ChainId -> PactT ()
+createCoinContract :: ChainwebVersion -> ChainId -> PactServiceM ()
 createCoinContract v cid = do
->>>>>>> ad4c320b
     let PayloadWithOutputs{..} = payloadBlock
         inputPayloadData = PayloadData (fmap fst _payloadWithOutputsTransactions)
                            _payloadWithOutputsMiner
@@ -246,13 +231,7 @@
                            _payloadWithOutputsOutputsHash
         genesisHeader = genesisBlockHeader v cid
     txs <- execValidateBlock True genesisHeader inputPayloadData
-<<<<<<< HEAD
-    case validateHashes txs genesisHeader of
-      Left e -> throwM e
-      Right _ -> return ()
-=======
     bitraverse_ throwM pure $ validateHashes txs genesisHeader
->>>>>>> ad4c320b
 
 -- | Forever loop serving Pact ececution requests and reponses from the queues
 serviceRequests :: MemPoolAccess -> TQueue RequestMsg -> PactServiceM ()
