{-# LANGUAGE BangPatterns #-}
{-# LANGUAGE FlexibleContexts #-}
{-# LANGUAGE FlexibleInstances #-}
{-# LANGUAGE ImportQualifiedPost #-}
{-# LANGUAGE LambdaCase #-}
{-# LANGUAGE NamedFieldPuns #-}
{-# LANGUAGE NumericUnderscores #-}
{-# LANGUAGE OverloadedStrings #-}
{-# LANGUAGE RankNTypes #-}
{-# LANGUAGE RecordWildCards #-}
{-# LANGUAGE ScopedTypeVariables #-}
{-# LANGUAGE TupleSections #-}
{-# LANGUAGE TypeApplications #-}
{-# LANGUAGE TypeFamilies #-}
{-# LANGUAGE ViewPatterns #-}
{-# LANGUAGE DataKinds #-}
{-# LANGUAGE OverloadedRecordDot #-}
{-# LANGUAGE TypeAbstractions #-}

-- |
-- Module: Chainweb.Pact.PactService
-- Copyright: Copyright © 2018,2019,2020 Kadena LLC.
-- License: See LICENSE file
-- Maintainers: Lars Kuhtz, Emily Pillmore, Stuart Popejoy
-- Stability: experimental
--
-- Pact service for Chainweb
--
module Chainweb.Pact.PactService
    ( initialPayloadState
    , syncToFork
    -- , execTransactions
    , execLocal
    , execLookupPactTxs
    , execPreInsertCheckReq
    , execReadOnlyReplay
    , withPactService
    , execNewGenesisBlock
    , makeEmptyBlock
    ) where

import Control.Concurrent.Async
import Chainweb.BlockHash
import Chainweb.BlockHeader
import Chainweb.BlockHeight
import Chainweb.ChainId
import Chainweb.Core.Brief
import Chainweb.Counter
import Chainweb.Logger
import Chainweb.Mempool.Mempool as Mempool
import Chainweb.Miner.Pact
import Chainweb.Pact.Backend.ChainwebPactDb qualified as ChainwebPactDb
import Chainweb.Pact.Backend.ChainwebPactDb qualified as Pact
import Chainweb.Pact.Backend.Types
import Chainweb.Pact.Backend.Utils (withSavepoint, SavepointName (..))
import Chainweb.Pact.NoCoinbase qualified as Pact
import Chainweb.Pact.PactService.Checkpointer qualified as Checkpointer
import Chainweb.Pact.PactService.ExecBlock
import Chainweb.Pact.PactService.ExecBlock qualified as Pact
import Chainweb.Pact.PactService.Pact4.ExecBlock qualified as Pact4
import Chainweb.Pact.Transaction qualified as Pact
import Chainweb.Pact.TransactionExec qualified as Pact
import Chainweb.Pact.Types
import Chainweb.Pact.Validations qualified as Pact
import Chainweb.Pact4.Backend.ChainwebPactDb qualified as Pact4
import Chainweb.Parent
import Chainweb.Payload
import Chainweb.Payload.PayloadStore
import Chainweb.PayloadProvider
import Chainweb.PayloadProvider.P2P
import Chainweb.PayloadProvider.P2P.RestAPI.Client qualified as Rest
import Chainweb.Ranked
import Chainweb.Storage.Table
import Chainweb.Storage.Table.Map qualified as MapTable
import Chainweb.Time
import Chainweb.Utils hiding (check)
import Chainweb.Version
import Control.Concurrent.STM
import Control.Exception.Safe (mask)
import Control.Lens hiding ((:>))
import Control.Monad
import Control.Monad.Cont (evalContT)
import Control.Monad.Except
import Control.Monad.Reader
import Control.Monad.State.Strict
import Control.Monad.Trans.Resource
import Control.Parallel.Strategies qualified as Strategies
import Data.Align
import Data.ByteString.Short qualified as SB
import Data.Coerce (coerce)
import Data.DList qualified as DList
import Data.Either
import Data.Foldable (traverse_)
import Data.HashMap.Strict qualified as HM
import Data.List.NonEmpty qualified as NEL
import Data.List.NonEmpty qualified as NonEmpty
import Data.Maybe
import Data.Monoid
import Data.Pool (Pool)
import Data.Pool qualified as Pool
import Data.Text qualified as Text
import Data.Vector (Vector)
import Data.Vector qualified as V
import Data.Void
import GHC.Stack (HasCallStack)
import Network.HTTP.Client qualified as HTTP
import P2P.TaskQueue (Priority(..))
import Pact.Core.ChainData qualified as Pact
import Pact.Core.Command.Types qualified as Pact
import Pact.Core.Errors qualified as Pact
import Pact.Core.Evaluate qualified as Pact
import Pact.Core.Gas qualified as Pact
import Pact.Core.Hash qualified as Pact
import Pact.Core.StableEncoding qualified as Pact
import Pact.JSON.Encode qualified as J
import Prelude hiding (lookup)
import System.LogLevel
import Chainweb.Version.Guards (pact5)
import Control.Concurrent.MVar (newMVar)

withPactService
    :: (Logger logger, CanPayloadCas tbl)
    => HasVersion
    => ChainId
    -> Maybe HTTP.Manager
    -> MemPoolAccess
    -> logger
    -> Maybe (Counter "txFailures")
    -> PayloadDb tbl
    -> Pool SQLiteEnv
    -> SQLiteEnv
    -> PactServiceConfig
    -> GenesisConfig
    -> ResourceT IO (ServiceEnv tbl)
withPactService cid http memPoolAccess chainwebLogger txFailuresCounter pdb readSqlPool readWriteSqlenv config pactGenesis = do
    SomeChainwebVersionT @v _ <- pure someChainwebVersionVal
    SomeChainIdT @c _ <- pure $ someChainIdVal cid
    let payloadClient = Rest.payloadClient @v @c @'PactProvider
    payloadStore <- liftIO $ newPayloadStore http (logFunction chainwebLogger) pdb payloadClient
    (_, miningPayloadVar) <- allocate newEmptyTMVarIO
        (\v -> do
            refresherThread <- fmap (view _1) <$> atomically (tryReadTMVar v)
            traverse_ cancel refresherThread
        )

    liftIO $ ChainwebPactDb.initSchema readWriteSqlenv
    candidatePdb <- liftIO MapTable.emptyTable
    moduleInitCacheVar <- liftIO $ newMVar mempty

    let !pse = ServiceEnv
            { _psChainId = cid
            -- TODO: PPgaslog
            -- , _psGasLogger = undefined <$ guard (_pactLogGas config)
            , _psGasLogger = Nothing
            , _psReadSqlPool = readSqlPool
            , _psReadWriteSql = readWriteSqlenv
            , _psPdb = payloadStore
            , _psCandidatePdb = candidatePdb
            , _psMempoolAccess = memPoolAccess
            , _psPreInsertCheckTimeout = _pactPreInsertCheckTimeout config
            , _psAllowReadsInLocal = _pactAllowReadsInLocal config
            , _psEnableLocalTimeout = _pactEnableLocalTimeout config
            , _psTxFailuresCounter = txFailuresCounter
            , _psNewPayloadTxTimeLimit = _pactTxTimeLimit config
            , _psMiner = _pactMiner config
            , _psNewBlockGasLimit = _pactNewBlockGasLimit config
            , _psMiningPayloadVar = miningPayloadVar
            , _psGenesisPayload = case pactGenesis of
                GeneratingGenesis -> Nothing
                GenesisPayload p -> Just p
                GenesisNotNeeded -> Nothing
            , _psBlockRefreshInterval = _pactBlockRefreshInterval config
            , _psModuleInitCacheVar = moduleInitCacheVar
            }

    case pactGenesis of
        GeneratingGenesis -> return ()
        _ -> liftIO $ initialPayloadState chainwebLogger pse
    return pse

initialPayloadState
    :: Logger logger
    => HasVersion
    => CanPayloadCas tbl
    => logger
    -> ServiceEnv tbl
    -> IO ()
initialPayloadState logger serviceEnv
    -- TODO PP: no more, once we can disable payload providers
    | implicitVersion ^. versionCheats . disablePact = pure ()
    | otherwise = runGenesisIfNeeded logger serviceEnv

runGenesisIfNeeded
    :: forall tbl logger. (CanPayloadCas tbl, Logger logger)
    => HasVersion
    => logger
    -> ServiceEnv tbl
    -> IO ()
runGenesisIfNeeded logger serviceEnv = do
    withSavepoint (_psReadWriteSql serviceEnv) RunGenesisSavePoint $ do
        latestBlock <- fmap _consensusStateLatest <$> Checkpointer.getConsensusState (_psReadWriteSql serviceEnv)
        when (maybe True (isGenesisBlockHeader' cid . Parent . _syncStateBlockHash) latestBlock) $ do
            logFunctionText logger Debug "running genesis"
            let genesisBlockHash = genesisBlockHeader cid ^. blockHash
            let genesisPayloadHash = genesisBlockPayloadHash cid
            let gTime = implicitVersion ^?! versionGenesis . genesisTime . atChain cid
            let targetSyncState = genesisConsensusState cid
            let genesisRankedBlockHash = RankedBlockHash (genesisHeight cid) genesisBlockHash
            let evalCtx = genesisEvaluationCtx serviceEnv
            let blockCtx = blockCtxOfEvaluationCtx cid evalCtx
            let !genesisPayload = case _psGenesisPayload serviceEnv of
                    Nothing -> error "genesis needs to be run, but the genesis payload is missing!"
                    Just p -> p

            maybeErr <- runExceptT $ Checkpointer.restoreAndSave logger cid (_psReadWriteSql serviceEnv)
                $ NEL.singleton
                $ (blockCtx,
                if pact5 cid (genesisHeight cid)
                then Checkpointer.Pact5RunnableBlock $ \blockEnv -> do
                    _ <- Pact.execExistingBlock logger serviceEnv blockEnv
                        (CheckablePayloadWithOutputs genesisPayload)
                    return ((), (genesisBlockHash, genesisPayloadHash))
                else Checkpointer.Pact4RunnableBlock $ \blockDbEnv -> do
                    _ <- Pact4.execBlock logger serviceEnv (Pact4.BlockEnv blockCtx blockDbEnv)
                        (CheckablePayloadWithOutputs genesisPayload)
                    return $ ((), (genesisBlockHash, genesisPayloadHash))
                )
            case maybeErr of
                Left err -> error $ "genesis block invalid: " <> sshow err
                Right () -> do
                    addNewPayload
                        (_payloadStoreTable $ _psPdb serviceEnv)
                        (genesisHeight cid)
                        genesisPayload
                    Checkpointer.setConsensusState (_psReadWriteSql serviceEnv) targetSyncState
                    -- we can't produce pact 4 blocks anymore, so don't make
                    -- payloads if pact 4 is on
                    when (pact5 cid (succ $ genesisHeight cid)) $
                        forM_ (_psMiner serviceEnv) $ \_ -> do
                            emptyBlock <- (throwIfNoHistory =<<) $
                                Checkpointer.readFrom logger cid
                                    (_psReadWriteSql serviceEnv)
                                    (Parent gTime)
                                    (Parent genesisRankedBlockHash)
                                    Checkpointer.PactRead
                                        { pact5Read = \blockEnv blockHandle ->
                                            makeEmptyBlock logger serviceEnv blockEnv blockHandle
                                        , pact4Read = error "Pact 4 cannot make new blocks"
                                        }
                            -- we have to kick off payload refreshing here first
                            startPayloadRefresher logger serviceEnv emptyBlock

    where
    cid = _chainId serviceEnv

-- | only for use in generating genesis blocks in tools.
--
execNewGenesisBlock
    :: (Logger logger, CanReadablePayloadCas tbl)
    => HasVersion
    => logger
    -> ServiceEnv tbl
    -> Vector Pact.Transaction
    -> IO PayloadWithOutputs
execNewGenesisBlock logger serviceEnv newTrans = do
    let cid = _chainId serviceEnv
    let parentCreationTime = Parent (implicitVersion ^?! versionGenesis . genesisTime . atChain cid)
    let genesisParent = Parent $ RankedBlockHash (genesisHeight cid) (unwrapParent $ genesisParentBlockHash cid)
    historicalBlock <- Checkpointer.readFrom logger cid (_psReadWriteSql serviceEnv) parentCreationTime genesisParent Checkpointer.PactRead
        { pact5Read = \blockEnv startHandle -> do

            let bipStart = BlockInProgress
                    { _blockInProgressHandle = startHandle
                    , _blockInProgressNumber = 0
                    -- fake gas limit, gas is free for genesis
                    , _blockInProgressRemainingGasLimit = Pact.GasLimit (Pact.Gas 999_999_999)
                    , _blockInProgressTransactions = Transactions
                        { _transactionCoinbase = absurd <$> Pact.noCoinbase
                        , _transactionPairs = mempty
                        }
                    , _blockInProgressBlockCtx = _psBlockCtx blockEnv
                    }

            let fakeMempoolServiceEnv = serviceEnv
                    & psMempoolAccess .~ mempty
                        { mpaGetBlock = \bf pbc evalCtx -> do
                            if _bfCount bf == 0
                            then do
                                maybeInvalidTxs <- pbc evalCtx newTrans
                                validTxs <- case partitionEithers (V.toList maybeInvalidTxs) of
                                    ([], validTxs) -> return validTxs
                                    (errs, _) -> error $ "Pact 5 genesis commands invalid: " <> sshow errs
                                V.fromList validTxs `Strategies.usingIO` traverse Strategies.rseq
                            else do
                                return V.empty
                        }
                    & psMiner .~ Just noMiner

            results <- Pact.continueBlock logger fakeMempoolServiceEnv (_psBlockDbEnv blockEnv) bipStart
            let !pwo = toPayloadWithOutputs
                    noMiner
                    (_blockInProgressTransactions results)
            return $! pwo
        , pact4Read = error "cannot make new Pact 4 genesis blocks"
        }
    case historicalBlock of
        NoHistory -> error "PactService.execNewGenesisBlock: Impossible error, unable to rewind before genesis"
        Historical block -> return block

execReadOnlyReplay
    :: forall logger tbl
    . (Logger logger, CanReadablePayloadCas tbl)
    => HasVersion
    => logger
    -> ServiceEnv tbl
    -> [EvaluationCtx BlockPayloadHash]
    -> IO [BlockInvalidError]
execReadOnlyReplay logger serviceEnv blocks = do
    let readSqlPool = view psReadSqlPool serviceEnv
    let cid = view chainId serviceEnv
    let pdb = view psPdb serviceEnv
    blocks
        & mapM (\evalCtx -> do
            payload <- liftIO $ fromJuste <$>
                lookupPayloadWithHeight (_payloadStoreTable pdb) (Just $ _evaluationCtxCurrentHeight evalCtx) (_evaluationCtxPayload evalCtx)
            let isPayloadEmpty = V.null (_payloadWithOutputsTransactions payload)
            let isUpgradeBlock = isJust $ implicitVersion ^? versionUpgrades . atChain cid . ix (_evaluationCtxCurrentHeight evalCtx)
            if isPayloadEmpty && not isUpgradeBlock
            then Pool.withResource readSqlPool $ \sql -> do
                hist <- Checkpointer.readFrom
                    logger
                    cid
                    sql
                    (_evaluationCtxParentCreationTime evalCtx)
                    (_evaluationCtxRankedParentHash evalCtx)
                    Checkpointer.PactRead
                        { pact5Read = \blockEnv blockHandle ->
                            runExceptT $ flip evalStateT blockHandle $
                                void $ Pact.execExistingBlock logger serviceEnv blockEnv (CheckablePayloadWithOutputs payload)
                        , pact4Read = \blockEnv ->
                            runExceptT $
                                void $ Pact4.execBlock logger serviceEnv blockEnv (CheckablePayloadWithOutputs payload)
                        }
                either Just (\_ -> Nothing) <$> throwIfNoHistory hist
            else
                return Nothing
            )
        & fmap catMaybes

execLocal
    :: (Logger logger, CanReadablePayloadCas tbl)
    => HasVersion
    => logger
    -> ServiceEnv tbl
    -> Pact.Transaction
    -> Maybe LocalPreflightSimulation
    -- ^ preflight flag
    -> Maybe LocalSignatureVerification
    -- ^ turn off signature verification checks?
    -> Maybe RewindDepth
    -- ^ rewind depth
<<<<<<< HEAD
    -> PactServiceM logger tbl LocalResult
execLocal cwtx preflight sigVerify rdepth = pactLabel "execLocal" $ do

    e@PactServiceEnv{..} <- ask

    let !cmd = Pact4.payloadObj <$> cwtx
        !pm = Pact4.publicMetaOf cmd
        !v = _chainwebVersion e
        !cid = _chainId e

    bhdb <- view psBlockHeaderDb

    -- when no depth is defined, treat
    -- withCheckpointerRewind as readFrom
    -- (i.e. setting rewind to 0).
    let rewindDepth = maybe 0 _rewindDepth rdepth

    let timeoutLimit
            | _psEnableLocalTimeout = Just (2 * 1_000_000)
            | otherwise = Nothing

    let localPact4 = do
            pc <- view psParentHeader
            let spv = Pact4.pactSPV bhdb (_parentHeader pc)
            ctx <- Pact4.getTxContext noMiner pm
            let bh = Pact4.ctxCurrentBlockHeight ctx
            let gasModel = Pact4.getGasModel ctx
            mc <- Pact4.getInitCache
            dbEnv <- Pact4._cpPactDbEnv <$> view psBlockDbEnv
            logger <- view (psServiceEnv . psLogger)

            evalContT $ withEarlyReturn $ \earlyReturn -> do
                pact4Cwtx <- liftIO (runExceptT (Pact4.checkParse logger v cid bh cwtx)) >>= \case
                    Left err -> earlyReturn $
                        let
                            parseError = Pact4.CommandResult
                                { _crReqKey = Pact4.cmdToRequestKey cmd
                                , _crTxId = Nothing
                                , _crResult = Pact4.PactResult (Left (Pact4.PactError Pact4.SyntaxError Pact4.noInfo [] (sshow err)))
                                , _crGas = cmd ^. Pact4.cmdPayload . Pact4.pMeta . Pact4.pmGasLimit . to int
                                , _crLogs = Nothing
                                , _crContinuation = Nothing
                                , _crMetaData = Nothing
                                , _crEvents = []
                                }
                        in case preflight of
                            Just PreflightSimulation -> Pact4LocalResultWithWarns parseError []
                            _ -> Pact4LocalResultLegacy parseError
                    Right pact4Cwtx -> return pact4Cwtx
                case (preflight, sigVerify) of
                    (_, Just NoVerify) -> do
                        let payloadBS = SB.fromShort (Pact4._cmdPayload $ Pact4.payloadBytes <$> cwtx)
                        let validated = Pact4.verifyHash @'Pact4.Blake2b_256 (Pact4._cmdHash cmd) payloadBS
                        case validated of
                            Left err -> earlyReturn $ review _MetadataValidationFailure $ NonEmpty.singleton $ Text.pack err
                            Right _ -> return ()
                    _ -> do
                        let validated = Pact4.assertCommand pact4Cwtx (validPPKSchemes v cid bh) (isWebAuthnPrefixLegal v cid bh)
                        case validated of
                            Left err -> earlyReturn $ review _MetadataValidationFailure (pure $ displayAssertCommandError err)
                            Right () -> return ()

                --
                -- if the ?preflight query parameter is set to True, we run the `applyCmd` workflow
                -- otherwise, we prefer the old (default) behavior. When no preflight flag is
                -- specified, we run the old behavior. When it is set to true, we also do metadata
                -- validations.
                --
                case preflight of
                    Just PreflightSimulation -> do
                        lift (Pact4.liftPactServiceM (Pact4.assertPreflightMetadata cmd ctx sigVerify)) >>= \case
                            Left err -> earlyReturn $ review _MetadataValidationFailure err
                            Right () -> return ()
                        let initialGas = Pact4.initialGasOf $ Pact4._cmdPayload pact4Cwtx
                        T3 cr _mc warns <- liftIO $ Pact4.applyCmd
                            _psVersion _psLogger _psGasLogger Nothing dbEnv
                            noMiner gasModel ctx (TxBlockIdx 0) spv (Pact4.payloadObj <$> pact4Cwtx)
                            initialGas mc ApplyLocal

                        let cr' = hashPact4TxLogs cr
                            warns' = Pact4.renderCompactText <$> toList warns
                        pure $ Pact4LocalResultWithWarns cr' warns'
                    _ -> liftIO $ do
                        let execConfig = Pact4.mkExecutionConfig $
                                [ Pact4.FlagAllowReadInLocal | _psAllowReadsInLocal ] ++
                                Pact4.enablePactEvents' v cid bh ++
                                Pact4.enforceKeysetFormats' v cid bh ++
                                Pact4.disableReturnRTC v cid bh

                        cr <- Pact4.applyLocal
                            _psLogger _psGasLogger dbEnv
                            gasModel ctx spv
                            pact4Cwtx mc execConfig

                        let cr' = hashPact4TxLogs cr
                        pure $ Pact4LocalResultLegacy cr'

    let localPact5 = do
            ph <- view psParentHeader
            let pact5RequestKey = Pact5.RequestKey (Pact5.Hash $ Pact4.unHash $ Pact4.toUntypedHash $ Pact4._cmdHash cwtx)
            evalContT $ withEarlyReturn $ \earlyReturn -> do
                pact5Cmd <- case Pact5.parsePact4Command cwtx of
                    Left (Left errText) -> do
                        earlyReturn $ Pact5LocalResultLegacy Pact5.CommandResult
                            { _crReqKey = pact5RequestKey
                            , _crTxId = Nothing
                            , _crResult = Pact5.PactResultErr $
                                Pact5.pactErrorToOnChainError $ Pact5.PEParseError
                                    (Pact5.ParsingError $ "pact 4/5 parsing compatibility mismatch: " <> errText)
                                    (Pact5.LineInfo 0)
                            , _crGas = Pact5.Gas $ fromIntegral $ cmd ^. Pact4.cmdPayload . Pact4.pMeta . Pact4.pmGasLimit
                            , _crLogs = Nothing
                            , _crContinuation = Nothing
                            , _crMetaData = Nothing
                            , _crEvents = []
                            }
                    Left (Right (fmap Pact5.spanInfoToLineInfo -> parseError)) ->
                        earlyReturn $ Pact5LocalResultLegacy Pact5.CommandResult
                            { _crReqKey = pact5RequestKey
                            , _crTxId = Nothing
                            , _crResult = Pact5.PactResultErr $
                                Pact5.pactErrorToOnChainError parseError
                            , _crGas = Pact5.Gas $ fromIntegral $ cmd ^. Pact4.cmdPayload . Pact4.pMeta . Pact4.pmGasLimit
                            , _crLogs = Nothing
                            , _crContinuation = Nothing
                            , _crMetaData = Nothing
                            , _crEvents = []
                            }
                    Right pact5Cmd -> return pact5Cmd

                -- this is just one of our metadata validation passes.
                -- in preflight, we do another one, which replicates some of this work;
                -- TODO: unify preflight, newblock, and validateblock tx metadata validation
                case (preflight, sigVerify) of
                    (_, Just NoVerify) -> do
                        let payloadBS = SB.fromShort (Pact4._cmdPayload $ Pact4.payloadBytes <$> cwtx)
                        let validated = Pact5.verifyHash (Pact5._cmdHash pact5Cmd) payloadBS
                        case validated of
                            Left err -> earlyReturn $
                                review _MetadataValidationFailure $ NonEmpty.singleton $ Text.pack err
                            Right _ -> return ()
                    _ -> do
                        let validated = Pact5.assertCommand pact5Cmd
                        case validated of
                            Left err -> earlyReturn $
                                review _MetadataValidationFailure (pure $ displayAssertCommandError err)
                            Right () -> return ()

                let txCtx = Pact5.TxContext ph noMiner
                let spvSupport = Pact5.pactSPV bhdb (_parentHeader ph)
                case preflight of
                    Just PreflightSimulation -> do
                        -- preflight needs to do additional checks on the metadata
                        -- to match on-chain tx validation
                        lift (Pact5.liftPactServiceM (Pact5.assertPreflightMetadata (view Pact5.payloadObj <$> pact5Cmd) txCtx sigVerify)) >>= \case
                            Left err -> earlyReturn $ review _MetadataValidationFailure err
                            Right () -> return ()
                        let initialGas = Pact5.initialGasOf $ Pact5._cmdPayload pact5Cmd
                        applyCmdResult <- lift $ Pact5.pactTransaction Nothing (\dbEnv ->
                            Pact5.applyCmd
                                _psLogger _psGasLogger dbEnv
                                txCtx (TxBlockIdx 0) spvSupport initialGas (view Pact5.payloadObj <$> pact5Cmd)
                                )
                        commandResult <- case applyCmdResult of
                            Left err ->
                                earlyReturn $ Pact5LocalResultWithWarns Pact5.CommandResult
                                    { _crReqKey = Pact5.RequestKey (Pact5.Hash $ Pact4.unHash $ Pact4.toUntypedHash $ Pact4._cmdHash cwtx)
                                    , _crTxId = Nothing
                                    , _crResult = Pact5.PactResultErr $
                                        Pact5.PactOnChainError
                                            -- the only legal error type, once chainweaver is really gone, we
                                            -- can use a real error type
                                            (Pact5.ErrorType "EvalError")
                                            (Pact5.mkBoundedText $ prettyPact5GasPurchaseFailure err)
                                            (Pact5.LocatedErrorInfo Pact5.TopLevelErrorOrigin Pact5.noInfo)
                                    , _crGas = Pact5.Gas $ fromIntegral $ cmd ^. Pact4.cmdPayload . Pact4.pMeta . Pact4.pmGasLimit
                                    , _crLogs = Nothing
                                    , _crContinuation = Nothing
                                    , _crMetaData = Nothing
                                    , _crEvents = []
                                    }
                                    []
                            Right commandResult -> return commandResult
                        let pact5Pm = pact5Cmd ^. Pact5.cmdPayload . Pact5.payloadObj . Pact5.pMeta
                        let metadata = J.toJsonViaEncode $ Pact5.StableEncoding $ Pact5.ctxToPublicData pact5Pm txCtx
                        let commandResult' = hashPact5TxLogs $ set Pact5.crMetaData (Just metadata) commandResult
                        -- TODO: once Pact 5 has warnings, include them here.
                        pure $ Pact5LocalResultWithWarns
                            (Pact5.pactErrorToOnChainError <$> commandResult')
                            []
                    _ -> lift $ do
                        -- default is legacy mode: use applyLocal, don't buy gas, don't do any
                        -- metadata checks beyond signature and hash checking
                        cr <- Pact5.pactTransaction Nothing $ \dbEnv -> do
                            fmap Pact5.pactErrorToOnChainError <$> Pact5.applyLocal _psLogger _psGasLogger dbEnv txCtx spvSupport (view Pact5.payloadObj <$> pact5Cmd)
                        pure $ Pact5LocalResultLegacy (hashPact5TxLogs cr)

    let doLocal = Checkpointer.readFromNthParent (fromIntegral rewindDepth)
            $ SomeBlockM $ Pair localPact4 localPact5

=======
    -> IO (Historical LocalResult)
execLocal logger serviceEnv cwtx preflight sigVerify rdepth = do
>>>>>>> 4433ed01
    case timeoutLimit of
        Nothing -> doLocal
        Just limit -> timeoutYield limit doLocal >>= \case
            Just r -> pure r
            Nothing -> do
                logError_ logger $ "Local action timed out for cwtx:\n" <> sshow cwtx
                pure $ Historical LocalTimeout
    where

    doLocal = Pool.withResource (view psReadSqlPool serviceEnv) $ \sql -> do
        fakeNewBlockCtx <- liftIO Checkpointer.mkFakeParentCreationTime
        Checkpointer.readFromNthParent logger cid sql fakeNewBlockCtx (fromIntegral rewindDepth)
            $ Checkpointer.readPact5 "Pact 4 cannot execute local calls" $ \blockEnv blockHandle -> do
                let blockCtx = view psBlockCtx blockEnv
                let requestKey = Pact.cmdToRequestKey cwtx
                evalContT $ withEarlyReturn $ \earlyReturn -> do
                    -- this is just one of our metadata validation passes.
                    -- in preflight, we do another one, which replicates some of this work;
                    -- TODO: unify preflight, newblock, and validateblock tx metadata validation
                    case (preflight, sigVerify) of
                        (_, Just NoVerify) -> do
                            let payloadBS = SB.fromShort (Pact._cmdPayload $ view Pact.payloadBytes <$> cwtx)
                            case Pact.verifyHash (Pact._cmdHash cwtx) payloadBS of
                                Left err -> earlyReturn $
                                    MetadataValidationFailure $ NonEmpty.singleton $ Text.pack err
                                Right _ -> return ()
                        _ -> do
                            case Pact.assertCommand cwtx of
                                Left err -> earlyReturn $
                                    MetadataValidationFailure (pure $ displayAssertCommandError err)
                                Right () -> return ()

                    case preflight of
                        Just PreflightSimulation -> do
                            -- preflight needs to do additional checks on the metadata
                            -- to match on-chain tx validation
                            case (Pact.assertPreflightMetadata serviceEnv (view Pact.payloadObj <$> cwtx) blockCtx sigVerify) of
                                Left err -> earlyReturn $ MetadataValidationFailure err
                                Right () -> return ()
                            let initialGas = Pact.initialGasOf $ Pact._cmdPayload cwtx
                            applyCmdResult <- flip evalStateT blockHandle $ pactTransaction blockEnv Nothing (\dbEnv spvSupport ->
                                Pact.applyCmd
                                    logger gasLogger dbEnv noMiner
                                    blockCtx (TxBlockIdx 0) spvSupport initialGas (view Pact.payloadObj <$> cwtx)
                                    )
                            commandResult <- case applyCmdResult of
                                Left err ->
                                    earlyReturn $ LocalResultWithWarns (Pact.CommandResult
                                        { _crReqKey = requestKey
                                        , _crTxId = Nothing
                                        , _crResult = Pact.PactResultErr $
                                            txInvalidErrorToOnChainPactError err
                                        , _crGas =
                                            cwtx ^. Pact.cmdPayload . Pact.payloadObj . Pact.pMeta . Pact.pmGasLimit . Pact._GasLimit
                                        , _crLogs = Nothing
                                        , _crContinuation = Nothing
                                        , _crMetaData = Nothing
                                        , _crEvents = []
                                        })
                                        []
                                Right commandResult -> return commandResult
                            let pact5Pm = cwtx ^. Pact.cmdPayload . Pact.payloadObj . Pact.pMeta
                            let metadata = J.toJsonViaEncode $ Pact.StableEncoding $ Pact.ctxToPublicData pact5Pm blockCtx
                            let commandResult' = hashPactTxLogs $ set Pact.crMetaData (Just metadata) commandResult
                            -- TODO: once Pact 5 has warnings, include them here.
                            pure $ LocalResultWithWarns
                                (Pact.pactErrorToOnChainError <$> commandResult')
                                []
                        _ -> lift $ do
                            -- default is legacy mode: use applyLocal, don't buy gas, don't do any
                            -- metadata checks beyond signature and hash checking
                            cr <- flip evalStateT blockHandle $ pactTransaction blockEnv Nothing $ \dbEnv spvSupport -> do
                                -- TODO: PPgaslog
                                fmap Pact.pactErrorToOnChainError <$> Pact.applyLocal logger Nothing dbEnv blockCtx spvSupport (view Pact.payloadObj <$> cwtx)
                            pure $ LocalResultLegacy $ hashPactTxLogs cr

    gasLogger = view psGasLogger serviceEnv
    enableLocalTimeout = view psEnableLocalTimeout serviceEnv
    cid = _chainId serviceEnv

    -- when no depth is defined, treat
    -- withCheckpointerRewind as readFrom
    -- (i.e. setting rewind to 0).
    rewindDepth = maybe 0 _rewindDepth rdepth

    timeoutLimit
        | enableLocalTimeout = Just (2 * 1_000_000)
        | otherwise = Nothing

makeEmptyBlock
    :: forall logger tbl. (Logger logger)
    => HasVersion
    => logger
    -> ServiceEnv tbl
    -> BlockEnv
    -> BlockHandle
    -> IO BlockInProgress
makeEmptyBlock logger serviceEnv blockEnv initialBlockHandle =
    flip evalStateT initialBlockHandle $ do
        miner <- liftIO getMiner
        let blockGasLimit = _psNewBlockGasLimit serviceEnv
        coinbaseOutput <- revertStateOnFailure (Pact.runCoinbase logger blockEnv miner) >>= \case
            Left coinbaseError -> error $ "Error during coinbase: " <> sshow coinbaseError
            Right coinbaseOutput ->
                -- pretend that coinbase can throw an error, when we know it can't.
                -- perhaps we can make the Transactions express this, may not be worth it.
                return $ coinbaseOutput & Pact.crResult . Pact._PactResultErr %~ absurd
        hndl <- get
        return BlockInProgress
                { _blockInProgressHandle = hndl
                , _blockInProgressBlockCtx = view psBlockCtx blockEnv
                , _blockInProgressRemainingGasLimit = blockGasLimit
                , _blockInProgressTransactions = Transactions
                    { _transactionCoinbase = coinbaseOutput
                    , _transactionPairs = mempty
                    }
                , _blockInProgressNumber = 0
                }
    where
    revertStateOnFailure :: Monad m => StateT s (ExceptT e m) a -> StateT s m (Either e a)
    revertStateOnFailure s = do
        StateT $ \old ->
            runExceptT (runStateT s old) <&> f old
        where
            f old = \case
                Left err -> (Left err, old)
                Right (success, new) -> (Right success, new)
    getMiner :: HasCallStack => IO Miner
    getMiner = case _psMiner serviceEnv of
        Nothing -> error "Chainweb.Pact.PactService: Mining is disabled, but was invoked. This is a bug in chainweb."
        Just miner -> return miner

syncToFork
    :: forall tbl logger
    . (CanPayloadCas tbl, Logger logger)
    => HasVersion
    => logger
    -> ServiceEnv tbl
    -> Maybe Hints
    -> ForkInfo
    -> IO ConsensusState
syncToFork logger serviceEnv hints forkInfo = do
    (rewoundTxs, validatedTxs, newConsensusState) <- withSavepoint sql ValidateBlockSavePoint $ do
        pactConsensusState <- fromJuste <$> Checkpointer.getConsensusState sql
        let atTarget =
                _syncStateBlockHash (_consensusStateLatest pactConsensusState) ==
                    _latestBlockHash (forkInfo._forkInfoTargetState)
        -- check if some past block had the target as its parent; if so, that
        -- means we can rewind to it
        latestBlockRewindable <-
            isJust <$> Checkpointer.lookupBlockHash sql (_latestBlockHash forkInfo._forkInfoTargetState)
        if atTarget
        then do
            -- no work to do at all except set consensus state
            -- TODO PP: disallow rewinding final?
            logFunctionText logger Debug $ "no work done to move to " <> brief forkInfo._forkInfoTargetState
            Checkpointer.setConsensusState sql forkInfo._forkInfoTargetState
            return (mempty, mempty, forkInfo._forkInfoTargetState)
        else if latestBlockRewindable
        then do
            -- we just have to rewind and set the final + safe blocks
            -- TODO PP: disallow rewinding final?
            logFunctionText logger Debug $ "pure rewind to " <> brief forkInfo._forkInfoTargetState
            rewoundTxs <- getRewoundTxs (Parent $ forkInfo._forkInfoTargetState._consensusStateLatest._syncStateHeight)
            Checkpointer.rewindTo cid sql (_syncStateRankedBlockHash (_consensusStateLatest forkInfo._forkInfoTargetState))
            Checkpointer.setConsensusState sql forkInfo._forkInfoTargetState
            return (rewoundTxs, mempty, forkInfo._forkInfoTargetState)
        else do
            let traceBlockHashesAscending =
                    drop 1 (unwrapParent . _evaluationCtxRankedParentHash <$> forkInfo._forkInfoTrace) <>
                    [_syncStateRankedBlockHash forkInfo._forkInfoTargetState._consensusStateLatest]
            logFunctionText logger Debug $
                "playing blocks to move to " <> brief forkInfo._forkInfoTargetState
                <> " using trace blocks " <> brief traceBlockHashesAscending
            findForkChainAscending (reverse $ zip forkInfo._forkInfoTrace traceBlockHashesAscending) >>= \case
                Nothing -> do
                    logFunctionText logger Info $
                        "impossible to move to " <> brief forkInfo._forkInfoTargetState
                        <> " from " <> brief pactConsensusState <> " with trace " <> brief (align forkInfo._forkInfoTrace traceBlockHashesAscending)
                    -- error: we have no way to get to the target block. just report
                    -- our current state and do nothing else.
                    return (mempty, mempty, pactConsensusState)
                Just forkChainBottomToTop -> do
                    logFunctionText logger Debug $ "fork chain found: " <> brief forkChainBottomToTop
                    rewoundTxs <- getRewoundTxs (Parent $ forkInfo._forkInfoTargetState._consensusStateLatest._syncStateHeight)
                    -- the happy case: we can find a way to get to the target block
                    -- look up all of the payloads to see if we've run them before
                    -- even then we still have to run them, because they aren't in the checkpointer
                    knownPayloads <- liftIO $
                        tableLookupBatch' pdb (each . _2) ((\e -> (e, _evaluationCtxRankedPayloadHash $ fst e)) <$> forkChainBottomToTop)

                    let unknownPayloads = NEL.filter (isNothing . snd) knownPayloads
                    when (not (null unknownPayloads))
                        $ logFunctionText logger Debug $ "unknown blocks in context: " <> sshow (length unknownPayloads)

                    runnableBlocks <- forM knownPayloads $ \((evalCtx, rankedBHash), maybePayload) -> do
                        logFunctionText logger Debug $ "running block: " <> brief rankedBHash
                        payload <- case maybePayload of
                            -- fetch payload if missing
                            Nothing -> getPayloadForContext logger serviceEnv hints evalCtx
                            Just payload -> return payload
                        let expectedPayloadHash = _consensusPayloadHash $ _evaluationCtxPayload evalCtx
                        let blockCtx = blockCtxOfEvaluationCtx cid evalCtx
                        if guardCtx pact5 blockCtx
                        then
                            return $
                                (blockCtx, Checkpointer.Pact5RunnableBlock $ \blockEnv -> do
                                    (_, pwo, validatedTxs) <- Pact.execExistingBlock logger serviceEnv blockEnv (CheckablePayload expectedPayloadHash payload)
                                    -- add payload immediately after executing the block, because this is when we learn it's valid
                                    liftIO $ addNewPayload (_payloadStoreTable $ _psPdb serviceEnv) (_evaluationCtxCurrentHeight evalCtx) pwo
                                    return $ (DList.singleton validatedTxs, (_ranked rankedBHash, expectedPayloadHash))
                                )
                        else
                            return $
                                (blockCtx, Checkpointer.Pact4RunnableBlock $ \blockDbEnv -> do
                                    (_, pwo) <- Pact4.execBlock logger serviceEnv (Pact4.BlockEnv blockCtx blockDbEnv) (CheckablePayload expectedPayloadHash payload)
                                    -- add payload immediately after executing the block, because this is when we learn it's valid
                                    liftIO $ addNewPayload (_payloadStoreTable $ _psPdb serviceEnv) (_evaluationCtxCurrentHeight evalCtx) pwo
                                    return $ (mempty, (_ranked rankedBHash, expectedPayloadHash))
                                    )

                    runExceptT (Checkpointer.restoreAndSave logger cid sql runnableBlocks) >>= \case
                        Left err -> do
                            logFunctionText logger Error $ "Error in execValidateBlock: " <> sshow err
                            return (mempty, mempty, pactConsensusState)
                        Right (DList.toList -> blockResults) -> do
                            let validatedTxs = msum blockResults
                            Checkpointer.setConsensusState sql forkInfo._forkInfoTargetState
                            return (rewoundTxs, validatedTxs, forkInfo._forkInfoTargetState)
    liftIO $ mpaProcessFork memPoolAccess (V.concat rewoundTxs, validatedTxs)
    case forkInfo._forkInfoNewBlockCtx of
        Just newBlockCtx
            | Just _ <- _psMiner serviceEnv
            , pact5 cid (_rankedHeight (_latestRankedBlockHash newConsensusState))
            , _syncStateBlockHash (_consensusStateLatest newConsensusState) ==
                _latestBlockHash (forkInfo._forkInfoTargetState) -> do
                    -- if we're at the target block we were sent, and we were
                    -- told to start mining, we produce an empty block
                    -- immediately. then we set up a separate thread
                    -- to add new transactions to the block.
                    logFunctionText logger Debug "producing new block"
                    emptyBlock <-
                        Checkpointer.readFromLatest logger cid sql (_newBlockCtxParentCreationTime newBlockCtx)
                            $ Checkpointer.readPact5 "Pact 4 cannot make new blocks" $ \blockEnv blockHandle ->
                                makeEmptyBlock logger serviceEnv blockEnv blockHandle
                    let payloadVar = view psMiningPayloadVar serviceEnv

                    -- cancel payload refresher thread
                    liftIO $
                        atomically (fmap (view _1) <$> tryTakeTMVar payloadVar)
                            >>= traverse_ cancel

                    startPayloadRefresher logger serviceEnv emptyBlock

        _ -> return ()
    return newConsensusState
    where

    memPoolAccess = view psMempoolAccess serviceEnv
    sql = view psReadWriteSql serviceEnv
    pdb = view psPdb serviceEnv
    cid = _chainId serviceEnv

    findForkChainAscending
        :: Brief p
        => [(EvaluationCtx p, RankedBlockHash)]
        -> IO (Maybe (NEL.NonEmpty (EvaluationCtx p, RankedBlockHash)))
    findForkChainAscending [] = return Nothing
    findForkChainAscending (tip:chain) = go [] (tip:chain)
        where
        go
            :: Brief p
            => [(EvaluationCtx p, RankedBlockHash)]
            -> [(EvaluationCtx p, RankedBlockHash)]
            -> IO (Maybe (NEL.NonEmpty (EvaluationCtx p, RankedBlockHash)))
        go !acc (tip':chain') = do
            -- note that if we see the eval ctx in the checkpointer,
            -- that means that the parent block has been evaluated, thus we do
            -- include `tip` in the resulting list.
            known <- Checkpointer.lookupRankedBlockHash sql (unwrapParent $ _evaluationCtxRankedParentHash $ fst tip')
            if known
            then do
                logFunctionText logger Debug $ "fork point: " <> brief (printable tip')
                return $ Just $ tip' NEL.:| acc
            -- if we don't know this block, remember it for later as we'll
            -- need to execute it on top
            else do
                logFunctionText logger Debug $
                    "block not in checkpointer: "
                    <> brief (printable tip')
                go (tip' : acc) chain'
        go _ [] = do
            logFunctionText logger Info $
                "no fork point found for chain: "
                <> brief (printable <$> (tip:chain))
            return Nothing
        printable (a, b) = (a, b)

    -- remember to call this *before* executing the actual rewind,
    -- and only alter the mempool *after* the db transaction is done.
    getRewoundTxs :: Parent BlockHeight -> IO [Vector Pact.Transaction]
    getRewoundTxs rewindTargetHeight = do
        rewoundPayloadHashes <- Checkpointer.getPayloadsAfter sql rewindTargetHeight
        rewoundPayloads <- lookupPayloadDataWithHeightBatch
            (_payloadStoreTable pdb)
            [(Just (rank rbph), _ranked rbph) | rbph <- rewoundPayloadHashes]
        forM (zip rewoundPayloadHashes rewoundPayloads) $ \case
            (rbph, Nothing) -> do
                logFunctionText logger Error $ "missing payload in database: " <> brief rbph
                return V.empty
            (rbph, Just payload) -> case pact5TransactionsFromPayload payload of
                Right txs -> do
                    return txs
                Left err -> do
                    logFunctionText logger Error $ "invalid payload in database (" <> brief rbph <> "): " <> sshow err
                    return V.empty

-- | Start a thread that makes fresh payloads periodically
startPayloadRefresher :: Logger logger => HasVersion => logger -> ServiceEnv tbl -> BlockInProgress -> IO ()
startPayloadRefresher logger serviceEnv startBlock =
    mask $ \restore -> do
        refresherThread <- async (restore $ refreshPayloads logger serviceEnv)
        atomically $ writeTMVar payloadVar (refresherThread, startBlock)
    where
    payloadVar = _psMiningPayloadVar serviceEnv

refreshPayloads
    :: Logger logger
    => HasVersion
    => logger
    -> ServiceEnv tbl
    -> IO ()
refreshPayloads logger serviceEnv = do
    -- note that if this is empty, we wait; taking from it is the way to make us stop
    let logOutraced =
            liftIO $ logFunctionText logger Debug $ "Refresher outraced by new block"
    (_, blockInProgress) <- liftIO $ atomically $ readTMVar payloadVar
    logFunctionText logger Debug $
        "refreshing payloads for " <>
        brief (_bctxParentRankedBlockHash $ _blockInProgressBlockCtx blockInProgress)
    maybeRefreshedBlockInProgress <- Pool.withResource (view psReadSqlPool serviceEnv) $ \sql ->
        Checkpointer.readFrom logger cid sql
            (_bctxParentCreationTime $ _blockInProgressBlockCtx blockInProgress)
            (_bctxParentRankedBlockHash $ _blockInProgressBlockCtx blockInProgress)
            $ Checkpointer.readPact5 "Pact 4 cannot make new blocks" $ \blockEnv _bh -> do
                let dbEnv = view psBlockDbEnv blockEnv
                continueBlock logger serviceEnv dbEnv blockInProgress
    case maybeRefreshedBlockInProgress of
        -- the block's parent was removed
        NoHistory -> logOutraced
        Historical refreshedBlockInProgress -> do
            outraced <- liftIO $ atomically $ do
                (_, latestBlockInProgress) <- readTMVar payloadVar
                -- the block has been replaced, this is a possible race
                if _blockInProgressBlockCtx latestBlockInProgress /= _blockInProgressBlockCtx refreshedBlockInProgress
                then return True
                else do
                    writeTMVar payloadVar . (_2 .~ refreshedBlockInProgress) =<< readTMVar payloadVar
                    return False
            if outraced
            then logOutraced
            else do
                approximateThreadDelay (int $ _psBlockRefreshInterval serviceEnv)
                refreshPayloads logger serviceEnv
    where

    payloadVar = _psMiningPayloadVar serviceEnv
    cid = _chainId serviceEnv

getPayloadForContext
    :: CanReadablePayloadCas tbl
    => Logger logger
    => logger
    -> ServiceEnv tbl
    -> Maybe Hints
    -> EvaluationCtx ConsensusPayload
    -> IO PayloadData
getPayloadForContext logger serviceEnv h ctx = do
    mapM_ insertPayloadData (_consensusPayloadData $ _evaluationCtxPayload ctx)

    pld <- liftIO $ getPayload
        pdb
        candPdb
        (Priority $ negate $ int $ _evaluationCtxCurrentHeight ctx)
        (_hintsOrigin <$> h)
        (_evaluationCtxRankedPayloadHash ctx)
    liftIO $ tableInsert candPdb rh pld
    return pld
    where
    rh = _evaluationCtxRankedPayloadHash ctx
    pdb = view psPdb serviceEnv
    candPdb = view psCandidatePdb serviceEnv

    insertPayloadData (EncodedPayloadData epld) = case decodePayloadData epld of
        Right pld -> liftIO $ tableInsert candPdb rh pld
        Left e -> do
            logFunctionText logger Warn $ "failed to decode encoded payload from evaluation ctx: " <> sshow e

execPreInsertCheckReq
    :: (Logger logger)
    => HasVersion
    => logger
    -> ServiceEnv tbl
    -> Vector Pact.Transaction
    -> IO (Vector (Maybe Mempool.InsertError))
execPreInsertCheckReq logger serviceEnv txs = do
    let requestKeys = V.map Pact.cmdToRequestKey txs
    logFunctionText logger Info $ "(pre-insert check " <> sshow requestKeys <> ")"
    fakeParentCreationTime <- Checkpointer.mkFakeParentCreationTime
    let act sql = Checkpointer.readFromLatest logger cid sql fakeParentCreationTime $ Checkpointer.PactRead
            { pact5Read = \blockEnv bh -> do
                forM txs $ \tx ->
                    fmap (either Just (\_ -> Nothing)) $ runExceptT $ do
                        -- it's safe to use initialBlockHandle here because it's
                        -- only used to check for duplicate pending txs in a block
                        () <- mapExceptT liftIO
                            $ Pact.validateParsedChainwebTx logger blockEnv tx
                        evalStateT (attemptBuyGas blockEnv tx) bh
            -- pessimistically, if we're catching up and not even past the Pact
            -- 5 activation, just badlist everything as in-the-future.
            , pact4Read = \_ -> return $ Just InsertErrorTimeInFuture <$ txs
            }
    Pool.withResource (view psReadSqlPool serviceEnv) $ \sql ->
        timeoutYield timeoutLimit (act sql) >>= \case
            Just r -> do
                logDebug_ logger $ "Mempool pre-insert check result: " <> sshow r
                pure r
            Nothing -> do
                logError_ logger $ "Mempool pre-insert check timed out for txs:\n" <> sshow txs
                let result = V.map (const $ Just Mempool.InsertErrorTimedOut) txs
                logDebug_ logger $ "Mempool pre-insert check result: " <> sshow result
                pure result

    where

    preInsertCheckTimeout = view psPreInsertCheckTimeout serviceEnv
    cid = _chainId serviceEnv
    timeoutLimit = fromIntegral $ (\(Micros n) -> n) preInsertCheckTimeout
    attemptBuyGas
        :: BlockEnv
        -> Pact.Transaction
        -> StateT BlockHandle (ExceptT InsertError IO) ()
    attemptBuyGas blockEnv tx = do
        let logger' = addLabel ("transaction", "attemptBuyGas") logger
        let bctx = view psBlockCtx blockEnv
        result <- pactTransaction blockEnv Nothing $ \pactDb _spv -> do
            -- Note: `mempty` is fine here for the milligas limit. `buyGas` sets its own limit
            -- by necessity
            gasEnv <- Pact.mkTableGasEnv (Pact.MilliGasLimit mempty) Pact.GasLogsDisabled
            Pact.buyGas logger' gasEnv pactDb noMiner bctx (view Pact.payloadObj <$> tx)
        case result of
            Left err -> do
                -- note that this is not on-chain
                throwError $ InsertErrorBuyGas $ Pact._boundedText $ Pact._peMsg $
                    txInvalidErrorToOnChainPactError (BuyGasError err)
            Right (_ :: Pact.EvalResult) -> return ()

execLookupPactTxs
    :: (CanReadablePayloadCas tbl, Logger logger)
    => HasVersion
    => logger
    -> ServiceEnv tbl
    -> Maybe ConfirmationDepth
    -> Vector SB.ShortByteString
    -> IO (Historical (HM.HashMap SB.ShortByteString (T3 BlockHeight BlockPayloadHash BlockHash)))
execLookupPactTxs logger serviceEnv confDepth txs = do
    if V.null txs
    then return (Historical mempty)
    else do
        go =<< liftIO Checkpointer.mkFakeParentCreationTime
    where
    depth = maybe 0 (fromIntegral . _confirmationDepth) confDepth
    cid = _chainId serviceEnv
    go ctx = Pool.withResource (_psReadSqlPool serviceEnv) $ \sql ->
        Checkpointer.readFromNthParent logger cid sql ctx depth
            -- not sure about this, disallows looking up pact txs if we haven't
            -- caught up to pact 5
            $ Checkpointer.readPact5 "Pact 4 cannot look up transactions" $ \blockEnv _ -> do
                let dbenv = view psBlockDbEnv blockEnv
                fmap (HM.mapKeys coerce) $ liftIO $ Pact.lookupPactTransactions dbenv (coerce txs)<|MERGE_RESOLUTION|>--- conflicted
+++ resolved
@@ -212,18 +212,21 @@
                     Nothing -> error "genesis needs to be run, but the genesis payload is missing!"
                     Just p -> p
 
-            maybeErr <- runExceptT $ Checkpointer.restoreAndSave logger cid (_psReadWriteSql serviceEnv)
+            maybeErr <- runExceptT
+                $ Checkpointer.restoreAndSave logger cid (_psReadWriteSql serviceEnv) (genesisRankedParentBlockHash cid)
                 $ NEL.singleton
-                $ (blockCtx,
+                $ (
                 if pact5 cid (genesisHeight cid)
-                then Checkpointer.Pact5RunnableBlock $ \blockEnv -> do
-                    _ <- Pact.execExistingBlock logger serviceEnv blockEnv
+                then Checkpointer.Pact5RunnableBlock $ \chainwebPactDb -> do
+                    _ <- Pact.execExistingBlock logger serviceEnv
+                        (BlockEnv blockCtx chainwebPactDb)
                         (CheckablePayloadWithOutputs genesisPayload)
                     return ((), (genesisBlockHash, genesisPayloadHash))
                 else Checkpointer.Pact4RunnableBlock $ \blockDbEnv -> do
-                    _ <- Pact4.execBlock logger serviceEnv (Pact4.BlockEnv blockCtx blockDbEnv)
+                    _ <- Pact4.execBlock logger serviceEnv
+                        (Pact4.BlockEnv blockCtx blockDbEnv)
                         (CheckablePayloadWithOutputs genesisPayload)
-                    return $ ((), (genesisBlockHash, genesisPayloadHash))
+                    return ((), (genesisBlockHash, genesisPayloadHash))
                 )
             case maybeErr of
                 Left err -> error $ "genesis block invalid: " <> sshow err
@@ -265,44 +268,46 @@
 execNewGenesisBlock logger serviceEnv newTrans = do
     let cid = _chainId serviceEnv
     let parentCreationTime = Parent (implicitVersion ^?! versionGenesis . genesisTime . atChain cid)
-    let genesisParent = Parent $ RankedBlockHash (genesisHeight cid) (unwrapParent $ genesisParentBlockHash cid)
-    historicalBlock <- Checkpointer.readFrom logger cid (_psReadWriteSql serviceEnv) parentCreationTime genesisParent Checkpointer.PactRead
-        { pact5Read = \blockEnv startHandle -> do
-
-            let bipStart = BlockInProgress
-                    { _blockInProgressHandle = startHandle
-                    , _blockInProgressNumber = 0
-                    -- fake gas limit, gas is free for genesis
-                    , _blockInProgressRemainingGasLimit = Pact.GasLimit (Pact.Gas 999_999_999)
-                    , _blockInProgressTransactions = Transactions
-                        { _transactionCoinbase = absurd <$> Pact.noCoinbase
-                        , _transactionPairs = mempty
+    historicalBlock <- Checkpointer.readFrom logger cid (_psReadWriteSql serviceEnv) parentCreationTime
+        (genesisRankedParentBlockHash cid)
+        Checkpointer.PactRead
+            { pact5Read = \blockEnv startHandle -> do
+
+                -- we don't do coinbase for genesis either
+                let bipStart = BlockInProgress
+                        { _blockInProgressHandle = startHandle
+                        , _blockInProgressNumber = 0
+                        -- fake gas limit, gas is free for genesis
+                        , _blockInProgressRemainingGasLimit = Pact.GasLimit (Pact.Gas 999_999_999)
+                        , _blockInProgressTransactions = Transactions
+                            { _transactionCoinbase = absurd <$> Pact.noCoinbase
+                            , _transactionPairs = mempty
+                            }
+                        , _blockInProgressBlockCtx = _psBlockCtx blockEnv
                         }
-                    , _blockInProgressBlockCtx = _psBlockCtx blockEnv
-                    }
-
-            let fakeMempoolServiceEnv = serviceEnv
-                    & psMempoolAccess .~ mempty
-                        { mpaGetBlock = \bf pbc evalCtx -> do
-                            if _bfCount bf == 0
-                            then do
-                                maybeInvalidTxs <- pbc evalCtx newTrans
-                                validTxs <- case partitionEithers (V.toList maybeInvalidTxs) of
-                                    ([], validTxs) -> return validTxs
-                                    (errs, _) -> error $ "Pact 5 genesis commands invalid: " <> sshow errs
-                                V.fromList validTxs `Strategies.usingIO` traverse Strategies.rseq
-                            else do
-                                return V.empty
-                        }
-                    & psMiner .~ Just noMiner
-
-            results <- Pact.continueBlock logger fakeMempoolServiceEnv (_psBlockDbEnv blockEnv) bipStart
-            let !pwo = toPayloadWithOutputs
-                    noMiner
-                    (_blockInProgressTransactions results)
-            return $! pwo
-        , pact4Read = error "cannot make new Pact 4 genesis blocks"
-        }
+
+                let fakeMempoolServiceEnv = serviceEnv
+                        & psMempoolAccess .~ mempty
+                            { mpaGetBlock = \bf pbc evalCtx -> do
+                                if _bfCount bf == 0
+                                then do
+                                    maybeInvalidTxs <- pbc evalCtx newTrans
+                                    validTxs <- case partitionEithers (V.toList maybeInvalidTxs) of
+                                        ([], validTxs) -> return validTxs
+                                        (errs, _) -> error $ "Pact 5 genesis commands invalid: " <> sshow errs
+                                    V.fromList validTxs `Strategies.usingIO` traverse Strategies.rseq
+                                else do
+                                    return V.empty
+                            }
+                        & psMiner .~ Just noMiner
+
+                results <- Pact.continueBlock logger fakeMempoolServiceEnv (_psBlockDbEnv blockEnv) bipStart
+                let !pwo = toPayloadWithOutputs
+                        noMiner
+                        (_blockInProgressTransactions results)
+                return pwo
+            , pact4Read = error "cannot make new Pact 4 genesis blocks"
+            }
     case historicalBlock of
         NoHistory -> error "PactService.execNewGenesisBlock: Impossible error, unable to rewind before genesis"
         Historical block -> return block
@@ -359,211 +364,8 @@
     -- ^ turn off signature verification checks?
     -> Maybe RewindDepth
     -- ^ rewind depth
-<<<<<<< HEAD
-    -> PactServiceM logger tbl LocalResult
-execLocal cwtx preflight sigVerify rdepth = pactLabel "execLocal" $ do
-
-    e@PactServiceEnv{..} <- ask
-
-    let !cmd = Pact4.payloadObj <$> cwtx
-        !pm = Pact4.publicMetaOf cmd
-        !v = _chainwebVersion e
-        !cid = _chainId e
-
-    bhdb <- view psBlockHeaderDb
-
-    -- when no depth is defined, treat
-    -- withCheckpointerRewind as readFrom
-    -- (i.e. setting rewind to 0).
-    let rewindDepth = maybe 0 _rewindDepth rdepth
-
-    let timeoutLimit
-            | _psEnableLocalTimeout = Just (2 * 1_000_000)
-            | otherwise = Nothing
-
-    let localPact4 = do
-            pc <- view psParentHeader
-            let spv = Pact4.pactSPV bhdb (_parentHeader pc)
-            ctx <- Pact4.getTxContext noMiner pm
-            let bh = Pact4.ctxCurrentBlockHeight ctx
-            let gasModel = Pact4.getGasModel ctx
-            mc <- Pact4.getInitCache
-            dbEnv <- Pact4._cpPactDbEnv <$> view psBlockDbEnv
-            logger <- view (psServiceEnv . psLogger)
-
-            evalContT $ withEarlyReturn $ \earlyReturn -> do
-                pact4Cwtx <- liftIO (runExceptT (Pact4.checkParse logger v cid bh cwtx)) >>= \case
-                    Left err -> earlyReturn $
-                        let
-                            parseError = Pact4.CommandResult
-                                { _crReqKey = Pact4.cmdToRequestKey cmd
-                                , _crTxId = Nothing
-                                , _crResult = Pact4.PactResult (Left (Pact4.PactError Pact4.SyntaxError Pact4.noInfo [] (sshow err)))
-                                , _crGas = cmd ^. Pact4.cmdPayload . Pact4.pMeta . Pact4.pmGasLimit . to int
-                                , _crLogs = Nothing
-                                , _crContinuation = Nothing
-                                , _crMetaData = Nothing
-                                , _crEvents = []
-                                }
-                        in case preflight of
-                            Just PreflightSimulation -> Pact4LocalResultWithWarns parseError []
-                            _ -> Pact4LocalResultLegacy parseError
-                    Right pact4Cwtx -> return pact4Cwtx
-                case (preflight, sigVerify) of
-                    (_, Just NoVerify) -> do
-                        let payloadBS = SB.fromShort (Pact4._cmdPayload $ Pact4.payloadBytes <$> cwtx)
-                        let validated = Pact4.verifyHash @'Pact4.Blake2b_256 (Pact4._cmdHash cmd) payloadBS
-                        case validated of
-                            Left err -> earlyReturn $ review _MetadataValidationFailure $ NonEmpty.singleton $ Text.pack err
-                            Right _ -> return ()
-                    _ -> do
-                        let validated = Pact4.assertCommand pact4Cwtx (validPPKSchemes v cid bh) (isWebAuthnPrefixLegal v cid bh)
-                        case validated of
-                            Left err -> earlyReturn $ review _MetadataValidationFailure (pure $ displayAssertCommandError err)
-                            Right () -> return ()
-
-                --
-                -- if the ?preflight query parameter is set to True, we run the `applyCmd` workflow
-                -- otherwise, we prefer the old (default) behavior. When no preflight flag is
-                -- specified, we run the old behavior. When it is set to true, we also do metadata
-                -- validations.
-                --
-                case preflight of
-                    Just PreflightSimulation -> do
-                        lift (Pact4.liftPactServiceM (Pact4.assertPreflightMetadata cmd ctx sigVerify)) >>= \case
-                            Left err -> earlyReturn $ review _MetadataValidationFailure err
-                            Right () -> return ()
-                        let initialGas = Pact4.initialGasOf $ Pact4._cmdPayload pact4Cwtx
-                        T3 cr _mc warns <- liftIO $ Pact4.applyCmd
-                            _psVersion _psLogger _psGasLogger Nothing dbEnv
-                            noMiner gasModel ctx (TxBlockIdx 0) spv (Pact4.payloadObj <$> pact4Cwtx)
-                            initialGas mc ApplyLocal
-
-                        let cr' = hashPact4TxLogs cr
-                            warns' = Pact4.renderCompactText <$> toList warns
-                        pure $ Pact4LocalResultWithWarns cr' warns'
-                    _ -> liftIO $ do
-                        let execConfig = Pact4.mkExecutionConfig $
-                                [ Pact4.FlagAllowReadInLocal | _psAllowReadsInLocal ] ++
-                                Pact4.enablePactEvents' v cid bh ++
-                                Pact4.enforceKeysetFormats' v cid bh ++
-                                Pact4.disableReturnRTC v cid bh
-
-                        cr <- Pact4.applyLocal
-                            _psLogger _psGasLogger dbEnv
-                            gasModel ctx spv
-                            pact4Cwtx mc execConfig
-
-                        let cr' = hashPact4TxLogs cr
-                        pure $ Pact4LocalResultLegacy cr'
-
-    let localPact5 = do
-            ph <- view psParentHeader
-            let pact5RequestKey = Pact5.RequestKey (Pact5.Hash $ Pact4.unHash $ Pact4.toUntypedHash $ Pact4._cmdHash cwtx)
-            evalContT $ withEarlyReturn $ \earlyReturn -> do
-                pact5Cmd <- case Pact5.parsePact4Command cwtx of
-                    Left (Left errText) -> do
-                        earlyReturn $ Pact5LocalResultLegacy Pact5.CommandResult
-                            { _crReqKey = pact5RequestKey
-                            , _crTxId = Nothing
-                            , _crResult = Pact5.PactResultErr $
-                                Pact5.pactErrorToOnChainError $ Pact5.PEParseError
-                                    (Pact5.ParsingError $ "pact 4/5 parsing compatibility mismatch: " <> errText)
-                                    (Pact5.LineInfo 0)
-                            , _crGas = Pact5.Gas $ fromIntegral $ cmd ^. Pact4.cmdPayload . Pact4.pMeta . Pact4.pmGasLimit
-                            , _crLogs = Nothing
-                            , _crContinuation = Nothing
-                            , _crMetaData = Nothing
-                            , _crEvents = []
-                            }
-                    Left (Right (fmap Pact5.spanInfoToLineInfo -> parseError)) ->
-                        earlyReturn $ Pact5LocalResultLegacy Pact5.CommandResult
-                            { _crReqKey = pact5RequestKey
-                            , _crTxId = Nothing
-                            , _crResult = Pact5.PactResultErr $
-                                Pact5.pactErrorToOnChainError parseError
-                            , _crGas = Pact5.Gas $ fromIntegral $ cmd ^. Pact4.cmdPayload . Pact4.pMeta . Pact4.pmGasLimit
-                            , _crLogs = Nothing
-                            , _crContinuation = Nothing
-                            , _crMetaData = Nothing
-                            , _crEvents = []
-                            }
-                    Right pact5Cmd -> return pact5Cmd
-
-                -- this is just one of our metadata validation passes.
-                -- in preflight, we do another one, which replicates some of this work;
-                -- TODO: unify preflight, newblock, and validateblock tx metadata validation
-                case (preflight, sigVerify) of
-                    (_, Just NoVerify) -> do
-                        let payloadBS = SB.fromShort (Pact4._cmdPayload $ Pact4.payloadBytes <$> cwtx)
-                        let validated = Pact5.verifyHash (Pact5._cmdHash pact5Cmd) payloadBS
-                        case validated of
-                            Left err -> earlyReturn $
-                                review _MetadataValidationFailure $ NonEmpty.singleton $ Text.pack err
-                            Right _ -> return ()
-                    _ -> do
-                        let validated = Pact5.assertCommand pact5Cmd
-                        case validated of
-                            Left err -> earlyReturn $
-                                review _MetadataValidationFailure (pure $ displayAssertCommandError err)
-                            Right () -> return ()
-
-                let txCtx = Pact5.TxContext ph noMiner
-                let spvSupport = Pact5.pactSPV bhdb (_parentHeader ph)
-                case preflight of
-                    Just PreflightSimulation -> do
-                        -- preflight needs to do additional checks on the metadata
-                        -- to match on-chain tx validation
-                        lift (Pact5.liftPactServiceM (Pact5.assertPreflightMetadata (view Pact5.payloadObj <$> pact5Cmd) txCtx sigVerify)) >>= \case
-                            Left err -> earlyReturn $ review _MetadataValidationFailure err
-                            Right () -> return ()
-                        let initialGas = Pact5.initialGasOf $ Pact5._cmdPayload pact5Cmd
-                        applyCmdResult <- lift $ Pact5.pactTransaction Nothing (\dbEnv ->
-                            Pact5.applyCmd
-                                _psLogger _psGasLogger dbEnv
-                                txCtx (TxBlockIdx 0) spvSupport initialGas (view Pact5.payloadObj <$> pact5Cmd)
-                                )
-                        commandResult <- case applyCmdResult of
-                            Left err ->
-                                earlyReturn $ Pact5LocalResultWithWarns Pact5.CommandResult
-                                    { _crReqKey = Pact5.RequestKey (Pact5.Hash $ Pact4.unHash $ Pact4.toUntypedHash $ Pact4._cmdHash cwtx)
-                                    , _crTxId = Nothing
-                                    , _crResult = Pact5.PactResultErr $
-                                        Pact5.PactOnChainError
-                                            -- the only legal error type, once chainweaver is really gone, we
-                                            -- can use a real error type
-                                            (Pact5.ErrorType "EvalError")
-                                            (Pact5.mkBoundedText $ prettyPact5GasPurchaseFailure err)
-                                            (Pact5.LocatedErrorInfo Pact5.TopLevelErrorOrigin Pact5.noInfo)
-                                    , _crGas = Pact5.Gas $ fromIntegral $ cmd ^. Pact4.cmdPayload . Pact4.pMeta . Pact4.pmGasLimit
-                                    , _crLogs = Nothing
-                                    , _crContinuation = Nothing
-                                    , _crMetaData = Nothing
-                                    , _crEvents = []
-                                    }
-                                    []
-                            Right commandResult -> return commandResult
-                        let pact5Pm = pact5Cmd ^. Pact5.cmdPayload . Pact5.payloadObj . Pact5.pMeta
-                        let metadata = J.toJsonViaEncode $ Pact5.StableEncoding $ Pact5.ctxToPublicData pact5Pm txCtx
-                        let commandResult' = hashPact5TxLogs $ set Pact5.crMetaData (Just metadata) commandResult
-                        -- TODO: once Pact 5 has warnings, include them here.
-                        pure $ Pact5LocalResultWithWarns
-                            (Pact5.pactErrorToOnChainError <$> commandResult')
-                            []
-                    _ -> lift $ do
-                        -- default is legacy mode: use applyLocal, don't buy gas, don't do any
-                        -- metadata checks beyond signature and hash checking
-                        cr <- Pact5.pactTransaction Nothing $ \dbEnv -> do
-                            fmap Pact5.pactErrorToOnChainError <$> Pact5.applyLocal _psLogger _psGasLogger dbEnv txCtx spvSupport (view Pact5.payloadObj <$> pact5Cmd)
-                        pure $ Pact5LocalResultLegacy (hashPact5TxLogs cr)
-
-    let doLocal = Checkpointer.readFromNthParent (fromIntegral rewindDepth)
-            $ SomeBlockM $ Pair localPact4 localPact5
-
-=======
     -> IO (Historical LocalResult)
 execLocal logger serviceEnv cwtx preflight sigVerify rdepth = do
->>>>>>> 4433ed01
     case timeoutLimit of
         Nothing -> doLocal
         Just limit -> timeoutYield limit doLocal >>= \case
@@ -604,7 +406,7 @@
                                 Left err -> earlyReturn $ MetadataValidationFailure err
                                 Right () -> return ()
                             let initialGas = Pact.initialGasOf $ Pact._cmdPayload cwtx
-                            applyCmdResult <- flip evalStateT blockHandle $ pactTransaction blockEnv Nothing (\dbEnv spvSupport ->
+                            applyCmdResult <- liftIO $ flip evalStateT blockHandle $ doChainwebPactDbTransaction (blockEnv ^. psBlockDbEnv) Nothing (\dbEnv spvSupport ->
                                 Pact.applyCmd
                                     logger gasLogger dbEnv noMiner
                                     blockCtx (TxBlockIdx 0) spvSupport initialGas (view Pact.payloadObj <$> cwtx)
@@ -635,7 +437,7 @@
                         _ -> lift $ do
                             -- default is legacy mode: use applyLocal, don't buy gas, don't do any
                             -- metadata checks beyond signature and hash checking
-                            cr <- flip evalStateT blockHandle $ pactTransaction blockEnv Nothing $ \dbEnv spvSupport -> do
+                            cr <- flip evalStateT blockHandle $ doChainwebPactDbTransaction (blockEnv ^. psBlockDbEnv) Nothing $ \dbEnv spvSupport -> do
                                 -- TODO: PPgaslog
                                 fmap Pact.pactErrorToOnChainError <$> Pact.applyLocal logger Nothing dbEnv blockCtx spvSupport (view Pact.payloadObj <$> cwtx)
                             pure $ LocalResultLegacy $ hashPactTxLogs cr
@@ -728,7 +530,7 @@
             -- TODO PP: disallow rewinding final?
             logFunctionText logger Debug $ "pure rewind to " <> brief forkInfo._forkInfoTargetState
             rewoundTxs <- getRewoundTxs (Parent $ forkInfo._forkInfoTargetState._consensusStateLatest._syncStateHeight)
-            Checkpointer.rewindTo cid sql (_syncStateRankedBlockHash (_consensusStateLatest forkInfo._forkInfoTargetState))
+            Checkpointer.rewindTo cid sql (Parent $ _syncStateRankedBlockHash (_consensusStateLatest forkInfo._forkInfoTargetState))
             Checkpointer.setConsensusState sql forkInfo._forkInfoTargetState
             return (rewoundTxs, mempty, forkInfo._forkInfoTargetState)
         else do
@@ -770,29 +572,45 @@
                         if guardCtx pact5 blockCtx
                         then
                             return $
-                                (blockCtx, Checkpointer.Pact5RunnableBlock $ \blockEnv -> do
-                                    (_, pwo, validatedTxs) <- Pact.execExistingBlock logger serviceEnv blockEnv (CheckablePayload expectedPayloadHash payload)
+                                (Checkpointer.Pact5RunnableBlock $ \chainwebPactDb -> do
+                                    (_, pwo, validatedTxs) <-
+                                        Pact.execExistingBlock logger serviceEnv
+                                            (BlockEnv blockCtx chainwebPactDb)
+                                            (CheckablePayload expectedPayloadHash payload)
                                     -- add payload immediately after executing the block, because this is when we learn it's valid
-                                    liftIO $ addNewPayload (_payloadStoreTable $ _psPdb serviceEnv) (_evaluationCtxCurrentHeight evalCtx) pwo
+                                    liftIO $ addNewPayload
+                                        (_payloadStoreTable $ _psPdb serviceEnv)
+                                        (_evaluationCtxCurrentHeight evalCtx)
+                                        pwo
                                     return $ (DList.singleton validatedTxs, (_ranked rankedBHash, expectedPayloadHash))
                                 )
                         else
                             return $
-                                (blockCtx, Checkpointer.Pact4RunnableBlock $ \blockDbEnv -> do
-                                    (_, pwo) <- Pact4.execBlock logger serviceEnv (Pact4.BlockEnv blockCtx blockDbEnv) (CheckablePayload expectedPayloadHash payload)
+                                (Checkpointer.Pact4RunnableBlock $ \blockDbEnv -> do
+                                    (_, pwo) <-
+                                        Pact4.execBlock logger serviceEnv
+                                            (Pact4.BlockEnv blockCtx blockDbEnv)
+                                            (CheckablePayload expectedPayloadHash payload)
                                     -- add payload immediately after executing the block, because this is when we learn it's valid
-                                    liftIO $ addNewPayload (_payloadStoreTable $ _psPdb serviceEnv) (_evaluationCtxCurrentHeight evalCtx) pwo
+                                    liftIO $ addNewPayload
+                                        (_payloadStoreTable $ _psPdb serviceEnv)
+                                        (_evaluationCtxCurrentHeight evalCtx)
+                                        pwo
+                                    -- don't remove pact 4 txs from the mempool, who cares when we can't make Pact 4 blocks anymore?
                                     return $ (mempty, (_ranked rankedBHash, expectedPayloadHash))
                                     )
 
-                    runExceptT (Checkpointer.restoreAndSave logger cid sql runnableBlocks) >>= \case
-                        Left err -> do
-                            logFunctionText logger Error $ "Error in execValidateBlock: " <> sshow err
-                            return (mempty, mempty, pactConsensusState)
-                        Right (DList.toList -> blockResults) -> do
-                            let validatedTxs = msum blockResults
-                            Checkpointer.setConsensusState sql forkInfo._forkInfoTargetState
-                            return (rewoundTxs, validatedTxs, forkInfo._forkInfoTargetState)
+                    runExceptT (Checkpointer.restoreAndSave logger cid sql
+                        (knownPayloads ^. head1 . _1 . _1 . to _evaluationCtxRankedParentHash)
+                        runnableBlocks
+                        ) >>= \case
+                            Left err -> do
+                                logFunctionText logger Error $ "Error in execValidateBlock: " <> sshow err
+                                return (mempty, mempty, pactConsensusState)
+                            Right (DList.toList -> blockResults) -> do
+                                let validatedTxs = msum blockResults
+                                Checkpointer.setConsensusState sql forkInfo._forkInfoTargetState
+                                return (rewoundTxs, validatedTxs, forkInfo._forkInfoTargetState)
     liftIO $ mpaProcessFork memPoolAccess (V.concat rewoundTxs, validatedTxs)
     case forkInfo._forkInfoNewBlockCtx of
         Just newBlockCtx
@@ -1009,7 +827,7 @@
     attemptBuyGas blockEnv tx = do
         let logger' = addLabel ("transaction", "attemptBuyGas") logger
         let bctx = view psBlockCtx blockEnv
-        result <- pactTransaction blockEnv Nothing $ \pactDb _spv -> do
+        result <- mapStateT liftIO $ doChainwebPactDbTransaction (blockEnv ^. psBlockDbEnv) Nothing $ \pactDb _spv -> do
             -- Note: `mempty` is fine here for the milligas limit. `buyGas` sets its own limit
             -- by necessity
             gasEnv <- Pact.mkTableGasEnv (Pact.MilliGasLimit mempty) Pact.GasLogsDisabled
