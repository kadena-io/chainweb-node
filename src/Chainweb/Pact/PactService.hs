--- conflicted
+++ resolved
@@ -82,14 +82,11 @@
 import qualified Pact.Types.Runtime as Pact4 hiding (catchesPactError)
 import qualified Pact.Types.Pretty as Pact4
 
-<<<<<<< HEAD
-=======
 import qualified Pact.Core.Builtin as Pact5
 import qualified Pact.Core.Persistence as Pact5
 import qualified Pact.Core.Gas as Pact5
 import qualified Pact.Core.Info as Pact5
 
->>>>>>> 2205fa98
 import qualified Chainweb.Pact4.TransactionExec as Pact4
 import qualified Chainweb.Pact4.Validations as Pact4
 
@@ -109,10 +106,7 @@
 import Chainweb.Pact.Service.PactQueue (PactQueue, getNextRequest)
 import Chainweb.Pact.Types
 import Chainweb.Pact4.SPV qualified as Pact4
-<<<<<<< HEAD
-=======
 import Chainweb.Pact5.SPV qualified as Pact5
->>>>>>> 2205fa98
 import Chainweb.Payload
 import Chainweb.Payload.PayloadStore
 import Chainweb.Time
@@ -130,17 +124,10 @@
 import Data.Time.Format.ISO8601
 import qualified Chainweb.Pact.PactService.Pact4.ExecBlock as Pact4
 import qualified Chainweb.Pact4.Types as Pact4
-<<<<<<< HEAD
-=======
-import qualified Chainweb.Pact5.Backend.ChainwebPactDb as Pact5
-import qualified Pact.Core.Command.Types as Pact5
-import qualified Pact.Core.Hash as Pact5
->>>>>>> 2205fa98
 import qualified Data.ByteString.Short as SB
 import Data.Coerce (coerce)
 import Chainweb.Pact.PactService.Pact5.ExecBlock (runPact5Coinbase)
 import Data.Void
-<<<<<<< HEAD
 import Data.Functor.Product
 import Chainweb.Pact5.Backend.ChainwebPactDb qualified as Pact5
 import Chainweb.Pact5.SPV qualified as Pact5
@@ -161,27 +148,10 @@
 import Chainweb.Pact5.Validations qualified as Pact5
 import Pact.Core.Errors qualified as Pact5
 import Control.Monad.Except
-import Data.Default
 import Pact.Parse as Pact4
 import Control.Parallel.Strategies as Strategies
 import Data.Text qualified as T
 import Chainweb.Storage.Table (ReadableTable(tableLookup))
-=======
-import qualified Chainweb.Pact5.Types as Pact5
-import qualified Chainweb.Pact.PactService.Pact5.ExecBlock as Pact5
-import qualified Pact.Core.Evaluate as Pact5
-import qualified Pact.Core.Names as Pact5
-import Data.Functor.Product
-import qualified Chainweb.Pact5.TransactionExec as Pact5
-import qualified Chainweb.Pact5.Transaction as Pact5
-import Control.Monad.Except
-import qualified Chainweb.Pact5.NoCoinbase as Pact5
-import qualified Pact.Parse as Pact4
-import qualified Control.Parallel.Strategies as Strategies
-import qualified Chainweb.Pact5.Validations as Pact5
-import qualified Pact.Core.Errors as Pact5
-
->>>>>>> 2205fa98
 
 runPactService
     :: Logger logger
@@ -622,11 +592,7 @@
             logger <- view (psServiceEnv . psLogger)
             v <- view chainwebVersion
             cid <- view chainId
-<<<<<<< HEAD
-            txs <- liftIO $ traverse (runExceptT . Pact4.checkParse logger v cid (genesisHeightSlow v cid)) newTrans
-=======
             txs <- liftIO $ traverse (runExceptT . Pact4.checkParse logger v cid (genesisBlockHeight v cid)) newTrans
->>>>>>> 2205fa98
             parsedTxs <- case partitionEithers (V.toList txs) of
                 ([], validTxs) -> return (V.fromList validTxs)
                 (errs, _) -> internalError $ "Invalid genesis txs: " <> sshow errs
@@ -704,7 +670,6 @@
             liftIO (ancestorOf bhdb (view blockHash lowerBound) (view blockHash cur)) >>=
                 flip unless (internalError "lower bound is not an ancestor of latest header")
 
-<<<<<<< HEAD
             return $ Just (lowerBound, cur)
         ReplayTargetTx reqKey@(Pact5.RequestKey (Pact5.unHash -> reqKeySB)) -> do
             results <- execLookupPactTxs Nothing (V.singleton reqKeySB)
@@ -736,49 +701,23 @@
                             & play v cid bhdb pdb heightRef runPact
         Nothing ->
             return ()
-=======
-            return cur
-    liftIO $ logFunctionText logger Info $ "pact db replaying between blocks "
-        <> sshow (view blockHeight lowerBound, view blockHash lowerBound) <> " and "
-        <> sshow (view blockHeight upperBound, view blockHash upperBound)
-
-    let genHeight = genesisHeight v cid
-    -- we don't want to replay the genesis header in here.
-    let lowerHeight = max (succ genHeight) (view blockHeight lowerBound)
-    withPactState $ \runPact ->
-        liftIO $ getBranchIncreasing bhdb upperBound (int lowerHeight) $ \blocks -> do
-            heightRef <- newIORef lowerHeight
-            withAsync (heightProgress lowerHeight (view blockHeight upperBound) heightRef (logInfo_ logger)) $ \_ -> do
-                blocks
-                    & Stream.hoist liftIO
-                    & play bhdb pdb heightRef runPact
->>>>>>> 2205fa98
     where
 
     play
         :: CanReadablePayloadCas tbl
-<<<<<<< HEAD
         => ChainwebVersion
         -> ChainId
         -> BlockHeaderDb
-=======
-        => BlockHeaderDb
->>>>>>> 2205fa98
         -> PayloadDb tbl
         -> IORef BlockHeight
         -> (forall a. PactServiceM logger tbl a -> IO a)
         -> Stream.Stream (Stream.Of BlockHeader) IO r
         -> IO r
-<<<<<<< HEAD
     play v cid bhdb pdb heightRef runPact blocks = do
-=======
-    play bhdb pdb heightRef runPact blocks = do
->>>>>>> 2205fa98
         logger <- runPact $ view psLogger
         validationFailedRef <- newIORef False
         r <- blocks & Stream.mapM_ (\bh -> do
             bhParent <- liftIO $ lookupParentM GenesisParentThrow bhdb bh
-<<<<<<< HEAD
 
             let printValidationError = \case
                     BlockValidationFailure (BlockValidationFailureMsg m) -> do
@@ -791,22 +730,11 @@
                     NoHistory -> throwM $ BlockHeaderLookupFailure $ "execReplay: missing block: " <> sshow bh
                     Historical x -> return x
 
-=======
-            let
-                printValidationError (BlockValidationFailure (BlockValidationFailureMsg m)) = do
-                    writeIORef validationFailedRef True
-                    logFunctionText logger Error m
-                printValidationError e = throwM e
-                handleMissingBlock NoHistory = throwM $ BlockHeaderLookupFailure $
-                    "execReadOnlyReplay: missing block: " <> sshow bh
-                handleMissingBlock (Historical ()) = return ()
->>>>>>> 2205fa98
             payload <- liftIO $ fromJuste <$>
                 lookupPayloadDataWithHeight pdb (Just $ view blockHeight bh) (view blockPayloadHash bh)
             let isPayloadEmpty = V.null (view payloadDataTransactions payload)
             let isUpgradeBlock = isJust $ _chainwebVersion bhdb ^? versionUpgrades . atChain (_chainId bhdb) . ix (view blockHeight bh)
             liftIO $ writeIORef heightRef (view blockHeight bh)
-<<<<<<< HEAD
             unless (isPayloadEmpty && not isUpgradeBlock) $ do
                 ei <- handle printValidationError
                     $ fmap Right
@@ -921,22 +849,7 @@
             )
         validationFailed <- readIORef validationFailedRef
         when validationFailed $
-            throwM $ BlockValidationFailure $ BlockValidationFailureMsg $
-                J.encodeText ("Prior block validation errors" :: Text)
-=======
-            unless (isPayloadEmpty && not isUpgradeBlock)
-                $ handle printValidationError
-                $ (handleMissingBlock =<<)
-                $ runPact
-                $ readFrom (Just $ ParentHeader bhParent) $
-                    SomeBlockM $ Pair
-                        (void $ Pact4.execBlock bh (CheckablePayload payload))
-                        (void $ Pact5.execExistingBlock bh (CheckablePayload payload))
-            )
-        validationFailed <- readIORef validationFailedRef
-        when validationFailed $
             throwM $ BlockValidationFailure $ BlockValidationFailureMsg "Prior block validation errors"
->>>>>>> 2205fa98
         return r
 
     heightProgress :: BlockHeight -> BlockHeight -> IORef BlockHeight -> (Text -> IO ()) -> IO ()
@@ -1013,11 +926,7 @@
                                 parseError = Pact4.CommandResult
                                     { _crReqKey = Pact4.RequestKey (Pact4.toUntypedHash $ Pact4._cmdHash cmd)
                                     , _crTxId = Nothing
-<<<<<<< HEAD
-                                    , _crResult = Pact4.PactResult (Left (Pact4.PactError Pact4.SyntaxError def [] (sshow err)))
-=======
                                     , _crResult = Pact4.PactResult (Left (Pact4.PactError Pact4.SyntaxError Pact4.noInfo [] (sshow err)))
->>>>>>> 2205fa98
                                     , _crGas = cmd ^. Pact4.cmdPayload . Pact4.pMeta . Pact4.pmGasLimit . to fromIntegral
                                     , _crLogs = Nothing
                                     , _crContinuation = Nothing
