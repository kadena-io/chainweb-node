{-# LANGUAGE FlexibleContexts #-}
{-# LANGUAGE LambdaCase #-}
{-# LANGUAGE NamedFieldPuns #-}
{-# LANGUAGE OverloadedStrings #-}
{-# LANGUAGE RecordWildCards #-}
{-# LANGUAGE ScopedTypeVariables #-}

-- |
-- Module: Chainweb.Pact.PactService
-- Copyright: Copyright © 2018 Kadena LLC.
-- License: See LICENSE file
-- Maintainer: Mark Nichols <mark@kadena.io>
-- Stability: experimental
--
-- Pact service for Chainweb
module Chainweb.Pact.PactService
    ( pactDbConfig
    , execNewBlock
    , execTransactions
    , execValidateBlock
    , initPactService, initPactService'
    , mkPureState
    , mkSQLiteState
    , pactFilesDir
    , serviceRequests
    , toCommandConfig
    , testnet00CreateCoinContract
    , toHashedLogTxOutput
    , toNewBlockResults
    , initialPayloadState
    ) where

import Control.Applicative
import Control.Concurrent
import Control.Concurrent.STM
import Control.Lens ((.=))
import Control.Monad
import Control.Monad.Catch
import Control.Monad.Reader
import Control.Monad.State

import qualified Data.Aeson as A
import Data.Bifunctor (first, second)
import Data.ByteString (ByteString)
import Data.ByteString.Lazy (toStrict)
import Data.Default (def)
import Data.Either
import Data.Foldable (toList)
import qualified Data.Sequence as Seq
import Data.String.Conv (toS)
import qualified Data.Text as T
import Data.Vector (Vector)
import qualified Data.Vector as V
import Data.Word

import System.LogLevel

-- external pact modules

import qualified Pact.Gas as P
import qualified Pact.Interpreter as P
import qualified Pact.Types.Command as P
import qualified Pact.Types.Hash as P
import qualified Pact.Types.Logger as P
import qualified Pact.Types.Runtime as P
import qualified Pact.Types.Server as P
import qualified Pact.Types.SQLite as P

-- internal modules

import Chainweb.BlockHeader (BlockHeader(..), isGenesisBlockHeader)
import Chainweb.ChainId
import Chainweb.Logger
import Chainweb.Pact.Backend.InMemoryCheckpointer (initInMemoryCheckpointEnv)
import Chainweb.Pact.Backend.MemoryDb (mkPureState)
import Chainweb.Pact.Backend.SQLiteCheckpointer (initSQLiteCheckpointEnv)
import Chainweb.Pact.Backend.SqliteDb (mkSQLiteState)
import Chainweb.Pact.Service.PactQueue (getNextRequest)
import Chainweb.Pact.Service.Types
<<<<<<< HEAD
=======
    (LocalReq(..), NewBlockReq(..), PactValidationErr(..), RequestMsg(..),
    ValidateBlockReq(..))
>>>>>>> d93a5da7
import Chainweb.Pact.TransactionExec
import Chainweb.Pact.Types
import Chainweb.Pact.Utils (closePactDb, toEnv', toEnvPersist')
import Chainweb.Payload
import Chainweb.Transaction
import Chainweb.Utils
import Chainweb.Version (ChainwebVersion(..))

-- genesis block (temporary)
import Chainweb.BlockHeader.Genesis (genesisBlockHeader)
import Chainweb.BlockHeader.Genesis.Testnet00Payload (payloadBlock)

pactDbConfig :: ChainwebVersion -> PactDbConfig
pactDbConfig Test{} = PactDbConfig Nothing "log-unused" [] (Just 0) (Just 0)
pactDbConfig TestWithTime{} = PactDbConfig Nothing "log-unused" [] (Just 0) (Just 0)
pactDbConfig TestWithPow{} = PactDbConfig Nothing "log-unused" [] (Just 0) (Just 0)
pactDbConfig Simulation{} = PactDbConfig Nothing "log-unused" [] (Just 0) (Just 0)
pactDbConfig Testnet00 = PactDbConfig Nothing "log-unused" [] (Just 0) (Just 0)

pactLogLevel :: String -> LogLevel
pactLogLevel "INFO" = Info
pactLogLevel "ERROR" = Error
pactLogLevel "DEBUG" = Debug
pactLogLevel "WARN" = Warn
pactLogLevel _ = Info

pactLoggers :: Logger logger => logger -> P.Loggers
pactLoggers logger = P.Loggers $ P.mkLogger (error "ignored") fun def
  where
    fun :: P.LoggerLogFun
    fun _ (P.LogName n) cat msg = do
        let namedLogger = addLabel ("logger", T.pack n) logger
        logFunctionText namedLogger (pactLogLevel cat) $ T.pack msg

initPactService
    :: Logger logger
    => ChainwebVersion
    -> ChainId
    -> logger
    -> TQueue RequestMsg
    -> MemPoolAccess
    -> IO ()
initPactService ver cid chainwebLogger reqQ memPoolAccess =
  initPactService' ver chainwebLogger (initialPayloadState ver cid >> serviceRequests memPoolAccess reqQ)

initPactService'
    :: Logger logger
    => ChainwebVersion
    -> logger
    -> PactT a
    -> IO a
initPactService' ver chainwebLogger act = do
    let loggers = pactLoggers chainwebLogger
    let logger = P.newLogger loggers $ P.LogName "PactService"
    let cmdConfig = toCommandConfig $ pactDbConfig ver
    let gasEnv = P.GasEnv 0 0.0 (P.constGasModel 1)
    (checkpointEnv, theState) <-
        case P._ccSqlite cmdConfig of
            Nothing -> do
                env <- P.mkPureEnv loggers
                liftA2
                    (,)
                    (initInMemoryCheckpointEnv cmdConfig logger gasEnv)
                    (mkPureState env cmdConfig)
            Just sqlc -> do
                env <- P.mkSQLiteEnv logger False sqlc loggers
                liftA2
                    (,)
                    (initSQLiteCheckpointEnv cmdConfig logger gasEnv)
                    (mkSQLiteState env cmdConfig)

    estate <- saveInitial (_cpeCheckpointer checkpointEnv) theState
    case estate of
        Left s -> do -- TODO: fix - If this error message does not appear, the database has been closed.
<<<<<<< HEAD
            when (s == "SQLiteCheckpointer.save': Save key not found exception") (closePactDb ccState)
            internalError' s
=======
            when (s == "SQLiteCheckpointer.save': Save key not found exception") (closePactDb theState)
            fail s
>>>>>>> d93a5da7
        Right _ -> return ()

    evalStateT
           (runReaderT act checkpointEnv)
           theState

<<<<<<< HEAD
    cmds <- inflateGenesis
    (cmdState, Env' pactDbEnv) <- (,) <$> newMVar (_pdbsState dbState) <*> toEnv' (_pdbsDbEnv dbState)
    let applyC em cmd = snd <$> applyGenesisCmd logger Nothing pactDbEnv cmdState em cmd
    newEM <- foldM applyC initEx cmds
    txId <- case newEM of
          P.Transactional tId -> return tId
          _other              -> internalError "Non - Transactional ExecutionMode found"
=======
>>>>>>> d93a5da7

initialPayloadState :: ChainwebVersion -> ChainId -> PactT ()
initialPayloadState Test{} _ = return ()
initialPayloadState TestWithTime{} _ = return ()
initialPayloadState TestWithPow{} _ = return ()
initialPayloadState Simulation{} _ = return ()
initialPayloadState Testnet00 cid = testnet00CreateCoinContract cid

testnet00CreateCoinContract :: ChainId -> PactT ()
testnet00CreateCoinContract cid = do
    let PayloadWithOutputs{..} = payloadBlock
        inputPayloadData = PayloadData (fmap fst _payloadWithOutputsTransactions)
                           _payloadWithOutputsPayloadHash
                           _payloadWithOutputsTransactionsHash
                           _payloadWithOutputsOutputsHash
        genesisHeader = genesisBlockHeader Testnet00 cid
    txs <- execValidateBlock genesisHeader inputPayloadData
    case toValidateBlockResults txs genesisHeader of
      Left (PactValidationErr e) -> throwM $ userError $ "genesis validation failed! " ++ show e
      Right _ -> return ()

<<<<<<< HEAD
inflateGenesis :: IO (Seq.Seq (P.Command (P.Payload P.PublicMeta P.ParsedCode)))
inflateGenesis = forM (_payloadWithOutputsTransactions payloadBlock) $ \(Transaction t,_) ->
  case A.eitherDecodeStrict t of
    Left e -> internalError' $ "genesis transaction payload decode failed: " ++ show e
    Right cmd -> case P.verifyCommand (fmap encodeUtf8 cmd) of
      f@P.ProcFail{} -> internalError' $ "genesis transaction payload verify failed: " ++ show f
      P.ProcSucc c -> return c
=======
>>>>>>> d93a5da7

-- | Forever loop serving Pact ececution requests and reponses from the queues
serviceRequests :: MemPoolAccess -> TQueue RequestMsg -> PactT ()
serviceRequests memPoolAccess reqQ = go
  where
    go = do
        msg <- liftIO $ getNextRequest reqQ
        case msg of
            CloseMsg -> return ()
            LocalMsg LocalReq{..} -> error "Local requests not implemented yet"
            NewBlockMsg NewBlockReq {..} -> do
<<<<<<< HEAD
                txs <- try $ execNewBlock memPoolAccess _newBlockHeader
                case txs of
                  Left (SomeException e) ->
                    liftIO $ putMVar _newResultVar $ Left $ PactInternalError $ T.pack $ show e
                  Right r -> liftIO $ putMVar _newResultVar $ Right $ toNewBlockResults r
=======
                txs <- execNewBlock False memPoolAccess _newBlockHeader
                liftIO $ putMVar _newResultVar $ toNewBlockResults txs
>>>>>>> d93a5da7
                go
            ValidateBlockMsg ValidateBlockReq {..} -> do
                txs <- try $ execValidateBlock _valBlockHeader _valPayloadData
                case txs of
                  Left (SomeException e) ->
                    liftIO $ putMVar _valResultVar $ Left $ PactInternalError $ T.pack $ show e
                  Right r -> liftIO $ putMVar _valResultVar $ toValidateBlockResults r _valBlockHeader
                go

toHashedLogTxOutput :: FullLogTxOutput -> HashedLogTxOutput
toHashedLogTxOutput FullLogTxOutput{..} =
    let e = A.encode _flTxLogs
        hashed = P.hash $ toS e
    in HashedLogTxOutput
        { _hlCommandResult = _flCommandResult
        , _hlTxLogHash = hashed
        }

toTransactionBytes :: P.Command ByteString -> Transaction
toTransactionBytes cwTrans =
    let plBytes = toStrict $ A.encode cwTrans
    in Transaction { _transactionBytes = plBytes }

toOutputBytes :: FullLogTxOutput -> TransactionOutput
toOutputBytes flOut =
    let hashedLogOut = toHashedLogTxOutput flOut
        outBytes = A.encode hashedLogOut
    in TransactionOutput { _transactionOutputBytes = toS outBytes }

toNewBlockResults :: Transactions -> PayloadWithOutputs
toNewBlockResults ts =
    let oldSeq = Seq.fromList $ V.toList $ _transactionPairs ts
        newSeq = second toOutputBytes <$> oldSeq
        bPayload = newBlockPayload newSeq
    in PayloadWithOutputs
        { _payloadWithOutputsTransactions = newSeq
        , _payloadWithOutputsPayloadHash =  _blockPayloadPayloadHash bPayload
        , _payloadWithOutputsTransactionsHash =  _blockPayloadTransactionsHash bPayload
        , _payloadWithOutputsOutputsHash =  _blockPayloadOutputsHash bPayload
        }

toValidateBlockResults :: Transactions -> BlockHeader -> Either PactException PayloadWithOutputs
toValidateBlockResults ts bHeader =
    let oldSeq = Seq.fromList $ V.toList $ _transactionPairs ts
        trans = fst <$> oldSeq
        transOuts = toOutputBytes . snd <$> oldSeq

        blockTrans = snd $ newBlockTransactions trans
        blockOuts = snd $ newBlockOutputs transOuts

        blockPL = blockPayload blockTrans blockOuts
        plData = payloadData blockTrans blockPL
        plWithOuts = payloadWithOutputs plData transOuts

        newHash = _payloadWithOutputsPayloadHash plWithOuts
        prevHash = _blockPayloadHash bHeader
    in if newHash == prevHash
        then Right plWithOuts
        else Left $ BlockValidationFailure $ toS $
            "Hash from Pact execution: " ++ show newHash ++ " does not match the previously stored hash: " ++ show prevHash

-- | Note: The BlockHeader param here is the header of the parent of the new block
execNewBlock :: Bool -> MemPoolAccess -> BlockHeader -> PactT Transactions
execNewBlock runGenesis memPoolAccess header = do
    cpEnv <- ask
    -- TODO: miner data needs to be added to BlockHeader...
    let miner = defaultMiner
        bHeight = _blockHeight header
        bHash = _blockHash header
        checkPointer = _cpeCheckpointer cpEnv

    newTrans <- liftIO $! memPoolAccess bHeight bHash
    cpData <- liftIO $! if runGenesis
      then restoreInitial checkPointer
      else restore checkPointer bHeight bHash

    updateOrCloseDb cpData

    (results, updatedState) <- execTransactions runGenesis miner newTrans
    put updatedState
    closeStatus <- liftIO $! discard checkPointer bHeight bHash updatedState
    either internalError' (\_ -> pure results) closeStatus



-- | Validate a mined block.  Execute the transactions in Pact again as validation
-- | Note: The BlockHeader here is the header of the block being validated
execValidateBlock :: BlockHeader -> PayloadData -> PactT Transactions
execValidateBlock currHeader plData = do
    cpEnv <- ask
    -- TODO: miner data needs to be added to BlockHeader...
    let miner = defaultMiner
        bHeight = _blockHeight currHeader
        bParent = _blockParent currHeader
        bHash = _blockHash currHeader
        checkPointer = _cpeCheckpointer cpEnv
        isGenesisBlock = isGenesisBlockHeader currHeader
    trans <- liftIO $ transactionsFromPayload plData
    cpData <- liftIO $! if isGenesisBlock
      then restoreInitial checkPointer
      else restore checkPointer (pred bHeight) bParent

    updateOrCloseDb cpData

    (results, updatedState) <- execTransactions isGenesisBlock miner trans
    put updatedState
    dbState <- liftIO $! save checkPointer bHeight bHash updatedState
    either dbClosedErr (const (pure results)) dbState
  where
    dbClosedErr :: String -> PactT Transactions
    dbClosedErr s = do
      -- TODO: fix - If this error message does not appear, the database has been closed.
      when (s == "SQLiteCheckpointer.save': Save key not found exception") $
        get >>= liftIO . closePactDb
      internalError' s

-- | In the case of failure when restoring from the checkpointer,
-- close db on failure, or update db state
updateOrCloseDb :: Either String PactDbState -> PactT ()
updateOrCloseDb = \case
<<<<<<< HEAD
  Left s  -> gets closePactDb >> internalError' s
  Right t -> updateState $! t

setupConfig :: FilePath -> IO PactDbConfig
setupConfig configFile =
    Y.decodeFileEither configFile >>= \case
        Left e -> do
            putStrLn usage
            internalError' $ "Error loading config file: " ++ show e
        Right v -> return v

=======
  Left s -> gets closePactDb >> fail s
  Right t -> updateState $! t

>>>>>>> d93a5da7
toCommandConfig :: PactDbConfig -> P.CommandConfig
toCommandConfig PactDbConfig {..} = P.CommandConfig
    { _ccSqlite = mkSqliteConfig _pdbcPersistDir _pdbcPragmas
    , _ccEntity = Nothing
    , _ccGasLimit = _pdbcGasLimit
    , _ccGasRate = _pdbcGasRate
    }

-- SqliteConfig is part of Pact' CommandConfig datatype, which is used with both in-memory and
-- sqlite databases -- hence this is here and not in the Sqlite specific module
mkSqliteConfig :: Maybe FilePath -> [P.Pragma] -> Maybe P.SQLiteConfig
mkSqliteConfig (Just f) xs = Just $ P.SQLiteConfig f xs
mkSqliteConfig _ _ = Nothing

execTransactions :: Bool -> MinerInfo -> Vector ChainwebTransaction -> PactT (Transactions, PactDbState)
execTransactions isGenesis miner ctxs = do
    currentState <- get
    let dbEnvPersist' = _pdbsDbEnv $! currentState
    dbEnv' <- liftIO $ toEnv' dbEnvPersist'
    mvCmdState <- liftIO $! newMVar (_pdbsState currentState)
    let prevTxId = _pdbsTxId currentState
    (txOuts, newTxId) <- applyPactCmds isGenesis dbEnv' mvCmdState ctxs (fromIntegral prevTxId) miner

    newCmdState <- liftIO $! readMVar mvCmdState
    newEnvPersist' <- liftIO $! toEnvPersist' dbEnv'
    let updatedState = PactDbState
          { _pdbsDbEnv = newEnvPersist'
          , _pdbsState = newCmdState
          , _pdbsTxId = P.TxId newTxId
          }
        cmdBSToTx = toTransactionBytes . fmap payloadBytes
        paired = V.zipWith (curry $ first cmdBSToTx) ctxs txOuts
    return (Transactions paired, updatedState)

-- | Apply multiple Pact commands, incrementing the transaction Id for each
applyPactCmds
    :: Bool
    -> Env'
    -> MVar P.CommandState
    -> Vector (P.Command PayloadWithText)
    -> Word64
    -> MinerInfo
    -> PactT (Vector FullLogTxOutput, Word64)
applyPactCmds isGenesis env' cmdState cmds prevTxId miner = do
    (outs, newEM) <- V.foldM f (V.empty, P.Transactional (P.TxId prevTxId)) cmds
    newTxId <- case newEM of
          P.Transactional (P.TxId txId) -> return txId
          _other -> internalError "Transactional ExecutionMode expected"
    return (outs, newTxId)
  where
      f (outs, prevEM) cmd = do
          (txOut, newEM) <- applyPactCmd isGenesis env' cmdState cmd prevEM miner
          return (outs `V.snoc` txOut, newEM)

-- | Apply a single Pact command
applyPactCmd
    :: Bool
    -> Env'
    -> MVar P.CommandState
    -> P.Command PayloadWithText
    -> P.ExecutionMode
    -> MinerInfo
    -> PactT (FullLogTxOutput, P.ExecutionMode)
applyPactCmd isGenesis (Env' dbEnv) cmdState cmdIn execMode miner = do
    cpEnv <- ask
    let logger = _cpeLogger cpEnv
        gasModel = P._geGasModel . _cpeGasEnv $ cpEnv

    -- cvt from Command PayloadWithTexts to Command ((Payload PublicMeta ParsedCode)
    let cmd = payloadObj <$> cmdIn
    ((result, txLogs), newEM) <- liftIO $! if isGenesis
        then applyGenesisCmd logger Nothing dbEnv cmdState execMode cmd
        else applyCmd logger Nothing miner dbEnv
             cmdState gasModel execMode cmd

    pure $! (FullLogTxOutput (P._crResult result) txLogs, newEM)

updateState :: PactDbState  -> PactT ()
updateState PactDbState {..} = do
    pdbsDbEnv .= _pdbsDbEnv
    pdbsState .= _pdbsState

-- TODO: get from config
pactFilesDir :: String
pactFilesDir = "test/config/"

transactionsFromPayload :: PayloadData -> IO (Vector ChainwebTransaction)
transactionsFromPayload plData = do
    let transSeq = _payloadDataTransactions plData
    let transList = toList transSeq
    let bytes = _transactionBytes <$> transList
    let eithers = toCWTransaction <$> bytes
    -- Note: if any transactions fail to convert, the final validation hash will fail to match
    -- the one computed during newBlock
    let theRights  =  rights eithers
    return $ V.fromList theRights
  where
    toCWTransaction bs = codecDecode chainwebPayloadCodec bs
----------------------------------------------------------------------------------------------------<|MERGE_RESOLUTION|>--- conflicted
+++ resolved
@@ -77,11 +77,6 @@
 import Chainweb.Pact.Backend.SqliteDb (mkSQLiteState)
 import Chainweb.Pact.Service.PactQueue (getNextRequest)
 import Chainweb.Pact.Service.Types
-<<<<<<< HEAD
-=======
-    (LocalReq(..), NewBlockReq(..), PactValidationErr(..), RequestMsg(..),
-    ValidateBlockReq(..))
->>>>>>> d93a5da7
 import Chainweb.Pact.TransactionExec
 import Chainweb.Pact.Types
 import Chainweb.Pact.Utils (closePactDb, toEnv', toEnvPersist')
@@ -156,29 +151,13 @@
     estate <- saveInitial (_cpeCheckpointer checkpointEnv) theState
     case estate of
         Left s -> do -- TODO: fix - If this error message does not appear, the database has been closed.
-<<<<<<< HEAD
-            when (s == "SQLiteCheckpointer.save': Save key not found exception") (closePactDb ccState)
+            when (s == "SQLiteCheckpointer.save': Save key not found exception") (closePactDb theState)
             internalError' s
-=======
-            when (s == "SQLiteCheckpointer.save': Save key not found exception") (closePactDb theState)
-            fail s
->>>>>>> d93a5da7
         Right _ -> return ()
 
     evalStateT
            (runReaderT act checkpointEnv)
            theState
-
-<<<<<<< HEAD
-    cmds <- inflateGenesis
-    (cmdState, Env' pactDbEnv) <- (,) <$> newMVar (_pdbsState dbState) <*> toEnv' (_pdbsDbEnv dbState)
-    let applyC em cmd = snd <$> applyGenesisCmd logger Nothing pactDbEnv cmdState em cmd
-    newEM <- foldM applyC initEx cmds
-    txId <- case newEM of
-          P.Transactional tId -> return tId
-          _other              -> internalError "Non - Transactional ExecutionMode found"
-=======
->>>>>>> d93a5da7
 
 initialPayloadState :: ChainwebVersion -> ChainId -> PactT ()
 initialPayloadState Test{} _ = return ()
@@ -197,19 +176,9 @@
         genesisHeader = genesisBlockHeader Testnet00 cid
     txs <- execValidateBlock genesisHeader inputPayloadData
     case toValidateBlockResults txs genesisHeader of
-      Left (PactValidationErr e) -> throwM $ userError $ "genesis validation failed! " ++ show e
+      Left e -> throwM e
       Right _ -> return ()
 
-<<<<<<< HEAD
-inflateGenesis :: IO (Seq.Seq (P.Command (P.Payload P.PublicMeta P.ParsedCode)))
-inflateGenesis = forM (_payloadWithOutputsTransactions payloadBlock) $ \(Transaction t,_) ->
-  case A.eitherDecodeStrict t of
-    Left e -> internalError' $ "genesis transaction payload decode failed: " ++ show e
-    Right cmd -> case P.verifyCommand (fmap encodeUtf8 cmd) of
-      f@P.ProcFail{} -> internalError' $ "genesis transaction payload verify failed: " ++ show f
-      P.ProcSucc c -> return c
-=======
->>>>>>> d93a5da7
 
 -- | Forever loop serving Pact ececution requests and reponses from the queues
 serviceRequests :: MemPoolAccess -> TQueue RequestMsg -> PactT ()
@@ -221,16 +190,11 @@
             CloseMsg -> return ()
             LocalMsg LocalReq{..} -> error "Local requests not implemented yet"
             NewBlockMsg NewBlockReq {..} -> do
-<<<<<<< HEAD
-                txs <- try $ execNewBlock memPoolAccess _newBlockHeader
+                txs <- try $ execNewBlock False memPoolAccess _newBlockHeader
                 case txs of
                   Left (SomeException e) ->
                     liftIO $ putMVar _newResultVar $ Left $ PactInternalError $ T.pack $ show e
                   Right r -> liftIO $ putMVar _newResultVar $ Right $ toNewBlockResults r
-=======
-                txs <- execNewBlock False memPoolAccess _newBlockHeader
-                liftIO $ putMVar _newResultVar $ toNewBlockResults txs
->>>>>>> d93a5da7
                 go
             ValidateBlockMsg ValidateBlockReq {..} -> do
                 txs <- try $ execValidateBlock _valBlockHeader _valPayloadData
@@ -351,23 +315,9 @@
 -- close db on failure, or update db state
 updateOrCloseDb :: Either String PactDbState -> PactT ()
 updateOrCloseDb = \case
-<<<<<<< HEAD
-  Left s  -> gets closePactDb >> internalError' s
-  Right t -> updateState $! t
-
-setupConfig :: FilePath -> IO PactDbConfig
-setupConfig configFile =
-    Y.decodeFileEither configFile >>= \case
-        Left e -> do
-            putStrLn usage
-            internalError' $ "Error loading config file: " ++ show e
-        Right v -> return v
-
-=======
   Left s -> gets closePactDb >> fail s
   Right t -> updateState $! t
 
->>>>>>> d93a5da7
 toCommandConfig :: PactDbConfig -> P.CommandConfig
 toCommandConfig PactDbConfig {..} = P.CommandConfig
     { _ccSqlite = mkSqliteConfig _pdbcPersistDir _pdbcPragmas
