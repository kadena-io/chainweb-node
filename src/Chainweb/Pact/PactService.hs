{-# LANGUAGE BangPatterns #-}
{-# LANGUAGE FlexibleContexts #-}
{-# LANGUAGE FlexibleInstances #-}
{-# LANGUAGE ImportQualifiedPost #-}
{-# LANGUAGE LambdaCase #-}
{-# LANGUAGE NamedFieldPuns #-}
{-# LANGUAGE OverloadedStrings #-}
{-# LANGUAGE RankNTypes #-}
{-# LANGUAGE RecordWildCards #-}
{-# LANGUAGE ScopedTypeVariables #-}
{-# LANGUAGE TypeApplications #-}
{-# LANGUAGE TypeFamilies #-}

-- |
-- Module: Chainweb.Pact.PactService
-- Copyright: Copyright © 2018,2019,2020 Kadena LLC.
-- License: See LICENSE file
-- Maintainers: Lars Kuhtz, Emily Pillmore, Stuart Popejoy
-- Stability: experimental
--
-- Pact service for Chainweb
--
module Chainweb.Pact.PactService
    ( initialPayloadState
    , execNewBlock
    , execValidateBlock
    , execTransactions
    , execLocal
    , execLookupPactTxs
    , execPreInsertCheckReq
    , execBlockTxHistory
    , execHistoricalLookup
    , execSyncToBlock
    , runPactService
    , withPactService
    , execNewGenesisBlock
    , getGasModel
    ) where

import Control.Concurrent.Async
import Control.Concurrent.MVar
import Control.Exception (SomeAsyncException)
import Control.Lens
import Control.Monad
import Control.Monad.Catch
import Control.Monad.Reader
import Control.Monad.State.Strict
import Control.Monad.Primitive (PrimState)

import Data.Default (def)
import qualified Data.DList as DL
import Data.Either
import Data.Word (Word64)
import Data.Maybe (fromMaybe)
import Data.Foldable (toList)
import qualified Data.HashMap.Strict as HM
import qualified Data.Map.Strict as M
import qualified Data.Set as S
import Data.Text (Text)
import qualified Data.Text as T
import Data.Vector (Vector)
import qualified Data.Vector as V
import qualified Data.UUID as UUID
import qualified Data.UUID.V4 as UUID
import Data.Primitive (Array)
import Dyna (Vec)
import Dyna qualified

import System.IO
import System.Timeout

import Prelude hiding (lookup)

import qualified Pact.Gas as P
import Pact.Gas.Table
import qualified Pact.Interpreter as P
import qualified Pact.Types.ChainMeta as P
import qualified Pact.Types.Command as P
import qualified Pact.Types.Hash as P
import qualified Pact.Types.RowData as P
import qualified Pact.Types.Runtime as P
import qualified Pact.Types.SPV as P
import qualified Pact.Types.Pretty as P

import Chainweb.BlockHash
import Chainweb.BlockHeader
import Chainweb.BlockHeaderDB
import Chainweb.BlockHeight
import Chainweb.ChainId
import Chainweb.Logger
import Chainweb.Mempool.Mempool as Mempool
import Chainweb.Miner.Pact
import Chainweb.Pact.Backend.RelationalCheckpointer (withProdRelationalCheckpointer)
import Chainweb.Pact.Backend.Types
import Chainweb.Pact.PactService.ExecBlock
import Chainweb.Pact.PactService.Checkpointer
import Chainweb.Pact.Service.PactQueue (PactQueue, getNextRequest)
import Chainweb.Pact.Service.Types
import Chainweb.Pact.TransactionExec
import Chainweb.Pact.Types
import Chainweb.Pact.Validations
import Chainweb.Payload
import Chainweb.Payload.PayloadStore
import Chainweb.Time
import Chainweb.Transaction
import Chainweb.TreeDB (lookupM, seekAncestor)
import Chainweb.Utils hiding (check)
import Chainweb.Version
import Chainweb.Version.Guards
<<<<<<< HEAD
import Data.LogMessage
=======
>>>>>>> cda46fc8
import Utils.Logging.Trace

runPactService
    :: Logger logger
    => CanReadablePayloadCas tbl
    => ChainwebVersion
    -> ChainId
    -> logger
    -> PactQueue
    -> MemPoolAccess
    -> BlockHeaderDb
    -> PayloadDb tbl
    -> SQLiteEnv
    -> PactServiceConfig
    -> IO ()
runPactService ver cid chainwebLogger reqQ mempoolAccess bhDb pdb sqlenv config =
    void $ withPactService ver cid chainwebLogger bhDb pdb sqlenv config $ do
<<<<<<< HEAD
        initialPayloadState chainwebLogger mempoolAccess ver cid
        serviceRequests (logFunction chainwebLogger) mempoolAccess reqQ
=======
        initialPayloadState mempoolAccess ver cid
        serviceRequests mempoolAccess reqQ
>>>>>>> cda46fc8

withPactService
    :: Logger logger
    => CanReadablePayloadCas tbl
    => ChainwebVersion
    -> ChainId
    -> logger
    -> BlockHeaderDb
    -> PayloadDb tbl
    -> SQLiteEnv
    -> PactServiceConfig
    -> PactServiceM logger tbl a
    -> IO (T2 a PactServiceState)
withPactService ver cid chainwebLogger bhDb pdb sqlenv config act =
<<<<<<< HEAD
    withProdRelationalCheckpointer checkpointerLogger initialBlockState sqlenv cplogger ver cid $ \checkpointEnv -> do
=======
    withProdRelationalCheckpointer checkpointerLogger initialBlockState sqlenv ver cid $ \checkpointer -> do
>>>>>>> cda46fc8
        let !rs = readRewards
            !initialParentHeader = ParentHeader $ genesisBlockHeader ver cid
            !pse = PactServiceEnv
                    { _psMempoolAccess = Nothing
                    , _psCheckpointer = checkpointer
                    , _psPdb = pdb
                    , _psBlockHeaderDb = bhDb
                    , _psGasModel = getGasModel
                    , _psMinerRewards = rs
                    , _psReorgLimit = _pactReorgLimit config
                    , _psLocalRewindDepthLimit = _pactLocalRewindDepthLimit config
                    , _psPreInsertCheckTimeout = _pactPreInsertCheckTimeout config
                    , _psOnFatalError = defaultOnFatalError (logFunctionText chainwebLogger)
                    , _psVersion = ver
                    , _psValidateHashesOnReplay = _pactRevalidate config
                    , _psAllowReadsInLocal = _pactAllowReadsInLocal config
                    , _psIsBatch = False
                    , _psCheckpointerDepth = 0
                    , _psLogger = pactServiceLogger
                    , _psGasLogger = gasLogger <$ guard (_pactLogGas config)
                    , _psBlockGasLimit = _pactBlockGasLimit config
                    , _psChainId = cid
                    }
            !pst = PactServiceState Nothing mempty initialParentHeader P.noSPVSupport
        runPactServiceM pst pse $ do

            -- If the latest header that is stored in the checkpointer was on an
            -- orphaned fork, there is no way to recover it in the call of
            -- 'initalPayloadState.readContracts'. We therefore rewind to the latest
            -- avaliable header in the block header database.
            --
            exitOnRewindLimitExceeded $ initializeLatestBlock (_pactUnlimitedInitialRewind config)
            act
  where
    initialBlockState = initBlockState (_pactModuleCacheLimit config) $ genesisHeight ver cid
    pactServiceLogger = setComponent "pact" chainwebLogger
    checkpointerLogger = addLabel ("sub-component", "checkpointer") pactServiceLogger
    gasLogger = addLabel ("transaction", "GasLogs") pactServiceLogger

initializeLatestBlock :: (Logger logger) => CanReadablePayloadCas tbl => Bool -> PactServiceM logger tbl ()
initializeLatestBlock unlimitedRewind = findLatestValidBlock >>= \case
    Nothing -> return ()
    Just b -> withBatch $ rewindTo initialRewindLimit (Just $ ParentHeader b)
  where
    initialRewindLimit = RewindLimit 1000 <$ guard (not unlimitedRewind)

initialPayloadState
    :: Logger logger
    => CanReadablePayloadCas tbl
    => MemPoolAccess
    -> ChainwebVersion
    -> ChainId
<<<<<<< HEAD
    -> PactServiceM tbl ()
initialPayloadState logger mpa v cid
    | v ^. versionCheats . disablePact = pure ()
    | otherwise = initializeCoinContract logger mpa v cid $
=======
    -> PactServiceM logger tbl ()
initialPayloadState mpa v cid
    | v ^. versionCheats . disablePact = pure ()
    | otherwise = initializeCoinContract mpa v cid $
>>>>>>> cda46fc8
        v ^?! versionGenesis . genesisBlockPayload . onChain cid

initializeCoinContract
    :: forall tbl logger. (CanReadablePayloadCas tbl, Logger logger)
    => MemPoolAccess
    -> ChainwebVersion
    -> ChainId
    -> PayloadWithOutputs
    -> PactServiceM logger tbl ()
initializeCoinContract memPoolAccess v cid pwo = do
    cp <- getCheckpointer
<<<<<<< HEAD
    genesisExists <- liftIO
        $ _cpLookupBlockInCheckpointer cp (_blockHeight genesisHeader, ghash)
    if genesisExists
      then readContracts
      else validateGenesis

=======
    latestBlock <- liftIO $ _cpGetLatestBlock cp
    case latestBlock of
      Nothing -> do
        logWarn "initializeCoinContract: Checkpointer returned no latest block. Starting from genesis."
        validateGenesis
      Just (_currentBlockHeight, currentBlockHash) -> do
        -- We check the block hash because it's more principled and
        -- we don't have to compute it, so the comparison is still relatively
        -- cheap. We could also check the height but that would be redundant.
        if currentBlockHash /= genesisHash
        then do
          readContracts
        else do
          logWarn "initializeCoinContract: Starting from genesis."
          validateGenesis
>>>>>>> cda46fc8
  where
    validateGenesis = void $!
        execValidateBlock memPoolAccess genesisHeader inputPayloadData

    genesisHash :: BlockHash
    genesisHash = _blockHash genesisHeader

    inputPayloadData :: PayloadData
    inputPayloadData = payloadWithOutputsToPayloadData pwo

    genesisHeader :: BlockHeader
    genesisHeader = genesisBlockHeader v cid

    readContracts = withDiscardedBatch $ do
      parent <- syncParentHeader "initializeCoinContract.readContracts"
      withCheckpointerRewind Nothing (Just parent) "initializeCoinContract.readContracts" $ \(PactDbEnv' pdbenv) -> do
        PactServiceEnv{..} <- ask
        pd <- getTxContext def
        !mc <- liftIO $ readInitModules _psLogger pdbenv pd
        updateInitCache mc
        return $! Discard ()

-- | Lookup a block header.
--
-- The block header is expected to be either in the block header database or to
-- be the the currently stored '_psParentHeader'. The latter addresses the case
-- when a block has already been validate with 'execValidateBlock' but isn't (yet)
-- available in the block header database. If that's the case two things can
-- happen:
--
-- 1. the header becomes available before the next 'execValidateBlock' call, or
-- 2. the header gets orphaned and the next 'execValidateBlock' call would cause
--    a rewind to an ancestor, which is available in the db.
--
lookupBlockHeader :: BlockHash -> Text -> PactServiceM logger tbl BlockHeader
lookupBlockHeader bhash ctx = do
    ParentHeader cur <- use psParentHeader
    if (bhash == _blockHash cur)
      then return cur
      else do
        bhdb <- view psBlockHeaderDb
        liftIO $! lookupM bhdb bhash `catchAllSynchronous` \e ->
            throwM $ BlockHeaderLookupFailure $
                "failed lookup of parent header in " <> ctx <> ": " <> sshow e

-- | Loop forever, serving Pact execution requests and reponses from the queues
serviceRequests
    :: forall logger tbl. (Logger logger, CanReadablePayloadCas tbl)
    => MemPoolAccess
    -> PactQueue
    -> PactServiceM logger tbl ()
serviceRequests memPoolAccess reqQ = do
    logInfo "Starting service"
    go `finally` logInfo "Stopping service"
  where
    go = do
        PactServiceEnv{_psLogger} <- ask
        logDebug "serviceRequests: wait"
        msg <- liftIO $ getNextRequest reqQ
        requestId <- liftIO $ UUID.toText <$> UUID.nextRandom
        let logFn = logFunction $ addLabel ("pact-request-id", requestId) _psLogger
        logDebug $ "serviceRequests: " <> sshow msg
        case msg of
            CloseMsg -> return ()
            LocalMsg (LocalReq localRequest preflight sigVerify rewindDepth localResultVar)  -> do
                trace logFn "Chainweb.Pact.PactService.execLocal" () 0 $
                    tryOne "execLocal" localResultVar $
                        execLocal localRequest preflight sigVerify rewindDepth
                go
            NewBlockMsg NewBlockReq {..} -> do
                trace logFn "Chainweb.Pact.PactService.execNewBlock"
                    (_parentHeader _newBlockHeader) 1 $
                    tryOne "execNewBlock" _newResultVar $
                        execNewBlock memPoolAccess _newBlockHeader _newMiner
                go
            ValidateBlockMsg ValidateBlockReq {..} -> do
                tryOne "execValidateBlock" _valResultVar $
                  fmap fst $ trace' logFn "Chainweb.Pact.PactService.execValidateBlock"
                    _valBlockHeader
                    (\(_, g) -> fromIntegral g)
                    (execValidateBlock memPoolAccess _valBlockHeader _valPayloadData)
                go
            LookupPactTxsMsg (LookupPactTxsReq restorePoint confDepth txHashes resultVar) -> do
                trace logFn "Chainweb.Pact.PactService.execLookupPactTxs" ()
                    (length txHashes) $
                    tryOne "execLookupPactTxs" resultVar $
                        execLookupPactTxs restorePoint confDepth txHashes
                go
            PreInsertCheckMsg (PreInsertCheckReq txs resultVar) -> do
                trace logFn "Chainweb.Pact.PactService.execPreInsertCheckReq" ()
                    (length txs) $
                    tryOne "execPreInsertCheckReq" resultVar $
                        V.map (() <$) <$> execPreInsertCheckReq txs
                go
            BlockTxHistoryMsg (BlockTxHistoryReq bh d resultVar) -> do
                trace logFn "Chainweb.Pact.PactService.execBlockTxHistory" bh 1 $
                    tryOne "execBlockTxHistory" resultVar $
                        execBlockTxHistory bh d
                go
            HistoricalLookupMsg (HistoricalLookupReq bh d k resultVar) -> do
                trace logFn "Chainweb.Pact.PactService.execHistoricalLookup" bh 1 $
                    tryOne "execHistoricalLookup" resultVar $
                        execHistoricalLookup bh d k
                go
            SyncToBlockMsg SyncToBlockReq {..} -> do
                trace logFn "Chainweb.Pact.PactService.execSyncToBlock" _syncToBlockHeader 1 $
                    tryOne "syncToBlockBlock" _syncToResultVar $
                        execSyncToBlock _syncToBlockHeader
                go

    toPactInternalError e = Left $ PactInternalError $ T.pack $ show e

    tryOne
        :: Text
        -> MVar (Either PactException a)
        -> PactServiceM logger tbl a
        -> PactServiceM logger tbl ()
    tryOne which mvar = tryOne' which mvar Right

    tryOne'
        :: Text
        -> MVar (Either PactException b)
        -> (a -> Either PactException b)
        -> PactServiceM logger tbl a
        -> PactServiceM logger tbl ()
    tryOne' which mvar post m =
        (evalPactOnThread (post <$> m) >>= (liftIO . putMVar mvar))
        `catches`
            [ Handler $ \(e :: SomeAsyncException) -> do
                logWarn $ T.concat
                    [ "Received asynchronous exception running pact service ("
                    , which
                    , "): "
                    , sshow e
                    ]
                liftIO $ do
                    void $ tryPutMVar mvar $! toPactInternalError e
                    throwM e
            , Handler $ \(e :: SomeException) -> do
                logError $ mconcat
                    [ "Received exception running pact service ("
                    , which
                    , "): "
                    , sshow e
                    ]
                liftIO $ do
                    void $ tryPutMVar mvar $! toPactInternalError e
           ]
      where
        -- Pact turns AsyncExceptions into textual exceptions within
        -- PactInternalError. So there is no easy way for us to distinguish
        -- whether an exception originates from within pact or from the outside.
        --
        -- A common strategy to deal with this is to run the computation (pact)
        -- on a "hidden" internal thread. Lifting `forkIO` into a state
        -- monad is generally not thread-safe. It is fine to do here, since
        -- there is no concurrency. We use a thread here only to shield the
        -- computation from external exceptions.
        --
        -- This solution isn't bullet-proof and only meant as a temporary fix. A
        -- proper solution is to fix pact, to handle asynchronous exceptions
        -- gracefully.
        --
        -- No mask is needed here. Asynchronous exceptions are handled
        -- by the outer handlers and cause an abort. So no state is lost.
        --
        evalPactOnThread :: PactServiceM logger tbl a -> PactServiceM logger tbl a
        evalPactOnThread act = do
            e <- ask
            s <- get
            T2 r s' <- liftIO $
                withAsync (runPactServiceM s e act) wait
            put $! s'
            return $! r

-- | Performs a dry run of PactExecution's `buyGas` function for transactions being validated.
--
attemptBuyGas
    :: forall logger tbl. (Logger logger)
    => Miner
    -> (PactDbEnv' logger)
    -> Vector (Either InsertError ChainwebTransaction)
    -> PactServiceM logger tbl (Vector (Either InsertError ChainwebTransaction))
attemptBuyGas miner (PactDbEnv' dbEnv) txs = localLabel ("transaction", "attemptBuyGas") $ do
        mc <- getInitCache
        l <- view psLogger
        V.fromList . toList . sfst <$> V.foldM (f l) (T2 mempty mc) txs
  where
    f :: logger
      -> T2 (DL.DList (Either InsertError ChainwebTransaction)) ModuleCache
      -> Either InsertError ChainwebTransaction
      -> PactServiceM logger tbl (T2 (DL.DList (Either InsertError ChainwebTransaction)) ModuleCache)
    f l (T2 dl mcache) cmd = do
        T2 mcache' !res <- runBuyGas l dbEnv mcache cmd
        pure $! T2 (DL.snoc dl res) mcache'

    createGasEnv
        :: logger
        -> P.PactDbEnv db
        -> P.Command (P.Payload P.PublicMeta P.ParsedCode)
        -> P.GasPrice
        -> P.Gas
        -> PactServiceM logger tbl (TransactionEnv logger db)
    createGasEnv l db cmd gp gl = do
        pd <- getTxContext (publicMetaOf cmd)
        spv <- use psSpvSupport
        let ec = P.mkExecutionConfig $
              [ P.FlagDisableModuleInstall
              , P.FlagDisableHistoryInTransactionalMode ] ++
              disableReturnRTC (ctxVersion pd) (ctxChainId pd) (ctxCurrentBlockHeight pd)
        return $! TransactionEnv P.Transactional db l Nothing (ctxToPublicData pd) spv nid gp rk gl ec
      where
        !nid = networkIdOf cmd
        !rk = P.cmdToRequestKey cmd

    runBuyGas
        :: logger
        -> P.PactDbEnv a
        -> ModuleCache
        -> Either InsertError ChainwebTransaction
        -> PactServiceM logger tbl (T2 ModuleCache (Either InsertError ChainwebTransaction))
    runBuyGas _l _db mcache l@Left {} = return (T2 mcache l)
    runBuyGas l db mcache (Right tx) = do
        let cmd = payloadObj <$> tx
            gasPrice = view cmdGasPrice cmd
            gasLimit = fromIntegral $ view cmdGasLimit cmd
            txst = TransactionState
                { _txCache = mcache
                , _txLogs = mempty
                , _txGasUsed = 0
                , _txGasId = Nothing
                , _txGasModel = P._geGasModel P.freeGasEnv
                , _txWarnings = mempty
                }

        buyGasEnv <- createGasEnv l db cmd gasPrice gasLimit

        cr <- liftIO
          $! catchesPactError l CensorsUnexpectedError
          $! execTransactionM buyGasEnv txst
          $! buyGas False cmd miner

        case cr of
            Left err -> return (T2 mcache (Left (InsertErrorBuyGas (T.pack $ show err))))
            Right t -> return (T2 (_txCache t) (Right tx))

-- | Note: The BlockHeader param here is the PARENT HEADER of the new
-- block-to-be
--
execNewBlock
    :: forall logger tbl. (Logger logger, CanReadablePayloadCas tbl)
    => MemPoolAccess
    -> ParentHeader
    -> Miner
    -> PactServiceM logger tbl PayloadWithOutputs
execNewBlock mpAccess parent miner = pactLabel "execNewBlock" $ do
    updateMempool
    withDiscardedBatch $ do
      withCheckpointerRewind newblockRewindLimit (Just parent) "execNewBlock" doNewBlock
  where
    handleTimeout :: TxTimeout -> PactServiceM logger cas a
    handleTimeout (TxTimeout h) = do
      logError $ "timed out on " <> sshow h
      liftIO $ mpaBadlistTx mpAccess (V.singleton h)
      throwM (TxTimeout h)

    -- This is intended to mitigate mining attempts during replay.
    -- In theory we shouldn't need to rewind much ever, but values
    -- less than this are failing in PactReplay test.
    newblockRewindLimit = Just $ RewindLimit 8

    getBlockTxs :: BlockFill -> PactServiceM logger tbl (Vector ChainwebTransaction)
    getBlockTxs bfState = do
      cp <- getCheckpointer
      psEnv <- ask
      logger <- view psLogger
      let validate bhi _bha txs = do

            let parentTime = ParentCreationTime $ _blockCreationTime $ _parentHeader parent
            results <- do
                let v = _chainwebVersion psEnv
                    cid = _chainId psEnv
                validateChainwebTxs logger v cid cp parentTime bhi txs return

            V.forM results $ \case
                Right _ -> return True
                Left _e -> return False

      liftIO $!
        mpaGetBlock mpAccess bfState validate (pHeight + 1) pHash (_parentHeader parent)

    doNewBlock pdbenv = do
        logInfo $ "(parent height = " <> sshow pHeight <> ")"
                <> " (parent hash = " <> sshow pHash <> ")"

        blockGasLimit <- view psBlockGasLimit
        let initState = BlockFill blockGasLimit mempty 0

        let
            txTimeHeadroomFactor :: Double
            txTimeHeadroomFactor = 5
            -- 2.5 microseconds per unit gas
            txTimeLimit :: Micros
            txTimeLimit = round $ (2.5 * txTimeHeadroomFactor) * fromIntegral blockGasLimit

        -- Heuristic: limit fetches to count of 1000-gas txs in block.
        let fetchLimit = fromIntegral $ blockGasLimit `div` 1000

        newTrans <- getBlockTxs initState

        -- NEW BLOCK COINBASE: Reject bad coinbase, always use precompilation
        Transactions pairs cb <- execTransactions False miner newTrans
          (EnforceCoinbaseFailure True)
          (CoinbaseUsePrecompiled True)
          pdbenv
          Nothing
          (Just txTimeLimit) `catch` handleTimeout

        successes <- liftIO $ Dyna.new @_ @Array @_ @(ChainwebTransaction, P.CommandResult [P.TxLogJson])
        failures <- liftIO $ Dyna.new @_ @Array @_ @GasPurchaseFailure
        BlockFill _ requestKeys _ <- refill fetchLimit txTimeLimit pdbenv successes failures =<<
          foldM (splitResults successes failures) (incCount initState) pairs

        logInfo $ "(request keys = " <> sshow requestKeys <> ")"

        liftIO $ do
          txHashes <- Dyna.toLiftedVectorWith (\_ failure -> pure (gasPurchaseFailureHash failure)) failures
          mpaBadlistTx mpAccess txHashes

        !pwo <- liftIO $ do
          txs <- Dyna.toLiftedVector successes
          pure (toPayloadWithOutputs miner (Transactions txs cb))
        return $! Discard pwo

    refill :: Word64 -> Micros -> PactDbEnv' logger -> GrowableVec (ChainwebTransaction, P.CommandResult [P.TxLogJson]) -> GrowableVec GasPurchaseFailure -> BlockFill -> PactServiceM logger tbl BlockFill
    refill fetchLimit txTimeLimit pdbenv successes failures = go
      where
        go :: BlockFill -> PactServiceM logger tbl BlockFill
        go unchanged@bfState = do

          case unchanged of
            BlockFill g _ c -> do
              (goodLength, badLength) <- liftIO $ (,) <$> Dyna.length successes <*> Dyna.length failures
              logDebug $ "Block fill: count=" <> sshow c
                <> ", gaslimit=" <> sshow g <> ", good="
                <> sshow goodLength <> ", bad=" <> sshow badLength

          -- LOOP INVARIANT: limit absolute recursion count
          when (_bfCount bfState > fetchLimit) $
            throwM $ MempoolFillFailure $ "Refill fetch limit exceeded (" <> sshow fetchLimit <> ")"

          when (_bfGasLimit bfState < 0) $
            throwM $ MempoolFillFailure $ "Internal error, negative gas limit: " <> sshow bfState

          if _bfGasLimit bfState == 0 then pure unchanged else do

            newTrans <- getBlockTxs bfState
            if V.null newTrans then pure unchanged else do

              pairs <- execTransactionsOnly miner newTrans pdbenv
                (Just txTimeLimit) `catch` handleTimeout

              (oldPairsLength, oldFailsLength) <- liftIO $ (,)
                <$> Dyna.length successes
                <*> Dyna.length failures

              newState <- foldM (splitResults successes failures) unchanged pairs

              -- LOOP INVARIANT: gas must not increase
              when (_bfGasLimit newState > _bfGasLimit bfState) $
                throwM $ MempoolFillFailure $ "Gas must not increase: " <> sshow (bfState,newState)

              (newPairsLength, newFailsLength) <- liftIO $ (,)
                <$> Dyna.length successes
                <*> Dyna.length failures
              let newSuccessCount = newPairsLength - oldPairsLength
              let newFailCount = newFailsLength - oldFailsLength

              -- LOOP INVARIANT: gas must decrease ...
              if (_bfGasLimit newState < _bfGasLimit bfState)
                  -- ... OR only non-zero failures were returned.
                 || (newSuccessCount == 0  && newFailCount > 0)
                  then go (incCount newState)
                  else throwM $ MempoolFillFailure $ "Invariant failure: " <>
                       sshow (bfState,newState,V.length newTrans
                             ,newPairsLength,newFailsLength)

    incCount :: BlockFill -> BlockFill
    incCount b = over bfCount succ b

    splitResults success fails (BlockFill g rks i) (t,r) = case r of
      Right cr -> do
        !rks' <- enforceUnique rks (requestKeyToTransactionHash $ P._crReqKey cr)
        -- Decrement actual gas used from block limit
        let !g' = g - fromIntegral (P._crGas cr)
        liftIO $ Dyna.push success (t, cr)
        return $ BlockFill g' rks' i
      Left f -> do
        !rks' <- enforceUnique rks (gasPurchaseFailureHash f)
        -- Gas buy failure adds failed request key to fail list only
        liftIO $ Dyna.push fails f
        return $ BlockFill g rks' i

    enforceUnique rks rk
      | S.member rk rks =
        throwM $ MempoolFillFailure $ "Duplicate transaction: " <> sshow rk
      | otherwise = return $ S.insert rk rks

    pHeight = _blockHeight $ _parentHeader parent
    pHash = _blockHash $ _parentHeader parent

    updateMempool = liftIO $ do
      mpaProcessFork mpAccess $ _parentHeader parent
      mpaSetLastHeader mpAccess $ _parentHeader parent


type GrowableVec = Vec Array (PrimState IO)

-- | only for use in generating genesis blocks in tools
--
execNewGenesisBlock
    :: (Logger logger, CanReadablePayloadCas tbl)
    => Miner
    -> Vector ChainwebTransaction
    -> PactServiceM logger tbl PayloadWithOutputs
execNewGenesisBlock miner newTrans = pactLabel "execNewGenesisBlock" $ withDiscardedBatch $
    withCheckpointerRewind Nothing Nothing "execNewGenesisBlock" $ \pdbenv -> do

        -- NEW GENESIS COINBASE: Reject bad coinbase, use date rule for precompilation
        results <- execTransactions True miner newTrans
                   (EnforceCoinbaseFailure True)
                   (CoinbaseUsePrecompiled False) pdbenv Nothing Nothing
                   >>= throwOnGasFailure
        return $! Discard (toPayloadWithOutputs miner results)

execLocal
    :: (Logger logger, CanReadablePayloadCas tbl)
    => ChainwebTransaction
    -> Maybe LocalPreflightSimulation
      -- ^ preflight flag
    -> Maybe LocalSignatureVerification
      -- ^ turn off signature verification checks?
    -> Maybe RewindDepth
      -- ^ rewind depth
    -> PactServiceM logger tbl LocalResult
execLocal cwtx preflight sigVerify rdepth = pactLabel "execLocal" $ withDiscardedBatch $ do
    parent <- syncParentHeader "execLocal"

    PactServiceEnv{..} <- ask

    let !cmd = payloadObj <$> cwtx
        !pm = publicMetaOf cmd

    mc <- getInitCache
    spv <- use psSpvSupport

<<<<<<< HEAD
    let rewindHeight
          | Just d <- rdepth = Just d
          -- when no height is defined, treat
          -- withCheckpointerRewind as withCurrentCheckpointer
          -- (i.e. setting rewind to 0).
          | otherwise = Just 0
        rewindHeader = Just $ _tcParentHeader ctx

    let execConfig = P.mkExecutionConfig $
            [ P.FlagAllowReadInLocal | _psAllowReadsInLocal ] ++
            enablePactEvents' (ctxVersion ctx) (ctxChainId ctx) (ctxCurrentBlockHeight ctx) ++
            enforceKeysetFormats' (ctxVersion ctx) (ctxChainId ctx) (ctxCurrentBlockHeight ctx)
        logger = P.newLogger _psLoggers "execLocal"
        initialGas = initialGasOf $ P._cmdPayload cwtx

    withCheckpointerRewind rewindHeight rewindHeader "execLocal" $
=======
    -- when no depth is defined, treat
    -- withCheckpointerRewind as withCurrentCheckpointer
    -- (i.e. setting rewind to 0).
    let rewindDepth = fromMaybe (RewindDepth 0) rdepth

    when (_rewindDepth rewindDepth > _rewindLimit _psLocalRewindDepthLimit) $ do
        throwM $ LocalRewindLimitExceeded _psLocalRewindDepthLimit rewindDepth

    let parentBlockHeader = _parentHeader parent

    -- we fail if the requested depth is bigger than the current parent block height
    -- because we can't go after the genesis block
    when (_rewindDepth rewindDepth > getBlockHeight (_blockHeight parentBlockHeader)) $ throwM LocalRewindGenesisExceeded

    let ancestorRank = fromIntegral $ (getBlockHeight $ _blockHeight parentBlockHeader) - _rewindDepth rewindDepth
    ancestor <- liftIO $ seekAncestor _psBlockHeaderDb parentBlockHeader ancestorRank

    rewindHeader <- case ancestor of
        Just a -> pure $ ParentHeader a
        Nothing -> throwM $ BlockHeaderLookupFailure $
            "failed seekAncestor of parent header with ancestorRank " <> sshow ancestorRank

    -- In this case the rewind limit is the same as rewind depth
    let rewindLimit = RewindLimit $ _rewindDepth rewindDepth
    withCheckpointerRewind (Just rewindLimit) (Just rewindHeader) "execLocal" $
>>>>>>> cda46fc8
      \(PactDbEnv' pdbenv) -> do

        let ctx = TxContext rewindHeader pm
            gasModel = getGasModel ctx

        --
        -- if the ?preflight query parameter is set to True, we run the `applyCmd` workflow
        -- otherwise, we prefer the old (default) behavior. When no preflight flag is
        -- specified, we run the old behavior. When it is set to true, we also do metadata
        -- validations.
        --
        r <- case preflight of
          Just PreflightSimulation -> do
            assertLocalMetadata cmd ctx sigVerify >>= \case
              Right{} -> do
                let initialGas = initialGasOf $ P._cmdPayload cwtx
                T3 cr _mc warns <- liftIO $ applyCmd
                  _psVersion _psLogger _psGasLogger pdbenv
                  noMiner gasModel ctx spv cmd
                  initialGas mc ApplyLocal

                let cr' = toHashCommandResult cr
                    warns' = P.renderCompactText <$> toList warns
                pure $ LocalResultWithWarns cr' warns'
              Left e -> pure $ MetadataValidationFailure e
          _ -> liftIO $ do
            let execConfig = P.mkExecutionConfig $
                    [ P.FlagAllowReadInLocal | _psAllowReadsInLocal ] ++
                    enablePactEvents' (ctxVersion ctx) (ctxChainId ctx) (ctxCurrentBlockHeight ctx) ++
                    enforceKeysetFormats' (ctxVersion ctx) (ctxChainId ctx) (ctxCurrentBlockHeight ctx) ++
                    disableReturnRTC (ctxVersion ctx) (ctxChainId ctx) (ctxCurrentBlockHeight ctx)

            cr <- applyLocal
              _psLogger _psGasLogger pdbenv
              gasModel ctx spv
              cwtx mc execConfig

            let cr' = toHashCommandResult cr
            pure $ LocalResultLegacy cr'

        return $ Discard r

execSyncToBlock
    :: (CanReadablePayloadCas tbl, Logger logger)
    => BlockHeader
    -> PactServiceM logger tbl ()
execSyncToBlock hdr = pactLabel "execSyncToBlock" $
  rewindToIncremental Nothing (Just $ ParentHeader hdr)

-- | Validate a mined block. Execute the transactions in Pact again as
-- validation. Note: The BlockHeader here is the header of the block being
-- validated.
--
execValidateBlock
    :: (CanReadablePayloadCas tbl, Logger logger)
    => MemPoolAccess
    -> BlockHeader
    -> PayloadData
    -> PactServiceM logger tbl (PayloadWithOutputs, P.Gas)
execValidateBlock memPoolAccess currHeader plData = pactLabel "execValidateBlock" $ do
    -- The parent block header must be available in the block header database
    target <- getTarget

    -- Add block-hash to the logs if presented
    case _blockHash . _parentHeader <$> target of
        Just bh -> localLabel ("block-hash", blockHashToText bh) (act target)
        Nothing -> act target
  where
    act target = do
        psEnv <- ask
        let reorgLimit = view psReorgLimit psEnv
        T2 miner transactions <- exitOnRewindLimitExceeded $ withBatch $ do
            withCheckpointerRewind (Just reorgLimit) target "execValidateBlock" $ \pdbenv -> do
                !result <- execBlock currHeader plData pdbenv
                return $! Save currHeader result
        !result <- either throwM return $
            validateHashes currHeader plData miner transactions

        -- update mempool
        --
        -- Using the parent isn't optimal, since it doesn't delete the txs of
        -- `currHeader` from the set of pending tx. The reason for this is that the
        -- implementation 'mpaProcessFork' uses the chain database and at this point
        -- 'currHeader' is generally not yet available in the database. It would be
        -- possible to extract the txs from the result and remove them from the set
        -- of pending txs. However, that would add extra complexity and at little
        -- gain.
        --
        case target of
            Nothing -> return ()
            Just (ParentHeader p) -> liftIO $ do
                mpaProcessFork memPoolAccess p
                mpaSetLastHeader memPoolAccess p

        let !totalGasUsed = sumOf (folded . to P._crGas) transactions
        return (result, totalGasUsed)

    getTarget
        | isGenesisBlockHeader currHeader = return Nothing
        | otherwise = Just . ParentHeader
            <$> lookupBlockHeader (_blockParent currHeader) "execValidateBlock"
                -- It is up to the user of pact service to guaranteed that this
                -- succeeds. If this fails it usually means that the block
                -- header database is corrupted.

execBlockTxHistory
    :: Logger logger
    => BlockHeader
    -> P.Domain P.RowKey P.RowData
    -> PactServiceM logger tbl BlockTxHistory
execBlockTxHistory bh d = pactLabel "execBlockTxHistory" $ do
  !cp <- getCheckpointer
  liftIO $ _cpGetBlockHistory cp bh d

execHistoricalLookup
    :: Logger logger
    => BlockHeader
    -> P.Domain P.RowKey P.RowData
    -> P.RowKey
    -> PactServiceM logger tbl (Maybe (P.TxLog P.RowData))
execHistoricalLookup bh d k = pactLabel "execHistoricalLookup" $ do
  !cp <- getCheckpointer
  liftIO $ _cpGetHistoricalLookup cp bh d k

execPreInsertCheckReq
    :: (CanReadablePayloadCas tbl, Logger logger)
    => Vector ChainwebTransaction
    -> PactServiceM logger tbl (Vector (Either Mempool.InsertError ChainwebTransaction))
execPreInsertCheckReq txs = pactLabel "execPreInsertCheckReq" $ withDiscardedBatch $ do
    let requestKeys = V.map P.cmdToRequestKey txs
    logInfo $ "(request keys = " <> sshow requestKeys <> ")"

    parent <- use psParentHeader
    let currHeight = succ $ _blockHeight $ _parentHeader parent
    psEnv <- ask
    psState <- get
    let parentTime = ParentCreationTime $ _blockCreationTime $ _parentHeader parent
    cp <- getCheckpointer
    logger <- view psLogger
    withCurrentCheckpointer "execPreInsertCheckReq" $ \pdb -> do
      let v = _chainwebVersion psEnv
          cid = _chainId psEnv
          timeoutLimit = fromIntegral $ (\(Micros n) -> n) $ _psPreInsertCheckTimeout psEnv
          act = validateChainwebTxs logger v cid cp parentTime currHeight txs (runGas pdb psState psEnv)

      fmap Discard $ liftIO $ timeout timeoutLimit act >>= \case
        Just r -> pure r
        Nothing -> do
          logError_ logger $ "Mempool pre-insert check timed out for txs:\n" <> sshow txs
          pure $ V.map (const $ Left Mempool.InsertErrorTimedOut) txs

  where
    runGas pdb pst penv ts =
        evalPactServiceM pst penv (attemptBuyGas noMiner pdb ts)

execLookupPactTxs
    :: (CanReadablePayloadCas tbl, Logger logger)
    => Rewind
    -> Maybe ConfirmationDepth
    -> Vector P.PactHash
    -> PactServiceM logger tbl (HM.HashMap P.PactHash (T2 BlockHeight BlockHash))
execLookupPactTxs restorePoint confDepth txs = pactLabel "execLookupPactTxs" $ do
  if V.null txs then return mempty else go
  where
    go = getCheckpointer >>= \(!cp) -> case restorePoint of
      NoRewind _ ->
        liftIO $! _cpLookupProcessedTx cp confDepth txs
      DoRewind parent -> withDiscardedBatch $ do
        withCheckpointerRewind Nothing (Just $ ParentHeader parent) "lookupPactTxs" $ \_ ->
          liftIO $ Discard <$> _cpLookupProcessedTx cp confDepth txs

-- | Modified table gas module with free module loads
--
freeModuleLoadGasModel :: P.GasModel
freeModuleLoadGasModel = modifiedGasModel
  where
    defGasModel = tableGasModel defaultGasConfig
    fullRunFunction = P.runGasModel defGasModel
    modifiedRunFunction name ga = case ga of
      P.GPostRead P.ReadModule {} -> 0
      _ -> fullRunFunction name ga
    modifiedGasModel = defGasModel { P.runGasModel = modifiedRunFunction }

chainweb213GasModel :: P.GasModel
chainweb213GasModel = modifiedGasModel
  where
    defGasModel = tableGasModel gasConfig
    unknownOperationPenalty = 1000000
    multiRowOperation = 40000
    gasConfig = defaultGasConfig { _gasCostConfig_primTable = updTable }
    updTable = M.union upd defaultGasTable
    upd = M.fromList
      [("keys",    multiRowOperation)
      ,("select",  multiRowOperation)
      ,("fold-db", multiRowOperation)
      ]
    fullRunFunction = P.runGasModel defGasModel
    modifiedRunFunction name ga = case ga of
      P.GPostRead P.ReadModule {} -> 0
      P.GUnreduced _ts -> case M.lookup name updTable of
        Just g -> g
        Nothing -> unknownOperationPenalty
      _ -> fullRunFunction name ga
    modifiedGasModel = defGasModel { P.runGasModel = modifiedRunFunction }


getGasModel :: TxContext -> P.GasModel
getGasModel ctx
    | chainweb213Pact (ctxVersion ctx) (ctxChainId ctx) (ctxCurrentBlockHeight ctx) = chainweb213GasModel
<<<<<<< HEAD
    | otherwise = freeModuleLoadGasModel
=======
    | otherwise = freeModuleLoadGasModel

pactLabel :: (Logger logger) => Text -> PactServiceM logger tbl x -> PactServiceM logger tbl x
pactLabel lbl x = localLabel ("pact-request", lbl) x
>>>>>>> cda46fc8
<|MERGE_RESOLUTION|>--- conflicted
+++ resolved
@@ -107,10 +107,6 @@
 import Chainweb.Utils hiding (check)
 import Chainweb.Version
 import Chainweb.Version.Guards
-<<<<<<< HEAD
-import Data.LogMessage
-=======
->>>>>>> cda46fc8
 import Utils.Logging.Trace
 
 runPactService
@@ -128,13 +124,8 @@
     -> IO ()
 runPactService ver cid chainwebLogger reqQ mempoolAccess bhDb pdb sqlenv config =
     void $ withPactService ver cid chainwebLogger bhDb pdb sqlenv config $ do
-<<<<<<< HEAD
-        initialPayloadState chainwebLogger mempoolAccess ver cid
-        serviceRequests (logFunction chainwebLogger) mempoolAccess reqQ
-=======
         initialPayloadState mempoolAccess ver cid
         serviceRequests mempoolAccess reqQ
->>>>>>> cda46fc8
 
 withPactService
     :: Logger logger
@@ -149,11 +140,7 @@
     -> PactServiceM logger tbl a
     -> IO (T2 a PactServiceState)
 withPactService ver cid chainwebLogger bhDb pdb sqlenv config act =
-<<<<<<< HEAD
-    withProdRelationalCheckpointer checkpointerLogger initialBlockState sqlenv cplogger ver cid $ \checkpointEnv -> do
-=======
     withProdRelationalCheckpointer checkpointerLogger initialBlockState sqlenv ver cid $ \checkpointer -> do
->>>>>>> cda46fc8
         let !rs = readRewards
             !initialParentHeader = ParentHeader $ genesisBlockHeader ver cid
             !pse = PactServiceEnv
@@ -206,17 +193,10 @@
     => MemPoolAccess
     -> ChainwebVersion
     -> ChainId
-<<<<<<< HEAD
-    -> PactServiceM tbl ()
-initialPayloadState logger mpa v cid
-    | v ^. versionCheats . disablePact = pure ()
-    | otherwise = initializeCoinContract logger mpa v cid $
-=======
     -> PactServiceM logger tbl ()
 initialPayloadState mpa v cid
     | v ^. versionCheats . disablePact = pure ()
     | otherwise = initializeCoinContract mpa v cid $
->>>>>>> cda46fc8
         v ^?! versionGenesis . genesisBlockPayload . onChain cid
 
 initializeCoinContract
@@ -228,14 +208,6 @@
     -> PactServiceM logger tbl ()
 initializeCoinContract memPoolAccess v cid pwo = do
     cp <- getCheckpointer
-<<<<<<< HEAD
-    genesisExists <- liftIO
-        $ _cpLookupBlockInCheckpointer cp (_blockHeight genesisHeader, ghash)
-    if genesisExists
-      then readContracts
-      else validateGenesis
-
-=======
     latestBlock <- liftIO $ _cpGetLatestBlock cp
     case latestBlock of
       Nothing -> do
@@ -251,7 +223,6 @@
         else do
           logWarn "initializeCoinContract: Starting from genesis."
           validateGenesis
->>>>>>> cda46fc8
   where
     validateGenesis = void $!
         execValidateBlock memPoolAccess genesisHeader inputPayloadData
@@ -708,24 +679,6 @@
     mc <- getInitCache
     spv <- use psSpvSupport
 
-<<<<<<< HEAD
-    let rewindHeight
-          | Just d <- rdepth = Just d
-          -- when no height is defined, treat
-          -- withCheckpointerRewind as withCurrentCheckpointer
-          -- (i.e. setting rewind to 0).
-          | otherwise = Just 0
-        rewindHeader = Just $ _tcParentHeader ctx
-
-    let execConfig = P.mkExecutionConfig $
-            [ P.FlagAllowReadInLocal | _psAllowReadsInLocal ] ++
-            enablePactEvents' (ctxVersion ctx) (ctxChainId ctx) (ctxCurrentBlockHeight ctx) ++
-            enforceKeysetFormats' (ctxVersion ctx) (ctxChainId ctx) (ctxCurrentBlockHeight ctx)
-        logger = P.newLogger _psLoggers "execLocal"
-        initialGas = initialGasOf $ P._cmdPayload cwtx
-
-    withCheckpointerRewind rewindHeight rewindHeader "execLocal" $
-=======
     -- when no depth is defined, treat
     -- withCheckpointerRewind as withCurrentCheckpointer
     -- (i.e. setting rewind to 0).
@@ -751,7 +704,6 @@
     -- In this case the rewind limit is the same as rewind depth
     let rewindLimit = RewindLimit $ _rewindDepth rewindDepth
     withCheckpointerRewind (Just rewindLimit) (Just rewindHeader) "execLocal" $
->>>>>>> cda46fc8
       \(PactDbEnv' pdbenv) -> do
 
         let ctx = TxContext rewindHeader pm
@@ -961,11 +913,7 @@
 getGasModel :: TxContext -> P.GasModel
 getGasModel ctx
     | chainweb213Pact (ctxVersion ctx) (ctxChainId ctx) (ctxCurrentBlockHeight ctx) = chainweb213GasModel
-<<<<<<< HEAD
     | otherwise = freeModuleLoadGasModel
-=======
-    | otherwise = freeModuleLoadGasModel
 
 pactLabel :: (Logger logger) => Text -> PactServiceM logger tbl x -> PactServiceM logger tbl x
-pactLabel lbl x = localLabel ("pact-request", lbl) x
->>>>>>> cda46fc8
+pactLabel lbl x = localLabel ("pact-request", lbl) x