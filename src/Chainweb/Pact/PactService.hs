{-# LANGUAGE BangPatterns #-}
{-# LANGUAGE FlexibleContexts #-}
{-# LANGUAGE FlexibleInstances #-}
{-# LANGUAGE LambdaCase #-}
{-# LANGUAGE MultiWayIf #-}
{-# LANGUAGE OverloadedStrings #-}
{-# LANGUAGE RankNTypes #-}
{-# LANGUAGE RecordWildCards #-}
{-# LANGUAGE ScopedTypeVariables #-}
{-# LANGUAGE TypeApplications #-}
{-# LANGUAGE TypeFamilies #-}
{-# LANGUAGE TypeSynonymInstances #-}

-- |
-- Module: Chainweb.Pact.PactService
-- Copyright: Copyright © 2018 Kadena LLC.
-- License: See LICENSE file
-- Maintainers: Mark Nichols <mark@kadena.io>, Emily Pillmore <emily@kadena.io>
-- Stability: experimental
--
-- Pact service for Chainweb
--
module Chainweb.Pact.PactService
    ( -- * SQLite Database
      withSqliteDb
    , startSqliteDb
    , stopSqliteDb
      -- * For Chainweb
    , initialPayloadState
    , execNewBlock
    , execValidateBlock
    , execTransactions
    , execLocal
    , initPactService
    , readCoinAccount
    , readAccountBalance
    , readAccountGuard
    , toHashCommandResult
      -- * For Side-tooling
    , execNewGenesisBlock
    , initPactService'
    , minerReward
      -- * for tests
    , toPayloadWithOutputs
    , validateHashes
    ) where
------------------------------------------------------------------------------
import Control.Concurrent.Async
import Control.Concurrent.MVar
import Control.DeepSeq
import Control.Exception (SomeAsyncException, evaluate)
import Control.Lens
import Control.Monad
import Control.Monad.Catch
import Control.Monad.Reader
import Control.Monad.State.Strict

import qualified Data.Aeson as A
import qualified Data.ByteString.Short as SB
import Data.Decimal
import Data.Default (def)
import Data.DList (DList(..))
import qualified Data.DList as DL
import Data.Either
import Data.Foldable (toList)
import qualified Data.HashMap.Strict as HM
import qualified Data.Map as Map
import Data.Maybe (isNothing)
import Data.String.Conv (toS)
import Data.Text (Text)
import qualified Data.Text as T
import qualified Data.Text.Encoding as T
import Data.Tuple.Strict (T2(..))
import Data.Vector (Vector)
import qualified Data.Vector as V

import System.Directory
import System.IO
import System.LogLevel

import Prelude hiding (lookup)


------------------------------------------------------------------------------
-- external pact modules

import Pact.Compile (compileExps)
import qualified Pact.Gas as P
import Pact.Gas.Table
import qualified Pact.Interpreter as P
import qualified Pact.Parse as P
import qualified Pact.Types.ChainMeta as P
import qualified Pact.Types.Command as P
import Pact.Types.Exp (ParsedCode(..))
import Pact.Types.ExpParser (mkTextInfo)
import qualified Pact.Types.Hash as P
import qualified Pact.Types.Logger as P
import qualified Pact.Types.PactValue as P
import Pact.Types.RPC
import qualified Pact.Types.Runtime as P
import qualified Pact.Types.SPV as P

------------------------------------------------------------------------------
-- internal modules

import Chainweb.BlockCreationTime
import Chainweb.BlockHash
import Chainweb.BlockHeader
import Chainweb.BlockHeader.Genesis (genesisBlockHeader, genesisBlockPayload)
import Chainweb.BlockHeaderDB
import Chainweb.BlockHeight
import Chainweb.Logger
import Chainweb.Mempool.Mempool as Mempool
import Chainweb.Miner.Pact
import Chainweb.NodeId
import Chainweb.Pact.Backend.RelationalCheckpointer (initRelationalCheckpointer)
import Chainweb.Pact.Backend.Types
import Chainweb.Pact.Backend.Utils
import Chainweb.Pact.NoCoinbase
import Chainweb.Pact.Service.PactQueue (PactQueue, getNextRequest)
import Chainweb.Pact.Service.Types
import Chainweb.Pact.SPV
import Chainweb.Pact.TransactionExec
import Chainweb.Pact.Types
import Chainweb.Pact.Utils
import Chainweb.Payload
import Chainweb.Payload.PayloadStore
import Chainweb.Time
import Chainweb.Transaction
import Chainweb.TreeDB (collectForkBlocks, lookup, lookupM)
import Chainweb.Utils hiding (check)
import Chainweb.Version
import Data.CAS (casLookupM)
import Data.LogMessage
import Utils.Logging.Trace


withSqliteDb
    :: Logger logger
    => ChainwebVersion
    -> ChainId
    -> logger
    -> Maybe FilePath
    -> Maybe NodeId
    -> Bool
    -> (SQLiteEnv -> IO a)
    -> IO a
withSqliteDb ver cid logger dbDir nodeid resetDb = bracket
    (startSqliteDb ver cid logger dbDir nodeid resetDb)
    stopSqliteDb

startSqliteDb
    :: Logger logger
    => ChainwebVersion
    -> ChainId
    -> logger
    -> Maybe FilePath
    -> Maybe NodeId
    -> Bool
    -> IO SQLiteEnv
startSqliteDb ver cid logger dbDir nodeid doResetDb = do
    sqlitedir <- getSqliteDir
    when doResetDb $ resetDb sqlitedir
    createDirectoryIfMissing True sqlitedir
    textLog Info $ mconcat
        [ "opened sqlitedb for "
        , sshow cid
        , " in directory "
        , sshow sqlitedir
        ]
    let sqlitefile = getSqliteFile sqlitedir
    textLog Info $ "opening sqlitedb named " <> T.pack sqlitefile
    openSQLiteConnection sqlitefile chainwebPragmas
  where
    textLog = logFunctionText logger

    resetDb sqlitedir = do
      exist <- doesDirectoryExist sqlitedir
      when exist $ removeDirectoryRecursive sqlitedir

    getSqliteFile dir = mconcat
        [ dir
        , "/pact-v1-chain-"
        , T.unpack (chainIdToText cid)
        , ".sqlite"
        ]

    getSqliteDir = case dbDir of
        Nothing -> getXdgDirectory XdgData $ mconcat
            [ "chainweb-node/"
            , show ver
            , maybe mempty (("/" <>) . T.unpack . toText) nodeid
            , "/sqlite"
            ]
        Just d -> return (d <> "sqlite")

stopSqliteDb :: SQLiteEnv -> IO ()
stopSqliteDb = closeSQLiteConnection

------------------------------------------------------------------------------

pactLogLevel :: String -> LogLevel
pactLogLevel "INFO" = Info
pactLogLevel "ERROR" = Error
pactLogLevel "DEBUG" = Debug
pactLogLevel "WARN" = Warn
pactLogLevel _ = Info

pactLoggers :: Logger logger => logger -> P.Loggers
pactLoggers logger = P.Loggers $ P.mkLogger (error "ignored") fun def
  where
    fun :: P.LoggerLogFun
    fun _ (P.LogName n) cat msg = do
        let namedLogger = addLabel ("logger", T.pack n) logger
        logFunctionText namedLogger (pactLogLevel cat) $ T.pack msg

initPactService
    :: Logger logger
    => PayloadCas cas
    => ChainwebVersion
    -> ChainId
    -> logger
    -> PactQueue
    -> MemPoolAccess
    -> BlockHeaderDb
    -> PayloadDb cas
    -> SQLiteEnv
    -> PactServiceConfig
    -> IO ()
initPactService ver cid chainwebLogger reqQ mempoolAccess bhDb pdb sqlenv config =
    initPactService' ver cid chainwebLogger bhDb pdb sqlenv config $ do
        initialPayloadState chainwebLogger ver cid
        serviceRequests (logFunction chainwebLogger) mempoolAccess reqQ

initPactService'
    :: Logger logger
    => PayloadCas cas
    => ChainwebVersion
    -> ChainId
    -> logger
    -> BlockHeaderDb
    -> PayloadDb cas
    -> SQLiteEnv
    -> PactServiceConfig
    -> PactServiceM cas a
    -> IO a
initPactService' ver cid chainwebLogger bhDb pdb sqlenv config act = do
    checkpointEnv <- initRelationalCheckpointer initBlockState sqlenv logger
    let !rs = readRewards ver
        !gasModel = officialGasModel
        !t0 = BlockCreationTime $ Time (TimeSpan (Micros 0))
        !pse = PactServiceEnv
                { _psMempoolAccess = Nothing
                , _psCheckpointEnv = checkpointEnv
                , _psPdb = pdb
                , _psBlockHeaderDb = bhDb
                , _psGasModel = gasModel
                , _psMinerRewards = rs
                , _psReorgLimit = fromIntegral $ _pactReorgLimit config
                , _psOnFatalError = defaultOnFatalError (logFunctionText chainwebLogger)
                , _psVersion = ver
                , _psValidateHashesOnReplay = _pactRevalidate config
                , _psAllowReadsInLocal = _pactAllowReadsInLocal config
                }
        !pst = PactServiceState Nothing mempty 0 t0 Nothing P.noSPVSupport
    evalPactServiceM pst pse act
  where
    loggers = pactLoggers chainwebLogger
    logger = P.newLogger loggers $ P.LogName ("PactService" <> show cid)

initialPayloadState
    :: Logger logger
    => PayloadCas cas
    => logger
    -> ChainwebVersion
    -> ChainId
    -> PactServiceM cas ()
initialPayloadState _ Test{} _ = pure ()
initialPayloadState _ TimedConsensus{} _ = pure ()
initialPayloadState _ PowConsensus{} _ = pure ()
initialPayloadState logger v@TimedCPM{} cid =
    initializeCoinContract logger v cid $ genesisBlockPayload v cid
initialPayloadState logger v@FastTimedCPM{} cid =
    initializeCoinContract logger v cid $ genesisBlockPayload v cid
initialPayloadState logger  v@Development cid =
    initializeCoinContract logger v cid $ genesisBlockPayload v cid
initialPayloadState logger v@Testnet04 cid =
    initializeCoinContract logger v cid $ genesisBlockPayload v cid
initialPayloadState logger v@Mainnet01 cid =
    initializeCoinContract logger v cid $ genesisBlockPayload v cid

initializeCoinContract
    :: forall cas logger. (PayloadCas cas, Logger logger)
    => logger
    -> ChainwebVersion
    -> ChainId
    -> PayloadWithOutputs
    -> PactServiceM cas ()
initializeCoinContract _logger v cid pwo = do
    cp <- getCheckpointer
    genesisExists <- liftIO $ _cpLookupBlockInCheckpointer cp (0, ghash)
    if genesisExists
      then readContracts cp
      else validateGenesis

  where
    validateGenesis = void $!
        execValidateBlock genesisHeader inputPayloadData

    ghash :: BlockHash
    ghash = _blockHash genesisHeader

    inputPayloadData :: PayloadData
    inputPayloadData = payloadWithOutputsToPayloadData pwo

    genesisHeader :: BlockHeader
    genesisHeader = genesisBlockHeader v cid

    readContracts cp = do
      mbLatestBlock <- liftIO $ _cpGetLatestBlock cp
      (bhe, bhash) <- case mbLatestBlock of
        Nothing -> throwM NoBlockValidatedYet
        (Just !p) -> return p
      let target = Just (succ bhe, bhash)
      parentHeader <- ParentHeader <$!> lookupBlockHeader bhash "initializeCoinContract"
      setBlockData parentHeader
      withCheckpointer target "readContracts" $ \(PactDbEnv' pdbenv) -> do
        PactServiceEnv{..} <- ask
        pd <- mkPublicData "readContracts" def
        mc <- liftIO $ readInitModules (_cpeLogger _psCheckpointEnv) pdbenv pd
        psInitCache .= mc
        return $! Discard ()

lookupBlockHeader :: BlockHash -> Text -> PactServiceM cas BlockHeader
lookupBlockHeader bhash ctx = do
  bhdb <- asks _psBlockHeaderDb
  liftIO $! lookupM bhdb bhash
        `catch` \e -> throwM $ BlockHeaderLookupFailure $
                      "failed lookup of parent header in " <> ctx <> ": " <> sshow (e :: SomeException)


-- | Loop forever, serving Pact execution requests and reponses from the queues
serviceRequests
    :: PayloadCas cas
    => LogFunction
    -> MemPoolAccess
    -> PactQueue
    -> PactServiceM cas ()
serviceRequests logFn memPoolAccess reqQ = do
    logInfo "Starting service"
    go `finally` logInfo "Stopping service"
  where
    go = do
        logDebug "serviceRequests: wait"
        msg <- liftIO $ getNextRequest reqQ
        logDebug $ "serviceRequests: " <> sshow msg
        case msg of
            CloseMsg -> return ()
            LocalMsg LocalReq{..} -> do
                tryOne "execLocal" _localResultVar $ execLocal _localRequest
                go
            NewBlockMsg NewBlockReq {..} -> do
                trace logFn "Chainweb.Pact.PactService.execNewBlock"
                    (_parentHeader _newBlockHeader) 1 $
                    tryOne "execNewBlock" _newResultVar $
                    execNewBlock memPoolAccess _newBlockHeader _newMiner _newCreationTime
                go
            ValidateBlockMsg ValidateBlockReq {..} -> do
                trace logFn "Chainweb.Pact.PactService.execValidateBlock"
                    _valBlockHeader
                    (length (_payloadDataTransactions _valPayloadData)) $
                    tryOne "execValidateBlock" _valResultVar $
                    execValidateBlock _valBlockHeader _valPayloadData
                go
            LookupPactTxsMsg (LookupPactTxsReq restorePoint txHashes resultVar) -> do
                trace logFn "Chainweb.Pact.PactService.execLookupPactTxs" ()
                    (length txHashes) $
                    tryOne "execLookupPactTxs" resultVar $
                    execLookupPactTxs restorePoint txHashes
                go
            PreInsertCheckMsg (PreInsertCheckReq txs resultVar) -> do
                trace logFn "Chainweb.Pact.PactService.execPreInsertCheckReq" ()
                    (length txs) $
                    tryOne "execPreInsertCheckReq" resultVar $
                    V.map (() <$) <$> execPreInsertCheckReq txs
                go

    toPactInternalError e = Left $ PactInternalError $ T.pack $ show e

    tryOne
        :: String
        -> MVar (Either PactException a)
        -> PactServiceM cas a
        -> PactServiceM cas ()
    tryOne which mvar = tryOne' which mvar Right

    tryOne'
        :: String
        -> MVar (Either PactException b)
        -> (a -> Either PactException b)
        -> PactServiceM cas a
        -> PactServiceM cas ()
    tryOne' which mvar post m =
        (evalPactOnThread (post <$> m) >>= (liftIO . putMVar mvar))
        `catches`
            [ Handler $ \(e :: SomeAsyncException) -> do
                logError $ mconcat
                    [ "Received asynchronous exception running pact service ("
                    , which
                    , "): "
                    , show e
                    ]
                liftIO $ do
                    void $ tryPutMVar mvar $! toPactInternalError e
                    throwM e
            , Handler $ \(e :: SomeException) -> do
                logError $ mconcat
                    [ "Received exception running pact service ("
                    , which
                    , "): "
                    , show e
                    ]
                liftIO $ void $ tryPutMVar mvar $! toPactInternalError e
           ]
      where
        -- Pact turns AsyncExceptions into textual exceptions within
        -- PactInternalError. So there is no easy way for us to distinguish
        -- whether an exception originates from within pact or from the outside.
        --
        -- A common strategy to deal with this is to run the computation (pact)
        -- on a "hidden" internal thread. Lifting `forkIO` into a state
        -- monad is generally note thread-safe. It is fine to do here, since
        -- there is no concurrency. We use a thread here only to shield the
        -- computation from external exceptions.
        --
        -- This solution isn't bullet-proof and only meant as a temporary fix. A
        -- proper solution is to fix pact, to handle asynchronous exceptions
        -- gracefully.
        --
        -- No mask is needed here. Asynchronous exceptions are handled
        -- by the outer handlers and cause an abort. So no state is lost.
        --
        evalPactOnThread :: PactServiceM cas a -> PactServiceM cas a
        evalPactOnThread act = do
            e <- ask
            s <- get
            T2 r s' <- liftIO $
                withAsync (runPactServiceM s e act) wait
            put $! s'
            return $! r

toTransactionBytes :: P.Command Text -> Transaction
toTransactionBytes cwTrans =
    let plBytes = encodeToByteString cwTrans
    in Transaction { _transactionBytes = plBytes }


toOutputBytes :: P.CommandResult P.Hash -> TransactionOutput
toOutputBytes cr =
    let outBytes = A.encode cr
    in TransactionOutput { _transactionOutputBytes = toS outBytes }

toPayloadWithOutputs :: Miner -> Transactions -> PayloadWithOutputs
toPayloadWithOutputs mi ts =
    let oldSeq = _transactionPairs ts
        trans = cmdBSToTx . fst <$> oldSeq
        transOuts = toOutputBytes . toHashCommandResult . snd <$> oldSeq

        miner = toMinerData mi
        cb = CoinbaseOutput $ encodeToByteString $ toHashCommandResult $ _transactionCoinbase ts
        blockTrans = snd $ newBlockTransactions miner trans
        cmdBSToTx = toTransactionBytes
          . fmap (T.decodeUtf8 . SB.fromShort . payloadBytes)
        blockOuts = snd $ newBlockOutputs cb transOuts

        blockPL = blockPayload blockTrans blockOuts
        plData = payloadData blockTrans blockPL
     in payloadWithOutputs plData cb transOuts

data CRLogPair = CRLogPair P.Hash [P.TxLog A.Value]
instance A.ToJSON CRLogPair where
  toJSON (CRLogPair h logs) = A.object
    [ "hash" A..= h
    , "rawLogs" A..= logs ]

validateHashes
    :: BlockHeader
        -- ^ Current Header
    -> PayloadData
    -> Miner
    -> Transactions
    -> Either PactException PayloadWithOutputs
validateHashes bHeader pData miner transactions =
    if newHash == prevHash
    then Right pwo
    else Left $ BlockValidationFailure $ A.object
         [ "mismatch" A..= errorMsg "Payload hash" prevHash newHash
         , "details" A..= details
         ]
    where

      pwo = toPayloadWithOutputs miner transactions

      newHash = _payloadWithOutputsPayloadHash pwo
      prevHash = _blockPayloadHash bHeader

      newTransactions = V.map fst (_payloadWithOutputsTransactions pwo)
      prevTransactions = _payloadDataTransactions pData

      newMiner = _payloadWithOutputsMiner pwo
      prevMiner = _payloadDataMiner pData

      newTransactionsHash = _payloadWithOutputsTransactionsHash pwo
      prevTransactionsHash = _payloadDataTransactionsHash pData

      newOutputsHash = _payloadWithOutputsOutputsHash pwo
      prevOutputsHash = _payloadDataOutputsHash pData

      check desc extra expect actual
        | expect == actual = []
        | otherwise =
          [A.object $ "mismatch" A..= errorMsg desc expect actual :  extra]

      errorMsg desc expect actual = A.object
        [ "type" A..= (desc :: Text)
        , "actual" A..= actual
        , "expected" A..= expect
        ]

      checkTransactions prev new =
        ["txs" A..= concatMap (uncurry (check "Tx" [])) (V.zip prev new)]

      addOutputs (Transactions pairs coinbase) =
        [ "outputs" A..= A.object
         [ "coinbase" A..= toPairCR coinbase
         , "txs" A..= (addTxOuts <$> pairs)
         ]
        ]

      addTxOuts :: (ChainwebTransaction, P.CommandResult [P.TxLog A.Value]) -> A.Value
      addTxOuts (tx,cr) = A.object
        [ "tx" A..= fmap (fmap _pcCode . payloadObj) tx
        , "result" A..= toPairCR cr
        ]

      toPairCR cr = over (P.crLogs . _Just)
        (CRLogPair (fromJuste $ P._crLogs (toHashCommandResult cr))) cr

      details = concat
        [ check "Miner" [] prevMiner newMiner
        , check "TransactionsHash" (checkTransactions prevTransactions newTransactions)
          prevTransactionsHash newTransactionsHash
        , check "OutputsHash" (addOutputs transactions)
          prevOutputsHash newOutputsHash
        ]

-- | Restore the checkpointer and prepare the execution of a block.
--
-- The use of 'withCheckpointer' is safer and should be preferred where possible.
--
-- This function adds @Block@ savepoint to the db transaction stack. It must be
-- followed by a call to @finalizeCheckpointer (save blockHash)@ or
-- @finalizeCheckpointer discard@.
--
-- Postcondition: beginSavepoint Block
--
restoreCheckpointer
    :: PayloadCas cas
    => Maybe (BlockHeight,BlockHash)
        -- ^ The block height @height@ to which to restore and the parent header
        -- @parentHeader@.
        --
        -- It holds that @(_blockHeight parentHeader == pred height)@

    -> String
        -- ^ Putative caller
    -> PactServiceM cas PactDbEnv'
restoreCheckpointer maybeBB caller = do
    checkPointer <- getCheckpointer
    logInfo $ "restoring (with caller " <> caller <> ") " <> sshow maybeBB
    liftIO $ _cpRestore checkPointer maybeBB

data WithCheckpointerResult a
    = Discard !a
    | Save BlockHeader !a

-- | Execute an action in the context of an @Block@ that is provided by the
-- checkpointer.
--
-- Usually, one needs to rewind the checkpointer first to the target. In those
-- cases the function 'withCheckpointerRewind' should be preferred.
--
-- The result of the inner action indicates whether the resulting checkpointer
-- state should be discarded or saved.
--
-- If the inner action throws an exception the checkpointer state is discarded.
--
withCheckpointer
    :: PayloadCas cas
    => Maybe (BlockHeight, BlockHash)
        -- The current block height and the parent hash
    -> String
    -> (PactDbEnv' -> PactServiceM cas (WithCheckpointerResult a))
    -> PactServiceM cas a
withCheckpointer target caller act = mask $ \restore -> do
    cenv <- restore $ restoreCheckpointer target caller
    try (restore (act cenv)) >>= \case
        Left e -> discardTx >> throwM @_ @SomeException e
        Right (Discard !result) -> discardTx >> return result
        Right (Save header !result) -> saveTx header >> return result
  where
    discardTx = finalizeCheckpointer _cpDiscard
    saveTx header = do
        finalizeCheckpointer (flip _cpSave $ _blockHash header)
        psStateValidated .= Just header

-- | Same as 'withCheckpointer' but rewinds the checkpointer state to the
-- provided target.
--
withCheckpointerRewind
    :: PayloadCas cas
    => Maybe (BlockHeight, BlockHash)
        -- The current block height and the parent hash
    -> String
    -> (PactDbEnv' -> PactServiceM cas (WithCheckpointerResult a))
    -> PactServiceM cas a
withCheckpointerRewind target caller act = do
    rewindTo Nothing target
    withCheckpointer target caller act

finalizeCheckpointer :: (Checkpointer -> IO ()) -> PactServiceM cas ()
finalizeCheckpointer finalize = do
    checkPointer <- getCheckpointer
    liftIO $! finalize checkPointer


_liftCPErr :: Either String a -> PactServiceM cas a
_liftCPErr = either internalError' return

-- | Performs a dry run of PactExecution's `buyGas` function for transactions being validated.
--
attemptBuyGas
    :: Miner
    -> PactDbEnv'
    -> Vector (Either InsertError ChainwebTransaction)
    -> PactServiceM cas (Vector (Either InsertError ChainwebTransaction))
attemptBuyGas miner (PactDbEnv' dbEnv) txs = do
        mc <- use psInitCache
        V.fromList . toList . sfst <$> V.foldM f (T2 mempty mc) txs
  where
    f (T2 dl mcache) cmd = do
        T2 mcache' !res <- runBuyGas dbEnv mcache cmd
        pure $! T2 (DL.snoc dl res) mcache'

    createGasEnv
        :: P.PactDbEnv db
        -> P.Command (P.Payload P.PublicMeta P.ParsedCode)
        -> P.GasPrice
        -> P.Gas
        -> PactServiceM cas (TransactionEnv db)
    createGasEnv db cmd gp gl = do
        l <- view $ psCheckpointEnv . cpeLogger

        ph <- use psParentHash >>= \case
             Nothing -> internalError "attemptBuyGas: Parent hash not set"
             Just a -> return a

        pd <- mkPublicData' (publicMetaOf cmd) ph
        spv <- use psSpvSupport
        let ec = mkExecutionConfig
              [ P.FlagDisableModuleInstall
              , P.FlagDisableHistoryInTransactionalMode ]
        return $! TransactionEnv P.Transactional db l pd spv nid gp rk gl ec
      where
        !nid = networkIdOf cmd
        !rk = P.cmdToRequestKey cmd

    runBuyGas
        :: P.PactDbEnv a
        -> ModuleCache
        -> Either InsertError ChainwebTransaction
        -> PactServiceM cas (T2 ModuleCache (Either InsertError ChainwebTransaction))
    runBuyGas _db mcache l@Left {} = return (T2 mcache l)
    runBuyGas db mcache (Right tx) = do
        let cmd = payloadObj <$> tx
            gasPrice = gasPriceOf cmd
            gasLimit = fromIntegral $ gasLimitOf cmd
            txst = TransactionState mcache mempty 0 Nothing (P._geGasModel P.freeGasEnv)

        buyGasEnv <- createGasEnv db cmd gasPrice gasLimit

        cr <- liftIO
          $! P.catchesPactError
          $! execTransactionM buyGasEnv txst
          $! buyGas False cmd miner

        case cr of
            Left err -> return (T2 mcache (Left (InsertErrorBuyGas (T.pack $ show err))))
            Right t -> return (T2 (_txCache t) (Right tx))

-- | The principal validation logic for groups of Pact Transactions.
--
-- Skips validation for genesis transactions, since gas accounts, etc. don't
-- exist yet.
--
validateChainwebTxs
    :: Checkpointer
    -> BlockCreationTime
        -- ^ reference time for tx validation.
        --  If @useCurrentHeaderCreationTimeForTxValidation blockHeight@
        --  this is the the creation time of the current block. Otherwise it
        --  is the creation time of the parent block header.
    -> BlockHeight
        -- ^ Current block height
    -> Vector ChainwebTransaction
    -> RunGas
    -> IO ValidateTxs
validateChainwebTxs cp txValidationTime bh txs doBuyGas
  | bh == 0 = pure $! V.map Right txs
  | V.null txs = pure V.empty
  | otherwise = go
  where

    go = V.mapM validations initTxList >>= doBuyGas

    validations t = runValid checkUnique t
      >>= runValid checkTimes
      >>= runValid (return . checkCompile)

    checkUnique :: ChainwebTransaction -> IO (Either InsertError ChainwebTransaction)
    checkUnique t = do
      found <- _cpLookupProcessedTx cp (P._cmdHash t)
      case found of
        Nothing -> pure $ Right t
        Just _ -> pure $ Left InsertErrorDuplicate

    checkTimes :: ChainwebTransaction -> IO (Either InsertError ChainwebTransaction)
    checkTimes t
        | timingsCheck txValidationTime $ fmap payloadObj t = return $ Right t
        | otherwise = return $ Left InsertErrorInvalidTime

    initTxList :: ValidateTxs
    initTxList = V.map Right txs

    runValid :: Monad m => (a -> m (Either e a)) -> Either e a -> m (Either e a)
    runValid f (Right r) = f r
    runValid _ l@Left{} = pure l

type ValidateTxs = Vector (Either InsertError ChainwebTransaction)
type RunGas = ValidateTxs -> IO ValidateTxs

checkCompile :: ChainwebTransaction -> Either InsertError ChainwebTransaction
checkCompile tx = case payload of
  Exec (ExecMsg parsedCode _) ->
    case compileCode parsedCode of
      Left perr -> Left $ InsertErrorCompilationFailed (sshow perr)
      Right _ -> Right tx
  _ -> Right tx
  where
    payload = P._pPayload $ payloadObj $ P._cmdPayload tx
    compileCode p =
      compileExps (mkTextInfo (P._pcCode p)) (P._pcExps p)

skipDebitGas :: RunGas
skipDebitGas = return


-- | Read row from coin-table defined in coin contract, retrieving balance and keyset
-- associated with account name
--
readCoinAccount
    :: PactDbEnv'
      -- ^ pact db backend (sqlite)
    -> Text
      -- ^ account name
    -> IO (Maybe (T2 Decimal (P.Guard (P.Term P.Name))))
readCoinAccount (PactDbEnv' (P.PactDbEnv pdb pdbv)) a = row >>= \case
    Nothing -> return Nothing
    Just (P.ObjectMap o) -> case Map.toList o of
      [(P.FieldKey "balance", b), (P.FieldKey "guard", g)] ->
        case (P.fromPactValue b, P.fromPactValue g) of
          (P.TLiteral (P.LDecimal d) _, P.TGuard t _) ->
            return $! Just $ T2 d t
          _ -> internalError "unexpected pact value types"
      _ -> internalError "wrong table accessed in account lookup"
  where
    row = pdbv & P._readRow pdb (P.UserTables "coin_coin-table") (P.RowKey a)

-- | Read row from coin-table defined in coin contract, retrieving balance
-- associated with account name
--
readAccountBalance
    :: PactDbEnv'
      -- ^ pact db backend (sqlite)
    -> Text
      -- ^ account name
    -> IO (Maybe Decimal)
readAccountBalance pdb account
    = fmap sfst <$> readCoinAccount pdb account

-- | Read row from coin-table defined in coin contract, retrieving guard
-- associated with account name
--
readAccountGuard
    :: PactDbEnv'
      -- ^ pact db backend (sqlite)
    -> Text
      -- ^ account name
    -> IO (Maybe (P.Guard (P.Term P.Name)))
readAccountGuard pdb account
    = fmap ssnd <$> readCoinAccount pdb account

-- | Calculate miner reward. We want this to error hard in the case where
-- block times have finally exceeded the 120-year range. Rewards are calculated
-- at regular blockheight intervals.
--
-- See: 'rewards/miner_rewards.csv'
--
minerReward
    :: MinerRewards
    -> BlockHeight
    -> IO P.ParsedDecimal
minerReward (MinerRewards rs q) bh =
    case V.find (bh <=) q of
      Nothing -> err
      Just h -> case HM.lookup h rs of
        Nothing -> err
        Just v -> return v
  where
    err = internalError "block heights have been exhausted"
{-# INLINE minerReward #-}

-- | Note: The BlockHeader param here is the PARENT HEADER of the new
-- block-to-be
--
execNewBlock
    :: PayloadCas cas
    => MemPoolAccess
    -> ParentHeader
    -> Miner
    -> BlockCreationTime
    -> PactServiceM cas PayloadWithOutputs
execNewBlock mpAccess parentHeader miner creationTime = go
  where
    go = handle onTxFailure $ do
        updateMempool
        withDiscardedBatch $ do
          setBlockData parentHeader
          rewindTo newblockRewindLimit target
          newTrans <- withCheckpointer target "preBlock" doPreBlock
          withCheckpointer target "execNewBlock" (doNewBlock newTrans)

    onTxFailure e@(PactTransactionExecError rk _) = do
        -- add the failing transaction to the mempool bad list, so it is not
        -- re-selected for mining.
        liftIO $ mpaBadlistTx mpAccess rk
        throwM e
    onTxFailure e = throwM e

    -- This is intended to mitigate mining attempts during replay.
    -- In theory we shouldn't need to rewind much ever, but values
    -- less than this are failing in PactReplay test.
    newblockRewindLimit = Just 8

    v = _chainwebVersion parentHeader
    h = succ . _blockHeight . _parentHeader $ parentHeader

    -- Select the reference time for tx validation depending on the
    -- chainweb version and block height.
    --
    txValidationTime
      | useCurrentHeaderCreationTimeForTxValidation v h = creationTime
      | otherwise = _blockCreationTime $ _parentHeader parentHeader

    doPreBlock pdbenv = do
      cp <- getCheckpointer
      psEnv <- ask
      psState <- get
      let runDebitGas :: RunGas
          runDebitGas txs = evalPactServiceM psState psEnv runGas
            where
              runGas = attemptBuyGas miner pdbenv txs
          validate bhi _bha txs = do
            -- note that here we previously were doing a validation
            -- that target == cpGetLatestBlock
            -- which we determined was unnecessary and was a db hit
            --
            -- TODO: propagate the underlying error type? Yes, please!
            results <- validateChainwebTxs cp txValidationTime bhi txs runDebitGas
            V.forM results $ \case
                Right _ -> return True
                Left _e -> do
                    -- print (sshow _e)
                    return False

      liftIO $! fmap Discard $!
        mpaGetBlock mpAccess validate bHeight pHash (_parentHeader parentHeader)

    doNewBlock newTrans pdbenv = do
        logInfo $ "execNewBlock, about to get call processFork: "
                <> " (parent height = " <> sshow pHeight <> ")"
                <> " (parent hash = " <> sshow pHash <> ")"

        setBlockData parentHeader -- could have been overwritten in rewind, so set again

        -- NEW BLOCK COINBASE: Reject bad coinbase, always use precompilation
        results <- execTransactions (Just parentHeader) miner newTrans
          (EnforceCoinbaseFailure True)
          (CoinbaseUsePrecompiled True)
          pdbenv

        let !pwo = toPayloadWithOutputs miner results
        return $! Discard pwo

    pHeight = _blockHeight $ _parentHeader parentHeader
    pHash = _blockHash $ _parentHeader parentHeader
    target = Just (bHeight, pHash)
    bHeight = succ pHeight

    updateMempool = liftIO $ do
      mpaProcessFork mpAccess $ _parentHeader parentHeader
      mpaSetLastHeader mpAccess $ _parentHeader parentHeader


withBatch :: PactServiceM cas a -> PactServiceM cas a
withBatch act = mask $ \r -> do
    cp <- getCheckpointer
    r $ liftIO $ _cpBeginCheckpointerBatch cp
    v <- r act `catch` hndl cp
    r $ liftIO $ _cpCommitCheckpointerBatch cp
    return v

  where
    hndl cp (e :: SomeException) = do
        liftIO $ _cpDiscardCheckpointerBatch cp
        throwM e


withDiscardedBatch :: PactServiceM cas a -> PactServiceM cas a
withDiscardedBatch act = bracket start end (const act)
  where
    start = do
        cp <- getCheckpointer
        liftIO (_cpBeginCheckpointerBatch cp)
        return cp
    end = liftIO . _cpDiscardCheckpointerBatch


-- | only for use in generating genesis blocks in tools
--
execNewGenesisBlock
    :: PayloadCas cas
    => Miner
    -> Vector ChainwebTransaction
    -> PactServiceM cas PayloadWithOutputs
execNewGenesisBlock miner newTrans = withDiscardedBatch $
    withCheckpointer Nothing "execNewGenesisBlock" $ \pdbenv -> do

        -- NEW GENESIS COINBASE: Reject bad coinbase, use date rule for precompilation
        results <- execTransactions Nothing miner newTrans
                   (EnforceCoinbaseFailure True)
                   (CoinbaseUsePrecompiled False) pdbenv
        return $! Discard (toPayloadWithOutputs miner results)

execLocal
    :: PayloadCas cas
    => ChainwebTransaction
    -> PactServiceM cas (P.CommandResult P.Hash)
execLocal cmd = withDiscardedBatch $ do
    cp <- getCheckpointer
    mbLatestBlock <- liftIO $ _cpGetLatestBlock cp
    (bhe, bhash) <- case mbLatestBlock of
                       Nothing -> throwM NoBlockValidatedYet
                       (Just !p) -> return p
    let target = Just (succ bhe, bhash)
    parentHeader <- ParentHeader <$!> lookupBlockHeader bhash "execLocal"

    -- NOTE: On local calls, there might be code which needs the results of
    -- (chain-data). In such a case, the function `setBlockData` provides the
    -- necessary information for this call to return sensible values.
    setBlockData parentHeader

    withCheckpointer target "execLocal" $ \(PactDbEnv' pdbenv) -> do
        PactServiceEnv{..} <- ask
        mc <- use psInitCache
        pd <- mkPublicData "execLocal" (publicMetaOf $! payloadObj <$> cmd)
        spv <- use psSpvSupport
        execConfig <- view psAllowReadsInLocal >>= \b ->
          return $ if b then mkExecutionConfig [P.FlagAllowReadInLocal] else def
        r <- liftIO $
          applyLocal (_cpeLogger _psCheckpointEnv) pdbenv officialGasModel pd spv cmd mc execConfig
        return $! Discard (toHashCommandResult r)

logg :: String -> String -> PactServiceM cas ()
logg level msg = view (psCheckpointEnv . cpeLogger)
  >>= \l -> liftIO $ P.logLog l level msg

logInfo :: String -> PactServiceM cas ()
logInfo = logg "INFO"

logError :: String -> PactServiceM cas ()
logError = logg "ERROR"

logDebug :: String -> PactServiceM cas ()
logDebug = logg "DEBUG"

-- | Set blockheader data. Sets block height, block time,
-- parent hash, and spv support (using parent hash)
--
setBlockData :: ParentHeader -> PactServiceM cas ()
setBlockData (ParentHeader bh) = do
    psBlockHeight .= succ (_blockHeight bh)
    psBlockTime .= _blockCreationTime bh
    psParentHash .= (Just $ _blockParent bh)

    bdb <- view psBlockHeaderDb
    psSpvSupport .= pactSPV bdb (_blockHash bh)

-- | Execute a block -- only called in validate either for replay or for validating current block.
--
playOneBlock
    :: (PayloadCas cas)
    => BlockHeader
        -- ^ this is the current header. We may consider changing this to the parent
        -- header to avoid confusion with new block and prevent using data from this
        -- header when we should use the respective values from the parent header
        -- instead.
    -> PayloadData
    -> PactDbEnv'
    -> PactServiceM cas (T2 Miner Transactions)
playOneBlock currHeader plData pdbenv = do
    miner <- decodeStrictOrThrow' (_minerData $ _payloadDataMiner plData)
    trans <- liftIO $ transactionsFromPayload plData
    cp <- getCheckpointer

    txValidationTime <- if
        useCurrentHeaderCreationTimeForTxValidation v h || isGenesisBlockHeader currHeader
      then
        return $ _blockCreationTime currHeader
      else do
        -- FIXME don't do this twice. Instead store the parent header in the context
        -- (and don't use the current header at all)
        parentHeader <- ParentHeader <$!> lookupBlockHeader  (_blockParent currHeader) "playOneBlock"
        return $! _blockCreationTime $ _parentHeader parentHeader

    -- prop_tx_ttl_validate
<<<<<<< HEAD
    valids <- V.zip trans <$> liftIO
      (validateChainwebTxs cp creationTime (_blockHeight currHeader) trans skipDebitGas)

    case foldr handleValids [] valids of
      [] -> return ()
      errs -> throwM $ TransactionValidationException $ errs

=======
    oks <- liftIO $ fmap (either (const False) (const True)) <$>
        validateChainwebTxs cp txValidationTime (_blockHeight currHeader) trans skipDebitGas

    let mbad = V.elemIndex False oks
    case mbad of
        Nothing -> return ()  -- ok
        Just idx -> let badtx = (V.!) trans idx
                        hash = P._cmdHash badtx
                        msg = [ (hash, validationErr hash) ]
                    in throwM $ TransactionValidationException msg

    -- transactions are now successfully validated.
>>>>>>> eca99561
    !results <- go miner trans
    psStateValidated .= Just currHeader

    -- Validate hashes if requested
    asks _psValidateHashesOnReplay >>= \x -> when x $
        either throwM (void . return) $!
        validateHashes currHeader plData miner results

    return $! T2 miner results

  where
<<<<<<< HEAD

    handleValids (tx,Left e) es = (P._cmdHash tx, sshow e):es
    handleValids _ es = es
=======
    v = _chainwebVersion currHeader
    h = _blockHeight currHeader
    validationErr hash = mconcat
      ["At "
      , sshow (_blockHeight currHeader)
      , " and "
      , sshow (_blockHash currHeader)
      , " this transaction (its hash): "
      , sshow hash
      , " failed to validate"
      ]
>>>>>>> eca99561

    isGenesisBlock = isGenesisBlockHeader currHeader

    go m txs = if isGenesisBlock
      then do
        setBlockData (ParentHeader currHeader)
        -- GENESIS VALIDATE COINBASE: Reject bad coinbase, use date rule for precompilation
        execTransactions Nothing m txs
          (EnforceCoinbaseFailure True) (CoinbaseUsePrecompiled False) pdbenv
      else do
        parentHeader <- ParentHeader <$!> lookupBlockHeader (_blockParent currHeader) "playOneBlock.go"
        setBlockData parentHeader
        -- VALIDATE COINBASE: back-compat allow failures, use date rule for precompilation
        execTransactions (Just parentHeader) m txs
          (EnforceCoinbaseFailure False) (CoinbaseUsePrecompiled False) pdbenv

-- | Rewinds the pact state to @mb@.
--
-- If @mb@ is 'Nothing', it rewinds to the genesis block.
--
rewindTo
    :: forall cas . PayloadCas cas
    => Maybe BlockHeight
        -- ^ if set, limit rewinds to this delta
    -> Maybe (BlockHeight, ParentHash)
        -- ^ The block height @height@ to which to restore and the parent header
        -- @parentHeader@.
        --
        -- It holds that @(_blockHeight parentHeader == pred height)@
    -> PactServiceM cas ()
rewindTo rewindLimit = maybe rewindGenesis doRewind
  where
    rewindGenesis = return ()
    doRewind (reqHeight, parentHash) = do
        payloadDb <- asks _psPdb
        lastHeader <- findLatestValidBlock >>= maybe failNonGenesisOnEmptyDb return
        failOnTooLowRequestedHeight rewindLimit lastHeader reqHeight
        bhDb <- asks _psBlockHeaderDb
        playFork bhDb payloadDb parentHash lastHeader

    failOnTooLowRequestedHeight (Just limit) lastHeader reqHeight
      | reqHeight + limit < lastHeight = -- need to stick with addition because Word64
        throwM $ RewindLimitExceeded
        ("Requested rewind exceeds limit (" <> sshow limit <> ")")
        reqHeight lastHeight
        where lastHeight = _blockHeight lastHeader
    failOnTooLowRequestedHeight _ _ _ = return ()


    failNonGenesisOnEmptyDb = fail "impossible: playing non-genesis block to empty DB"

    playFork bhdb payloadDb parentHash lastHeader = do
        parentHeader <- ParentHeader <$!> lookupBlockHeader parentHash "rewindTo"

        (!_, _, newBlocks) <-
            liftIO $ collectForkBlocks bhdb lastHeader $ _parentHeader parentHeader
        -- play fork blocks
        V.mapM_ (fastForward payloadDb) newBlocks

    fastForward :: forall c . PayloadCas c
                => PayloadDb c -> BlockHeader -> PactServiceM c ()
    fastForward payloadDb block = do
        let h = _blockHeight block
        let ph = _blockParent block
        let bpHash = _blockPayloadHash block
        withCheckpointer (Just (h, ph)) "fastForward" $ \pdbenv -> do
            payload <- liftIO (payloadWithOutputsToPayloadData <$> casLookupM payloadDb bpHash)
            void $ playOneBlock block payload pdbenv
            return $! Save block ()
        -- double check output hash here?

-- | Validate a mined block. Execute the transactions in Pact again as
-- validation. Note: The BlockHeader here is the header of the block being
-- validated.
--
execValidateBlock
    :: PayloadCas cas
    => BlockHeader
    -> PayloadData
    -> PactServiceM cas PayloadWithOutputs
execValidateBlock currHeader plData = do
    psEnv <- ask
    let reorgLimit = fromIntegral $ view psReorgLimit psEnv
    (T2 miner transactions) <- handle handleEx $ withBatch $ do
        rewindTo (Just reorgLimit) mb
        withCheckpointer mb "execValidateBlock" $ \pdbenv -> do
            !result <- playOneBlock currHeader plData pdbenv
            return $! Save currHeader result
    either throwM return $!
      validateHashes currHeader plData miner transactions
  where
    mb = if isGenesisBlock then Nothing else Just (bHeight, bParent)
    bHeight = _blockHeight currHeader
    bParent = _blockParent currHeader
    isGenesisBlock = isGenesisBlockHeader currHeader

    -- TODO: knob to configure whether this rewind is fatal
    fatalRewindError a h1 h2 = do
        let msg = concat [
              "Fatal error: "
              , T.unpack a
              , ". Our previous cut block height: "
              , show h1
              , ", fork ancestor's block height: "
              , show h2
              , ".\nOffending new block: \n"
              , show currHeader
              , "\n\n"
              , "Your node is part of a losing fork longer than your \
                \reorg-limit, which\nis a situation that requires manual \
                \intervention. \n\
                \For information on recovering from this, please consult:\n\
                \    https://github.com/kadena-io/chainweb-node/blob/master/\
                \docs/RecoveringFromDeepForks.md"
              ]

        -- TODO: will this work? is it the best way? If we exit the process
        -- then it will be difficult to test this. An alternative is to put the
        -- "handle fatal error" routine into the PactServiceEnv
        killFunction <- asks _psOnFatalError
        liftIO $ killFunction (RewindLimitExceeded a h1 h2) (T.pack msg)

    -- Handle RewindLimitExceeded, rethrow everything else
    handleEx (RewindLimitExceeded a h1 h2) = fatalRewindError a h1 h2
    handleEx e = throwM e

execTransactions
    :: Maybe ParentHeader
    -> Miner
    -> Vector ChainwebTransaction
    -> EnforceCoinbaseFailure
    -> CoinbaseUsePrecompiled
    -> PactDbEnv'
    -> PactServiceM cas Transactions
execTransactions nonGenesisParentHeader miner ctxs enfCBFail usePrecomp (PactDbEnv' pactdbenv) = do
    mc <- use psInitCache
    coinOut <- runCoinbase nonGenesisParentHeader pactdbenv miner enfCBFail usePrecomp mc
    txOuts <- applyPactCmds isGenesis pactdbenv ctxs miner mc
    return $! Transactions (V.zip ctxs txOuts) coinOut
  where
    !isGenesis = isNothing nonGenesisParentHeader

runCoinbase
    :: Maybe ParentHeader
    -> P.PactDbEnv p
    -> Miner
    -> EnforceCoinbaseFailure
    -> CoinbaseUsePrecompiled
    -> ModuleCache
    -> PactServiceM cas (P.CommandResult [P.TxLog A.Value])
runCoinbase Nothing _ _ _ _ _ = return noCoinbase
runCoinbase (Just parentHeader) dbEnv miner enfCBFail usePrecomp mc = do
    logger <- view (psCheckpointEnv . cpeLogger)
    rs <- view psMinerRewards
    v <- view chainwebVersion
    pd <- mkPublicData "coinbase" def

    let !bh = BlockHeight $ P._pdBlockHeight pd

    reward <- liftIO $! minerReward rs bh
    (T2 cr upgradedCacheM) <-
      liftIO $! applyCoinbase v logger dbEnv miner reward pd parentHeader enfCBFail usePrecomp mc
    mapM_ upgradeInitCache upgradedCacheM
    debugResult "runCoinbase" cr
    return $! cr

  where

    upgradeInitCache newCache = do
      logInfo "Updating init cache for upgrade"
      psInitCache %= HM.union newCache


-- | Apply multiple Pact commands, incrementing the transaction Id for each.
-- The output vector is in the same order as the input (i.e. you can zip it
-- with the inputs.)
applyPactCmds
    :: Bool
    -> P.PactDbEnv p
    -> Vector ChainwebTransaction
    -> Miner
    -> ModuleCache
    -> PactServiceM cas (Vector (P.CommandResult [P.TxLog A.Value]))
applyPactCmds isGenesis env cmds miner mc =
    V.fromList . toList . sfst <$> V.foldM f (T2 mempty mc) cmds
  where
    f  (T2 dl mcache) cmd = applyPactCmd isGenesis env cmd miner mcache dl

-- | Apply a single Pact command
applyPactCmd
    :: Bool
    -> P.PactDbEnv p
    -> ChainwebTransaction
    -> Miner
    -> ModuleCache
    -> DList (P.CommandResult [P.TxLog A.Value])
    -> PactServiceM cas (T2 (DList (P.CommandResult [P.TxLog A.Value])) ModuleCache)
applyPactCmd isGenesis dbEnv cmdIn miner mcache dl = do
    logger <- view (psCheckpointEnv . cpeLogger)
    gasModel <- view psGasModel
    v <- view psVersion

    T2 result mcache' <- if isGenesis
      then liftIO $! applyGenesisCmd logger dbEnv def P.noSPVSupport (payloadObj <$> cmdIn)
      else do
        pd <- mkPublicData "applyPactCmd" (publicMetaOf $ payloadObj <$> cmdIn)
        spv <- use psSpvSupport
        liftIO $! applyCmd v logger dbEnv miner gasModel pd spv cmdIn mcache
        {- the following can be used instead of above to nerf transaction execution
        return $! T2 (P.CommandResult (P.cmdToRequestKey cmdIn) Nothing
                      (P.PactResult (Right (P.PLiteral (P.LInteger 1))))
                      0 Nothing Nothing Nothing)
                      mcache -}

    when isGenesis $
      psInitCache <>= mcache'

    unless isGenesis $ debugResult "applyPactCmd" result

    cp <- getCheckpointer
    -- mark the tx as processed at the checkpointer.
    liftIO $ _cpRegisterProcessedTx cp (P._cmdHash cmdIn)
    pure $! T2 (DL.snoc dl result) mcache'

toHashCommandResult :: P.CommandResult [P.TxLog A.Value] -> P.CommandResult P.Hash
toHashCommandResult = over (P.crLogs . _Just) $ P.pactHash . encodeToByteString

transactionsFromPayload :: PayloadData -> IO (Vector ChainwebTransaction)
transactionsFromPayload plData = do
    vtrans <- fmap V.fromList $
              mapM toCWTransaction $
              toList (_payloadDataTransactions plData)
    let (theLefts, theRights) = partitionEithers $ V.toList vtrans
    unless (null theLefts) $ do
        let ls = map T.pack theLefts
        throwM $ TransactionDecodeFailure $ "Failed to decode pact transactions: "
            <> T.intercalate ". " ls
    return $! V.fromList theRights
  where
    toCWTransaction bs = evaluate (force (codecDecode chainwebPayloadCodec $
                                          _transactionBytes bs))

debugResult :: A.ToJSON a => Text -> a -> PactServiceM cas ()
debugResult msg result =
  logDebug $ T.unpack $ trunc $ msg <> " result: " <> encodeToText result
  where
    trunc t | T.length t < limit = t
            | otherwise = T.take limit t <> " [truncated]"
    limit = 5000

execPreInsertCheckReq
    :: PayloadCas cas
    => Vector ChainwebTransaction
    -> PactServiceM cas (Vector (Either Mempool.InsertError ChainwebTransaction))
execPreInsertCheckReq txs = do
    cp <- getCheckpointer
    b <- liftIO $ _cpGetLatestBlock cp
    case b of
        Nothing -> return $! V.map Right txs
        Just (parentHeight, parentHash) -> do
            let currHeight = parentHeight + 1
            withCheckpointer (Just (currHeight, parentHash)) "execPreInsertCheckReq" $ \pdb -> do
                psEnv <- ask
                psState <- get
                txValidationTime <- do
                  v <- view psVersion
                  if useCurrentHeaderCreationTimeForTxValidation v currHeight
                  then
                    BlockCreationTime <$> liftIO getCurrentTimeIntegral
                  else do
                    parentHeader <- ParentHeader <$!> lookupBlockHeader parentHash "execPreInsertCheckReq"
                    return $ _blockCreationTime $ _parentHeader parentHeader
                liftIO $ Discard <$>
                    validateChainwebTxs cp txValidationTime currHeight txs (runGas pdb psState psEnv)
  where
    runGas pdb pst penv ts =
        evalPactServiceM pst penv (attemptBuyGas noMiner pdb ts)

execLookupPactTxs
    :: PayloadCas cas
    => Rewind
    -> Vector P.PactHash
    -> PactServiceM cas (Vector (Maybe (T2 BlockHeight BlockHash)))
execLookupPactTxs restorePoint txs
    | V.null txs = return mempty
    | otherwise = go
  where
    go = getCheckpointer >>= \(!cp) -> case restorePoint of
      NoRewind _ ->
        liftIO $! V.mapM (_cpLookupProcessedTx cp) txs
      DoRewind bh -> do
        let !t = Just (_blockHeight bh + 1, _blockHash bh)
        withCheckpointerRewind t "lookupPactTxs" $ \_ ->
          liftIO $ Discard <$> V.mapM (_cpLookupProcessedTx cp) txs

findLatestValidBlock :: PactServiceM cas (Maybe BlockHeader)
findLatestValidBlock = getCheckpointer >>= liftIO . _cpGetLatestBlock >>= \case
    Nothing -> return Nothing
    Just (height, hash) -> go height hash
  where
    go height hash = do
        bhdb <- view psBlockHeaderDb
        liftIO (lookup bhdb hash) >>= \case
            Nothing -> do
                logInfo $ "Latest block isn't valid."
                    <> " Failed to lookup hash " <> sshow (height, hash) <> " in block header db."
                    <> " Continuing with parent."
                cp <- getCheckpointer
                liftIO (_cpGetBlockParent cp (height, hash)) >>= \case
                    Nothing -> throwM $ PactInternalError
                        $ "missing block parent of last hash " <> sshow (height, hash)
                    Just predHash -> go (pred height) predHash
            x -> return x

getCheckpointer :: PactServiceM cas Checkpointer
getCheckpointer = view (psCheckpointEnv . cpeCheckpointer)

-- | Modified table gas module with free module loads
--
freeModuleLoadGasModel :: P.GasModel
freeModuleLoadGasModel = modifiedGasModel
  where
    defGasModel = tableGasModel defaultGasConfig
    fullRunFunction = P.runGasModel defGasModel
    modifiedRunFunction name ga = case ga of
      P.GPostRead P.ReadModule {} -> 0
      _ -> fullRunFunction name ga
    modifiedGasModel = defGasModel { P.runGasModel = modifiedRunFunction }

-- | Gas Model used in /send and /local
--
officialGasModel :: P.GasModel
officialGasModel = freeModuleLoadGasModel<|MERGE_RESOLUTION|>--- conflicted
+++ resolved
@@ -1044,28 +1044,13 @@
         return $! _blockCreationTime $ _parentHeader parentHeader
 
     -- prop_tx_ttl_validate
-<<<<<<< HEAD
     valids <- V.zip trans <$> liftIO
-      (validateChainwebTxs cp creationTime (_blockHeight currHeader) trans skipDebitGas)
+      (validateChainwebTxs cp txValidationTime (_blockHeight currHeader) trans skipDebitGas)
 
     case foldr handleValids [] valids of
       [] -> return ()
       errs -> throwM $ TransactionValidationException $ errs
 
-=======
-    oks <- liftIO $ fmap (either (const False) (const True)) <$>
-        validateChainwebTxs cp txValidationTime (_blockHeight currHeader) trans skipDebitGas
-
-    let mbad = V.elemIndex False oks
-    case mbad of
-        Nothing -> return ()  -- ok
-        Just idx -> let badtx = (V.!) trans idx
-                        hash = P._cmdHash badtx
-                        msg = [ (hash, validationErr hash) ]
-                    in throwM $ TransactionValidationException msg
-
-    -- transactions are now successfully validated.
->>>>>>> eca99561
     !results <- go miner trans
     psStateValidated .= Just currHeader
 
@@ -1077,23 +1062,12 @@
     return $! T2 miner results
 
   where
-<<<<<<< HEAD
 
     handleValids (tx,Left e) es = (P._cmdHash tx, sshow e):es
     handleValids _ es = es
-=======
+
     v = _chainwebVersion currHeader
     h = _blockHeight currHeader
-    validationErr hash = mconcat
-      ["At "
-      , sshow (_blockHeight currHeader)
-      , " and "
-      , sshow (_blockHash currHeader)
-      , " this transaction (its hash): "
-      , sshow hash
-      , " failed to validate"
-      ]
->>>>>>> eca99561
 
     isGenesisBlock = isGenesisBlockHeader currHeader
 
