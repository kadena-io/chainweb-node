{-# LANGUAGE BangPatterns #-}
{-# LANGUAGE FlexibleContexts #-}
{-# LANGUAGE FlexibleInstances #-}
{-# LANGUAGE LambdaCase #-}
{-# LANGUAGE OverloadedStrings #-}
{-# LANGUAGE RankNTypes #-}
{-# LANGUAGE RecordWildCards #-}
{-# LANGUAGE ScopedTypeVariables #-}
{-# LANGUAGE TypeFamilies #-}

-- |
-- Module: Chainweb.Pact.PactService
-- Copyright: Copyright © 2018,2019,2020 Kadena LLC.
-- License: See LICENSE file
-- Maintainers: Lars Kuhtz, Emily Pillmore, Stuart Popejoy
-- Stability: experimental
--
-- Pact service for Chainweb
--
module Chainweb.Pact.PactService
    ( initialPayloadState
    , execNewBlock
    , execValidateBlock
    , execTransactions
    , execLocal
    , execLookupPactTxs
    , execPreInsertCheckReq
    , execBlockTxHistory
    , execHistoricalLookup
    , execSyncToBlock
    , runPactService
    , withPactService
    , execNewGenesisBlock
    , getGasModel
    ) where

import Control.Concurrent.Async
import Control.Concurrent.MVar
import Control.Exception (SomeAsyncException)
import Control.Lens
import Control.Monad
import Control.Monad.Catch
import Control.Monad.Reader
import Control.Monad.State.Strict

import qualified Data.Aeson as A
import Data.Default (def)
import qualified Data.DList as DL
import Data.Either
import Data.Maybe (fromMaybe)
import Data.Foldable (toList)
import qualified Data.Map.Strict as M
import qualified Data.Set as S
import Data.Text (Text)
import qualified Data.Text as T
import Data.Vector (Vector)
import qualified Data.Vector as V

import System.IO

import Prelude hiding (lookup)

import qualified Pact.Gas as P
import Pact.Gas.Table
import qualified Pact.Interpreter as P
import qualified Pact.Types.ChainMeta as P
import qualified Pact.Types.Command as P
import qualified Pact.Types.Hash as P
import qualified Pact.Types.Logger as P
import qualified Pact.Types.Runtime as P
import qualified Pact.Types.SPV as P
import qualified Pact.Types.Pretty as P

import Chainweb.BlockHash
import Chainweb.BlockHeader
import Chainweb.BlockHeaderDB
import Chainweb.BlockHeight
import Chainweb.ChainId
import Chainweb.Logger
import Chainweb.Mempool.Mempool as Mempool
import Chainweb.Miner.Pact
import Chainweb.Pact.Backend.RelationalCheckpointer (withProdRelationalCheckpointer)
import Chainweb.Pact.Backend.Types
import Chainweb.Pact.PactService.ExecBlock
import Chainweb.Pact.PactService.Checkpointer
import Chainweb.Pact.Service.PactQueue (PactQueue, getNextRequest)
import Chainweb.Pact.Service.Types
import Chainweb.Pact.TransactionExec
import Chainweb.Pact.Types
import Chainweb.Pact.Validations
import Chainweb.Payload
import Chainweb.Payload.PayloadStore
import Chainweb.Time
import Chainweb.Transaction
import Chainweb.TreeDB (lookupM, seekAncestor)
import Chainweb.Utils hiding (check)
import Chainweb.Version
import Chainweb.Version.Guards
import Data.LogMessage
import Utils.Logging.Trace

runPactService
    :: Logger logger
    => CanReadablePayloadCas tbl
    => ChainwebVersion
    -> ChainId
    -> logger
    -> PactQueue
    -> MemPoolAccess
    -> BlockHeaderDb
    -> PayloadDb tbl
    -> SQLiteEnv
    -> PactServiceConfig
    -> IO ()
runPactService ver cid chainwebLogger reqQ mempoolAccess bhDb pdb sqlenv config =
    void $ withPactService ver cid chainwebLogger bhDb pdb sqlenv config $ do
        initialPayloadState chainwebLogger mempoolAccess ver cid
        serviceRequests (logFunction chainwebLogger) mempoolAccess reqQ

withPactService
    :: Logger logger
    => CanReadablePayloadCas tbl
    => ChainwebVersion
    -> ChainId
    -> logger
    -> BlockHeaderDb
    -> PayloadDb tbl
    -> SQLiteEnv
    -> PactServiceConfig
    -> PactServiceM tbl a
    -> IO (T2 a PactServiceState)
withPactService ver cid chainwebLogger bhDb pdb sqlenv config act =
    withProdRelationalCheckpointer checkpointerLogger initialBlockState sqlenv cplogger ver cid $ \checkpointEnv -> do
        let !rs = readRewards
            !initialParentHeader = ParentHeader $ genesisBlockHeader ver cid
            !pse = PactServiceEnv
                    { _psMempoolAccess = Nothing
                    , _psCheckpointEnv = checkpointEnv
                    , _psPdb = pdb
                    , _psBlockHeaderDb = bhDb
                    , _psGasModel = getGasModel
                    , _psMinerRewards = rs
                    , _psReorgLimit = _pactReorgLimit config
                    , _psLocalRewindDepthLimit = _pactLocalRewindDepthLimit config
                    , _psOnFatalError = defaultOnFatalError (logFunctionText chainwebLogger)
                    , _psVersion = ver
                    , _psValidateHashesOnReplay = _pactRevalidate config
                    , _psAllowReadsInLocal = _pactAllowReadsInLocal config
                    , _psIsBatch = False
                    , _psCheckpointerDepth = 0
                    , _psLogger = pactLogger
                    , _psGasLogger = gasLogger <$ guard (_pactLogGas config)
                    , _psLoggers = loggers
                    , _psBlockGasLimit = _pactBlockGasLimit config
                    , _psChainId = cid
                    }
            !pst = PactServiceState Nothing mempty initialParentHeader P.noSPVSupport
        runPactServiceM pst pse $ do

            -- If the latest header that is stored in the checkpointer was on an
            -- orphaned fork, there is no way to recover it in the call of
            -- 'initalPayloadState.readContracts'. We therefore rewind to the latest
            -- avaliable header in the block header database.
            --
            exitOnRewindLimitExceeded $ initializeLatestBlock (_pactUnlimitedInitialRewind config)
            act
  where
    initialBlockState = initBlockState (_pactModuleCacheLimit config) $ genesisHeight ver cid
    loggers = pactLoggers chainwebLogger
    cplogger = P.newLogger loggers $ P.LogName "Checkpointer"
    pactLogger = P.newLogger loggers $ P.LogName "PactService"
    gasLogger = P.newLogger loggers $ P.LogName "GasLogs"

    checkpointerLogger = addLabel ("sub-component", "checkpointer") chainwebLogger

initializeLatestBlock :: CanReadablePayloadCas tbl => Bool -> PactServiceM tbl ()
initializeLatestBlock unlimitedRewind = findLatestValidBlock >>= \case
    Nothing -> return ()
    Just b -> withBatch $ rewindTo initialRewindLimit (Just $ ParentHeader b)
  where
    initialRewindLimit = RewindLimit 1000 <$ guard (not unlimitedRewind)

initialPayloadState
    :: Logger logger
    => CanReadablePayloadCas tbl
    => logger
    -> MemPoolAccess
    -> ChainwebVersion
    -> ChainId
    -> PactServiceM tbl ()
initialPayloadState logger mpa v cid
    | v ^. versionCheats . disablePact = pure ()
    | otherwise = initializeCoinContract logger mpa v cid $
        v ^?! versionGenesis . genesisBlockPayload . onChain cid

initializeCoinContract
    :: forall tbl logger. (CanReadablePayloadCas tbl, Logger logger)
    => logger
    -> MemPoolAccess
    -> ChainwebVersion
    -> ChainId
    -> PayloadWithOutputs
    -> PactServiceM tbl ()
initializeCoinContract _logger memPoolAccess v cid pwo = do
    cp <- getCheckpointer
    genesisExists <- liftIO
        $ _cpLookupBlockInCheckpointer cp (_blockHeight genesisHeader, ghash)
    if genesisExists
      then readContracts
      else validateGenesis

  where
    validateGenesis = void $!
        execValidateBlock memPoolAccess genesisHeader inputPayloadData

    ghash :: BlockHash
    ghash = _blockHash genesisHeader

    inputPayloadData :: PayloadData
    inputPayloadData = payloadWithOutputsToPayloadData pwo

    genesisHeader :: BlockHeader
    genesisHeader = genesisBlockHeader v cid

    readContracts = withDiscardedBatch $ do
      parent <- syncParentHeader "initializeCoinContract.readContracts"
      withCheckpointerRewind Nothing (Just parent) "initializeCoinContract.readContracts" $ \(PactDbEnv' pdbenv) -> do
        PactServiceEnv{..} <- ask
        pd <- getTxContext def
        !mc <- liftIO $ readInitModules _psLogger pdbenv pd
        updateInitCache mc
        return $! Discard ()

-- | Lookup a block header.
--
-- The block header is expected to be either in the block header database or to
-- be the the currently stored '_psParentHeader'. The latter addresses the case
-- when a block has already been validate with 'execValidateBlock' but isn't (yet)
-- available in the block header database. If that's the case two things can
-- happen:
--
-- 1. the header becomes available before the next 'execValidateBlock' call, or
-- 2. the header gets orphaned and the next 'execValidateBlock' call would cause
--    a rewind to an ancestor, which is available in the db.
--
lookupBlockHeader :: BlockHash -> Text -> PactServiceM tbl BlockHeader
lookupBlockHeader bhash ctx = do
    ParentHeader cur <- use psParentHeader
    if (bhash == _blockHash cur)
      then return cur
      else do
        bhdb <- view psBlockHeaderDb
        liftIO $! lookupM bhdb bhash `catchAllSynchronous` \e ->
            throwM $ BlockHeaderLookupFailure $
                "failed lookup of parent header in " <> ctx <> ": " <> sshow e

-- | Loop forever, serving Pact execution requests and reponses from the queues
serviceRequests
    :: CanReadablePayloadCas tbl
    => LogFunction
    -> MemPoolAccess
    -> PactQueue
    -> PactServiceM tbl ()
serviceRequests logFn memPoolAccess reqQ = do
    logInfo "Starting service"
    go `finally` logInfo "Stopping service"
  where
    go = do
        logDebug "serviceRequests: wait"
        msg <- liftIO $ getNextRequest reqQ
        logDebug $ "serviceRequests: " <> sshow msg
        case msg of
            CloseMsg -> return ()
            LocalMsg (LocalReq localRequest preflight sigVerify rewindDepth localResultVar)  -> do
                trace logFn "Chainweb.Pact.PactService.execLocal" () 0 $
                    tryOne "execLocal" localResultVar $
                        execLocal localRequest preflight sigVerify rewindDepth
                go
            NewBlockMsg NewBlockReq {..} -> do
                trace logFn "Chainweb.Pact.PactService.execNewBlock"
                    (_parentHeader _newBlockHeader) 1 $
                    tryOne "execNewBlock" _newResultVar $
                        execNewBlock memPoolAccess _newBlockHeader _newMiner
                go
            ValidateBlockMsg ValidateBlockReq {..} -> do
                trace logFn "Chainweb.Pact.PactService.execValidateBlock"
                    _valBlockHeader
                    (length (_payloadDataTransactions _valPayloadData)) $
                    tryOne "execValidateBlock" _valResultVar $
                        execValidateBlock memPoolAccess _valBlockHeader _valPayloadData
                go
            LookupPactTxsMsg (LookupPactTxsReq restorePoint txHashes resultVar) -> do
                trace logFn "Chainweb.Pact.PactService.execLookupPactTxs" ()
                    (length txHashes) $
                    tryOne "execLookupPactTxs" resultVar $
                        execLookupPactTxs restorePoint txHashes
                go
            PreInsertCheckMsg (PreInsertCheckReq txs resultVar) -> do
                trace logFn "Chainweb.Pact.PactService.execPreInsertCheckReq" ()
                    (length txs) $
                    tryOne "execPreInsertCheckReq" resultVar $
                        V.map (() <$) <$> execPreInsertCheckReq txs
                go
            BlockTxHistoryMsg (BlockTxHistoryReq bh d resultVar) -> do
                trace logFn "Chainweb.Pact.PactService.execBlockTxHistory" bh 1 $
                    tryOne "execBlockTxHistory" resultVar $
                        execBlockTxHistory bh d
                go
            HistoricalLookupMsg (HistoricalLookupReq bh d k resultVar) -> do
                trace logFn "Chainweb.Pact.PactService.execHistoricalLookup" bh 1 $
                    tryOne "execHistoricalLookup" resultVar $
                        execHistoricalLookup bh d k
                go
            SyncToBlockMsg SyncToBlockReq {..} -> do
                trace logFn "Chainweb.Pact.PactService.execSyncToBlock" _syncToBlockHeader 1 $
                    tryOne "syncToBlockBlock" _syncToResultVar $
                        execSyncToBlock _syncToBlockHeader
                go

    toPactInternalError e = Left $ PactInternalError $ T.pack $ show e

    tryOne
        :: String
        -> MVar (Either PactException a)
        -> PactServiceM tbl a
        -> PactServiceM tbl ()
    tryOne which mvar = tryOne' which mvar Right

    tryOne'
        :: String
        -> MVar (Either PactException b)
        -> (a -> Either PactException b)
        -> PactServiceM tbl a
        -> PactServiceM tbl ()
    tryOne' which mvar post m =
        (evalPactOnThread (post <$> m) >>= (liftIO . putMVar mvar))
        `catches`
            [ Handler $ \(e :: SomeAsyncException) -> do
                logWarn $ mconcat
                    [ "Received asynchronous exception running pact service ("
                    , which
                    , "): "
                    , show e
                    ]
                liftIO $ do
                    void $ tryPutMVar mvar $! toPactInternalError e
                    throwM e
            , Handler $ \(e :: SomeException) -> do
                logError $ mconcat
                    [ "Received exception running pact service ("
                    , which
                    , "): "
                    , show e
                    ]
                liftIO $ do
                    void $ tryPutMVar mvar $! toPactInternalError e
           ]
      where
        -- Pact turns AsyncExceptions into textual exceptions within
        -- PactInternalError. So there is no easy way for us to distinguish
        -- whether an exception originates from within pact or from the outside.
        --
        -- A common strategy to deal with this is to run the computation (pact)
        -- on a "hidden" internal thread. Lifting `forkIO` into a state
        -- monad is generally not thread-safe. It is fine to do here, since
        -- there is no concurrency. We use a thread here only to shield the
        -- computation from external exceptions.
        --
        -- This solution isn't bullet-proof and only meant as a temporary fix. A
        -- proper solution is to fix pact, to handle asynchronous exceptions
        -- gracefully.
        --
        -- No mask is needed here. Asynchronous exceptions are handled
        -- by the outer handlers and cause an abort. So no state is lost.
        --
        evalPactOnThread :: PactServiceM tbl a -> PactServiceM tbl a
        evalPactOnThread act = do
            e <- ask
            s <- get
            T2 r s' <- liftIO $
                withAsync (runPactServiceM s e act) wait
            put $! s'
            return $! r

-- | Performs a dry run of PactExecution's `buyGas` function for transactions being validated.
--
attemptBuyGas
    :: Miner
    -> PactDbEnv'
    -> Vector (Either InsertError ChainwebTransaction)
    -> PactServiceM tbl (Vector (Either InsertError ChainwebTransaction))
attemptBuyGas miner (PactDbEnv' dbEnv) txs = do
        mc <- getInitCache
        l <- P.newLogger <$> view psLoggers <*> pure "attemptBuyGas"
        V.fromList . toList . sfst <$> V.foldM (f l) (T2 mempty mc) txs
  where
    f l (T2 dl mcache) cmd = do
        T2 mcache' !res <- runBuyGas l dbEnv mcache cmd
        pure $! T2 (DL.snoc dl res) mcache'

    createGasEnv
        :: P.Logger
        -> P.PactDbEnv db
        -> P.Command (P.Payload P.PublicMeta P.ParsedCode)
        -> P.GasPrice
        -> P.Gas
        -> PactServiceM tbl (TransactionEnv db)
    createGasEnv l db cmd gp gl = do
        pd <- getTxContext (publicMetaOf cmd)
        spv <- use psSpvSupport
        let ec = P.mkExecutionConfig $
              [ P.FlagDisableModuleInstall
              , P.FlagDisableHistoryInTransactionalMode ] ++
              disableReturnRTC (ctxVersion pd) (ctxChainId pd) (ctxCurrentBlockHeight pd)
        return $! TransactionEnv P.Transactional db l Nothing (ctxToPublicData pd) spv nid gp rk gl ec
      where
        !nid = networkIdOf cmd
        !rk = P.cmdToRequestKey cmd

    runBuyGas
        :: P.Logger
        -> P.PactDbEnv a
        -> ModuleCache
        -> Either InsertError ChainwebTransaction
        -> PactServiceM tbl (T2 ModuleCache (Either InsertError ChainwebTransaction))
    runBuyGas _l _db mcache l@Left {} = return (T2 mcache l)
    runBuyGas l db mcache (Right tx) = do
        let cmd = payloadObj <$> tx
            gasPrice = view cmdGasPrice cmd
            gasLimit = fromIntegral $ view cmdGasLimit cmd
            txst = TransactionState
                { _txCache = mcache
                , _txLogs = mempty
                , _txGasUsed = 0
                , _txGasId = Nothing
                , _txGasModel = P._geGasModel P.freeGasEnv
                , _txWarnings = mempty
                }

        buyGasEnv <- createGasEnv l db cmd gasPrice gasLimit

        cr <- liftIO
          $! catchesPactError l CensorsUnexpectedError
          $! execTransactionM buyGasEnv txst
          $! buyGas False cmd miner

        case cr of
            Left err -> return (T2 mcache (Left (InsertErrorBuyGas (T.pack $ show err))))
            Right t -> return (T2 (_txCache t) (Right tx))

data BlockFilling = BlockFilling
    { _bfState :: BlockFill
    , _bfSuccessPairs :: V.Vector (ChainwebTransaction,P.CommandResult [P.TxLog A.Value])
    , _bfFailures :: V.Vector GasPurchaseFailure
    }

-- | Note: The BlockHeader param here is the PARENT HEADER of the new
-- block-to-be
--
execNewBlock
    :: CanReadablePayloadCas tbl
    => MemPoolAccess
    -> ParentHeader
    -> Miner
    -> PactServiceM tbl PayloadWithOutputs
execNewBlock mpAccess parent miner = do
    updateMempool
    withDiscardedBatch $ do
      withCheckpointerRewind newblockRewindLimit (Just parent) "execNewBlock" doNewBlock
  where
    handleTimeout :: TxTimeout -> PactServiceM cas a
    handleTimeout (TxTimeout h) = do
      logError $ "execNewBlock: timed out on " <> sshow h
      liftIO $ mpaBadlistTx mpAccess (V.singleton h)
      throwM (TxTimeout h)

    -- This is intended to mitigate mining attempts during replay.
    -- In theory we shouldn't need to rewind much ever, but values
    -- less than this are failing in PactReplay test.
    newblockRewindLimit = Just $ RewindLimit 8

    getBlockTxs :: BlockFill -> PactServiceM tbl (Vector ChainwebTransaction)
    getBlockTxs bfState = do
      cp <- getCheckpointer
      psEnv <- ask
      logger <- view psLogger
      let validate bhi _bha txs = do

            let parentTime = ParentCreationTime $ _blockCreationTime $ _parentHeader parent
            results <- do
                let v = _chainwebVersion psEnv
                    cid = _chainId psEnv
                validateChainwebTxs logger v cid cp parentTime bhi txs return

            V.forM results $ \case
                Right _ -> return True
                Left _e -> return False

      liftIO $!
        mpaGetBlock mpAccess bfState validate (pHeight + 1) pHash (_parentHeader parent)

    doNewBlock pdbenv = do
        logInfo $ "execNewBlock: "
                <> " (parent height = " <> sshow pHeight <> ")"
                <> " (parent hash = " <> sshow pHash <> ")"

        blockGasLimit <- view psBlockGasLimit
        let initState = BlockFill blockGasLimit mempty 0

        let
            txTimeHeadroomFactor :: Double
            txTimeHeadroomFactor = 5
            -- 2.5 microseconds per unit gas
            txTimeLimit :: Micros
            txTimeLimit = round $ (2.5 * txTimeHeadroomFactor) * fromIntegral blockGasLimit

        -- Heuristic: limit fetches to count of 1000-gas txs in block.
        let fetchLimit = fromIntegral $ blockGasLimit `div` 1000

        newTrans <- getBlockTxs initState

        -- NEW BLOCK COINBASE: Reject bad coinbase, always use precompilation
        (Transactions pairs cb) <- execTransactions False miner newTrans
          (EnforceCoinbaseFailure True)
          (CoinbaseUsePrecompiled True)
          pdbenv
          Nothing
          (Just txTimeLimit) `catch` handleTimeout

        (BlockFilling _ successPairs failures) <-
          refill fetchLimit txTimeLimit pdbenv =<<
          foldM splitResults (incCount (BlockFilling initState mempty mempty)) pairs

        liftIO $ mpaBadlistTx mpAccess (V.map gasPurchaseFailureHash failures)

        let !pwo = toPayloadWithOutputs miner (Transactions successPairs cb)
        return $! Discard pwo

    refill fetchLimit txTimeLimit pdbenv unchanged@(BlockFilling bfState oldPairs oldFails) = do

      logDebug $ describeBF unchanged

      -- LOOP INVARIANT: limit absolute recursion count
      when (_bfCount bfState > fetchLimit) $
        throwM $ MempoolFillFailure $ "Refill fetch limit exceeded (" <> sshow fetchLimit <> ")"

      when (_bfGasLimit bfState < 0) $
          throwM $ MempoolFillFailure $ "Internal error, negative gas limit: " <> sshow bfState

      if _bfGasLimit bfState == 0 then pure unchanged else do

        newTrans <- getBlockTxs bfState
        if V.null newTrans then pure unchanged else do

          pairs <- execTransactionsOnly miner newTrans pdbenv (Just txTimeLimit) `catch` handleTimeout

          newFill@(BlockFilling newState newPairs newFails) <-
                foldM splitResults unchanged pairs

          -- LOOP INVARIANT: gas must not increase
          when (_bfGasLimit newState > _bfGasLimit bfState) $
              throwM $ MempoolFillFailure $ "Gas must not increase: " <> sshow (bfState,newState)

          let newSuccessCount = V.length newPairs - V.length oldPairs
              newFailCount = V.length newFails - V.length oldFails

          -- LOOP INVARIANT: gas must decrease ...
          if (_bfGasLimit newState < _bfGasLimit bfState)
              -- ... OR only non-zero failures were returned.
             || (newSuccessCount == 0  && newFailCount > 0)
              then refill fetchLimit txTimeLimit pdbenv (incCount newFill)
              else throwM $ MempoolFillFailure $ "Invariant failure: " <>
                   sshow (bfState,newState,V.length newTrans
                         ,V.length newPairs,V.length newFails)

    incCount b = b { _bfState = over bfCount succ (_bfState b) }

    describeBF (BlockFilling (BlockFill g _ c) good bad) =
      "Block fill: count=" <> sshow c <> ", gaslimit=" <> sshow g <> ", good=" <>
      sshow (length good) <> ", bad=" <> sshow (length bad)


    splitResults (BlockFilling (BlockFill g rks i) success fails) (t,r) = case r of
      Right cr -> enforceUnique rks (requestKeyToTransactionHash $ P._crReqKey cr) >>= \rks' ->
        -- Decrement actual gas used from block limit
        return $ BlockFilling (BlockFill (g - fromIntegral (P._crGas cr)) rks' i)
          (V.snoc success (t,cr)) fails
      Left f -> enforceUnique rks (gasPurchaseFailureHash f) >>= \rks' ->
        -- Gas buy failure adds failed request key to fail list only
        return $ BlockFilling (BlockFill g rks' i) success (V.snoc fails f)

    enforceUnique rks rk
      | S.member rk rks =
        throwM $ MempoolFillFailure $ "Duplicate transaction: " <> sshow rk
      | otherwise = return $ S.insert rk rks

    pHeight = _blockHeight $ _parentHeader parent
    pHash = _blockHash $ _parentHeader parent

    updateMempool = liftIO $ do
      mpaProcessFork mpAccess $ _parentHeader parent
      mpaSetLastHeader mpAccess $ _parentHeader parent


-- | only for use in generating genesis blocks in tools
--
execNewGenesisBlock
    :: CanReadablePayloadCas tbl
    => Miner
    -> Vector ChainwebTransaction
    -> PactServiceM tbl PayloadWithOutputs
execNewGenesisBlock miner newTrans = withDiscardedBatch $
    withCheckpointerRewind Nothing Nothing "execNewGenesisBlock" $ \pdbenv -> do

        -- NEW GENESIS COINBASE: Reject bad coinbase, use date rule for precompilation
        results <- execTransactions True miner newTrans
                   (EnforceCoinbaseFailure True)
                   (CoinbaseUsePrecompiled False) pdbenv Nothing Nothing
                   >>= throwOnGasFailure
        return $! Discard (toPayloadWithOutputs miner results)

execLocal
    :: CanReadablePayloadCas tbl
    => ChainwebTransaction
    -> Maybe LocalPreflightSimulation
      -- ^ preflight flag
    -> Maybe LocalSignatureVerification
      -- ^ turn off signature verification checks?
    -> Maybe RewindDepth
      -- ^ rewind depth
    -> PactServiceM tbl LocalResult
execLocal cwtx preflight sigVerify rdepth = withDiscardedBatch $ do
    parent <- syncParentHeader "execLocal"

    PactServiceEnv{..} <- ask

    let !cmd = payloadObj <$> cwtx
        !pm = publicMetaOf cmd

    mc <- getInitCache
    ctx <- getTxContext pm
    spv <- use psSpvSupport

    -- when no depth is defined, treat
    -- withCheckpointerRewind as withCurrentCheckpointer
    -- (i.e. setting rewind to 0).
    let rewindDepth = fromMaybe (RewindDepth 0) rdepth

    when (_rewindDepth rewindDepth > _rewindLimit _psLocalRewindDepthLimit) $ do
        throwM $ LocalRewindLimitExceeded _psLocalRewindDepthLimit rewindDepth

    let parentBlockHeader = _parentHeader parent

    -- we fail if the requested depth is bigger than the current parent block height
    -- because we can't go after the genesis block
    when (_rewindDepth rewindDepth > getBlockHeight (_blockHeight parentBlockHeader)) $ throwM LocalRewindGenesisExceeded

    let ancestorRank = fromIntegral $ (getBlockHeight $ _blockHeight parentBlockHeader) - _rewindDepth rewindDepth
    ancestor <- liftIO $ seekAncestor _psBlockHeaderDb parentBlockHeader ancestorRank

    rewindHeader <- case ancestor of
        Just a -> pure $ Just $ ParentHeader a
        Nothing -> throwM $ BlockHeaderLookupFailure $
            "failed seekAncestor of parent header with ancestorRank " <> sshow ancestorRank

    let execConfig = P.mkExecutionConfig $
            [ P.FlagAllowReadInLocal | _psAllowReadsInLocal ] ++
            enablePactEvents' (ctxVersion ctx) (ctxChainId ctx) (ctxCurrentBlockHeight ctx) ++
<<<<<<< HEAD
            enforceKeysetFormats' (ctxVersion ctx) (ctxChainId ctx) (ctxCurrentBlockHeight ctx)
=======
            enforceKeysetFormats' (ctxVersion ctx) (ctxChainId ctx) (ctxCurrentBlockHeight ctx) ++
            disableReturnRTC (ctxVersion ctx) (ctxChainId ctx) (ctxCurrentBlockHeight ctx)
>>>>>>> eae5242f
        logger = P.newLogger _psLoggers "execLocal"
        initialGas = initialGasOf $ P._cmdPayload cwtx

    -- In this case the rewind limit is the same as rewind depth
    let rewindLimit = RewindLimit $ _rewindDepth rewindDepth
    withCheckpointerRewind (Just rewindLimit) rewindHeader "execLocal" $
      \(PactDbEnv' pdbenv) -> do
        --
        -- if the ?preflight query parameter is set to True, we run the `applyCmd` workflow
        -- otherwise, we prefer the old (default) behavior. When no preflight flag is
        -- specified, we run the old behavior. When it is set to true, we also do metadata
        -- validations.
        --
        r <- case preflight of
          Just PreflightSimulation -> do
            assertLocalMetadata cmd ctx sigVerify >>= \case
              Right{} -> do
                T3 cr _mc warns <- liftIO $ applyCmd
                  _psVersion logger _psGasLogger pdbenv
                  noMiner chainweb213GasModel ctx spv cmd
                  initialGas mc ApplyLocal

                let cr' = toHashCommandResult cr
                    warns' = P.renderCompactText <$> toList warns
                pure $ LocalResultWithWarns cr' warns'
              Left e -> pure $ MetadataValidationFailure e
          _ ->  liftIO $ do
            cr <- applyLocal
              logger _psGasLogger pdbenv
              chainweb213GasModel ctx spv
              cwtx mc execConfig

            let cr' = toHashCommandResult cr
            pure $ LocalResultLegacy cr'

        return $ Discard r

execSyncToBlock
    :: CanReadablePayloadCas tbl
    => BlockHeader
    -> PactServiceM tbl ()
execSyncToBlock hdr = rewindToIncremental Nothing (Just $ ParentHeader hdr)

-- | Validate a mined block. Execute the transactions in Pact again as
-- validation. Note: The BlockHeader here is the header of the block being
-- validated.
--
execValidateBlock
    :: CanReadablePayloadCas tbl
    => MemPoolAccess
    -> BlockHeader
    -> PayloadData
    -> PactServiceM tbl PayloadWithOutputs
execValidateBlock memPoolAccess currHeader plData = do
    -- The parent block header must be available in the block header database
    target <- getTarget
    psEnv <- ask
    let reorgLimit = view psReorgLimit psEnv
    T2 miner transactions <- exitOnRewindLimitExceeded $ withBatch $ do
        withCheckpointerRewind (Just reorgLimit) target "execValidateBlock" $ \pdbenv -> do
            !result <- execBlock currHeader plData pdbenv
            return $! Save currHeader result
    !result <- either throwM return $
        validateHashes currHeader plData miner transactions

    -- update mempool
    --
    -- Using the parent isn't optimal, since it doesn't delete the txs of
    -- `currHeader` from the set of pending tx. The reason for this is that the
    -- implementation 'mpaProcessFork' uses the chain database and at this point
    -- 'currHeader' is generally not yet available in the database. It would be
    -- possible to extract the txs from the result and remove them from the set
    -- of pending txs. However, that would add extra complexity and at little
    -- gain.
    --
    case target of
        Nothing -> return ()
        Just (ParentHeader p) -> liftIO $ do
            mpaProcessFork memPoolAccess p
            mpaSetLastHeader memPoolAccess p

    return result
  where
    getTarget
        | isGenesisBlockHeader currHeader = return Nothing
        | otherwise = Just . ParentHeader
            <$> lookupBlockHeader (_blockParent currHeader) "execValidateBlock"
                -- It is up to the user of pact service to guaranteed that this
                -- succeeds. If this fails it usually means that the block
                -- header database is corrupted.

execBlockTxHistory :: BlockHeader -> Domain' -> PactServiceM tbl BlockTxHistory
execBlockTxHistory bh (Domain' d) = do
  !cp <- getCheckpointer
  liftIO $ _cpGetBlockHistory cp bh d

execHistoricalLookup :: BlockHeader -> Domain' -> P.RowKey -> PactServiceM tbl (Maybe (P.TxLog A.Value))
execHistoricalLookup bh (Domain' d) k = do
  !cp <- getCheckpointer
  liftIO $ _cpGetHistoricalLookup cp bh d k

execPreInsertCheckReq
    :: CanReadablePayloadCas tbl
    => Vector ChainwebTransaction
    -> PactServiceM tbl (Vector (Either Mempool.InsertError ChainwebTransaction))
execPreInsertCheckReq txs = withDiscardedBatch $ do
    parent <- use psParentHeader
    let currHeight = succ $ _blockHeight $ _parentHeader parent
    psEnv <- ask
    psState <- get
    let parentTime = ParentCreationTime $ _blockCreationTime $ _parentHeader parent
    cp <- getCheckpointer
    logger <- view psLogger
    withCurrentCheckpointer "execPreInsertCheckReq" $ \pdb -> do
      let v = _chainwebVersion psEnv
          cid = _chainId psEnv
      liftIO $ fmap Discard $
        validateChainwebTxs logger v cid cp parentTime currHeight txs (runGas pdb psState psEnv)
  where
    runGas pdb pst penv ts =
        evalPactServiceM pst penv (attemptBuyGas noMiner pdb ts)

execLookupPactTxs
    :: CanReadablePayloadCas tbl
    => Rewind
    -> Vector P.PactHash
    -> PactServiceM tbl (Vector (Maybe (T2 BlockHeight BlockHash)))
execLookupPactTxs restorePoint txs
    | V.null txs = return mempty
    | otherwise = go
  where
    go = getCheckpointer >>= \(!cp) -> case restorePoint of
      NoRewind _ ->
        liftIO $! V.mapM (_cpLookupProcessedTx cp) txs
      DoRewind parent -> withDiscardedBatch $ do
        withCheckpointerRewind Nothing (Just $ ParentHeader parent) "lookupPactTxs" $ \_ ->
          liftIO $ Discard <$> V.mapM (_cpLookupProcessedTx cp) txs

-- | Modified table gas module with free module loads
--
freeModuleLoadGasModel :: P.GasModel
freeModuleLoadGasModel = modifiedGasModel
  where
    defGasModel = tableGasModel defaultGasConfig
    fullRunFunction = P.runGasModel defGasModel
    modifiedRunFunction name ga = case ga of
      P.GPostRead P.ReadModule {} -> 0
      _ -> fullRunFunction name ga
    modifiedGasModel = defGasModel { P.runGasModel = modifiedRunFunction }

chainweb213GasModel :: P.GasModel
chainweb213GasModel = modifiedGasModel
  where
    defGasModel = tableGasModel gasConfig
    unknownOperationPenalty = 1000000
    multiRowOperation = 40000
    gasConfig = defaultGasConfig { _gasCostConfig_primTable = updTable }
    updTable = M.union upd defaultGasTable
    upd = M.fromList
      [("keys",    multiRowOperation)
      ,("select",  multiRowOperation)
      ,("fold-db", multiRowOperation)
      ]
    fullRunFunction = P.runGasModel defGasModel
    modifiedRunFunction name ga = case ga of
      P.GPostRead P.ReadModule {} -> 0
      P.GUnreduced _ts -> case M.lookup name updTable of
        Just g -> g
        Nothing -> unknownOperationPenalty
      _ -> fullRunFunction name ga
    modifiedGasModel = defGasModel { P.runGasModel = modifiedRunFunction }


getGasModel :: TxContext -> P.GasModel
getGasModel ctx
    | chainweb213Pact (ctxVersion ctx) (ctxChainId ctx) (ctxCurrentBlockHeight ctx) = chainweb213GasModel
    | otherwise = freeModuleLoadGasModel<|MERGE_RESOLUTION|>--- conflicted
+++ resolved
@@ -666,12 +666,8 @@
     let execConfig = P.mkExecutionConfig $
             [ P.FlagAllowReadInLocal | _psAllowReadsInLocal ] ++
             enablePactEvents' (ctxVersion ctx) (ctxChainId ctx) (ctxCurrentBlockHeight ctx) ++
-<<<<<<< HEAD
-            enforceKeysetFormats' (ctxVersion ctx) (ctxChainId ctx) (ctxCurrentBlockHeight ctx)
-=======
             enforceKeysetFormats' (ctxVersion ctx) (ctxChainId ctx) (ctxCurrentBlockHeight ctx) ++
             disableReturnRTC (ctxVersion ctx) (ctxChainId ctx) (ctxCurrentBlockHeight ctx)
->>>>>>> eae5242f
         logger = P.newLogger _psLoggers "execLocal"
         initialGas = initialGasOf $ P._cmdPayload cwtx
 
