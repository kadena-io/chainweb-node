--- conflicted
+++ resolved
@@ -593,11 +593,7 @@
                 <$> _cpLookupProcessedTx cp (P._cmdHash t)
               return $! T2 t uniqueness
         txs' <- liftIO $ V.mapM f txs
-<<<<<<< HEAD
-        debitGas txs' >>= V.mapM validate
-=======
-        doBuyGas txs' >>= \ts -> V.mapM validate ts
->>>>>>> 403058a0
+        doBuyGas txs' >>= V.mapM validate
   where
     validate :: T3 ChainwebTransaction Uniqueness AbleToBuyGas -> IO Bool
     validate (T3 _ Duplicate _) = pure False
