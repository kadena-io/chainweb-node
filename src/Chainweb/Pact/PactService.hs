{-# LANGUAGE BangPatterns #-}
{-# LANGUAGE FlexibleContexts #-}
{-# LANGUAGE FlexibleInstances #-}
{-# LANGUAGE LambdaCase #-}
{-# LANGUAGE MultiWayIf #-}
{-# LANGUAGE OverloadedStrings #-}
{-# LANGUAGE RankNTypes #-}
{-# LANGUAGE RecordWildCards #-}
{-# LANGUAGE ScopedTypeVariables #-}
{-# LANGUAGE TypeApplications #-}
{-# LANGUAGE TypeFamilies #-}
{-# LANGUAGE TypeSynonymInstances #-}

-- |
-- Module: Chainweb.Pact.PactService
-- Copyright: Copyright © 2018 Kadena LLC.
-- License: See LICENSE file
-- Maintainers: Mark Nichols <mark@kadena.io>, Emily Pillmore <emily@kadena.io>
-- Stability: experimental
--
-- Pact service for Chainweb
--
module Chainweb.Pact.PactService
    ( -- * SQLite Database
      withSqliteDb
    , startSqliteDb
    , stopSqliteDb
      -- * For Chainweb
    , initialPayloadState
    , execNewBlock
    , execValidateBlock
    , execTransactions
    , initPactService
    , readCoinAccount
    , readAccountBalance
    , readAccountGuard
      -- * For Side-tooling
    , execNewGenesisBlock
    , initPactService'
    , minerReward
    ) where
------------------------------------------------------------------------------
import Control.Concurrent.Async
import Control.Concurrent.MVar
import Control.DeepSeq
import Control.Exception (SomeAsyncException, evaluate)
import Control.Lens
import Control.Monad
import Control.Monad.Catch
import Control.Monad.Reader
import Control.Monad.State.Strict

import qualified Data.Aeson as A
import Data.Bifoldable (bitraverse_)
import Data.Bifunctor (first)
import Data.Bool (bool)
import qualified Data.ByteString.Short as SB
import Data.Decimal
import Data.Default (def)
import Data.DList (DList(..))
import qualified Data.DList as DL
import Data.Either
import Data.Foldable (foldl', toList)
import qualified Data.HashMap.Strict as HM
import qualified Data.Map as Map
import Data.Maybe (isNothing)
import Data.String.Conv (toS)
import Data.Text (Text)
import qualified Data.Text as T
import qualified Data.Text.Encoding as T
import Data.Tuple.Strict (T2(..))
import Data.Vector (Vector)
import qualified Data.Vector as V
import Data.Word

import System.Directory
import System.IO
import System.LogLevel

import Prelude hiding (lookup)


------------------------------------------------------------------------------
-- external pact modules

import Pact.Compile (compileExps)
import qualified Pact.Gas as P
import Pact.Gas.Table
import qualified Pact.Interpreter as P
import qualified Pact.Parse as P
import qualified Pact.Types.ChainMeta as P
import qualified Pact.Types.Command as P
import Pact.Types.ExpParser (mkTextInfo)
import qualified Pact.Types.Hash as P
import qualified Pact.Types.Logger as P
import qualified Pact.Types.PactValue as P
import Pact.Types.RPC
import qualified Pact.Types.Runtime as P
import qualified Pact.Types.SPV as P
import Pact.Types.Term (Term(..))

------------------------------------------------------------------------------
-- internal modules

import Chainweb.BlockHash
import Chainweb.BlockHeader
import Chainweb.BlockHeader.Genesis (genesisBlockHeader, genesisBlockPayload)
import Chainweb.BlockHeaderDB
import Chainweb.Logger
import Chainweb.Mempool.Mempool as Mempool
import Chainweb.Miner.Pact
import Chainweb.NodeId
import Chainweb.Pact.Backend.RelationalCheckpointer (initRelationalCheckpointer)
import Chainweb.Pact.Backend.Types
import Chainweb.Pact.Backend.Utils
import Chainweb.Pact.Service.PactQueue (PactQueue, getNextRequest)
import Chainweb.Pact.Service.Types
import Chainweb.Pact.SPV
import Chainweb.Pact.TransactionExec
import Chainweb.Pact.Types
import Chainweb.Pact.Utils
import Chainweb.Payload
import Chainweb.Payload.PayloadStore
import Chainweb.Time
import Chainweb.Transaction
import Chainweb.TreeDB (collectForkBlocks, lookup, lookupM)
import Chainweb.Utils
import Chainweb.Version
import Data.CAS (casLookupM)
import Data.LogMessage
import Utils.Logging.Trace

-- -------------------------------------------------------------------------- --

withSqliteDb
    :: Logger logger
    => ChainwebVersion
    -> ChainId
    -> logger
    -> Maybe FilePath
    -> Maybe NodeId
    -> Bool
    -> (SQLiteEnv -> IO a)
    -> IO a
withSqliteDb ver cid logger dbDir nodeid resetDb = bracket
    (startSqliteDb ver cid logger dbDir nodeid resetDb)
    stopSqliteDb

startSqliteDb
    :: Logger logger
    => ChainwebVersion
    -> ChainId
    -> logger
    -> Maybe FilePath
    -> Maybe NodeId
    -> Bool
    -> IO SQLiteEnv
startSqliteDb ver cid logger dbDir nodeid doResetDb = do
    sqlitedir <- getSqliteDir
    when doResetDb $ resetDb sqlitedir
    createDirectoryIfMissing True sqlitedir
    textLog Info $ mconcat
        [ "opened sqlitedb for "
        , sshow cid
        , " in directory "
        , sshow sqlitedir
        ]
    let sqlitefile = getSqliteFile sqlitedir
    textLog Info $ "opening sqlitedb named " <> T.pack sqlitefile
    openSQLiteConnection sqlitefile chainwebPragmas
  where
    textLog = logFunctionText logger

    resetDb sqlitedir = do
      exist <- doesDirectoryExist sqlitedir
      when exist $ removeDirectoryRecursive sqlitedir

    getSqliteFile dir = mconcat
        [ dir
        , "/pact-v1-chain-"
        , T.unpack (chainIdToText cid)
        , ".sqlite"
        ]

    getSqliteDir = case dbDir of
        Nothing -> getXdgDirectory XdgData $ mconcat
            [ "chainweb-node/"
            , show ver
            , maybe mempty (("/" <>) . T.unpack . toText) nodeid
            , "/sqlite"
            ]
        Just d -> return (d <> "sqlite")

stopSqliteDb :: SQLiteEnv -> IO ()
stopSqliteDb = closeSQLiteConnection

------------------------------------------------------------------------------

pactLogLevel :: String -> LogLevel
pactLogLevel "INFO" = Info
pactLogLevel "ERROR" = Error
pactLogLevel "DEBUG" = Debug
pactLogLevel "WARN" = Warn
pactLogLevel _ = Info

pactLoggers :: Logger logger => logger -> P.Loggers
pactLoggers logger = P.Loggers $ P.mkLogger (error "ignored") fun def
  where
    fun :: P.LoggerLogFun
    fun _ (P.LogName n) cat msg = do
        let namedLogger = addLabel ("logger", T.pack n) logger
        logFunctionText namedLogger (pactLogLevel cat) $ T.pack msg

initPactService
    :: Logger logger
    => PayloadCas cas
    => ChainwebVersion
    -> ChainId
    -> logger
    -> PactQueue
    -> MemPoolAccess
    -> BlockHeaderDb
    -> PayloadDb cas
    -> SQLiteEnv
    -> Word64
    -> IO ()
initPactService ver cid chainwebLogger reqQ mempoolAccess bhDb pdb sqlenv deepForkLimit =
    initPactService' ver cid chainwebLogger bhDb pdb sqlenv deepForkLimit $ do
<<<<<<< HEAD
        initialPayloadState ver cid
        serviceRequests (logFunction chainwebLogger) mempoolAccess reqQ
=======
        initialPayloadState chainwebLogger ver cid
        serviceRequests mempoolAccess reqQ
>>>>>>> b7d7faa9

initPactService'
    :: Logger logger
    => PayloadCas cas
    => ChainwebVersion
    -> ChainId
    -> logger
    -> BlockHeaderDb
    -> PayloadDb cas
    -> SQLiteEnv
    -> Word64
    -> PactServiceM cas a
    -> IO a
initPactService' ver cid chainwebLogger bhDb pdb sqlenv reorgLimit act = do
    checkpointEnv <- initRelationalCheckpointer initBlockState sqlenv logger
    let !rs = readRewards ver
        !gasModel = officialGasModel
        !t0 = BlockCreationTime $ Time (TimeSpan (Micros 0))
        !pse = PactServiceEnv
                { _psMempoolAccess = Nothing
                , _psCheckpointEnv = checkpointEnv
                , _psPdb = pdb
                , _psBlockHeaderDb = bhDb
                , _psGasModel = gasModel
                , _psMinerRewards = rs
                , _psEnableUserContracts = enableUserContracts ver
                , _psReorgLimit = reorgLimit
                , _psOnFatalError = defaultOnFatalError (logFunctionText chainwebLogger)
                }
        !pst = PactServiceState Nothing mempty 0 t0 Nothing P.noSPVSupport
    evalPactServiceM pst pse act
  where
    loggers = pactLoggers chainwebLogger
    logger = P.newLogger loggers $ P.LogName ("PactService" <> show cid)

initialPayloadState
    :: Logger logger
    => PayloadCas cas
    => logger
    -> ChainwebVersion
    -> ChainId
    -> PactServiceM cas ()
initialPayloadState _ Test{} _ = pure ()
initialPayloadState _ TimedConsensus{} _ = pure ()
initialPayloadState _ PowConsensus{} _ = pure ()
initialPayloadState logger v@TimedCPM{} cid =
    initializeCoinContract logger v cid $ genesisBlockPayload v cid
initialPayloadState logger v@FastTimedCPM{} cid =
    initializeCoinContract logger v cid $ genesisBlockPayload v cid
initialPayloadState logger  v@Development cid =
    initializeCoinContract logger v cid $ genesisBlockPayload v cid
initialPayloadState logger v@Testnet04 cid =
    initializeCoinContract logger v cid $ genesisBlockPayload v cid
initialPayloadState logger v@Mainnet01 cid =
    initializeCoinContract logger v cid $ genesisBlockPayload v cid

initializeCoinContract
    :: forall cas logger. (PayloadCas cas, Logger logger)
    => logger
    -> ChainwebVersion
    -> ChainId
    -> PayloadWithOutputs
    -> PactServiceM cas ()
initializeCoinContract _logger v cid pwo = do
    cp <- getCheckpointer
    genesisExists <- liftIO $ _cpLookupBlockInCheckpointer cp (0, ghash)
    if genesisExists
      then readContracts cp
      else validateGenesis

  where
    validateGenesis = do
        txs <- execValidateBlock genesisHeader inputPayloadData
        bitraverse_ throwM pure $ validateHashes genesisHeader txs inputPayloadData

    ghash :: BlockHash
    ghash = _blockHash genesisHeader

    inputPayloadData :: PayloadData
    inputPayloadData = payloadWithOutputsToPayloadData pwo

    genesisHeader :: BlockHeader
    genesisHeader = genesisBlockHeader v cid

    readContracts cp = do
      mbLatestBlock <- liftIO $ _cpGetLatestBlock cp
      (bhe, bhash) <- case mbLatestBlock of
        Nothing -> throwM NoBlockValidatedYet
        (Just !p) -> return p
      let target = Just (succ bhe, bhash)
      bhdb <- asks _psBlockHeaderDb
      parentHeader <- liftIO $! lookupM bhdb bhash
      setBlockData parentHeader
      withCheckpointer target "readContracts" $ \(PactDbEnv' pdbenv) -> do
        PactServiceEnv{..} <- ask
        pd <- mkPublicData "readContracts" def
        mc <- liftIO $ readInitModules (_cpeLogger _psCheckpointEnv) pdbenv pd
        psInitCache .= mc
        return $! Discard ()

-- | Loop forever, serving Pact execution requests and reponses from the queues
serviceRequests
    :: PayloadCas cas
    => LogFunction
    -> MemPoolAccess
    -> PactQueue
    -> PactServiceM cas ()
serviceRequests logFn memPoolAccess reqQ = do
    logInfo "Starting service"
    go `finally` logInfo "Stopping service"
  where
    go = do
        logDebug "serviceRequests: wait"
        msg <- liftIO $ getNextRequest reqQ
        logDebug $ "serviceRequests: " <> sshow msg
        case msg of
            CloseMsg -> return ()
            LocalMsg LocalReq{..} -> do
                tryOne "execLocal" _localResultVar $ execLocal _localRequest
                go
            NewBlockMsg NewBlockReq {..} -> do
                trace logFn "Chainweb.Pact.PactService.execNewBlock"
                    _newBlockHeader 1 $
                    tryOne "execNewBlock" _newResultVar $
                    execNewBlock memPoolAccess _newBlockHeader _newMiner
                        _newCreationTime
                go
            ValidateBlockMsg ValidateBlockReq {..} -> do
                trace logFn "Chainweb.Pact.PactService.execValidateBlock"
                    _valBlockHeader
                    (length (_payloadDataTransactions _valPayloadData)) $
                    tryOne' "execValidateBlock" _valResultVar
                        (flip (validateHashes _valBlockHeader) _valPayloadData)
                        (execValidateBlock _valBlockHeader _valPayloadData)
                go
            LookupPactTxsMsg (LookupPactTxsReq restorePoint txHashes resultVar) -> do
                trace logFn "Chainweb.Pact.PactService.execLookupPactTxs" ()
                    (length txHashes) $
                    tryOne "execLookupPactTxs" resultVar $
                    execLookupPactTxs restorePoint txHashes
                go
            PreInsertCheckMsg (PreInsertCheckReq txs resultVar) -> do
                trace logFn "Chainweb.Pact.PactService.execPreInsertCheckReq" ()
                    (length txs) $
                    tryOne "execPreInsertCheckReq" resultVar $
                    fmap (V.map (() <$)) $ execPreInsertCheckReq txs
                go

    toPactInternalError e = Left $ PactInternalError $ T.pack $ show e

    tryOne
        :: String
        -> MVar (Either PactException a)
        -> PactServiceM cas a
        -> PactServiceM cas ()
    tryOne which mvar m = tryOne' which mvar Right m

    tryOne'
        :: String
        -> MVar (Either PactException b)
        -> (a -> Either PactException b)
        -> PactServiceM cas a
        -> PactServiceM cas ()
    tryOne' which mvar post m =
        (evalPactOnThread (post <$> m) >>= (liftIO . putMVar mvar))
        `catches`
            [ Handler $ \(e :: SomeAsyncException) -> do
                logError $ mconcat
                    [ "Received asynchronous exception running pact service ("
                    , which
                    , "): "
                    , show e
                    ]
                liftIO $ do
                    void $ tryPutMVar mvar $! toPactInternalError e
                    throwM e
            , Handler $ \(e :: SomeException) -> do
                logError $ mconcat
                    [ "Received exception running pact service ("
                    , which
                    , "): "
                    , show e
                    ]
                liftIO $ void $ tryPutMVar mvar $! toPactInternalError e
           ]
      where
        -- Pact turns AsyncExceptions into textual exceptions within
        -- PactInternalError. So there is no easy way for us to distinguish
        -- whether an exception originates from within pact or from the outside.
        --
        -- A common strategy to deal with this is to run the computation (pact)
        -- on a "hidden" internal thread. Lifting `forkIO` into a state
        -- monad is generally note thread-safe. It is fine to do here, since
        -- there is no concurrency. We use a thread here only to shield the
        -- computation from external exceptions.
        --
        -- This solution isn't bullet-proof and only meant as a temporary fix. A
        -- proper solution is to fix pact, to handle asynchronous exceptions
        -- gracefully.
        --
        -- No mask is needed here. Asynchronous exceptions are handled
        -- by the outer handlers and cause an abort. So no state is lost.
        --
        evalPactOnThread :: PactServiceM cas a -> PactServiceM cas a
        evalPactOnThread act = do
            e <- ask
            s <- get
            T2 r s' <- liftIO $
                withAsync (runPactServiceM s e act) wait
            put $! s'
            return $! r

toTransactionBytes :: P.Command Text -> Transaction
toTransactionBytes cwTrans =
    let plBytes = encodeToByteString cwTrans
    in Transaction { _transactionBytes = plBytes }


toOutputBytes :: P.CommandResult P.Hash -> TransactionOutput
toOutputBytes cr =
    let outBytes = A.encode cr
    in TransactionOutput { _transactionOutputBytes = toS outBytes }

toPayloadWithOutputs :: Miner -> Transactions -> PayloadWithOutputs
toPayloadWithOutputs mi ts =
    let oldSeq = _transactionPairs ts
        trans = fst <$> oldSeq
        transOuts = toOutputBytes . snd <$> oldSeq

        miner = toMinerData mi
        cb = CoinbaseOutput $ encodeToByteString $ _transactionCoinbase ts
        blockTrans = snd $ newBlockTransactions miner trans
        blockOuts = snd $ newBlockOutputs cb transOuts

        blockPL = blockPayload blockTrans blockOuts
        plData = payloadData blockTrans blockPL
     in payloadWithOutputs plData cb transOuts


validateHashes
    :: BlockHeader
    -> PayloadWithOutputs
    -> PayloadData
    -> Either PactException PayloadWithOutputs
validateHashes bHeader pwo pData =
    if newHash == prevHash
    then Right pwo
    else Left $ BlockValidationFailure $ A.object
         [ "message" A..= ("Payload hash from Pact execution does not match previously stored hash" :: T.Text)
         , "actual" A..= newHash
         , "expected" A..= prevHash
         , "payloadWithOutputs" A..= pwo
         , "otherMismatchs" A..= mismatchs
         ]
    where
      newHash = _payloadWithOutputsPayloadHash pwo
      newTransactions = V.map fst (_payloadWithOutputsTransactions pwo)
      newMiner = _payloadWithOutputsMiner pwo
      newTransactionsHash = _payloadWithOutputsTransactionsHash pwo
      newOutputsHash = _payloadWithOutputsOutputsHash pwo

      prevHash = _blockPayloadHash bHeader
      prevTransactions = _payloadDataTransactions pData
      prevMiner = _payloadDataMiner pData
      prevTransactionsHash = _payloadDataTransactionsHash pData
      prevOutputsHash = _payloadDataOutputsHash pData

      checkComponents acc (desc,expect,actual) = bool ((errorMsg desc expect actual) : acc) acc (expect == actual)
      errorMsg desc expect actual = A.object
        [ "message" A..= ("Mismatched " <> desc :: T.Text)
        , "actual" A..= actual
        , "expected" A..= expect
        ]
      mismatchs = foldl' checkComponents []
        [("Transactions", (A.toJSON prevTransactions), (A.toJSON newTransactions))
        ,("Miner", (A.toJSON prevMiner), (A.toJSON newMiner))
        ,("TransactionsHash", (A.toJSON prevTransactionsHash), (A.toJSON newTransactionsHash))
        ,("OutputsHash", (A.toJSON prevOutputsHash), (A.toJSON newOutputsHash))]

-- | Restore the checkpointer and prepare the execution of a block.
--
-- The use of 'withCheckpointer' is safer and should be preferred where possible.
--
-- This function adds @Block@ savepoint to the db transaction stack. It must be
-- followed by a call to @finalizeCheckpointer (save blockHash)@ or
-- @finalizeCheckpointer discard@.
--
-- Postcondition: beginSavepoint Block
--
restoreCheckpointer
    :: PayloadCas cas
    => Maybe (BlockHeight,BlockHash)
        -- ^ The block height @height@ to which to restore and the parent header
        -- @parentHeader@.
        --
        -- It holds that @(_blockHeight parentHeader == pred height)@

    -> String
        -- ^ Putative caller
    -> PactServiceM cas PactDbEnv'
restoreCheckpointer maybeBB caller = do
    checkPointer <- getCheckpointer
    logInfo $ "restoring (with caller " <> caller <> ") " <> sshow maybeBB
    liftIO $ _cpRestore checkPointer maybeBB

data WithCheckpointerResult a
    = Discard !a
    | Save BlockHeader !a

-- | Execute an action in the context of an @Block@ that is provided by the
-- checkpointer.
--
-- Usually, one needs to rewind the checkpointer first to the target. In those
-- cases the function 'withCheckpointerRewind' should be preferred.
--
-- The result of the inner action indicates whether the resulting checkpointer
-- state should be discarded or saved.
--
-- If the inner action throws an exception the checkpointer state is discarded.
--
withCheckpointer
    :: PayloadCas cas
    => Maybe (BlockHeight, BlockHash)
    -> String
    -> (PactDbEnv' -> PactServiceM cas (WithCheckpointerResult a))
    -> PactServiceM cas a
withCheckpointer target caller act = mask $ \restore -> do
    cenv <- restore $ restoreCheckpointer target caller
    try (restore (act cenv)) >>= \case
        Left e -> discardTx >> throwM @_ @SomeException e
        Right (Discard !result) -> discardTx >> return result
        Right (Save header !result) -> saveTx header >> return result
  where
    discardTx = finalizeCheckpointer _cpDiscard
    saveTx header = do
        finalizeCheckpointer (flip _cpSave $ _blockHash header)
        psStateValidated .= Just header

-- | Same as 'withCheckpointer' but rewinds the checkpointer state to the
-- provided target.
--
withCheckpointerRewind
    :: PayloadCas cas
    => Maybe (BlockHeight, BlockHash)
    -> String
    -> (PactDbEnv' -> PactServiceM cas (WithCheckpointerResult a))
    -> PactServiceM cas a
withCheckpointerRewind target caller act = do
    rewindTo Nothing target
    withCheckpointer target caller act

finalizeCheckpointer :: (Checkpointer -> IO ()) -> PactServiceM cas ()
finalizeCheckpointer finalize = do
    checkPointer <- getCheckpointer
    liftIO $! finalize checkPointer


_liftCPErr :: Either String a -> PactServiceM cas a
_liftCPErr = either internalError' return


-- | Performs a dry run of PactExecution's `buyGas` function for transactions being validated.
--
attemptBuyGas
    :: Miner
    -> PactDbEnv'
    -> Vector (Either InsertError ChainwebTransaction)
    -> PactServiceM cas (Vector (Either InsertError ChainwebTransaction))
attemptBuyGas miner (PactDbEnv' dbEnv) txs = do
        mc <- use psInitCache
        V.fromList . toList . sfst <$> V.foldM f (T2 mempty mc) txs
  where
    f (T2 dl mcache) cmd = do
        T2 mcache' !res <- runBuyGas dbEnv mcache cmd
        pure $! T2 (DL.snoc dl res) mcache'

    createGasEnv
        :: P.PactDbEnv db
        -> P.Command (P.Payload P.PublicMeta P.ParsedCode)
        -> P.GasPrice
        -> P.Gas
        -> PactServiceM cas (TransactionEnv db)
    createGasEnv db cmd gp gl = do
        l <- view $ psCheckpointEnv . cpeLogger

        ph <- use psParentHash >>= \case
             Nothing -> internalError "attemptBuyGas: Parent hash not set"
             Just a -> return a

        pd <- mkPublicData' (publicMetaOf cmd) ph
        spv <- use psSpvSupport
        return $! TransactionEnv P.Transactional db l pd spv nid gp rk gl restrictiveExecutionConfig
      where
        !nid = networkIdOf cmd
        !rk = P.cmdToRequestKey cmd

    runBuyGas
        :: P.PactDbEnv a
        -> ModuleCache
        -> Either InsertError ChainwebTransaction
        -> PactServiceM cas (T2 ModuleCache (Either InsertError ChainwebTransaction))
    runBuyGas _db mcache l@Left {} = return (T2 mcache l)
    runBuyGas db mcache (Right tx) = do
        let cmd = payloadObj <$> tx
            gasPrice = gasPriceOf cmd
            gasLimit = fromIntegral $ gasLimitOf cmd
            txst = TransactionState mcache mempty 0 Nothing (P._geGasModel P.freeGasEnv)

        buyGasEnv <- createGasEnv db cmd gasPrice gasLimit

        cr <- liftIO
          $! P.catchesPactError
          $! execTransactionM buyGasEnv txst
          $! buyGas cmd miner

        case cr of
            Left _ -> return (T2 mcache (Left InsertErrorNoGas))
            Right t -> return (T2 (_txCache t) (Right tx))

-- | The principal validation logic for groups of Pact Transactions.
--
-- Skips validation for genesis transactions, since gas accounts, etc. don't
-- exist yet.
--
validateChainwebTxs
    :: Checkpointer
    -> BlockCreationTime
    -> BlockHeight
    -> Vector ChainwebTransaction
    -> RunGas
    -> Bool
    -> IO ValidateTxs
validateChainwebTxs cp blockOriginationTime bh txs doBuyGas allowModuleInstall
  | bh == 0 = pure $! V.map Right txs
  | V.null txs = pure V.empty
  | otherwise = go
  where

    go = V.mapM validations initTxList >>= doBuyGas

    validations t = runValid checkUnique t
      >>= runValid checkTimes
      >>= runValid (return . checkCompile allowModuleInstall)

    checkUnique :: ChainwebTransaction -> IO (Either InsertError ChainwebTransaction)
    checkUnique t = do
      found <- _cpLookupProcessedTx cp (P._cmdHash t)
      case found of
        Nothing -> pure $ Right t
        Just _ -> pure $ Left $ InsertErrorDuplicate

    checkTimes :: ChainwebTransaction -> IO (Either InsertError ChainwebTransaction)
    checkTimes t | timingsCheck blockOriginationTime $ fmap payloadObj t = return $ Right t
                 | otherwise = return $ (Left InsertErrorInvalidTime)

    initTxList :: ValidateTxs
    initTxList = V.map Right txs

    runValid :: Monad m => (a -> m (Either e a)) -> Either e a -> m (Either e a)
    runValid f (Right r) = f r
    runValid _ l@Left{} = pure l

type ValidateTxs = Vector (Either InsertError ChainwebTransaction)
type RunGas = ValidateTxs -> IO ValidateTxs

checkCompile :: Bool -> ChainwebTransaction -> Either InsertError ChainwebTransaction
checkCompile allowModuleInstall tx = case payload of
  Exec (ExecMsg parsedCode _) ->
    case compileCode parsedCode of
      Left perr -> Left $ InsertErrorCompilationFailed (sshow perr)
      Right terms | allowModuleInstall -> Right tx
                  | otherwise -> foldr bailOnModule (Right tx) terms
  _ -> Right tx
  where
    payload = P._pPayload $ payloadObj $ P._cmdPayload tx
    compileCode p =
      compileExps (mkTextInfo (P._pcCode p)) (P._pcExps p)
    bailOnModule (TModule {}) _ = Left $ InsertErrorCompilationFailed "Module/interface install not supported"
    bailOnModule _ b =  b

skipDebitGas :: RunGas
skipDebitGas = return


-- | Read row from coin-table defined in coin contract, retrieving balance and keyset
-- associated with account name
--
readCoinAccount
    :: PactDbEnv'
      -- ^ pact db backend (sqlite)
    -> Text
      -- ^ account name
    -> IO (Maybe (T2 Decimal (P.Guard (P.Term P.Name))))
readCoinAccount (PactDbEnv' (P.PactDbEnv pdb pdbv)) a = row >>= \case
    Nothing -> return Nothing
    Just (P.ObjectMap o) -> case Map.toList o of
      [(P.FieldKey "balance", b), (P.FieldKey "guard", g)] ->
        case (P.fromPactValue b, P.fromPactValue g) of
          (P.TLiteral (P.LDecimal d) _, P.TGuard t _) ->
            return $! Just $ T2 d t
          _ -> internalError "unexpected pact value types"
      _ -> internalError "wrong table accessed in account lookup"
  where
    row = pdbv & P._readRow pdb (P.UserTables "coin_coin-table") (P.RowKey a)

-- | Read row from coin-table defined in coin contract, retrieving balance
-- associated with account name
--
readAccountBalance
    :: PactDbEnv'
      -- ^ pact db backend (sqlite)
    -> Text
      -- ^ account name
    -> IO (Maybe Decimal)
readAccountBalance pdb account
    = fmap sfst <$> readCoinAccount pdb account

-- | Read row from coin-table defined in coin contract, retrieving guard
-- associated with account name
--
readAccountGuard
    :: PactDbEnv'
      -- ^ pact db backend (sqlite)
    -> Text
      -- ^ account name
    -> IO (Maybe (P.Guard (P.Term P.Name)))
readAccountGuard pdb account
    = fmap ssnd <$> readCoinAccount pdb account

-- | Calculate miner reward. We want this to error hard in the case where
-- block times have finally exceeded the 120-year range. Rewards are calculated
-- at regular blockheight intervals.
--
-- See: 'rewards/miner_rewards.csv'
--
minerReward
    :: MinerRewards
    -> BlockHeight
    -> IO P.ParsedDecimal
minerReward (MinerRewards rs q) bh =
    case V.find ((<=) bh) q of
      Nothing -> err
      Just h -> case HM.lookup h rs of
        Nothing -> err
        Just v -> return v
  where
    err = internalError "block heights have been exhausted"
{-# INLINE minerReward #-}

-- | Note: The BlockHeader param here is the PARENT HEADER of the new
-- block-to-be
--
execNewBlock
    :: PayloadCas cas
    => MemPoolAccess
    -> BlockHeader
    -> Miner
    -> BlockCreationTime
    -> PactServiceM cas PayloadWithOutputs
execNewBlock mpAccess parentHeader miner creationTime = go
  where
    go = handle onTxFailure $ do
        updateMempool
        withDiscardedBatch $ do
          setBlockData parentHeader
          rewindTo newblockRewindLimit target
          newTrans <- withCheckpointer target "preBlock" doPreBlock
          withCheckpointer target "execNewBlock" (doNewBlock newTrans)

    onTxFailure e@(PactTransactionExecError rk _) = do
        -- add the failing transaction to the mempool bad list, so it is not
        -- re-selected for mining.
        liftIO $ mpaBadlistTx mpAccess rk
        throwM e
    onTxFailure e = throwM e

    -- This is intended to mitigate mining attempts during replay.
    -- In theory we shouldn't need to rewind much ever, but values
    -- less than this are failing in PactReplay test.
    newblockRewindLimit = Just 8

    doPreBlock pdbenv = do
      cp <- getCheckpointer
      psEnv <- ask
      psState <- get
      let runDebitGas :: RunGas
          runDebitGas txs = evalPactServiceM psState psEnv runGas
            where
              runGas = attemptBuyGas miner pdbenv txs
          validate bhi _bha txs = do
            -- note that here we previously were doing a validation
            -- that target == cpGetLatestBlock
            -- which we determined was unnecessary and was a db hit
            --
            -- TODO: propagate the underlying error type?
            V.map (either (const False) (const True))
                <$> validateChainwebTxs cp creationTime bhi txs runDebitGas (_psEnableUserContracts psEnv)
      liftIO $! fmap Discard $!
        mpaGetBlock mpAccess validate bHeight pHash parentHeader

    doNewBlock newTrans pdbenv = do
        logInfo $ "execNewBlock, about to get call processFork: "
                <> " (parent height = " <> sshow pHeight <> ")"
                <> " (parent hash = " <> sshow pHash <> ")"

        -- NEW BLOCK COINBASE: Reject bad coinbase, always use precompilation
        results <- execTransactions (Just (parentHeader,creationTime)) miner newTrans
                   (EnforceCoinbaseFailure True)
                   (CoinbaseUsePrecompiled True) pdbenv

        let !pwo = toPayloadWithOutputs miner results
        return $! Discard pwo

    pHeight = _blockHeight parentHeader
    pHash = _blockHash parentHeader
    target = Just (bHeight, pHash)
    bHeight = succ pHeight

    updateMempool = liftIO $ do
      mpaProcessFork mpAccess parentHeader
      mpaSetLastHeader mpAccess parentHeader


withBatch :: PactServiceM cas a -> PactServiceM cas a
withBatch act = mask $ \r -> do
    cp <- getCheckpointer
    r $ liftIO $ _cpBeginCheckpointerBatch cp
    v <- r act `catch` hndl cp
    r $ liftIO $ _cpCommitCheckpointerBatch cp
    return v

  where
    hndl cp (e :: SomeException) = do
        liftIO $ _cpDiscardCheckpointerBatch cp
        throwM e


withDiscardedBatch :: PactServiceM cas a -> PactServiceM cas a
withDiscardedBatch act = bracket start end (const act)
  where
    start = do
        cp <- getCheckpointer
        liftIO (_cpBeginCheckpointerBatch cp)
        return cp
    end = liftIO . _cpDiscardCheckpointerBatch


-- | only for use in generating genesis blocks in tools
--
execNewGenesisBlock
    :: PayloadCas cas
    => Miner
    -> Vector ChainwebTransaction
    -> PactServiceM cas PayloadWithOutputs
execNewGenesisBlock miner newTrans = withDiscardedBatch $
    withCheckpointer Nothing "execNewGenesisBlock" $ \pdbenv -> do

        -- NEW GENESIS COINBASE: Reject bad coinbase, use date rule for precompilation
        results <- execTransactions Nothing miner newTrans
                   (EnforceCoinbaseFailure True)
                   (CoinbaseUsePrecompiled False) pdbenv
        return $! Discard (toPayloadWithOutputs miner results)

execLocal
    :: PayloadCas cas
    => ChainwebTransaction
    -> PactServiceM cas (P.CommandResult P.Hash)
execLocal cmd = withDiscardedBatch $ do
    cp <- getCheckpointer
    mbLatestBlock <- liftIO $ _cpGetLatestBlock cp
    (bhe, bhash) <- case mbLatestBlock of
                       Nothing -> throwM NoBlockValidatedYet
                       (Just !p) -> return p
    let target = Just (succ bhe, bhash)
    bhDb <- asks _psBlockHeaderDb

    parentHeader <- liftIO $! lookupM bhDb bhash

    -- NOTE: On local calls, there might be code which needs the results of
    -- (chain-data). In such a case, the function `setBlockData` provides the
    -- necessary information for this call to return sensible values.
    setBlockData parentHeader

    withCheckpointer target "execLocal" $ \(PactDbEnv' pdbenv) -> do
        PactServiceEnv{..} <- ask
        mc <- use psInitCache
        pd <- mkPublicData "execLocal" (publicMetaOf $! payloadObj <$> cmd)
        spv <- use psSpvSupport
        r <- liftIO $ applyLocal (_cpeLogger _psCheckpointEnv) pdbenv officialGasModel pd spv cmd mc
        return $! Discard (toHashCommandResult r)

logg :: String -> String -> PactServiceM cas ()
logg level msg = view (psCheckpointEnv . cpeLogger)
  >>= \l -> liftIO $ P.logLog l level msg

logInfo :: String -> PactServiceM cas ()
logInfo = logg "INFO"

logError :: String -> PactServiceM cas ()
logError = logg "ERROR"

logDebug :: String -> PactServiceM cas ()
logDebug = logg "DEBUG"

-- | Set blockheader data. Sets block height, block time,
-- parent hash, and spv support (using parent hash)
--
setBlockData :: BlockHeader -> PactServiceM cas ()
setBlockData bh = do
    psBlockHeight .= succ (_blockHeight bh)
    psBlockTime .= (_blockCreationTime bh)
    psParentHash .= (Just $ _blockParent bh)

    bdb <- view psBlockHeaderDb
    psSpvSupport .= pactSPV bdb (_blockHash bh)

-- | Execute a block -- only called in validate either for replay or for validating current block.
--
playOneBlock
    :: (PayloadCas cas)
    => BlockHeader
    -> PayloadData
    -> PactDbEnv'
    -> PactServiceM cas PayloadWithOutputs
playOneBlock currHeader plData pdbenv = do
    miner <- decodeStrictOrThrow' (_minerData $ _payloadDataMiner plData)
    trans <- liftIO $ transactionsFromPayload plData
    cp <- getCheckpointer
    allowModule <- view psEnableUserContracts
    let creationTime = _blockCreationTime currHeader
    -- prop_tx_ttl_validate
    oks <- liftIO (
        fmap (either (const False) (const True)) <$>
           validateChainwebTxs cp creationTime
               (_blockHeight currHeader) trans skipDebitGas allowModule)
    let mbad = V.elemIndex False oks
    case mbad of
        Nothing -> return ()  -- ok
        Just idx -> let badtx = (V.!) trans idx
                        hash = P._cmdHash badtx
                        msg = [ (hash, validationErr hash) ]
                    in throwM $ TransactionValidationException msg
    -- transactions are now successfully validated.
    !results <- go miner trans
    psStateValidated .= Just currHeader

    return $! toPayloadWithOutputs miner results

  where
    validationErr hash = mconcat
      ["At "
      , sshow (_blockHeight currHeader)
      , " and "
      , sshow (_blockHash currHeader)
      , " this transaction (its hash): "
      , sshow hash
      , " failed to validate"
      ]

    isGenesisBlock = isGenesisBlockHeader currHeader

    currCreationTime = _blockCreationTime currHeader

    go m txs = if isGenesisBlock
      then do
        setBlockData currHeader
        -- GENESIS VALIDATE COINBASE: Reject bad coinbase, use date rule for precompilation
        execTransactions Nothing m txs
          (EnforceCoinbaseFailure True) (CoinbaseUsePrecompiled False) pdbenv
      else do
        bhDb <- asks _psBlockHeaderDb
        ph <- liftIO $! lookupM bhDb (_blockParent currHeader)
        setBlockData ph
        -- VALIDATE COINBASE: back-compat allow failures, use date rule for precompilation
        execTransactions (Just (ph,currCreationTime)) m txs
          (EnforceCoinbaseFailure False) (CoinbaseUsePrecompiled False) pdbenv

-- | Rewinds the pact state to @mb@.
--
-- If @mb@ is 'Nothing', it rewinds to the genesis block.
--
rewindTo
    :: forall cas . PayloadCas cas
    => Maybe BlockHeight
        -- ^ if set, limit rewinds to this delta
    -> Maybe (BlockHeight, ParentHash)
        -- ^ The block height @height@ to which to restore and the parent header
        -- @parentHeader@.
        --
        -- It holds that @(_blockHeight parentHeader == pred height)@
    -> PactServiceM cas ()
rewindTo rewindLimit mb = maybe rewindGenesis doRewind mb
  where
    rewindGenesis = return ()
    doRewind (reqHeight, parentHash) = do
        payloadDb <- asks _psPdb
        lastHeader <- findLatestValidBlock >>= maybe failNonGenesisOnEmptyDb return
        failOnTooLowRequestedHeight rewindLimit lastHeader reqHeight
        bhDb <- asks _psBlockHeaderDb
        playFork bhDb payloadDb parentHash lastHeader

    failOnTooLowRequestedHeight (Just limit) lastHeader reqHeight
      | reqHeight + limit < lastHeight = -- need to stick with addition because Word64
        throwM $ RewindLimitExceeded
        ("Requested rewind exceeds limit (" <> sshow limit <> ")")
        reqHeight lastHeight
        where lastHeight = _blockHeight lastHeader
    failOnTooLowRequestedHeight _ _ _ = return ()


    failNonGenesisOnEmptyDb = fail "impossible: playing non-genesis block to empty DB"

    playFork bhdb payloadDb parentHash lastHeader = do
        parentHeader <- liftIO $ lookupM bhdb parentHash

        (!_, _, newBlocks) <-
            liftIO $ collectForkBlocks bhdb lastHeader parentHeader
        -- play fork blocks
        V.mapM_ (fastForward payloadDb) newBlocks

    fastForward :: forall c . PayloadCas c
                => PayloadDb c -> BlockHeader -> PactServiceM c ()
    fastForward payloadDb block = do
        let h = _blockHeight block
        let ph = _blockParent block
        let bpHash = _blockPayloadHash block
        withCheckpointer (Just (h, ph)) "fastForward" $ \pdbenv -> do
            payload <- liftIO (payloadWithOutputsToPayloadData <$> casLookupM payloadDb bpHash)
            void $ playOneBlock block payload pdbenv
            return $! Save block ()
        -- double check output hash here?

-- | Validate a mined block. Execute the transactions in Pact again as
-- validation. Note: The BlockHeader here is the header of the block being
-- validated.
--
execValidateBlock
    :: PayloadCas cas
    => BlockHeader
    -> PayloadData
    -> PactServiceM cas PayloadWithOutputs
execValidateBlock currHeader plData = do
    -- TODO: are we actually validating the output hash here?
    psEnv <- ask
    let reorgLimit = fromIntegral $ view psReorgLimit psEnv
    validateTxEnabled currHeader plData
    handle handleEx $ withBatch $ do
        rewindTo (Just reorgLimit) mb
        withCheckpointer mb "execValidateBlock" $ \pdbenv -> do
            !result <- playOneBlock currHeader plData pdbenv
            return $! Save currHeader result
  where
    mb = if isGenesisBlock then Nothing else Just (bHeight, bParent)
    bHeight = _blockHeight currHeader
    bParent = _blockParent currHeader
    isGenesisBlock = isGenesisBlockHeader currHeader

    -- TODO: knob to configure whether this rewind is fatal
    fatalRewindError a h1 h2 = do
        let msg = concat [
              "Fatal error: "
              , T.unpack a
              , ". Our previous cut block height: "
              , show h1
              , ", fork ancestor's block height: "
              , show h2
              , ".\nOffending new block: \n"
              , show currHeader
              , "\n\n"
              , "Your node is part of a losing fork longer than your \
                \reorg-limit, which\nis a situation that requires manual \
                \intervention. \n\
                \For information on recovering from this, please consult:\n\
                \    https://github.com/kadena-io/chainweb-node/blob/master/\
                \docs/RecoveringFromDeepForks.md"
              ]

        -- TODO: will this work? is it the best way? If we exit the process
        -- then it will be difficult to test this. An alternative is to put the
        -- "handle fatal error" routine into the PactServiceEnv
        killFunction <- asks _psOnFatalError
        liftIO $ killFunction (RewindLimitExceeded a h1 h2) (T.pack msg)

    -- Handle RewindLimitExceeded, rethrow everything else
    handleEx (RewindLimitExceeded a h1 h2) = fatalRewindError a h1 h2
    handleEx e = throwM e

validateTxEnabled :: BlockHeader -> PayloadData -> PactServiceM cas ()
validateTxEnabled bh plData = case txEnabledDate (_blockChainwebVersion bh) of
    Just end | end > blockTime && not isGenesisBlock && not payloadIsEmpty ->
        throwM . BlockValidationFailure . A.toJSON $ ObjectEncoded bh
    _ -> pure ()
  where
    blockTime = _bct $ _blockCreationTime bh
    payloadIsEmpty = V.null $ _payloadDataTransactions plData
    isGenesisBlock = isGenesisBlockHeader bh

execTransactions
    :: Maybe (BlockHeader,BlockCreationTime)
    -> Miner
    -> Vector ChainwebTransaction
    -> EnforceCoinbaseFailure
    -> CoinbaseUsePrecompiled
    -> PactDbEnv'
    -> PactServiceM cas Transactions
execTransactions nonGenesisParentHeaderCurrCreate miner ctxs enfCBFail usePrecomp (PactDbEnv' pactdbenv) = do
    mc <- use psInitCache
    coinOut <- runCoinbase nonGenesisParentHeaderCurrCreate pactdbenv miner enfCBFail usePrecomp mc
    txOuts <- applyPactCmds isGenesis pactdbenv ctxs miner mc
    return $! Transactions (paired txOuts) coinOut
  where
    !isGenesis = isNothing nonGenesisParentHeaderCurrCreate
    cmdBSToTx = toTransactionBytes
      . fmap (T.decodeUtf8 . SB.fromShort . payloadBytes)
    paired outs = V.zipWith (curry $ first cmdBSToTx) ctxs outs


runCoinbase
    :: Maybe (BlockHeader,BlockCreationTime)
    -> P.PactDbEnv p
    -> Miner
    -> EnforceCoinbaseFailure
    -> CoinbaseUsePrecompiled
    -> ModuleCache
    -> PactServiceM cas (P.CommandResult P.Hash)
runCoinbase Nothing _ _ _ _ _ = return noCoinbase
runCoinbase (Just (parentHeader,currCreateTime)) dbEnv miner enfCBFail usePrecomp mc = do
    logger <- view (psCheckpointEnv . cpeLogger)
    rs <- view psMinerRewards
    v <- view chainwebVersion
    pd <- mkPublicData "coinbase" def

    let !bh = BlockHeight $ P._pdBlockHeight pd

    reward <- liftIO $! minerReward rs bh
    (T2 cr upgradedCacheM) <-
      liftIO $! applyCoinbase v logger dbEnv miner reward pd parentHeader currCreateTime enfCBFail usePrecomp mc
    void $ traverse upgradeInitCache upgradedCacheM

    return $! toHashCommandResult cr

  where

    upgradeInitCache newCache = do
      logInfo $ "Updating init cache for upgrade"
      psInitCache %= HM.union newCache


-- | Apply multiple Pact commands, incrementing the transaction Id for each.
-- The output vector is in the same order as the input (i.e. you can zip it
-- with the inputs.)
applyPactCmds
    :: Bool
    -> P.PactDbEnv p
    -> Vector ChainwebTransaction
    -> Miner
    -> ModuleCache
    -> PactServiceM cas (Vector (P.CommandResult P.Hash))
applyPactCmds isGenesis env cmds miner mc =
    V.fromList . toList . sfst <$> V.foldM f (T2 mempty mc) cmds
  where
    f  (T2 dl mcache) cmd = applyPactCmd isGenesis env cmd miner mcache dl

-- | Apply a single Pact command
applyPactCmd
    :: Bool
    -> P.PactDbEnv p
    -> ChainwebTransaction
    -> Miner
    -> ModuleCache
    -> DList (P.CommandResult P.Hash)
    -> PactServiceM cas (T2 (DList (P.CommandResult P.Hash)) ModuleCache)
applyPactCmd isGenesis dbEnv cmdIn miner mcache dl = do
    logger <- view (psCheckpointEnv . cpeLogger)
    gasModel <- view psGasModel
    excfg <- view psEnableUserContracts

    T2 result mcache' <- if isGenesis
      then liftIO $! applyGenesisCmd logger dbEnv def P.noSPVSupport (payloadObj <$> cmdIn)
      else do
        pd <- mkPublicData "applyPactCmd" (publicMetaOf $ payloadObj <$> cmdIn)
        spv <- use psSpvSupport
        liftIO $! applyCmd logger dbEnv miner gasModel pd spv cmdIn mcache excfg

    when isGenesis $
      psInitCache <>= mcache'

    cp <- getCheckpointer
    -- mark the tx as processed at the checkpointer.
    liftIO $ _cpRegisterProcessedTx cp (P._cmdHash cmdIn)
    let !res = toHashCommandResult result
    pure $! T2 (DL.snoc dl res) mcache'

toHashCommandResult :: P.CommandResult [P.TxLog A.Value] -> P.CommandResult P.Hash
toHashCommandResult = over (P.crLogs . _Just) $ P.pactHash . encodeToByteString

transactionsFromPayload :: PayloadData -> IO (Vector ChainwebTransaction)
transactionsFromPayload plData = do
    vtrans <- fmap V.fromList $
              mapM toCWTransaction $
              toList (_payloadDataTransactions plData)
    let (theLefts, theRights) = partitionEithers $ V.toList vtrans
    unless (null theLefts) $ do
        let ls = map T.pack theLefts
        throwM $ TransactionDecodeFailure $ "Failed to decode pact transactions: "
            <> (T.intercalate ". " ls)
    return $! V.fromList theRights
  where
    toCWTransaction bs = evaluate (force (codecDecode chainwebPayloadCodec $
                                          _transactionBytes bs))

execPreInsertCheckReq
    :: PayloadCas cas
    => Vector ChainwebTransaction
    -> PactServiceM cas (Vector (Either Mempool.InsertError ChainwebTransaction))
execPreInsertCheckReq txs = do
    cp <- getCheckpointer
    b <- liftIO $ _cpGetLatestBlock cp
    case b of
        Nothing -> return $! V.map Right txs
        Just (h, ha) ->
            withCheckpointer (Just (h+1, ha)) "execPreInsertCheckReq" $ \pdb -> do
                now <- liftIO getCurrentTimeIntegral
                psEnv <- ask
                psState <- get
                liftIO (Discard <$>
                        validateChainwebTxs cp (BlockCreationTime now) (h + 1) txs
                        (runGas pdb psState psEnv) (_psEnableUserContracts psEnv))
  where
    runGas pdb pst penv ts =
        evalPactServiceM pst penv (attemptBuyGas noMiner pdb ts)

execLookupPactTxs
    :: PayloadCas cas
    => Rewind
    -> Vector P.PactHash
    -> PactServiceM cas (Vector (Maybe (T2 BlockHeight BlockHash)))
execLookupPactTxs restorePoint txs
    | V.null txs = return mempty
    | otherwise = go
  where
    go = getCheckpointer >>= \(!cp) -> case restorePoint of
      NoRewind _ ->
        liftIO $! V.mapM (_cpLookupProcessedTx cp) txs
      DoRewind bh -> do
        let !t = Just $! (_blockHeight bh + 1,_blockHash bh)
        withCheckpointerRewind t "lookupPactTxs" $ \_ ->
          liftIO $ Discard <$> V.mapM (_cpLookupProcessedTx cp) txs

findLatestValidBlock :: PactServiceM cas (Maybe BlockHeader)
findLatestValidBlock = getCheckpointer >>= liftIO . _cpGetLatestBlock >>= \case
    Nothing -> return Nothing
    Just (height, hash) -> go height hash
  where
    go height hash = do
        bhdb <- view psBlockHeaderDb
        liftIO (lookup bhdb hash) >>= \case
            Nothing -> do
                logInfo $ "Latest block isn't valid."
                    <> " Failed to lookup hash " <> sshow (height, hash) <> " in block header db."
                    <> " Continuing with parent."
                cp <- getCheckpointer
                liftIO (_cpGetBlockParent cp (height, hash)) >>= \case
                    Nothing -> throwM $ PactInternalError
                        $ "missing block parent of last hash " <> sshow (height, hash)
                    Just predHash -> go (pred height) predHash
            x -> return x

getCheckpointer :: PactServiceM cas Checkpointer
getCheckpointer = view (psCheckpointEnv . cpeCheckpointer)

-- | Modified table gas module with free module loads
--
freeModuleLoadGasModel :: P.GasModel
freeModuleLoadGasModel = modifiedGasModel
  where
    defGasModel = tableGasModel defaultGasConfig
    fullRunFunction = P.runGasModel defGasModel
    modifiedRunFunction name ga = case ga of
      P.GPostRead (P.ReadModule {}) -> 0
      _ -> fullRunFunction name ga
    modifiedGasModel = defGasModel { P.runGasModel = modifiedRunFunction }

-- | Gas Model used in /send and /local
--
officialGasModel :: P.GasModel
officialGasModel = freeModuleLoadGasModel<|MERGE_RESOLUTION|>--- conflicted
+++ resolved
@@ -226,13 +226,8 @@
     -> IO ()
 initPactService ver cid chainwebLogger reqQ mempoolAccess bhDb pdb sqlenv deepForkLimit =
     initPactService' ver cid chainwebLogger bhDb pdb sqlenv deepForkLimit $ do
-<<<<<<< HEAD
-        initialPayloadState ver cid
+        initialPayloadState chainwebLogger ver cid
         serviceRequests (logFunction chainwebLogger) mempoolAccess reqQ
-=======
-        initialPayloadState chainwebLogger ver cid
-        serviceRequests mempoolAccess reqQ
->>>>>>> b7d7faa9
 
 initPactService'
     :: Logger logger
