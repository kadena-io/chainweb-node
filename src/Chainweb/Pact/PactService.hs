{-# LANGUAGE BangPatterns #-}
{-# LANGUAGE FlexibleContexts #-}
{-# LANGUAGE OverloadedStrings #-}
{-# LANGUAGE RecordWildCards #-}

-- |
-- Module: Chainweb.Pact.PactService
-- Copyright: Copyright © 2018 Kadena LLC.
-- License: See LICENSE file
-- Maintainers: Mark Nichols <mark@kadena.io>, Emily Pillmore <emily@kadena.io>
-- Stability: experimental
--
-- Pact service for Chainweb
module Chainweb.Pact.PactService
    ( pactDbConfig
    , execNewBlock
    , execNewGenesisBlock
    , execTransactions
    , execValidateBlock
    , initPactService, initPactService'
    , serviceRequests
    , createCoinContract
    , initialPayloadState
    , transactionsFromPayload
    , restoreCheckpointer
    , finalizeCheckpointer
    , toPayloadWithOutputs
    , toTransactionBytes
    , runCoinbase
    , discardCheckpointer
    ) where

import Control.Concurrent
import Control.Concurrent.STM
import Control.Exception hiding (try, finally)
import Control.Lens
import Control.Monad
import Control.Monad.Catch
import Control.Monad.Reader
import Control.Monad.State.Strict

import qualified Data.Aeson as A
import Data.Bifoldable (bitraverse_)
import Data.Bifunctor (first)
import Data.ByteString (ByteString)
import Data.Default (def)
import Data.Either
import Data.Foldable (toList)
import Data.Maybe (isNothing)
import qualified Data.Map.Strict as M
import qualified Data.Sequence as Seq
import Data.String.Conv (toS)
import qualified Data.Text as T
import Data.Vector (Vector)
import qualified Data.Vector as V

import System.LogLevel

-- external pact modules

import qualified Pact.Gas as P
import qualified Pact.Interpreter as P
import qualified Pact.Types.Command as P
import qualified Pact.Types.Logger as P
import qualified Pact.Types.Runtime as P
import qualified Pact.Types.SPV as P


-- internal modules

import Chainweb.BlockHash
import Chainweb.BlockHeader
    (BlockHeader(..), BlockHeight(..), isGenesisBlockHeader)
import Chainweb.ChainId (ChainId)
import Chainweb.CutDB (CutDb)
import Chainweb.Logger
import Chainweb.Pact.Backend.RelationalCheckpointer (initRelationalCheckpointer)
import Chainweb.Pact.Service.PactQueue (getNextRequest)
import Chainweb.Pact.Service.Types
import Chainweb.Pact.SPV
import Chainweb.Pact.TransactionExec
import Chainweb.Pact.Types
import Chainweb.Pact.Backend.Utils
import Chainweb.Payload
import Chainweb.Transaction
import Chainweb.Utils
import Chainweb.Version (ChainwebVersion(..))

import Chainweb.BlockHeader.Genesis (genesisBlockHeader)
import Chainweb.BlockHeader.Genesis.Testnet00Payload (payloadBlock)


pactDbConfig :: ChainwebVersion -> PactDbConfig
pactDbConfig Test{} = PactDbConfig Nothing "log-unused" [] (Just 0) (Just 0)
pactDbConfig TimedConsensus{} = PactDbConfig Nothing "log-unused" [] (Just 0) (Just 0)
pactDbConfig PowConsensus{} = PactDbConfig Nothing "log-unused" [] (Just 0) (Just 0)
pactDbConfig TimedCPM{} = PactDbConfig Nothing "log-unused" [] (Just 0) (Just 0)
pactDbConfig Testnet00 = PactDbConfig Nothing "log-unused" [] (Just 0) (Just 0)
pactDbConfig Testnet01 = PactDbConfig Nothing "log-unused" [] (Just 0) (Just 0)

pactLogLevel :: String -> LogLevel
pactLogLevel "INFO" = Info
pactLogLevel "ERROR" = Error
pactLogLevel "DEBUG" = Debug
pactLogLevel "WARN" = Warn
pactLogLevel _ = Info

pactLoggers :: Logger logger => logger -> P.Loggers
pactLoggers logger = P.Loggers $ P.mkLogger (error "ignored") fun def
  where
    fun :: P.LoggerLogFun
    fun _ (P.LogName n) cat msg = do
        let namedLogger = addLabel ("logger", T.pack n) logger
        logFunctionText namedLogger (pactLogLevel cat) $ T.pack msg


initPactService
    :: Logger logger
    => ChainwebVersion
    -> ChainId
    -> logger
    -> TQueue RequestMsg
    -> MemPoolAccess
    -> MVar (CutDb cas)
    -> IO ()
initPactService ver cid chainwebLogger reqQ mempoolAccess cdbv =
    initPactService' cid chainwebLogger (pactSPV cdbv) $
      initialPayloadState ver cid mempoolAccess >> serviceRequests mempoolAccess reqQ

initPactService'
    :: Logger logger
    => ChainId
    -> logger
    -> (P.Logger -> P.SPVSupport)
    -> PactServiceM a
    -> IO a
initPactService' cid chainwebLogger spv act = do
    let loggers = pactLoggers chainwebLogger
    let logger = P.newLogger loggers $ P.LogName ("PactService" <> show cid)
    let gasEnv = P.GasEnv 0 0.0 (P.constGasModel 1)
    let blockstate = BlockState 0 Nothing (BlockVersion 0 0) M.empty

    -- withTempSQLiteConnection

    -- TODO: The file and pragmas should come from a config file
    withTempSQLiteConnection fastNoJournalPragmas $ \sqlenv -> do

      checkpointEnv <- initRelationalCheckpointer blockstate sqlenv logger gasEnv

      let !pd = P.PublicData def def def
      let !pse = PactServiceEnv Nothing checkpointEnv (spv logger) pd

      evalStateT (runReaderT act pse) (PactServiceState Nothing)

initialPayloadState :: ChainwebVersion -> ChainId -> MemPoolAccess -> PactServiceM ()
initialPayloadState Test{} _ _ = pure ()
initialPayloadState TimedConsensus{} _ _ = pure ()
initialPayloadState PowConsensus{} _ _ = pure ()
initialPayloadState v@TimedCPM{} cid mpa = createCoinContract v cid mpa
initialPayloadState v@Testnet00 cid mpa = createCoinContract v cid mpa
initialPayloadState v@Testnet01 cid mpa = createCoinContract v cid mpa

createCoinContract :: ChainwebVersion -> ChainId -> MemPoolAccess -> PactServiceM ()
createCoinContract v cid mpa = do
    let PayloadWithOutputs{..} = payloadBlock
        inputPayloadData = PayloadData (fmap fst _payloadWithOutputsTransactions)
                           _payloadWithOutputsMiner
                           _payloadWithOutputsPayloadHash
                           _payloadWithOutputsTransactionsHash
                           _payloadWithOutputsOutputsHash
        genesisHeader = genesisBlockHeader v cid
    txs <- execValidateBlock mpa True genesisHeader inputPayloadData
    bitraverse_ throwM pure $ validateHashes txs genesisHeader

-- | Forever loop serving Pact ececution requests and reponses from the queues
serviceRequests
    :: MemPoolAccess
    -> TQueue RequestMsg
    -> PactServiceM ()
serviceRequests memPoolAccess reqQ = do
    logInfo "Starting service"
    go `finally` logInfo "Stopping service"
  where
    go = do
        logDebug $ "serviceRequests: wait"
        msg <- liftIO $ getNextRequest reqQ
        logDebug $ "serviceRequests: " <> sshow msg
        case msg of
            CloseMsg -> return ()
            LocalMsg LocalReq{..} -> do
                r <- try $ execLocal _localRequest
                case r of
                  Left (SomeException e) -> liftIO $ putMVar _localResultVar $ toPactInternalError e
                  Right r' -> liftIO $ putMVar _localResultVar $ Right r'
                go
            NewBlockMsg NewBlockReq {..} -> do
                txs <- try $ execNewBlock memPoolAccess _newBlockHeader _newMiner
                case txs of
                  Left (SomeException e) -> do
                    logError (show e)
                    liftIO $ putMVar _newResultVar $ toPactInternalError e
                  Right r -> liftIO $ putMVar _newResultVar $ Right r
                go
            ValidateBlockMsg ValidateBlockReq {..} -> do
                txs <- try $ execValidateBlock memPoolAccess
                             False _valBlockHeader _valPayloadData
                case txs of
                  Left (SomeException e) -> do
                    logError (show e)
                    liftIO $ putMVar _valResultVar $ toPactInternalError e
                  Right r -> liftIO $ putMVar _valResultVar $ validateHashes r _valBlockHeader
                go
    toPactInternalError e = Left $ PactInternalError $ T.pack $ show e


toTransactionBytes :: P.Command ByteString -> Transaction
toTransactionBytes cwTrans =
    let plBytes = encodeToByteString cwTrans
    in Transaction { _transactionBytes = plBytes }


toOutputBytes :: HashCommandResult -> TransactionOutput
toOutputBytes cr =
    let outBytes = A.encode cr
    in TransactionOutput { _transactionOutputBytes = toS outBytes }



toPayloadWithOutputs :: MinerInfo -> Transactions -> PayloadWithOutputs
toPayloadWithOutputs mi ts =
    let oldSeq = Seq.fromList $ V.toList $ _transactionPairs ts
        trans = fst <$> oldSeq
        transOuts = toOutputBytes . snd <$> oldSeq

        miner = toMinerData mi
        cb = CoinbaseOutput $ encodeToByteString $ _transactionCoinbase ts
        blockTrans = snd $ newBlockTransactions miner trans
        blockOuts = snd $ newBlockOutputs cb transOuts

        blockPL = blockPayload blockTrans blockOuts
        plData = payloadData blockTrans blockPL
     in payloadWithOutputs plData cb transOuts


validateHashes :: PayloadWithOutputs -> BlockHeader -> Either PactException PayloadWithOutputs
validateHashes pwo bHeader =
    let newHash = _payloadWithOutputsPayloadHash pwo
        prevHash = _blockPayloadHash bHeader
    in if newHash == prevHash
        then Right pwo
        else Left $ BlockValidationFailure $ toS $
            "Hash from Pact execution: " ++ show newHash ++
            " does not match the previously stored hash: " ++ show prevHash

restoreCheckpointer :: Maybe (BlockHeight,BlockHash) -> PactServiceM PactDbEnv'
restoreCheckpointer maybeBB = do
  checkPointer <- view (psCheckpointEnv . cpeCheckpointer)
  liftIO $! case maybeBB of
    Nothing -> restore checkPointer Nothing
    Just (bHeight,bHash) -> restore checkPointer (Just (bHeight, bHash))

discardCheckpointer :: PactServiceM ()
discardCheckpointer = finalizeCheckpointer $ \checkPointer -> discard checkPointer

finalizeCheckpointer :: (Checkpointer -> IO ()) -> PactServiceM ()
finalizeCheckpointer finalize = do
  checkPointer <- view (psCheckpointEnv . cpeCheckpointer)
  liftIO $! finalize checkPointer

_liftCPErr :: Either String a -> PactServiceM a
_liftCPErr = either internalError' return

-- | Note: The BlockHeader param here is the PARENT HEADER of the new block-to-be
execNewBlock
    :: MemPoolAccess
    -> BlockHeader
    -> MinerInfo
    -> PactServiceM PayloadWithOutputs
execNewBlock mpAccess header miner = do
    let bHeight@(BlockHeight bh) = _blockHeight header
        bHash = _blockHash header

    logDebug $ "execNewBlock, about to get call processFork: "
           <> " (height = " <> sshow bHeight <> ")"
           <> " (hash = " <> sshow bHash <> ")"
    liftIO $ mpaProcessFork mpAccess header

    logDebug $ "execNewBlock, about to get new block from mempool: "
           <> " (height = " <> sshow bHeight <> ")"
           <> " (hash = " <> sshow bHash <> ")"
    newTrans <- liftIO $! mpaGetBlock mpAccess bHeight bHash header

    pdbenv <- restoreCheckpointer $ Just (succ bHeight, bHash)

    -- locally run 'execTransactions' with updated blockheight data
    results <- locally (psPublicData . P.pdBlockHeight) (const (bh + 1)) $
      execTransactions (Just bHash) miner newTrans pdbenv

    discardCheckpointer
    return $! toPayloadWithOutputs miner results

-- | only for use in generating genesis blocks in tools
execNewGenesisBlock :: MinerInfo -> Vector ChainwebTransaction -> PactServiceM PayloadWithOutputs
execNewGenesisBlock miner newTrans = do

    pdbenv <- restoreCheckpointer Nothing

    results <- execTransactions Nothing miner newTrans pdbenv

    discardCheckpointer

    return $! toPayloadWithOutputs miner results

execLocal :: ChainwebTransaction ->
             PactServiceM HashCommandResult
execLocal cmd = do

  bh <- use psStateValidated >>= \v -> case v of
    Nothing -> throwM NoBlockValidatedYet
    (Just !p) -> return p

  !pdbst <- restoreCheckpointer $ Just (succ $ _blockHeight bh,_blockHash bh)

  case pdbst of
    PactDbEnv' pactdbenv -> do

      PactServiceEnv{..} <- ask

      r <- liftIO $ applyLocal (_cpeLogger _psCheckpointEnv) pactdbenv
           _psPublicData _psSpvSupport (fmap payloadObj cmd)

      discardCheckpointer

      return $! toHashCommandResult r

logg :: String -> String -> PactServiceM ()
logg level msg = view (psCheckpointEnv . cpeLogger)
  >>= \l -> liftIO $ P.logLog l level msg

logInfo :: String -> PactServiceM ()
logInfo = logg "INFO"

logError :: String -> PactServiceM ()
logError = logg "ERROR"

logDebug :: String -> PactServiceM ()
logDebug = logg "DEBUG"

-- | Validate a mined block.  Execute the transactions in Pact again as validation
-- | Note: The BlockHeader here is the header of the block being validated
execValidateBlock
    :: MemPoolAccess
    -> Bool
    -> BlockHeader
    -> PayloadData
    -> PactServiceM PayloadWithOutputs
execValidateBlock mpAccess loadingGenesis currHeader plData = do
    let bHeight@(BlockHeight bh) = _blockHeight currHeader
        !bHash = _blockHash currHeader
        !bParent = _blockParent currHeader
        !isGenesisBlock = isGenesisBlockHeader currHeader

    logDebug $ "execValidateBlock, about to get call setLastHeader: "
        <> " (height = " <> sshow bHeight <> ")"
        <> " (hash = " <> sshow bHash <> ")"
    liftIO $ mpaSetLastHeader mpAccess currHeader

    miner <- decodeStrictOrThrow' (_minerData $ _payloadDataMiner plData)

    unless loadingGenesis $ logDebug $ "execValidateBlock: height=" ++ show bHeight ++
      ", parent=" ++ show bParent ++ ", hash=" ++ show bHash ++
      ", payloadHash=" ++ show (_blockPayloadHash currHeader)

    trans <- liftIO $ transactionsFromPayload plData
    pdbenv <- restoreCheckpointer $ if loadingGenesis then Nothing else Just $! (bHeight, bParent)

    !results <- locally (psPublicData . P.pdBlockHeight) (const bh) $
      execTransactions (if isGenesisBlock then Nothing else Just bParent) miner trans pdbenv

    finalizeCheckpointer $ \cp -> save cp bHash

    psStateValidated .= Just currHeader
    return $! toPayloadWithOutputs miner results

execTransactions :: Maybe BlockHash -> MinerInfo -> Vector ChainwebTransaction ->
                    PactDbEnv' -> PactServiceM Transactions
execTransactions nonGenesisParentHash miner ctxs (PactDbEnv' pactdbenv) = do

        let !isGenesis = isNothing nonGenesisParentHash

        !coinOut <- runCoinbase nonGenesisParentHash pactdbenv miner
        !txOuts <- applyPactCmds isGenesis pactdbenv ctxs miner


        let !cmdBSToTx = toTransactionBytes . fmap payloadBytes
            !paired = V.zipWith (curry $ first cmdBSToTx) ctxs txOuts

        return $! Transactions paired coinOut

runCoinbase
    :: Maybe BlockHash
    -> P.PactDbEnv p
    -> MinerInfo
    -> PactServiceM HashCommandResult
runCoinbase Nothing _ _ = return noCoinbase
<<<<<<< HEAD
runCoinbase (Just parentHash) (Env' dbEnv) mi@MinerInfo{..} = do
=======
runCoinbase (Just _parentHash) dbEnv mi@MinerInfo{..} = do

>>>>>>> c9862f0f
  psEnv <- ask

  let reward = 42.0 -- TODO. Not dispatching on chainweb version yet as E's PR will have PublicData
      pd = _psPublicData psEnv
      logger = _cpeLogger . _psCheckpointEnv $ psEnv

  cr <- liftIO $! applyCoinbase logger dbEnv mi reward pd parentHash
  return $! toHashCommandResult cr


-- | Apply multiple Pact commands, incrementing the transaction Id for each
applyPactCmds
    :: Bool
    -> P.PactDbEnv p
    -> Vector (P.Command PayloadWithText)
    -> MinerInfo
    -> PactServiceM (Vector HashCommandResult)
applyPactCmds isGenesis dbenv cmds miner = V.mapM f cmds
  where
      f cmd = applyPactCmd isGenesis dbenv cmd miner

-- | Apply a single Pact command
applyPactCmd
    :: Bool
    -> P.PactDbEnv p
    -> P.Command PayloadWithText
    -> MinerInfo
    -> PactServiceM HashCommandResult
applyPactCmd isGenesis dbenv cmdIn miner = do
    psEnv <- ask
    let !logger   = _cpeLogger . _psCheckpointEnv $ psEnv
        !gasModel = P._geGasModel . _cpeGasEnv . _psCheckpointEnv $ psEnv
        !pd       = _psPublicData psEnv
        !spv      = _psSpvSupport psEnv

    -- cvt from Command PayloadWithTexts to Command ((Payload PublicMeta ParsedCode)
    let !cmd = payloadObj <$> cmdIn
    result <- liftIO $! if isGenesis
        then applyGenesisCmd logger dbenv pd spv cmd
        else applyCmd logger dbenv miner gasModel pd spv cmd
    pure $! toHashCommandResult result

toHashCommandResult :: P.CommandResult [P.TxLog A.Value] -> HashCommandResult
toHashCommandResult = over (P.crLogs . _Just) (P.pactHash . encodeToByteString)

transactionsFromPayload :: PayloadData -> IO (Vector ChainwebTransaction)
transactionsFromPayload plData = do
    let !transSeq = _payloadDataTransactions plData
    let !transList = toList transSeq
    let !bytes = _transactionBytes <$!> transList
    let !eithers = toCWTransaction <$!> bytes
    -- Note: if any transactions fail to convert, the final validation hash will fail to match
    -- the one computed during newBlock
    let theRights = rights eithers
    return $! V.fromList theRights
  where
    toCWTransaction bs = codecDecode chainwebPayloadCodec bs<|MERGE_RESOLUTION|>--- conflicted
+++ resolved
@@ -403,12 +403,8 @@
     -> MinerInfo
     -> PactServiceM HashCommandResult
 runCoinbase Nothing _ _ = return noCoinbase
-<<<<<<< HEAD
-runCoinbase (Just parentHash) (Env' dbEnv) mi@MinerInfo{..} = do
-=======
-runCoinbase (Just _parentHash) dbEnv mi@MinerInfo{..} = do
-
->>>>>>> c9862f0f
+runCoinbase (Just parentHash) dbEnv mi@MinerInfo{..} = do
+
   psEnv <- ask
 
   let reward = 42.0 -- TODO. Not dispatching on chainweb version yet as E's PR will have PublicData
