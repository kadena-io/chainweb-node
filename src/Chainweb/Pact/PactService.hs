{-# LANGUAGE BangPatterns #-}
{-# LANGUAGE FlexibleContexts #-}
{-# LANGUAGE OverloadedStrings #-}
{-# LANGUAGE RecordWildCards #-}

-- |
-- Module: Chainweb.Pact.PactService
-- Copyright: Copyright © 2018 Kadena LLC.
-- License: See LICENSE file
-- Maintainers: Mark Nichols <mark@kadena.io>, Emily Pillmore <emily@kadena.io>
-- Stability: experimental
--
-- Pact service for Chainweb
module Chainweb.Pact.PactService
    ( pactDbConfig
    , execNewBlock
    , execNewGenesisBlock
    , execTransactions
    , execValidateBlock
    , initPactService, initPactService'
    , mkPureState
    , serviceRequests
    , createCoinContract
    , initialPayloadState
    , transactionsFromPayload
    , restoreCheckpointer
    , finalizeCheckpointer
    , toPayloadWithOutputs
    , toTransactionBytes
    , runCoinbase
    , discardCheckpointer
    ) where

import Control.Concurrent
import Control.Concurrent.STM
import Control.Exception hiding (try, finally)
import Control.Lens
import Control.Monad
import Control.Monad.Catch
import Control.Monad.Reader
import Control.Monad.State.Strict

import qualified Data.Aeson as A
import Data.Bifoldable (bitraverse_)
import Data.Bifunctor (first)
import Data.ByteString (ByteString)
import Data.Default (def)
import Data.Either
import Data.Foldable (toList)
import Data.Maybe (isNothing)
import qualified Data.Sequence as Seq
import Data.String.Conv (toS)
import qualified Data.Text as T
import Data.Vector (Vector)
import qualified Data.Vector as V

import System.LogLevel

-- external pact modules

import qualified Pact.Gas as P
import qualified Pact.Interpreter as P
import qualified Pact.Types.Command as P
import qualified Pact.Types.Logger as P
import qualified Pact.Types.Runtime as P
import qualified Pact.Types.SPV as P

-- internal modules

import Chainweb.BlockHash
import Chainweb.BlockHeader
    (BlockHeader(..), BlockHeight(..), isGenesisBlockHeader)
import Chainweb.ChainId (ChainId)
import Chainweb.CutDB (CutDb)
import Chainweb.Logger
import Chainweb.Pact.Backend.InMemoryCheckpointer (initInMemoryCheckpointEnv)
import Chainweb.Pact.Backend.MemoryDb (mkPureState)
import Chainweb.Pact.Service.PactQueue (getNextRequest)
import Chainweb.Pact.Service.Types
import Chainweb.Pact.SPV
import Chainweb.Pact.TransactionExec
import Chainweb.Pact.Types
import Chainweb.Pact.Utils (toEnv', toEnvPersist')
import Chainweb.Payload
import Chainweb.Transaction
import Chainweb.Utils
import Chainweb.Version (ChainwebVersion(..))

-- genesis block (temporary)

import Chainweb.BlockHeader.Genesis (genesisBlockHeader)
import Chainweb.BlockHeader.Genesis.Testnet00Payload (payloadBlock)


pactDbConfig :: ChainwebVersion -> PactDbConfig
pactDbConfig Test{} = PactDbConfig Nothing "log-unused" [] (Just 0) (Just 0)
pactDbConfig TimedConsensus{} = PactDbConfig Nothing "log-unused" [] (Just 0) (Just 0)
pactDbConfig PowConsensus{} = PactDbConfig Nothing "log-unused" [] (Just 0) (Just 0)
pactDbConfig TimedCPM{} = PactDbConfig Nothing "log-unused" [] (Just 0) (Just 0)
pactDbConfig Testnet00 = PactDbConfig Nothing "log-unused" [] (Just 0) (Just 0)
pactDbConfig Testnet01 = PactDbConfig Nothing "log-unused" [] (Just 0) (Just 0)

pactLogLevel :: String -> LogLevel
pactLogLevel "INFO" = Info
pactLogLevel "ERROR" = Error
pactLogLevel "DEBUG" = Debug
pactLogLevel "WARN" = Warn
pactLogLevel _ = Info

pactLoggers :: Logger logger => logger -> P.Loggers
pactLoggers logger = P.Loggers $ P.mkLogger (error "ignored") fun def
  where
    fun :: P.LoggerLogFun
    fun _ (P.LogName n) cat msg = do
        let namedLogger = addLabel ("logger", T.pack n) logger
        logFunctionText namedLogger (pactLogLevel cat) $ T.pack msg


initPactService
    :: Logger logger
    => ChainwebVersion
    -> ChainId
    -> logger
    -> TQueue RequestMsg
    -> MemPoolAccess
    -> MVar (CutDb cas)
    -> IO ()
initPactService ver cid chainwebLogger reqQ mempoolAccess cdbv =
    initPactService' cid chainwebLogger (pactSPV cdbv) $
      initialPayloadState ver cid mempoolAccess >> serviceRequests mempoolAccess reqQ

initPactService'
    :: Logger logger
    => ChainId
    -> logger
    -> (P.Logger -> P.SPVSupport)
    -> PactServiceM a
    -> IO a
initPactService' cid chainwebLogger spv act = do
    let loggers = pactLoggers chainwebLogger
    let logger = P.newLogger loggers $ P.LogName ("PactService" <> show cid)
    let gasEnv = P.GasEnv 0 0.0 (P.constGasModel 1)

    checkpointEnv <- initInMemoryCheckpointEnv logger gasEnv

    env <- P.mkPureEnv loggers
    theState <- mkPureState env

    estate <- saveInitial (_cpeCheckpointer checkpointEnv) theState
    case estate of
        Left s -> internalError' s
        Right _ -> return ()

    let !pd = P.PublicData def def def
    let !pse = PactServiceEnv Nothing checkpointEnv (spv logger) pd

    evalStateT (runReaderT act pse) (PactServiceState theState Nothing)


initialPayloadState :: ChainwebVersion -> ChainId -> MemPoolAccess -> PactServiceM ()
initialPayloadState Test{} _ _ = pure ()
initialPayloadState TimedConsensus{} _ _ = pure ()
initialPayloadState PowConsensus{} _ _ = pure ()
initialPayloadState v@TimedCPM{} cid mpa = createCoinContract v cid mpa
initialPayloadState v@Testnet00 cid mpa = createCoinContract v cid mpa
initialPayloadState v@Testnet01 cid mpa = createCoinContract v cid mpa

createCoinContract :: ChainwebVersion -> ChainId -> MemPoolAccess -> PactServiceM ()
createCoinContract v cid mpa = do
    let PayloadWithOutputs{..} = payloadBlock
        inputPayloadData = PayloadData (fmap fst _payloadWithOutputsTransactions)
                           _payloadWithOutputsMiner
                           _payloadWithOutputsPayloadHash
                           _payloadWithOutputsTransactionsHash
                           _payloadWithOutputsOutputsHash
        genesisHeader = genesisBlockHeader v cid
    txs <- execValidateBlock mpa True genesisHeader inputPayloadData
    bitraverse_ throwM pure $ validateHashes txs genesisHeader

-- | Forever loop serving Pact ececution requests and reponses from the queues
serviceRequests
    :: MemPoolAccess
    -> TQueue RequestMsg
    -> PactServiceM ()
serviceRequests memPoolAccess reqQ = do
    logInfo "Starting service"
    go `finally` logInfo "Stopping service"
  where
    go = do
        logDebug $ "serviceRequests: wait"
        msg <- liftIO $ getNextRequest reqQ
        logDebug $ "serviceRequests: " <> sshow msg
        case msg of
            CloseMsg -> return ()
            LocalMsg LocalReq{..} -> do
                r <- try $ execLocal _localRequest
                case r of
                  Left (SomeException e) -> liftIO $ putMVar _localResultVar $ toPactInternalError e
                  Right r' -> liftIO $ putMVar _localResultVar $ Right r'
                go
            NewBlockMsg NewBlockReq {..} -> do
                txs <- try $ execNewBlock memPoolAccess _newBlockHeader _newMiner
                case txs of
                  Left (SomeException e) -> do
                    logError (show e)
                    liftIO $ putMVar _newResultVar $ toPactInternalError e
                  Right r -> liftIO $ putMVar _newResultVar $ Right r
                go
            ValidateBlockMsg ValidateBlockReq {..} -> do
                txs <- try $ execValidateBlock memPoolAccess
                             False _valBlockHeader _valPayloadData
                case txs of
                  Left (SomeException e) -> do
                    logError (show e)
                    liftIO $ putMVar _valResultVar $ toPactInternalError e
                  Right r ->
                    liftIO $ putMVar _valResultVar $ validateHashes r _valBlockHeader
                go
    toPactInternalError e = Left $ PactInternalError $ T.pack $ show e


toTransactionBytes :: P.Command ByteString -> Transaction
toTransactionBytes cwTrans =
    let plBytes = encodeToByteString cwTrans
    in Transaction { _transactionBytes = plBytes }


toOutputBytes :: HashCommandResult -> TransactionOutput
toOutputBytes cr =
    let outBytes = A.encode cr
    in TransactionOutput { _transactionOutputBytes = toS outBytes }



toPayloadWithOutputs :: MinerInfo -> Transactions -> PayloadWithOutputs
toPayloadWithOutputs mi ts =
    let oldSeq = Seq.fromList $ V.toList $ _transactionPairs ts
        trans = fst <$> oldSeq
        transOuts = toOutputBytes . snd <$> oldSeq

        miner = toMinerData mi
        cb = CoinbaseOutput $ encodeToByteString $ _transactionCoinbase ts
        blockTrans = snd $ newBlockTransactions miner trans
        blockOuts = snd $ newBlockOutputs cb transOuts

        blockPL = blockPayload blockTrans blockOuts
        plData = payloadData blockTrans blockPL
     in payloadWithOutputs plData cb transOuts


validateHashes :: PayloadWithOutputs -> BlockHeader -> Either PactException PayloadWithOutputs
validateHashes pwo bHeader =
    let newHash = _payloadWithOutputsPayloadHash pwo
        prevHash = _blockPayloadHash bHeader
    in if newHash == prevHash
        then Right pwo
        else Left $ BlockValidationFailure $ toS $
            "Hash from Pact execution: " ++ show newHash ++
            " does not match the previously stored hash: " ++ show prevHash

restoreCheckpointer :: Maybe (BlockHeight,BlockHash) -> PactServiceM ()
restoreCheckpointer maybeBB = do
  checkPointer <- view (psCheckpointEnv . cpeCheckpointer)
  cpData <- liftIO $! case maybeBB of
    Nothing -> restoreInitial checkPointer
    Just (bHeight,bHash) -> restore checkPointer bHeight bHash
  liftCPErr cpData >>= (updateState $!)

discardCheckpointer :: PactServiceM ()
discardCheckpointer = finalizeCheckpointer $ \checkPointer s -> discard checkPointer s

finalizeCheckpointer :: (Checkpointer -> PactDbState -> IO (Either String ())) -> PactServiceM ()
finalizeCheckpointer finalize = do
  checkPointer <- view (psCheckpointEnv . cpeCheckpointer)
  use psStateDb >>= \s -> (liftIO $! finalize checkPointer s) >>= liftCPErr

liftCPErr :: Either String a -> PactServiceM a
liftCPErr = either internalError' return


-- | Note: The BlockHeader param here is the PARENT HEADER of the new block-to-be
execNewBlock
    :: MemPoolAccess
    -> BlockHeader
    -> MinerInfo
    -> PactServiceM PayloadWithOutputs
execNewBlock mpAccess header miner = do
    let bHeight@(BlockHeight bh) = _blockHeight header
        bHash = _blockHash header

    logDebug $ "execNewBlock, about to get call processFork: "
           <> " (height = " <> sshow bHeight <> ")"
           <> " (hash = " <> sshow bHash <> ")"
    liftIO $ mpaProcessFork mpAccess header

    logDebug $ "execNewBlock, about to get new block from mempool: "
           <> " (height = " <> sshow bHeight <> ")"
           <> " (hash = " <> sshow bHash <> ")"
    newTrans <- liftIO $! mpaGetBlock mpAccess bHeight bHash header

    restoreCheckpointer $ Just (bHeight, bHash)

    -- locally run 'execTransactions' with updated blockheight data
    results <- locally (psPublicData . P.pdBlockHeight) (const bh) $
      execTransactions (Just bHash) miner newTrans

    discardCheckpointer
    return $! toPayloadWithOutputs miner results



-- | only for use in generating genesis blocks in tools
execNewGenesisBlock :: MinerInfo -> Vector ChainwebTransaction -> PactServiceM PayloadWithOutputs
execNewGenesisBlock miner newTrans = do

    restoreCheckpointer Nothing

    results <- execTransactions Nothing miner newTrans

    discardCheckpointer

    return $! toPayloadWithOutputs miner results


execLocal :: ChainwebTransaction ->
             PactServiceM HashCommandResult
execLocal cmd = do

  bh <- use psStateValidated >>= \v -> case v of
    Nothing -> throwM NoBlockValidatedYet
    (Just !p) -> return p

  restoreCheckpointer $ Just (_blockHeight bh,_blockHash bh)

  currentState <- use psStateDb

  let dbEnvPersist' = _pdbsDbEnv $! currentState

  (Env' dbEnv) <- liftIO $ toEnv' dbEnvPersist'

  PactServiceEnv{..} <- ask

  r <- liftIO $ applyLocal (_cpeLogger _psCheckpointEnv) dbEnv
       _psPublicData _psSpvSupport (fmap payloadObj cmd)

  discardCheckpointer

  return $! toHashCommandResult r



logg :: String -> String -> PactServiceM ()
logg level msg = view (psCheckpointEnv . cpeLogger)
  >>= \l -> liftIO $ P.logLog l level msg

logInfo :: String -> PactServiceM ()
logInfo = logg "INFO"

logError :: String -> PactServiceM ()
logError = logg "ERROR"

logDebug :: String -> PactServiceM ()
logDebug = logg "DEBUG"



-- | Validate a mined block.  Execute the transactions in Pact again as validation
-- | Note: The BlockHeader here is the header of the block being validated
execValidateBlock
    :: MemPoolAccess
    -> Bool
    -> BlockHeader
    -> PayloadData
    -> PactServiceM PayloadWithOutputs
execValidateBlock mpAccess loadingGenesis currHeader plData = do
    let bHeight@(BlockHeight bh) = _blockHeight currHeader
        !bHash = _blockHash currHeader
        !bParent = _blockParent currHeader
        !isGenesisBlock = isGenesisBlockHeader currHeader

    logDebug $ "execValidateBlock, about to get call setLastHeader: "
        <> " (height = " <> sshow bHeight <> ")"
        <> " (hash = " <> sshow bHash <> ")"
    liftIO $ mpaSetLastHeader mpAccess currHeader

    miner <- decodeStrictOrThrow' (_minerData $ _payloadDataMiner plData)

    unless loadingGenesis $ logDebug $ "execValidateBlock: height=" ++ show bHeight ++
      ", parent=" ++ show bParent ++ ", hash=" ++ show bHash ++
      ", payloadHash=" ++ show (_blockPayloadHash currHeader)

    trans <- liftIO $ transactionsFromPayload plData
    restoreCheckpointer $ if loadingGenesis then Nothing else Just $! (pred bHeight, bParent)

    !results <- locally (psPublicData . P.pdBlockHeight) (const bh) $
      execTransactions (if isGenesisBlock then Nothing else Just bParent) miner trans

    finalizeCheckpointer $ \cp s -> save cp bHeight bHash s
    psStateValidated .= Just currHeader
    return $! toPayloadWithOutputs miner results


execTransactions :: Maybe BlockHash -> MinerInfo -> Vector ChainwebTransaction ->
                    PactServiceM Transactions
execTransactions nonGenesisParentHash miner ctxs = do
    !currentState <- use psStateDb

    let !isGenesis = isNothing nonGenesisParentHash
        !dbEnvPersist' = _pdbsDbEnv $! currentState

    !dbEnv' <- liftIO $ toEnv' dbEnvPersist'

    !coinOut <- runCoinbase nonGenesisParentHash dbEnv' miner
    !txOuts <- applyPactCmds isGenesis dbEnv' ctxs miner

    !newEnvPersist' <- liftIO $ toEnvPersist' dbEnv'

    let !updatedState = PactDbState newEnvPersist'
        !cmdBSToTx = toTransactionBytes . fmap payloadBytes
        !paired = V.zipWith (curry $ first cmdBSToTx) ctxs txOuts

    psStateDb .= updatedState
    return $! Transactions paired coinOut

runCoinbase
    :: Maybe BlockHash
    -> Env'
    -> MinerInfo
    -> PactServiceM HashCommandResult
runCoinbase Nothing _ _ = return noCoinbase
<<<<<<< HEAD
runCoinbase (Just parentHash) dbEnv mi@MinerInfo{..} = do

=======
runCoinbase (Just _parentHash) (Env' dbEnv) mi@MinerInfo{..} = do
>>>>>>> d0b6873a
  psEnv <- ask

  let reward = 42.0 -- TODO. Not dispatching on chainweb version yet as E's PR will have PublicData
      pd = _psPublicData psEnv
      logger = _cpeLogger . _psCheckpointEnv $ psEnv

  cr <- liftIO $! applyCoinbase logger dbEnv mi reward pd parentHash
  return $! toHashCommandResult cr


-- | Apply multiple Pact commands, incrementing the transaction Id for each
applyPactCmds
    :: Bool
    -> Env'
    -> Vector (P.Command PayloadWithText)
    -> MinerInfo
    -> PactServiceM (Vector HashCommandResult)
applyPactCmds isGenesis env' cmds miner = V.mapM f cmds
  where
      f cmd = applyPactCmd isGenesis env' cmd miner

-- | Apply a single Pact command
applyPactCmd
    :: Bool
    -> Env'
    -> P.Command PayloadWithText
    -> MinerInfo
    -> PactServiceM HashCommandResult
applyPactCmd isGenesis (Env' dbEnv) cmdIn miner = do
    psEnv <- ask
    let !logger   = _cpeLogger . _psCheckpointEnv $ psEnv
        !gasModel = P._geGasModel . _cpeGasEnv . _psCheckpointEnv $ psEnv
        !pd       = _psPublicData psEnv
        !spv      = _psSpvSupport psEnv

    -- cvt from Command PayloadWithTexts to Command ((Payload PublicMeta ParsedCode)
    let !cmd = payloadObj <$> cmdIn
    result <- liftIO $ if isGenesis
        then applyGenesisCmd logger dbEnv pd spv cmd
        else applyCmd logger dbEnv miner gasModel pd spv cmd
    pure $! toHashCommandResult result

toHashCommandResult :: P.CommandResult [P.TxLog A.Value] -> HashCommandResult
toHashCommandResult = over (P.crLogs . _Just) (P.pactHash . encodeToByteString)

updateState :: PactDbState  -> PactServiceM ()
updateState = assign psStateDb

transactionsFromPayload :: PayloadData -> IO (Vector ChainwebTransaction)
transactionsFromPayload plData = do
    let !transSeq = _payloadDataTransactions plData
    let !transList = toList transSeq
    let !bytes = _transactionBytes <$!> transList
    let !eithers = toCWTransaction <$!> bytes
    -- Note: if any transactions fail to convert, the final validation hash will fail to match
    -- the one computed during newBlock
    let theRights = rights eithers
    return $! V.fromList theRights
  where
    toCWTransaction bs = codecDecode chainwebPayloadCodec bs<|MERGE_RESOLUTION|>--- conflicted
+++ resolved
@@ -428,12 +428,7 @@
     -> MinerInfo
     -> PactServiceM HashCommandResult
 runCoinbase Nothing _ _ = return noCoinbase
-<<<<<<< HEAD
-runCoinbase (Just parentHash) dbEnv mi@MinerInfo{..} = do
-
-=======
-runCoinbase (Just _parentHash) (Env' dbEnv) mi@MinerInfo{..} = do
->>>>>>> d0b6873a
+runCoinbase (Just parentHash) (Env' dbEnv) mi@MinerInfo{..} = do
   psEnv <- ask
 
   let reward = 42.0 -- TODO. Not dispatching on chainweb version yet as E's PR will have PublicData
