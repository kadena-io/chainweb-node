--- conflicted
+++ resolved
@@ -85,6 +85,7 @@
 import Chainweb.Pact.Service.Types
 import Chainweb.Pact.TransactionExec
 import Chainweb.Pact.Types
+import Chainweb.Pact.Validations
 import Chainweb.Payload
 import Chainweb.Payload.PayloadStore
 import Chainweb.Time
@@ -147,6 +148,7 @@
                     , _psGasLogger = gasLogger <$ guard (_pactLogGas config)
                     , _psLoggers = loggers
                     , _psBlockGasLimit = _pactBlockGasLimit config
+                    , _psChainId = cid
                     }
             !pst = PactServiceState Nothing mempty initialParentHeader P.noSPVSupport
         runPactServiceM pst pse $ do
@@ -622,27 +624,27 @@
 execLocal
     :: CanReadablePayloadCas tbl
     => ChainwebTransaction
-<<<<<<< HEAD
     -> Bool
       -- ^ preflight flag
-    -> PactServiceM cas (Either MetadataError (P.CommandResult P.Hash))
+    -> PactServiceM tbl (P.CommandResult P.Hash)
 execLocal cwtx preflight = withDiscardedBatch $ do
-=======
-    -> PactServiceM tbl (P.CommandResult P.Hash)
-execLocal cmd = withDiscardedBatch $ do
->>>>>>> 08c92f5c
     PactServiceEnv{..} <- ask
 
     let !cmd = payloadObj <$> cwtx
+        !pm = publicMetaOf cmd
+        !pay = P._cmdPayload cmd
+        !sigs = P._cmdSigs cmd
+        !hsh = P._cmdHash cmd
 
     mc <- getInitCache
-    pd <- getTxContext $ publicMetaOf cmd
+
+    ctx <- getTxContext pm
     spv <- use psSpvSupport
 
     let execConfig = P.mkExecutionConfig $
             [ P.FlagAllowReadInLocal | _psAllowReadsInLocal ] ++
-            enablePactEvents' pd ++
-            enforceKeysetFormats' pd
+            enablePactEvents' ctx ++
+            enforceKeysetFormats' ctx
         logger = P.newLogger _psLoggers "execLocal"
         initialGas = initialGasOf $ P._cmdPayload cwtx
 
@@ -655,14 +657,27 @@
         --
         r <- liftIO $ if preflight
           then do
+            void $ case validateMetadata _psVersion _psChainId pay pm sigs hsh of
+              Left e -> throwM $ LocalMetadataValidationFailure e
+              Right{} -> pure ()
+
             T2 cr _mc' <- do
               applyCmd
                 _psVersion logger _psGasLogger pdbenv
-                noMiner chainweb213GasModel pd spv cmd
+                noMiner chainweb213GasModel ctx spv cmd
                 initialGas mc ApplyLocal
             return cr
-          else applyLocal logger _psGasLogger pdbenv chainweb213GasModel pd spv cwtx mc execConfig
+          else applyLocal logger _psGasLogger pdbenv chainweb213GasModel ctx spv cwtx mc execConfig
         return $! Discard (toHashCommandResult r)
+  where
+    validateMetadata v cid P.Payload{..} P.PublicMeta{..} sigs hsh
+      =  nebool_ "cannot parse transaction chain id" (assertParseChainId _pmChainId)
+      >> nebool_ "chain id mismatch" (assertChainId cid _pmChainId)
+      >> nebool_ "gas price decimal precision too high" (assertGasPrice _pmGasPrice)
+      >> nebool_ "network id mismatch" (assertNetworkId v _pNetworkId)
+      >> nebool_ "Initial gas cost of tx too big" undefined -- TODO
+      >> nebool_ "Too many signatures" (assertValidateSigs hsh _pSigners sigs)
+      >> nebool_ "Tx time outside of valid range" undefined -- TODO
 
 execSyncToBlock
     :: CanReadablePayloadCas tbl
