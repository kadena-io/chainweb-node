{-# LANGUAGE BangPatterns #-}
{-# LANGUAGE FlexibleContexts #-}
{-# LANGUAGE LambdaCase #-}
{-# LANGUAGE OverloadedStrings #-}
{-# LANGUAGE RankNTypes #-}
{-# LANGUAGE RecordWildCards #-}
{-# LANGUAGE ScopedTypeVariables #-}
{-# LANGUAGE TypeFamilies #-}

-- |
-- Module: Chainweb.Pact.PactService
-- Copyright: Copyright © 2018 Kadena LLC.
-- License: See LICENSE file
-- Maintainers: Mark Nichols <mark@kadena.io>, Emily Pillmore <emily@kadena.io>
-- Stability: experimental
--
-- Pact service for Chainweb
module Chainweb.Pact.PactService
    ( pactDbConfig
    , execNewBlock
    , execNewGenesisBlock
    , execTransactions
    , execValidateBlock
    , initPactService
    , initPactService'
    , serviceRequests
    , initialPayloadState
    , transactionsFromPayload
    , restoreCheckpointer
    , finalizeCheckpointer
    , toPayloadWithOutputs
    , toTransactionBytes
    , runCoinbase
    , discardCheckpointer
    ) where

------------------------------------------------------------------------------
import Control.Concurrent
import Control.Concurrent.STM
import Control.Exception hiding (bracket, handle, finally, try)
import Control.Lens
import Control.Monad
import Control.Monad.Catch hiding (Handler(..))
import Control.Monad.Reader
import Control.Monad.State.Strict

import qualified Data.Aeson as A
import Data.Bifoldable (bitraverse_)
import Data.Bifunctor (first)
import Data.ByteString (ByteString)
import Data.Default (def)
import Data.Either
import Data.Foldable (toList)
import qualified Data.Map.Strict as M
import Data.Maybe (isNothing)
import qualified Data.Sequence as Seq
import Data.String.Conv (toS)
import qualified Data.Text as T
import Data.Tuple.Strict (T2(..))
import Data.Vector (Vector)
import qualified Data.Vector as V

import System.Directory
import System.LogLevel

------------------------------------------------------------------------------
-- external pact modules
import qualified Pact.Gas as P
import qualified Pact.Interpreter as P
import qualified Pact.Types.Command as P
import qualified Pact.Types.Logger as P
import qualified Pact.Types.Runtime as P
import qualified Pact.Types.SPV as P

------------------------------------------------------------------------------
-- internal modules
import Chainweb.BlockHash
import Chainweb.BlockHeader
    (BlockHeader(..), BlockHeight(..), isGenesisBlockHeader)
import Chainweb.BlockHeader.Genesis (genesisBlockHeader)
import Chainweb.BlockHeader.Genesis.Testnet00Payload (payloadBlock)
import Chainweb.BlockHeaderDB
import Chainweb.ChainId (ChainId, chainIdToText)
import Chainweb.CutDB
import Chainweb.Logger
import Chainweb.NodeId
import Chainweb.Pact.Backend.RelationalCheckpointer (initRelationalCheckpointer)
import Chainweb.Pact.Backend.Types
import Chainweb.Pact.Backend.Utils
import Chainweb.Pact.Service.PactQueue (getNextRequest)
import Chainweb.Pact.Service.Types
import Chainweb.Pact.SPV
import Chainweb.Pact.TransactionExec
import Chainweb.Pact.Types
import Chainweb.Payload
import Chainweb.Payload.PayloadStore
import Chainweb.Transaction
import Chainweb.TreeDB (collectForkBlocks, lookupM, TreeDbException(..))
import Chainweb.Utils
import Chainweb.Version (ChainwebVersion(..))
import Data.CAS (casLookupM)

------------------------------------------------------------------------------
pactDbConfig :: ChainwebVersion -> PactDbConfig
pactDbConfig Test{} = PactDbConfig Nothing "log-unused" [] (Just 0) (Just 0)
pactDbConfig TimedConsensus{} = PactDbConfig Nothing "log-unused" [] (Just 0) (Just 0)
pactDbConfig PowConsensus{} = PactDbConfig Nothing "log-unused" [] (Just 0) (Just 0)
pactDbConfig TimedCPM{} = PactDbConfig Nothing "log-unused" [] (Just 0) (Just 0)
pactDbConfig Testnet00 = PactDbConfig Nothing "log-unused" [] (Just 0) (Just 0)
pactDbConfig Testnet01 = PactDbConfig Nothing "log-unused" [] (Just 0) (Just 0)

pactLogLevel :: String -> LogLevel
pactLogLevel "INFO" = Info
pactLogLevel "ERROR" = Error
pactLogLevel "DEBUG" = Debug
pactLogLevel "WARN" = Warn
pactLogLevel _ = Info

pactLoggers :: Logger logger => logger -> P.Loggers
pactLoggers logger = P.Loggers $ P.mkLogger (error "ignored") fun def
  where
    fun :: P.LoggerLogFun
    fun _ (P.LogName n) cat msg = do
        let namedLogger = addLabel ("logger", T.pack n) logger
        logFunctionText namedLogger (pactLogLevel cat) $ T.pack msg

initPactService
    :: Logger logger
    => PayloadCas cas
    => ChainwebVersion
    -> ChainId
    -> logger
    -> TQueue RequestMsg
    -> MemPoolAccess
    -> MVar (CutDb cas)
    -> BlockHeaderDb
    -> PayloadDb cas
    -> Maybe FilePath
    -> Maybe NodeId
    -> Bool
    -> IO ()
initPactService ver cid chainwebLogger reqQ mempoolAccess cdbv bhDb pdb dbDir
                nodeid resetDb =
    initPactService' ver cid chainwebLogger (pactSPV cdbv) bhDb pdb dbDir
        nodeid resetDb go
  where
    go = do
        initialPayloadState ver cid mempoolAccess
        serviceRequests mempoolAccess reqQ

initPactService'
    :: Logger logger
    => PayloadCas cas
    => ChainwebVersion
    -> ChainId
    -> logger
    -> (P.Logger -> P.SPVSupport)
    -> BlockHeaderDb
    -> PayloadDb cas
    -> Maybe FilePath
    -> Maybe NodeId
    -> Bool
    -> PactServiceM cas a
    -> IO a
initPactService' ver cid chainwebLogger spv bhDb pdb dbDir nodeid resetDb act = do
    let loggers = pactLoggers chainwebLogger
    let logger = P.newLogger loggers $ P.LogName ("PactService" <> show cid)
    let gasEnv = P.GasEnv 0 0.0 (P.constGasModel 1)
    let blockstate = BlockState 0 Nothing (BlockVersion 0 0) M.empty
    let getsqliteDir = case dbDir of
          Nothing -> getXdgDirectory XdgData
            $ "chainweb-node/" <> sshow ver <> maybe mempty (("/" <>) . T.unpack . toText) nodeid <> "/sqlite"
          Just d -> return (d <> "sqlite")

    sqlitedir <- getsqliteDir

    when resetDb $ do
      exist <- doesDirectoryExist sqlitedir
      when exist $ removeDirectoryRecursive sqlitedir

    createDirectoryIfMissing True sqlitedir

    logFunctionText chainwebLogger Info $ "opened sqlitedb for " <> sshow cid <> " in directory " <> sshow sqlitedir

    let sqlitefile = sqlitedir <> "/" <> "pactservice-sqlite-chain" <> T.unpack (chainIdToText  cid) <> ".sqlite"

    logFunctionText chainwebLogger Info $ "opening sqlitedb named " <> (T.pack sqlitefile)

    withSQLiteConnection sqlitefile fastNoJournalPragmas False $ \sqlenv -> do

      checkpointEnv <- initRelationalCheckpointer blockstate sqlenv logger gasEnv

      let !pd = P.PublicData def def def
      let !pse = PactServiceEnv Nothing checkpointEnv (spv logger) pd pdb bhDb

      evalStateT (runReaderT act pse) (PactServiceState Nothing)

initialPayloadState
    :: PayloadCas cas
    => ChainwebVersion
    -> ChainId
    -> MemPoolAccess
    -> PactServiceM cas ()
initialPayloadState Test{} _ _ = pure ()
initialPayloadState TimedConsensus{} _ _ = pure ()
initialPayloadState PowConsensus{} _ _ = pure ()
initialPayloadState v@TimedCPM{} cid mpa = initializeCoinContract v cid mpa
initialPayloadState v@Testnet00 cid mpa = initializeCoinContract v cid mpa
initialPayloadState v@Testnet01 cid mpa = initializeCoinContract v cid mpa

initializeCoinContract
    :: PayloadCas cas
    => ChainwebVersion
    -> ChainId
    -> MemPoolAccess
    -> PactServiceM cas ()
initializeCoinContract v cid mpa = do
    cp <- view (psCheckpointEnv . cpeCheckpointer)
    genesisExists <- liftIO $ lookupBlockInCheckpointer cp (0, ghash)
    when (not genesisExists) createCoinContract

  where
    ghash = _blockHash genesisHeader
    createCoinContract = do
        txs <- execValidateBlock mpa genesisHeader inputPayloadData
        bitraverse_ throwM pure $ validateHashes txs genesisHeader

    PayloadWithOutputs{..} = payloadBlock
    inputPayloadData = PayloadData (fmap fst _payloadWithOutputsTransactions)
                       _payloadWithOutputsMiner
                       _payloadWithOutputsPayloadHash
                       _payloadWithOutputsTransactionsHash
                       _payloadWithOutputsOutputsHash
    genesisHeader = genesisBlockHeader v cid

-- | Forever loop serving Pact ececution requests and reponses from the queues
serviceRequests
    :: PayloadCas cas
    => MemPoolAccess
    -> TQueue RequestMsg
    -> PactServiceM cas ()
serviceRequests memPoolAccess reqQ = do
    logInfo "Starting service"
    go `finally` logInfo "Stopping service"
  where
    go = do
        logDebug $ "serviceRequests: wait"
        msg <- liftIO $ getNextRequest reqQ
        logDebug $ "serviceRequests: " <> sshow msg
        case msg of
            CloseMsg -> return ()
            LocalMsg LocalReq{..} -> do
                r <- try $ execLocal _localRequest
                case r of
                  Left (SomeException e) -> liftIO $ putMVar _localResultVar $ toPactInternalError e
                  Right r' -> liftIO $ putMVar _localResultVar $ Right r'
                go
            NewBlockMsg NewBlockReq {..} -> do
                txs <- try $ execNewBlock memPoolAccess _newBlockHeader _newMiner
                case txs of
                  Left (SomeException e) -> do
                    logError (show e)
                    liftIO $ putMVar _newResultVar $ toPactInternalError e
                  Right r -> liftIO $ putMVar _newResultVar $ Right r
                go
            ValidateBlockMsg ValidateBlockReq {..} -> do
                txs <- try $ execValidateBlock memPoolAccess _valBlockHeader
                                 _valPayloadData
                case txs of
                  Left (SomeException e) -> do
                    logError (show e)
                    liftIO $ putMVar _valResultVar $ toPactInternalError e
                  Right r -> liftIO $ putMVar _valResultVar $ validateHashes r _valBlockHeader
                go
    toPactInternalError e = Left $ PactInternalError $ T.pack $ show e


toTransactionBytes :: P.Command ByteString -> Transaction
toTransactionBytes cwTrans =
    let plBytes = encodeToByteString cwTrans
    in Transaction { _transactionBytes = plBytes }


toOutputBytes :: HashCommandResult -> TransactionOutput
toOutputBytes cr =
    let outBytes = A.encode cr
    in TransactionOutput { _transactionOutputBytes = toS outBytes }



toPayloadWithOutputs :: MinerInfo -> Transactions -> PayloadWithOutputs
toPayloadWithOutputs mi ts =
    let oldSeq = Seq.fromList $ V.toList $ _transactionPairs ts
        trans = fst <$> oldSeq
        transOuts = toOutputBytes . snd <$> oldSeq

        miner = toMinerData mi
        cb = CoinbaseOutput $ encodeToByteString $ _transactionCoinbase ts
        blockTrans = snd $ newBlockTransactions miner trans
        blockOuts = snd $ newBlockOutputs cb transOuts

        blockPL = blockPayload blockTrans blockOuts
        plData = payloadData blockTrans blockPL
     in payloadWithOutputs plData cb transOuts


validateHashes
    :: PayloadWithOutputs
    -> BlockHeader
    -> Either PactException PayloadWithOutputs
validateHashes pwo bHeader =
    let newHash = _payloadWithOutputsPayloadHash pwo
        prevHash = _blockPayloadHash bHeader
    in if newHash == prevHash
        then Right pwo
        else Left $ BlockValidationFailure $ toS $
            "Hash from Pact execution: " ++ show newHash ++
            " does not match the previously stored hash: " ++ show prevHash

restoreCheckpointer
    :: PayloadCas cas
    => Maybe (BlockHeight,BlockHash)
    -> PactServiceM cas PactDbEnv'
restoreCheckpointer maybeBB = do
  checkPointer <- view (psCheckpointEnv . cpeCheckpointer)
  logInfo $ "restoring " <> sshow maybeBB
  env <- liftIO $ restore checkPointer maybeBB
  return env

discardCheckpointer :: PayloadCas cas => PactServiceM cas ()
discardCheckpointer = finalizeCheckpointer $ \checkPointer -> discard checkPointer

finalizeCheckpointer :: (Checkpointer -> IO ()) -> PactServiceM cas ()
finalizeCheckpointer finalize = do
  checkPointer <- view (psCheckpointEnv . cpeCheckpointer)
  liftIO $! finalize checkPointer

_liftCPErr :: Either String a -> PactServiceM cas a
_liftCPErr = either internalError' return

-- | Note: The BlockHeader param here is the PARENT HEADER of the new
-- block-to-be
execNewBlock
    :: PayloadCas cas
    => MemPoolAccess
    -> BlockHeader
    -> MinerInfo
    -> PactServiceM cas PayloadWithOutputs
execNewBlock mpAccess parentHeader miner = do
    let pHeight@(BlockHeight bh) = _blockHeight parentHeader
        pHash = _blockHash parentHeader
        bHeight = succ pHeight

    -- TODO: shouldn't we process fork on validate?
    logInfo $ "execNewBlock, about to get call processFork: "
           <> " (parent height = " <> sshow pHeight <> ")"
           <> " (parent hash = " <> sshow pHash <> ")"
    liftIO $ mpaProcessFork mpAccess parentHeader

    newTrans <- liftIO $! mpaGetBlock mpAccess bHeight pHash parentHeader

    rewindTo mpAccess (Just (bHeight, pHash)) $ \pdbenv -> do
        -- locally run 'execTransactions' with updated blockheight data
        results <- locally (psPublicData . P.pdBlockHeight) (const (succ bh)) $
          execTransactions (Just pHash) miner newTrans pdbenv

        discardCheckpointer
        return $! toPayloadWithOutputs miner results


-- | only for use in generating genesis blocks in tools
execNewGenesisBlock
    :: PayloadCas cas
    => MinerInfo
    -> Vector ChainwebTransaction
    -> PactServiceM cas PayloadWithOutputs
execNewGenesisBlock miner newTrans = do

    pdbenv <- restoreCheckpointer Nothing

    results <- execTransactions Nothing miner newTrans pdbenv

    discardCheckpointer

    return $! toPayloadWithOutputs miner results

execLocal
    :: PayloadCas cas
    => ChainwebTransaction
    -> PactServiceM cas HashCommandResult
execLocal cmd = do
  bh <- use psStateValidated >>= \v -> case v of
    Nothing -> throwM NoBlockValidatedYet
    (Just !p) -> return p

  !pdbst <- restoreCheckpointer $ Just (succ $ _blockHeight bh,_blockHash bh)

  case pdbst of
    PactDbEnv' pactdbenv -> do

      PactServiceEnv{..} <- ask

      r <- liftIO $ applyLocal (_cpeLogger _psCheckpointEnv) pactdbenv
           _psPublicData _psSpvSupport (fmap payloadObj cmd)

      discardCheckpointer

      return $! toHashCommandResult r

logg :: String -> String -> PactServiceM cas ()
logg level msg = view (psCheckpointEnv . cpeLogger)
  >>= \l -> liftIO $ P.logLog l level msg

logInfo :: String -> PactServiceM cas ()
logInfo = logg "INFO"

logError :: String -> PactServiceM cas ()
logError = logg "ERROR"

logDebug :: String -> PactServiceM cas ()
logDebug = logg "DEBUG"

playOneBlock
    :: MemPoolAccess
    -> BlockHeader
    -> PayloadData
    -> PactDbEnv'
    -> PactServiceM cas PayloadWithOutputs
playOneBlock mpAccess currHeader plData pdbenv = do
    -- precondition: restore has been called already
    --
    -- TODO: check precondition?
    miner <- decodeStrictOrThrow' (_minerData $ _payloadDataMiner plData)
    trans <- liftIO $ transactionsFromPayload plData
    !results <- locally (psPublicData . P.pdBlockHeight) (const bh) $
                execTransactions pBlock miner trans pdbenv
    finalizeCheckpointer (flip save bHash)   -- caller must restore again
    psStateValidated .= Just currHeader
    liftIO $ mpaSetLastHeader mpAccess currHeader
    return $! toPayloadWithOutputs miner results

  where
    (BlockHeight bh) = _blockHeight currHeader
    bHash = _blockHash currHeader
    bParent = _blockParent currHeader
    isGenesisBlock = isGenesisBlockHeader currHeader
    pBlock = if isGenesisBlock then Nothing else Just bParent

rewindTo
    :: forall a cas . PayloadCas cas
    => MemPoolAccess
    -> Maybe (BlockHeight, ParentHash)
    -> (PactDbEnv' -> PactServiceM cas a)
    -> PactServiceM cas a
rewindTo mpAccess mb act = do
    cp <- view (psCheckpointEnv . cpeCheckpointer)
    withRewind cp $ maybe rewindGenesis (doRewind cp) mb
  where
    rewindGenesis = restoreCheckpointer Nothing >>= act
    doRewind cp (newH, parentHash) = do
        payloadDb <- asks _psPdb
        mbLastBlock <- liftIO $ getLatestBlock cp
        lastHeightAndHash <- maybe failNonGenesisOnEmptyDb return mbLastBlock
        bhDb <- asks _psBlockHeaderDb
        playFork cp bhDb payloadDb newH parentHash lastHeightAndHash

    failNonGenesisOnEmptyDb = fail "impossible: playing non-genesis block to empty DB"

    withRewind :: forall z c . PayloadCas c
               => Checkpointer -> PactServiceM c z -> PactServiceM c z
    withRewind cp m = do
        e <- ask
        s <- get
        (a, s') <- liftIO $ withAtomicRewind cp $ runStateT (runReaderT m e) s
        put $! s'
        return $! a

    playFork cp bhdb payloadDb newH parentHash (lastBlockHeight, lastHash) =
      handle handleLookupFailure $ do
          parentHeader <- liftIO $ lookupM bhdb parentHash
          lastHeader <- liftIO $ lookupM bhdb lastHash
          (!_, _, newBlocks) <-
              liftIO $ collectForkBlocks bhdb lastHeader parentHeader
          -- play fork blocks
          V.mapM_ (fastForward payloadDb) newBlocks
          -- play new block
          restoreCheckpointer (Just (newH, parentHash)) >>= act
      where
        handleLookupFailure e@(_ :: TreeDbException BlockHeaderDb) =
              (liftIO $ getBlockParent cp (lastBlockHeight, lastHash)) >>= \case
                Nothing -> throwM e
                Just hash -> playFork cp bhdb payloadDb newH parentHash (pred lastBlockHeight, hash)

    fastForward :: forall c . PayloadCas c
                => PayloadDb c -> BlockHeader -> PactServiceM c ()
    fastForward payloadDb block = do
        let h = _blockHeight block
        let ph = _blockParent block
        pdbenv <- restoreCheckpointer (Just (h, ph))
        let bpHash = _blockPayloadHash block
        payload <- liftIO (payloadWithOutputsToPayloadData <$>
                                casLookupM payloadDb bpHash)
        void $ playOneBlock mpAccess block payload pdbenv
        -- double check output hash here?

-- | Validate a mined block. Execute the transactions in Pact again as
-- validation. Note: The BlockHeader here is the header of the block being
-- validated
execValidateBlock
    :: PayloadCas cas
    => MemPoolAccess
    -> BlockHeader
    -> PayloadData
    -> PactServiceM cas PayloadWithOutputs
execValidateBlock mpAccess currHeader plData =
    -- TODO: are we actually validating the output hash here?
    rewindTo mpAccess mb $ playOneBlock mpAccess currHeader plData

  where
    mb = if isGenesisBlock then Nothing else Just (bHeight, bParent)
    bHeight = _blockHeight currHeader
    bParent = _blockParent currHeader
    isGenesisBlock = isGenesisBlockHeader currHeader


execTransactions
    :: Maybe BlockHash
    -> MinerInfo
    -> Vector ChainwebTransaction
    -> PactDbEnv'
    -> PactServiceM cas Transactions
execTransactions nonGenesisParentHash miner ctxs (PactDbEnv' pactdbenv) = do
    !coinOut <- runCoinbase nonGenesisParentHash pactdbenv miner
    !txOuts <- applyPactCmds isGenesis pactdbenv miner ctxs
    return $! Transactions (paired txOuts) coinOut
  where
    !isGenesis = isNothing nonGenesisParentHash
    cmdBSToTx = toTransactionBytes . fmap payloadBytes
    paired = V.zipWith (curry $ first cmdBSToTx) ctxs


runCoinbase
    :: Maybe BlockHash
    -> P.PactDbEnv p
    -> MinerInfo
    -> PactServiceM cas HashCommandResult
runCoinbase Nothing _ _ = return noCoinbase
runCoinbase (Just parentHash) dbEnv mi@MinerInfo{..} = do
  psEnv <- ask

  let reward = 42.0 -- TODO. Not dispatching on chainweb version yet as E's PR will have PublicData
      pd = _psPublicData psEnv
      logger = _cpeLogger . _psCheckpointEnv $ psEnv

  cr <- liftIO $! applyCoinbase logger dbEnv mi reward pd parentHash
  return $! toHashCommandResult cr


-- | Apply multiple Pact commands, incrementing the transaction Id for each
applyPactCmds
    :: Bool
    -> P.PactDbEnv p
    -> MinerInfo
<<<<<<< HEAD
    -> Vector (P.Command PayloadWithText)
    -> PactServiceM cas (Vector HashCommandResult)
applyPactCmds isGenesis dbenv miner =
    V.mapM (applyPactCmd isGenesis dbenv miner)

=======
    -> PactServiceM (Vector HashCommandResult)
applyPactCmds isGenesis env' cmds miner =
    V.fromList . sfst <$> V.foldM f mempty cmds
  where
    f  (T2 v mcache) cmd = applyPactCmd isGenesis env' cmd miner mcache v
>>>>>>> 06c4da82

-- | Apply a single Pact command
applyPactCmd
    :: Bool
    -> P.PactDbEnv p
    -> MinerInfo
<<<<<<< HEAD
    -> P.Command PayloadWithText
    -> PactServiceM cas HashCommandResult
applyPactCmd isGenesis dbenv miner cmdIn = do
=======
    -> ModuleCache
    -> [HashCommandResult]
    -> PactServiceM (T2 [HashCommandResult] ModuleCache)
applyPactCmd isGenesis (Env' dbEnv) cmdIn miner mcache v = do
>>>>>>> 06c4da82
    psEnv <- ask
    let !logger   = _cpeLogger . _psCheckpointEnv $ psEnv
        !gasModel = P._geGasModel . _cpeGasEnv . _psCheckpointEnv $ psEnv
        !pd       = _psPublicData psEnv
        !spv      = _psSpvSupport psEnv

    -- cvt from Command PayloadWithTexts to Command ((Payload PublicMeta ParsedCode)
    let !cmd = payloadObj <$> cmdIn
<<<<<<< HEAD
    result <- liftIO $! if isGenesis
        then applyGenesisCmd logger dbenv pd spv cmd
        else applyCmd logger dbenv miner gasModel pd spv cmd
    pure $! toHashCommandResult result
=======
    T2 result mcache' <- liftIO $ if isGenesis
        then applyGenesisCmd logger dbEnv pd spv cmd
        else applyCmd logger dbEnv miner gasModel pd spv cmd mcache

    pure $! T2 (toHashCommandResult result : v) mcache'
>>>>>>> 06c4da82

toHashCommandResult :: P.CommandResult [P.TxLog A.Value] -> HashCommandResult
toHashCommandResult = over (P.crLogs . _Just) (P.pactHash . encodeToByteString)

transactionsFromPayload :: PayloadData -> IO (Vector ChainwebTransaction)
transactionsFromPayload plData = do
    let !transSeq = _payloadDataTransactions plData
    let !transList = toList transSeq
    let !bytes = _transactionBytes <$!> transList
    let !eithers = toCWTransaction <$!> bytes
    -- Note: if any transactions fail to convert, the final validation hash
    -- will fail to match the one computed during newBlock
    let theRights = rights eithers
    return $! V.fromList theRights
  where
    toCWTransaction bs = codecDecode chainwebPayloadCodec bs<|MERGE_RESOLUTION|>--- conflicted
+++ resolved
@@ -531,7 +531,7 @@
     -> PactServiceM cas Transactions
 execTransactions nonGenesisParentHash miner ctxs (PactDbEnv' pactdbenv) = do
     !coinOut <- runCoinbase nonGenesisParentHash pactdbenv miner
-    !txOuts <- applyPactCmds isGenesis pactdbenv miner ctxs
+    !txOuts <- applyPactCmds isGenesis pactdbenv ctxs miner
     return $! Transactions (paired txOuts) coinOut
   where
     !isGenesis = isNothing nonGenesisParentHash
@@ -560,36 +560,24 @@
 applyPactCmds
     :: Bool
     -> P.PactDbEnv p
+    -> Vector ChainwebTransaction
     -> MinerInfo
-<<<<<<< HEAD
-    -> Vector (P.Command PayloadWithText)
     -> PactServiceM cas (Vector HashCommandResult)
-applyPactCmds isGenesis dbenv miner =
-    V.mapM (applyPactCmd isGenesis dbenv miner)
-
-=======
-    -> PactServiceM (Vector HashCommandResult)
-applyPactCmds isGenesis env' cmds miner =
+applyPactCmds isGenesis env cmds miner =
     V.fromList . sfst <$> V.foldM f mempty cmds
   where
-    f  (T2 v mcache) cmd = applyPactCmd isGenesis env' cmd miner mcache v
->>>>>>> 06c4da82
+    f  (T2 v mcache) cmd = applyPactCmd isGenesis env cmd miner mcache v
 
 -- | Apply a single Pact command
 applyPactCmd
     :: Bool
     -> P.PactDbEnv p
+    -> ChainwebTransaction
     -> MinerInfo
-<<<<<<< HEAD
-    -> P.Command PayloadWithText
-    -> PactServiceM cas HashCommandResult
-applyPactCmd isGenesis dbenv miner cmdIn = do
-=======
     -> ModuleCache
     -> [HashCommandResult]
-    -> PactServiceM (T2 [HashCommandResult] ModuleCache)
-applyPactCmd isGenesis (Env' dbEnv) cmdIn miner mcache v = do
->>>>>>> 06c4da82
+    -> PactServiceM cas (T2 [HashCommandResult] ModuleCache)
+applyPactCmd isGenesis dbEnv cmdIn miner mcache v = do
     psEnv <- ask
     let !logger   = _cpeLogger . _psCheckpointEnv $ psEnv
         !gasModel = P._geGasModel . _cpeGasEnv . _psCheckpointEnv $ psEnv
@@ -598,18 +586,11 @@
 
     -- cvt from Command PayloadWithTexts to Command ((Payload PublicMeta ParsedCode)
     let !cmd = payloadObj <$> cmdIn
-<<<<<<< HEAD
-    result <- liftIO $! if isGenesis
-        then applyGenesisCmd logger dbenv pd spv cmd
-        else applyCmd logger dbenv miner gasModel pd spv cmd
-    pure $! toHashCommandResult result
-=======
     T2 result mcache' <- liftIO $ if isGenesis
         then applyGenesisCmd logger dbEnv pd spv cmd
         else applyCmd logger dbEnv miner gasModel pd spv cmd mcache
 
     pure $! T2 (toHashCommandResult result : v) mcache'
->>>>>>> 06c4da82
 
 toHashCommandResult :: P.CommandResult [P.TxLog A.Value] -> HashCommandResult
 toHashCommandResult = over (P.crLogs . _Just) (P.pactHash . encodeToByteString)
