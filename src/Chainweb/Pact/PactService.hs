--- conflicted
+++ resolved
@@ -74,12 +74,7 @@
 ------------------------------------------------------------------------------
 -- external pact modules
 
-<<<<<<< HEAD
-import Pact.Types.Continuation
-import Pact.Gas (freeGasEnv)
-=======
 import Pact.Gas
->>>>>>> 30d56aa9
 import Pact.Gas.Table
 import qualified Pact.Interpreter as P
 import qualified Pact.Parse as P
@@ -505,7 +500,7 @@
       psEnv <- ask
       res <- V.fromList . ($ []) . sfst <$> V.foldM (f psEnv dbEnv) (T2 id mempty) txs
       return $! Discard res
-  
+
   where
     f psEnv dbEnv (T2 dl mcache) cmd = do
       T2 !res mcache' <- runBuyGas psEnv dbEnv mcache cmd
@@ -539,7 +534,7 @@
           gasPrice = gasPriceOf cmd
           gasLimit = fromIntegral $ gasLimitOf cmd
           supply = gasFeeOf gasLimit gasPrice
-          buyGasEnv = createGasEnv envM db cmd 
+          buyGasEnv = createGasEnv envM db cmd
 
       buyGasResultE <- liftIO $! P.catchesPactError $!
         buyGas buyGasEnv cmd miner supply mcache
