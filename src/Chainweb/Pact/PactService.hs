--- conflicted
+++ resolved
@@ -150,10 +150,6 @@
     let loggers = pactLoggers chainwebLogger
     let logger = P.newLogger loggers $ P.LogName ("PactService" <> show cid)
     let gasEnv = P.GasEnv 0 0.0 (P.constGasModel 1)
-<<<<<<< HEAD
-=======
-    let blockstate = BlockState 0 Nothing 0 M.empty
->>>>>>> a48d3859
     let getsqliteDir = case dbDir of
           Nothing -> getXdgDirectory XdgData
             $ "chainweb-node/" <> sshow ver <> maybe mempty (("/" <>) . T.unpack . toText) nodeid <> "/sqlite"
