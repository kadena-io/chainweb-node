--- conflicted
+++ resolved
@@ -69,11 +69,7 @@
 import qualified Pact.Types.ChainMeta as P
 import qualified Pact.Types.Command as P
 import qualified Pact.Types.Hash as P
-<<<<<<< HEAD
-import qualified Pact.Types.Logger as P
 import qualified Pact.Types.RowData as P
-=======
->>>>>>> e0608435
 import qualified Pact.Types.Runtime as P
 import qualified Pact.Types.SPV as P
 import qualified Pact.Types.Pretty as P
@@ -557,11 +553,7 @@
           pure (toPayloadWithOutputs miner (Transactions txs cb))
         return $! Discard pwo
 
-<<<<<<< HEAD
-    refill :: Word64 -> Micros -> PactDbEnv' -> GrowableVec (ChainwebTransaction, P.CommandResult [P.TxLogJson]) -> GrowableVec GasPurchaseFailure -> BlockFill -> PactServiceM tbl BlockFill
-=======
-    refill :: Word64 -> Micros -> PactDbEnv' logger -> GrowableVec (ChainwebTransaction, P.CommandResult [P.TxLog A.Value]) -> GrowableVec GasPurchaseFailure -> BlockFill -> PactServiceM logger tbl BlockFill
->>>>>>> e0608435
+    refill :: Word64 -> Micros -> PactDbEnv' logger -> GrowableVec (ChainwebTransaction, P.CommandResult [P.TxLogJson]) -> GrowableVec GasPurchaseFailure -> BlockFill -> PactServiceM logger tbl BlockFill
     refill fetchLimit txTimeLimit pdbenv successes failures = go
       where
         go :: BlockFill -> PactServiceM logger tbl BlockFill
@@ -806,30 +798,22 @@
                 -- succeeds. If this fails it usually means that the block
                 -- header database is corrupted.
 
-<<<<<<< HEAD
 execBlockTxHistory
-    :: BlockHeader
+    :: Logger logger
+    => BlockHeader
     -> P.Domain P.RowKey P.RowData
-    -> PactServiceM tbl BlockTxHistory
-execBlockTxHistory bh d = do
+    -> PactServiceM logger tbl BlockTxHistory
+execBlockTxHistory bh d = pactLabel "execBlockTxHistory" $ do
   !cp <- getCheckpointer
   liftIO $ _cpGetBlockHistory cp bh d
 
 execHistoricalLookup
-    :: BlockHeader
+    :: Logger logger
+    => BlockHeader
     -> P.Domain P.RowKey P.RowData
     -> P.RowKey
-    -> PactServiceM tbl (Maybe (P.TxLog P.RowData))
-execHistoricalLookup bh d k = do
-=======
-execBlockTxHistory :: (Logger logger) => BlockHeader -> Domain' -> PactServiceM logger tbl BlockTxHistory
-execBlockTxHistory bh (Domain' d) = pactLabel "execBlockTxHistory" $ do
-  !cp <- getCheckpointer
-  liftIO $ _cpGetBlockHistory cp bh d
-
-execHistoricalLookup :: (Logger logger) => BlockHeader -> Domain' -> P.RowKey -> PactServiceM logger tbl (Maybe (P.TxLog A.Value))
-execHistoricalLookup bh (Domain' d) k = pactLabel "execHistoricalLookup" $ do
->>>>>>> e0608435
+    -> PactServiceM logger tbl (Maybe (P.TxLog P.RowData))
+execHistoricalLookup bh d k = pactLabel "execHistoricalLookup" $ do
   !cp <- getCheckpointer
   liftIO $ _cpGetHistoricalLookup cp bh d k
 
