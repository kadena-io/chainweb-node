--- conflicted
+++ resolved
@@ -75,12 +75,8 @@
 import Chainweb.BlockHash
 import Chainweb.BlockHeader
     (BlockHeader(..), BlockHeight(..), isGenesisBlockHeader)
-<<<<<<< HEAD
-import Chainweb.BlockHeaderDB
-=======
 import Chainweb.WebBlockHeaderDB
 import Chainweb.WebBlockHeaderDB.Types
->>>>>>> 32b89127
 import Chainweb.ChainId (ChainId)
 import Chainweb.CutDB
 import Chainweb.Logger
@@ -135,18 +131,10 @@
     -> TQueue RequestMsg
     -> MemPoolAccess
     -> MVar (CutDb cas)
-<<<<<<< HEAD
-    -> BlockHeaderDb
-    -> Maybe (PayloadDb cas)
-    -> IO ()
-initPactService ver cid chainwebLogger reqQ mempoolAccess cdbv cdb payloadDb =
-    initPactService' cid chainwebLogger (pactSPV cdbv) cdb payloadDb $
-=======
     -> PayloadDb cas
     -> IO ()
 initPactService ver cid chainwebLogger reqQ mempoolAccess cdbv pdb =
     initPactService' cid chainwebLogger (pactSPV cdbv) cdbv pdb $
->>>>>>> 32b89127
       initialPayloadState ver cid mempoolAccess >> serviceRequests mempoolAccess reqQ
 
 initPactService'
@@ -155,19 +143,11 @@
     => ChainId
     -> logger
     -> (P.Logger -> P.SPVSupport)
-<<<<<<< HEAD
-    -> BlockHeaderDb
-    -> Maybe (PayloadDb cas)
-    -> PactServiceM a
-    -> IO a
-initPactService' cid chainwebLogger spv cdb payloadDb act = do
-=======
     -> MVar (CutDb cas)
     -> PayloadDb cas
     -> PactServiceM cas a
     -> IO a
 initPactService' cid chainwebLogger spv cdb pdb act = do
->>>>>>> 32b89127
     let loggers = pactLoggers chainwebLogger
     let logger = P.newLogger loggers $ P.LogName ("PactService" <> show cid)
     let gasEnv = P.GasEnv 0 0.0 (P.constGasModel 1)
@@ -177,12 +157,7 @@
 
     -- TODO: The file and pragmas should come from a config file
     withTempSQLiteConnection fastNoJournalPragmas $ \sqlenv -> do
-<<<<<<< HEAD
-
-      checkpointEnv <- initRelationalCheckpointer blockstate sqlenv logger gasEnv cdb payloadDb
-=======
       checkpointEnv <- initRelationalCheckpointer blockstate sqlenv logger gasEnv
->>>>>>> 32b89127
 
       let !pd = P.PublicData def def def
       let !pse = PactServiceEnv cid Nothing checkpointEnv (spv logger) pd pdb cdb
