{-# LANGUAGE BangPatterns #-}
{-# LANGUAGE FlexibleContexts #-}
{-# LANGUAGE FlexibleInstances #-}
{-# LANGUAGE LambdaCase #-}
{-# LANGUAGE MultiWayIf #-}
{-# LANGUAGE OverloadedStrings #-}
{-# LANGUAGE RankNTypes #-}
{-# LANGUAGE RecordWildCards #-}
{-# LANGUAGE ScopedTypeVariables #-}
{-# LANGUAGE TypeApplications #-}
{-# LANGUAGE TypeFamilies #-}
{-# LANGUAGE TypeSynonymInstances #-}

-- |
-- Module: Chainweb.Pact.PactService
-- Copyright: Copyright © 2018 Kadena LLC.
-- License: See LICENSE file
-- Maintainers: Mark Nichols <mark@kadena.io>, Emily Pillmore <emily@kadena.io>
-- Stability: experimental
--
-- Pact service for Chainweb
--
module Chainweb.Pact.PactService
    ( -- * SQLite Database
      withSqliteDb
    , startSqliteDb
    , stopSqliteDb
      -- * For Chainweb
    , initialPayloadState
    , execNewBlock
    , execValidateBlock
    , execTransactions
    , initPactService
    , readCoinAccount
    , readAccountBalance
    , readAccountGuard
      -- * For Side-tooling
    , execNewGenesisBlock
    , initPactService'
    , minerReward
    ) where
------------------------------------------------------------------------------
import Control.Concurrent.Async
import Control.Concurrent.MVar
import Control.DeepSeq
import Control.Exception (SomeAsyncException, evaluate)
import Control.Lens
import Control.Monad
import Control.Monad.Catch
import Control.Monad.Reader
import Control.Monad.State.Strict

import qualified Data.Aeson as A
import Data.Bifoldable (bitraverse_)
import Data.Bifunctor (first)
import Data.Bool (bool)
import qualified Data.ByteString.Short as SB
import Data.Decimal
import Data.Default (def)
import Data.DList (DList(..))
import qualified Data.DList as DL
import Data.Either
import Data.Foldable (foldl', toList)
import qualified Data.HashMap.Strict as HM
import qualified Data.Map as Map
import Data.Maybe (isNothing)
import Data.String.Conv (toS)
import Data.Text (Text)
import qualified Data.Text as T
import qualified Data.Text.Encoding as T
import Data.Tuple.Strict (T2(..))
import Data.Vector (Vector)
import qualified Data.Vector as V
import Data.Word

import System.Directory
import System.IO
import System.LogLevel

import Prelude hiding (lookup)


------------------------------------------------------------------------------
-- external pact modules

import Pact.Compile (compileExps)
import qualified Pact.Gas as P
import Pact.Gas.Table
import qualified Pact.Interpreter as P
import qualified Pact.Parse as P
import qualified Pact.Types.ChainMeta as P
import qualified Pact.Types.Command as P
import Pact.Types.ExpParser (mkTextInfo)
import qualified Pact.Types.Hash as P
import qualified Pact.Types.Logger as P
import qualified Pact.Types.PactValue as P
import Pact.Types.RPC
import qualified Pact.Types.Runtime as P
import qualified Pact.Types.SPV as P
import Pact.Types.Term (Term(..))

------------------------------------------------------------------------------
-- internal modules

import Chainweb.BlockHash
import Chainweb.BlockHeader
import Chainweb.BlockHeader.Genesis (genesisBlockHeader, genesisBlockPayload)
import Chainweb.BlockHeaderDB
import Chainweb.Logger
import Chainweb.Mempool.Mempool as Mempool
import Chainweb.Miner.Pact
import Chainweb.NodeId
import Chainweb.Pact.Backend.RelationalCheckpointer (initRelationalCheckpointer)
import Chainweb.Pact.Backend.Types
import Chainweb.Pact.Backend.Utils
import Chainweb.Pact.Service.PactQueue (PactQueue, getNextRequest)
import Chainweb.Pact.Service.Types
import Chainweb.Pact.SPV
import Chainweb.Pact.TransactionExec
import Chainweb.Pact.Types
import Chainweb.Pact.Utils
import Chainweb.Payload
import Chainweb.Payload.PayloadStore
import Chainweb.Time
import Chainweb.Transaction
import Chainweb.TreeDB (collectForkBlocks, lookup, lookupM)
import Chainweb.Utils
import Chainweb.Version
import Data.CAS (casLookupM)

-- -------------------------------------------------------------------------- --

withSqliteDb
    :: Logger logger
    => ChainwebVersion
    -> ChainId
    -> logger
    -> Maybe FilePath
    -> Maybe NodeId
    -> Bool
    -> (SQLiteEnv -> IO a)
    -> IO a
withSqliteDb ver cid logger dbDir nodeid resetDb = bracket
    (startSqliteDb ver cid logger dbDir nodeid resetDb)
    stopSqliteDb

startSqliteDb
    :: Logger logger
    => ChainwebVersion
    -> ChainId
    -> logger
    -> Maybe FilePath
    -> Maybe NodeId
    -> Bool
    -> IO SQLiteEnv
startSqliteDb ver cid logger dbDir nodeid doResetDb = do
    sqlitedir <- getSqliteDir
    when doResetDb $ resetDb sqlitedir
    createDirectoryIfMissing True sqlitedir
    textLog Info $ mconcat
        [ "opened sqlitedb for "
        , sshow cid
        , " in directory "
        , sshow sqlitedir
        ]
    let sqlitefile = getSqliteFile sqlitedir
    textLog Info $ "opening sqlitedb named " <> T.pack sqlitefile
    openSQLiteConnection sqlitefile chainwebPragmas
  where
    textLog = logFunctionText logger

    resetDb sqlitedir = do
      exist <- doesDirectoryExist sqlitedir
      when exist $ removeDirectoryRecursive sqlitedir

    getSqliteFile dir = mconcat
        [ dir
        , "/pact-v1-chain-"
        , T.unpack (chainIdToText cid)
        , ".sqlite"
        ]

    getSqliteDir = case dbDir of
        Nothing -> getXdgDirectory XdgData $ mconcat
            [ "chainweb-node/"
            , show ver
            , maybe mempty (("/" <>) . T.unpack . toText) nodeid
            , "/sqlite"
            ]
        Just d -> return (d <> "sqlite")

stopSqliteDb :: SQLiteEnv -> IO ()
stopSqliteDb = closeSQLiteConnection

------------------------------------------------------------------------------

pactLogLevel :: String -> LogLevel
pactLogLevel "INFO" = Info
pactLogLevel "ERROR" = Error
pactLogLevel "DEBUG" = Debug
pactLogLevel "WARN" = Warn
pactLogLevel _ = Info

pactLoggers :: Logger logger => logger -> P.Loggers
pactLoggers logger = P.Loggers $ P.mkLogger (error "ignored") fun def
  where
    fun :: P.LoggerLogFun
    fun _ (P.LogName n) cat msg = do
        let namedLogger = addLabel ("logger", T.pack n) logger
        logFunctionText namedLogger (pactLogLevel cat) $ T.pack msg

initPactService
    :: Logger logger
    => PayloadCas cas
    => ChainwebVersion
    -> ChainId
    -> logger
    -> PactQueue
    -> MemPoolAccess
    -> BlockHeaderDb
    -> PayloadDb cas
    -> SQLiteEnv
    -> Word64
    -> IO ()
initPactService ver cid chainwebLogger reqQ mempoolAccess bhDb pdb sqlenv deepForkLimit =
    initPactService' ver cid chainwebLogger bhDb pdb sqlenv deepForkLimit $ do
        initialPayloadState ver cid
        serviceRequests mempoolAccess reqQ

initPactService'
    :: Logger logger
    => PayloadCas cas
    => ChainwebVersion
    -> ChainId
    -> logger
    -> BlockHeaderDb
    -> PayloadDb cas
    -> SQLiteEnv
    -> Word64
    -> PactServiceM cas a
    -> IO a
<<<<<<< HEAD
initPactService' ver cid chainwebLogger bhDb pdb dbDir nodeid doResetDb
                 reorgLimit act = do
    sqlitedir <- getSqliteDir
    when doResetDb $ resetDb sqlitedir
    createDirectoryIfMissing True sqlitedir
    logFunctionText chainwebLogger Info $
        mconcat [ "opened sqlitedb for "
                , sshow cid
                , " in directory "
                , sshow sqlitedir ]

    let sqlitefile = getSqliteFile sqlitedir
    logFunctionText chainwebLogger Info $
        "opening sqlitedb named " <> T.pack sqlitefile

    withSQLiteConnection sqlitefile chainwebPragmas False $ \sqlenv -> do
      checkpointEnv <- initRelationalCheckpointer
                           initBlockState sqlenv logger

      let !rs = readRewards ver
          !gasModel = officialGasModel
          !t0 = BlockCreationTime $ Time (TimeSpan (Micros 0))
          !pse = PactServiceEnv
                 { _psMempoolAccess = Nothing
                 , _psCheckpointEnv = checkpointEnv
                 , _psPdb = pdb
                 , _psBlockHeaderDb = bhDb
                 , _psGasModel = gasModel
                 , _psMinerRewards = rs
                 , _psEnableUserContracts = enableUserContracts ver
                 , _psReorgLimit = reorgLimit
                 , _psOnFatalError = defaultOnFatalError (logFunctionText chainwebLogger)
                 }
          !pst = PactServiceState Nothing mempty 0 t0 Nothing P.noSPVSupport

      evalPactServiceM pst pse act
=======
initPactService' ver cid chainwebLogger bhDb pdb sqlenv reorgLimit act = do
    checkpointEnv <- initRelationalCheckpointer initBlockState sqlenv logger
    let !rs = readRewards ver
        !gasModel = tableGasModel defaultGasConfig
        !t0 = BlockCreationTime $ Time (TimeSpan (Micros 0))
        !pse = PactServiceEnv
                { _psMempoolAccess = Nothing
                , _psCheckpointEnv = checkpointEnv
                , _psPdb = pdb
                , _psBlockHeaderDb = bhDb
                , _psGasModel = gasModel
                , _psMinerRewards = rs
                , _psEnableUserContracts = enableUserContracts ver
                , _psReorgLimit = reorgLimit
                , _psOnFatalError = defaultOnFatalError (logFunctionText chainwebLogger)
                }
        !pst = PactServiceState Nothing mempty 0 t0 Nothing P.noSPVSupport
    evalPactServiceM pst pse act
>>>>>>> bde65c6d
  where
    loggers = pactLoggers chainwebLogger
    logger = P.newLogger loggers $ P.LogName ("PactService" <> show cid)

initialPayloadState
    :: PayloadCas cas
    => ChainwebVersion
    -> ChainId
    -> PactServiceM cas ()
initialPayloadState Test{} _ = pure ()
initialPayloadState TimedConsensus{} _ = pure ()
initialPayloadState PowConsensus{} _ = pure ()
initialPayloadState v@TimedCPM{} cid =
    initializeCoinContract v cid $ genesisBlockPayload v cid
initialPayloadState v@FastTimedCPM{} cid =
    initializeCoinContract v cid $ genesisBlockPayload v cid
initialPayloadState v@Development cid =
    initializeCoinContract v cid $ genesisBlockPayload v cid
initialPayloadState v@Testnet04 cid =
    initializeCoinContract v cid $ genesisBlockPayload v cid
initialPayloadState v@Mainnet01 cid =
    initializeCoinContract v cid $ genesisBlockPayload v cid

initializeCoinContract
    :: forall cas. PayloadCas cas
    => ChainwebVersion
    -> ChainId
    -> PayloadWithOutputs
    -> PactServiceM cas ()
initializeCoinContract v cid pwo = do
    cp <- getCheckpointer
    genesisExists <- liftIO $ _cpLookupBlockInCheckpointer cp (0, ghash)
    unless genesisExists $ do
        txs <- execValidateBlock genesisHeader inputPayloadData
        bitraverse_ throwM pure $ validateHashes genesisHeader txs inputPayloadData
  where
    ghash :: BlockHash
    ghash = _blockHash genesisHeader

    inputPayloadData :: PayloadData
    inputPayloadData = payloadWithOutputsToPayloadData pwo

    genesisHeader :: BlockHeader
    genesisHeader = genesisBlockHeader v cid

-- | Loop forever, serving Pact execution requests and reponses from the queues
serviceRequests
    :: forall cas
    . PayloadCas cas
    => MemPoolAccess
    -> PactQueue
    -> PactServiceM cas ()
serviceRequests memPoolAccess reqQ = do
    logInfo "Starting service"
    go `finally` logInfo "Stopping service"
  where
    go = do
        logDebug "serviceRequests: wait"
        msg <- liftIO $ getNextRequest reqQ
        logDebug $ "serviceRequests: " <> sshow msg
        case msg of
            CloseMsg -> return ()
            LocalMsg LocalReq{..} -> do
                tryOne "execLocal" _localResultVar $ execLocal _localRequest
                go
            NewBlockMsg NewBlockReq {..} -> do
                tryOne "execNewBlock" _newResultVar $
                    execNewBlock memPoolAccess _newBlockHeader _newMiner
                        _newCreationTime
                go
            ValidateBlockMsg ValidateBlockReq {..} -> do
                tryOne' "execValidateBlock"
                        _valResultVar
                        (flip (validateHashes _valBlockHeader) _valPayloadData)
                        (execValidateBlock _valBlockHeader _valPayloadData)
                go
            LookupPactTxsMsg (LookupPactTxsReq restorePoint txHashes resultVar) -> do
                tryOne "execLookupPactTxs" resultVar $
                    execLookupPactTxs restorePoint txHashes
                go
            PreInsertCheckMsg (PreInsertCheckReq txs resultVar) -> do
                tryOne "execPreInsertCheckReq" resultVar $
                    fmap (V.map (() <$)) $ execPreInsertCheckReq txs
                go

    toPactInternalError e = Left $ PactInternalError $ T.pack $ show e

    tryOne
        :: String
        -> MVar (Either PactException a)
        -> PactServiceM cas a
        -> PactServiceM cas ()
    tryOne which mvar m = tryOne' which mvar Right m

    tryOne'
        :: String
        -> MVar (Either PactException b)
        -> (a -> Either PactException b)
        -> PactServiceM cas a
        -> PactServiceM cas ()
    tryOne' which mvar post m =
        (evalPactOnThread (post <$> m) >>= (liftIO . putMVar mvar))
        `catches`
            [ Handler $ \(e :: SomeAsyncException) -> do
                logError $ mconcat
                    [ "Received asynchronous exception running pact service ("
                    , which
                    , "): "
                    , show e
                    ]
                liftIO $ do
                    void $ tryPutMVar mvar $! toPactInternalError e
                    throwM e
            , Handler $ \(e :: SomeException) -> do
                logError $ mconcat
                    [ "Received exception running pact service ("
                    , which
                    , "): "
                    , show e
                    ]
                liftIO $ void $ tryPutMVar mvar $! toPactInternalError e
           ]
      where
        -- Pact turns AsyncExceptions into textual exceptions within
        -- PactInternalError. So there is no easy way for us to distinguish
        -- whether an exception originates from within pact or from the outside.
        --
        -- A common strategy to deal with this is to run the computation (pact)
        -- on a "hidden" internal thread. Lifting `forkIO` into a state
        -- monad is generally note thread-safe. It is fine to do here, since
        -- there is no concurrency. We use a thread here only to shield the
        -- computation from external exceptions.
        --
        -- This solution isn't bullet-proof and only meant as a temporary fix. A
        -- proper solution is to fix pact, to handle asynchronous exceptions
        -- gracefully.
        --
        -- No mask is needed here. Asynchronous exceptions are handled
        -- by the outer handlers and cause an abort. So no state is lost.
        --
        evalPactOnThread :: PactServiceM cas a -> PactServiceM cas a
        evalPactOnThread act = do
            e <- ask
            s <- get
            T2 r s' <- liftIO $
                withAsync (runPactServiceM s e act) wait
            put $! s'
            return $! r

toTransactionBytes :: P.Command Text -> Transaction
toTransactionBytes cwTrans =
    let plBytes = encodeToByteString cwTrans
    in Transaction { _transactionBytes = plBytes }


toOutputBytes :: P.CommandResult P.Hash -> TransactionOutput
toOutputBytes cr =
    let outBytes = A.encode cr
    in TransactionOutput { _transactionOutputBytes = toS outBytes }

toPayloadWithOutputs :: Miner -> Transactions -> PayloadWithOutputs
toPayloadWithOutputs mi ts =
    let oldSeq = _transactionPairs ts
        trans = fst <$> oldSeq
        transOuts = toOutputBytes . snd <$> oldSeq

        miner = toMinerData mi
        cb = CoinbaseOutput $ encodeToByteString $ _transactionCoinbase ts
        blockTrans = snd $ newBlockTransactions miner trans
        blockOuts = snd $ newBlockOutputs cb transOuts

        blockPL = blockPayload blockTrans blockOuts
        plData = payloadData blockTrans blockPL
     in payloadWithOutputs plData cb transOuts


validateHashes
    :: BlockHeader
    -> PayloadWithOutputs
    -> PayloadData
    -> Either PactException PayloadWithOutputs
validateHashes bHeader pwo pData =
    if newHash == prevHash
    then Right pwo
    else Left $ BlockValidationFailure $ A.object
         [ "message" A..= ("Payload hash from Pact execution does not match previously stored hash" :: T.Text)
         , "actual" A..= newHash
         , "expected" A..= prevHash
         , "payloadWithOutputs" A..= pwo
         , "otherMismatchs" A..= mismatchs
         ]
    where
      newHash = _payloadWithOutputsPayloadHash pwo
      newTransactions = V.map fst (_payloadWithOutputsTransactions pwo)
      newMiner = _payloadWithOutputsMiner pwo
      newTransactionsHash = _payloadWithOutputsTransactionsHash pwo
      newOutputsHash = _payloadWithOutputsOutputsHash pwo

      prevHash = _blockPayloadHash bHeader
      prevTransactions = _payloadDataTransactions pData
      prevMiner = _payloadDataMiner pData
      prevTransactionsHash = _payloadDataTransactionsHash pData
      prevOutputsHash = _payloadDataOutputsHash pData

      checkComponents acc (desc,expect,actual) = bool ((errorMsg desc expect actual) : acc) acc (expect == actual)
      errorMsg desc expect actual = A.object
        [ "message" A..= ("Mismatched " <> desc :: T.Text)
        , "actual" A..= actual
        , "expected" A..= expect
        ]
      mismatchs = foldl' checkComponents []
        [("Transactions", (A.toJSON prevTransactions), (A.toJSON newTransactions))
        ,("Miner", (A.toJSON prevMiner), (A.toJSON newMiner))
        ,("TransactionsHash", (A.toJSON prevTransactionsHash), (A.toJSON newTransactionsHash))
        ,("OutputsHash", (A.toJSON prevOutputsHash), (A.toJSON newOutputsHash))]

-- | Restore the checkpointer and prepare the execution of a block.
--
-- The use of 'withCheckpointer' is safer and should be preferred where possible.
--
-- This function adds @Block@ savepoint to the db transaction stack. It must be
-- followed by a call to @finalizeCheckpointer (save blockHash)@ or
-- @finalizeCheckpointer discard@.
--
-- Postcondition: beginSavepoint Block
--
restoreCheckpointer
    :: PayloadCas cas
    => Maybe (BlockHeight,BlockHash)
        -- ^ The block height @height@ to which to restore and the parent header
        -- @parentHeader@.
        --
        -- It holds that @(_blockHeight parentHeader == pred height)@

    -> String
        -- ^ Putative caller
    -> PactServiceM cas PactDbEnv'
restoreCheckpointer maybeBB caller = do
    checkPointer <- getCheckpointer
    logInfo $ "restoring (with caller " <> caller <> ") " <> sshow maybeBB
    liftIO $ _cpRestore checkPointer maybeBB

data WithCheckpointerResult a
    = Discard !a
    | Save BlockHeader !a

-- | Execute an action in the context of an @Block@ that is provided by the
-- checkpointer.
--
-- Usually, one needs to rewind the checkpointer first to the target. In those
-- cases the function 'withCheckpointerRewind' should be preferred.
--
-- The result of the inner action indicates whether the resulting checkpointer
-- state should be discarded or saved.
--
-- If the inner action throws an exception the checkpointer state is discarded.
--
withCheckpointer
    :: PayloadCas cas
    => Maybe (BlockHeight, BlockHash)
    -> String
    -> (PactDbEnv' -> PactServiceM cas (WithCheckpointerResult a))
    -> PactServiceM cas a
withCheckpointer target caller act = mask $ \restore -> do
    cenv <- restore $ restoreCheckpointer target caller
    try (restore (act cenv)) >>= \case
        Left e -> discardTx >> throwM @_ @SomeException e
        Right (Discard !result) -> discardTx >> return result
        Right (Save header !result) -> saveTx header >> return result
  where
    discardTx = finalizeCheckpointer _cpDiscard
    saveTx header = do
        finalizeCheckpointer (flip _cpSave $ _blockHash header)
        psStateValidated .= Just header

-- | Same as 'withCheckpointer' but rewinds the checkpointer state to the
-- provided target.
--
withCheckpointerRewind
    :: PayloadCas cas
    => Maybe (BlockHeight, BlockHash)
    -> String
    -> (PactDbEnv' -> PactServiceM cas (WithCheckpointerResult a))
    -> PactServiceM cas a
withCheckpointerRewind target caller act = do
    rewindTo Nothing target
    withCheckpointer target caller act

finalizeCheckpointer :: (Checkpointer -> IO ()) -> PactServiceM cas ()
finalizeCheckpointer finalize = do
    checkPointer <- getCheckpointer
    liftIO $! finalize checkPointer


_liftCPErr :: Either String a -> PactServiceM cas a
_liftCPErr = either internalError' return


-- | Performs a dry run of PactExecution's `buyGas` function for transactions being validated.
--
attemptBuyGas
    :: Miner
    -> PactDbEnv'
    -> Vector (Either InsertError ChainwebTransaction)
    -> PactServiceM cas (Vector (Either InsertError ChainwebTransaction))
attemptBuyGas miner (PactDbEnv' dbEnv) txs = do
        mc <- use psInitCache
        V.fromList . toList . sfst <$> V.foldM f (T2 mempty mc) txs
  where
    f (T2 dl mcache) cmd = do
        T2 mcache' !res <- runBuyGas dbEnv mcache cmd
        pure $! T2 (DL.snoc dl res) mcache'

    createGasEnv
        :: P.PactDbEnv db
        -> P.Command (P.Payload P.PublicMeta P.ParsedCode)
        -> P.GasPrice
        -> P.Gas
        -> PactServiceM cas (TransactionEnv db)
    createGasEnv db cmd gp gl = do
        l <- view $ psCheckpointEnv . cpeLogger

        ph <- use psParentHash >>= \case
             Nothing -> internalError "attemptBuyGas: Parent hash not set"
             Just a -> return a

        pd <- mkPublicData' (publicMetaOf cmd) ph
        spv <- use psSpvSupport
        return $! TransactionEnv P.Transactional db l pd spv nid gp rk gl restrictiveExecutionConfig
      where
        !nid = networkIdOf cmd
        !rk = P.cmdToRequestKey cmd

    runBuyGas
        :: P.PactDbEnv a
        -> ModuleCache
        -> Either InsertError ChainwebTransaction
        -> PactServiceM cas (T2 ModuleCache (Either InsertError ChainwebTransaction))
    runBuyGas _db mcache l@Left {} = return (T2 mcache l)
    runBuyGas db mcache (Right tx) = do
        let cmd = payloadObj <$> tx
            gasPrice = gasPriceOf cmd
            gasLimit = fromIntegral $ gasLimitOf cmd
            txst = TransactionState mcache mempty 0 Nothing (P._geGasModel P.freeGasEnv)

        buyGasEnv <- createGasEnv db cmd gasPrice gasLimit

        cr <- liftIO
          $! P.catchesPactError
          $! execTransactionM buyGasEnv txst
          $! buyGas cmd miner

        case cr of
            Left _ -> return (T2 mcache (Left InsertErrorNoGas))
            Right t -> return (T2 (_txCache t) (Right tx))

-- | The principal validation logic for groups of Pact Transactions.
--
-- Skips validation for genesis transactions, since gas accounts, etc. don't
-- exist yet.
--
validateChainwebTxs
    :: Checkpointer
    -> BlockCreationTime
    -> BlockHeight
    -> Vector ChainwebTransaction
    -> RunGas
    -> Bool
    -> IO ValidateTxs
validateChainwebTxs cp blockOriginationTime bh txs doBuyGas allowModuleInstall
  | bh == 0 = pure $! V.map Right txs
  | V.null txs = pure V.empty
  | otherwise = go
  where

    go = V.mapM validations initTxList >>= doBuyGas

    validations t = runValid checkUnique t
      >>= runValid checkTimes
      >>= runValid (return . checkCompile allowModuleInstall)

    checkUnique :: ChainwebTransaction -> IO (Either InsertError ChainwebTransaction)
    checkUnique t = do
      found <- _cpLookupProcessedTx cp (P._cmdHash t)
      case found of
        Nothing -> pure $ Right t
        Just _ -> pure $ Left $ InsertErrorDuplicate

    checkTimes :: ChainwebTransaction -> IO (Either InsertError ChainwebTransaction)
    checkTimes t | timingsCheck blockOriginationTime $ fmap payloadObj t = return $ Right t
                 | otherwise = return $ (Left InsertErrorInvalidTime)

    initTxList :: ValidateTxs
    initTxList = V.map Right txs

    runValid :: Monad m => (a -> m (Either e a)) -> Either e a -> m (Either e a)
    runValid f (Right r) = f r
    runValid _ l@Left{} = pure l

type ValidateTxs = Vector (Either InsertError ChainwebTransaction)
type RunGas = ValidateTxs -> IO ValidateTxs

checkCompile :: Bool -> ChainwebTransaction -> Either InsertError ChainwebTransaction
checkCompile allowModuleInstall tx = case payload of
  Exec (ExecMsg parsedCode _) ->
    case compileCode parsedCode of
      Left perr -> Left $ InsertErrorCompilationFailed (sshow perr)
      Right terms | allowModuleInstall -> Right tx
                  | otherwise -> foldr bailOnModule (Right tx) terms
  _ -> Right tx
  where
    payload = P._pPayload $ payloadObj $ P._cmdPayload tx
    compileCode p =
      compileExps (mkTextInfo (P._pcCode p)) (P._pcExps p)
    bailOnModule (TModule {}) _ = Left $ InsertErrorCompilationFailed "Module/interface install not supported"
    bailOnModule _ b =  b

skipDebitGas :: RunGas
skipDebitGas = return


-- | Read row from coin-table defined in coin contract, retrieving balance and keyset
-- associated with account name
--
readCoinAccount
    :: PactDbEnv'
      -- ^ pact db backend (sqlite)
    -> Text
      -- ^ account name
    -> IO (Maybe (T2 Decimal (P.Guard (P.Term P.Name))))
readCoinAccount (PactDbEnv' (P.PactDbEnv pdb pdbv)) a = row >>= \case
    Nothing -> return Nothing
    Just (P.ObjectMap o) -> case Map.toList o of
      [(P.FieldKey "balance", b), (P.FieldKey "guard", g)] ->
        case (P.fromPactValue b, P.fromPactValue g) of
          (P.TLiteral (P.LDecimal d) _, P.TGuard t _) ->
            return $! Just $ T2 d t
          _ -> internalError "unexpected pact value types"
      _ -> internalError "wrong table accessed in account lookup"
  where
    row = pdbv & P._readRow pdb (P.UserTables "coin_coin-table") (P.RowKey a)

-- | Read row from coin-table defined in coin contract, retrieving balance
-- associated with account name
--
readAccountBalance
    :: PactDbEnv'
      -- ^ pact db backend (sqlite)
    -> Text
      -- ^ account name
    -> IO (Maybe Decimal)
readAccountBalance pdb account
    = fmap sfst <$> readCoinAccount pdb account

-- | Read row from coin-table defined in coin contract, retrieving guard
-- associated with account name
--
readAccountGuard
    :: PactDbEnv'
      -- ^ pact db backend (sqlite)
    -> Text
      -- ^ account name
    -> IO (Maybe (P.Guard (P.Term P.Name)))
readAccountGuard pdb account
    = fmap ssnd <$> readCoinAccount pdb account

-- | Calculate miner reward. We want this to error hard in the case where
-- block times have finally exceeded the 120-year range. Rewards are calculated
-- at regular blockheight intervals.
--
-- See: 'rewards/miner_rewards.csv'
--
minerReward
    :: MinerRewards
    -> BlockHeight
    -> IO P.ParsedDecimal
minerReward (MinerRewards rs q) bh =
    case V.find ((<=) bh) q of
      Nothing -> err
      Just h -> case HM.lookup h rs of
        Nothing -> err
        Just v -> return v
  where
    err = internalError "block heights have been exhausted"
{-# INLINE minerReward #-}

-- | Note: The BlockHeader param here is the PARENT HEADER of the new
-- block-to-be
--
execNewBlock
    :: PayloadCas cas
    => MemPoolAccess
    -> BlockHeader
    -> Miner
    -> BlockCreationTime
    -> PactServiceM cas PayloadWithOutputs
execNewBlock mpAccess parentHeader miner creationTime =
  do
    updateMempool
    withDiscardedBatch $ do
      setBlockData parentHeader
      rewindTo newblockRewindLimit target
      newTrans <- withCheckpointer target "preBlock" doPreBlock
      withCheckpointer target "execNewBlock" (doNewBlock newTrans)

  where

    -- This is intended to mitigate mining attempts during replay.
    -- In theory we shouldn't need to rewind much ever, but values
    -- less than this are failing in PactReplay test.
    newblockRewindLimit = Just 8

    doPreBlock pdbenv = do
      cp <- getCheckpointer
      psEnv <- ask
      psState <- get
      let runDebitGas :: RunGas
          runDebitGas txs = evalPactServiceM psState psEnv runGas
            where
              runGas = attemptBuyGas miner pdbenv txs
          validate bhi _bha txs = do
            -- note that here we previously were doing a validation
            -- that target == cpGetLatestBlock
            -- which we determined was unnecessary and was a db hit
            --
            -- TODO: propagate the underlying error type?
            V.map (either (const False) (const True))
                <$> validateChainwebTxs cp creationTime bhi txs runDebitGas (_psEnableUserContracts psEnv)
      liftIO $! fmap Discard $!
        mpaGetBlock mpAccess validate bHeight pHash parentHeader

    doNewBlock newTrans pdbenv = do
        logInfo $ "execNewBlock, about to get call processFork: "
                <> " (parent height = " <> sshow pHeight <> ")"
                <> " (parent hash = " <> sshow pHash <> ")"

        -- NEW BLOCK COINBASE: Reject bad coinbase, always use precompilation
        results <- execTransactions (Just pHash) miner newTrans
                   (EnforceCoinbaseFailure True)
                   (CoinbaseUsePrecompiled True) pdbenv

        let !pwo = toPayloadWithOutputs miner results
        return $! Discard pwo

    pHeight = _blockHeight parentHeader
    pHash = _blockHash parentHeader
    target = Just (bHeight, pHash)
    bHeight = succ pHeight

    updateMempool = liftIO $ do
      mpaProcessFork mpAccess parentHeader
      mpaSetLastHeader mpAccess parentHeader


withBatch :: PactServiceM cas a -> PactServiceM cas a
withBatch act = mask $ \r -> do
    cp <- getCheckpointer
    r $ liftIO $ _cpBeginCheckpointerBatch cp
    v <- r act `catch` hndl cp
    r $ liftIO $ _cpCommitCheckpointerBatch cp
    return v

  where
    hndl cp (e :: SomeException) = do
        liftIO $ _cpDiscardCheckpointerBatch cp
        throwM e


withDiscardedBatch :: PactServiceM cas a -> PactServiceM cas a
withDiscardedBatch act = bracket start end (const act)
  where
    start = do
        cp <- getCheckpointer
        liftIO (_cpBeginCheckpointerBatch cp)
        return cp
    end = liftIO . _cpDiscardCheckpointerBatch


-- | only for use in generating genesis blocks in tools
--
execNewGenesisBlock
    :: PayloadCas cas
    => Miner
    -> Vector ChainwebTransaction
    -> PactServiceM cas PayloadWithOutputs
execNewGenesisBlock miner newTrans = withDiscardedBatch $
    withCheckpointer Nothing "execNewGenesisBlock" $ \pdbenv -> do

        -- NEW GENESIS COINBASE: Reject bad coinbase, use date rule for precompilation
        results <- execTransactions Nothing miner newTrans
                   (EnforceCoinbaseFailure True)
                   (CoinbaseUsePrecompiled False) pdbenv
        return $! Discard (toPayloadWithOutputs miner results)

execLocal
    :: PayloadCas cas
    => ChainwebTransaction
    -> PactServiceM cas (P.CommandResult P.Hash)
execLocal cmd = withDiscardedBatch $ do
    cp <- getCheckpointer
    mbLatestBlock <- liftIO $ _cpGetLatestBlock cp
    (bhe, bhash) <- case mbLatestBlock of
                       Nothing -> throwM NoBlockValidatedYet
                       (Just !p) -> return p
    let target = Just (succ bhe, bhash)
    bhDb <- asks _psBlockHeaderDb

    parentHeader <- liftIO $! lookupM bhDb bhash

    -- NOTE: On local calls, there might be code which needs the results of
    -- (chain-data). In such a case, the function `setBlockData` provides the
    -- necessary information for this call to return sensible values.
    setBlockData parentHeader

    withCheckpointer target "execLocal" $ \(PactDbEnv' pdbenv) -> do
        PactServiceEnv{..} <- ask
        mc <- use psInitCache
        pd <- mkPublicData "execLocal" (publicMetaOf $! payloadObj <$> cmd)
        spv <- use psSpvSupport
        r <- liftIO $ applyLocal (_cpeLogger _psCheckpointEnv) pdbenv officialGasModel pd spv cmd mc
        return $! Discard (toHashCommandResult r)

logg :: String -> String -> PactServiceM cas ()
logg level msg = view (psCheckpointEnv . cpeLogger)
  >>= \l -> liftIO $ P.logLog l level msg

logInfo :: String -> PactServiceM cas ()
logInfo = logg "INFO"

logError :: String -> PactServiceM cas ()
logError = logg "ERROR"

logDebug :: String -> PactServiceM cas ()
logDebug = logg "DEBUG"

-- | Set blockheader data. Sets block height, block time,
-- parent hash, and spv support (using parent hash)
--
setBlockData :: BlockHeader -> PactServiceM cas ()
setBlockData bh = do
    psBlockHeight .= succ (_blockHeight bh)
    psBlockTime .= (_blockCreationTime bh)
    psParentHash .= (Just $ _blockParent bh)

    bdb <- view psBlockHeaderDb
    psSpvSupport .= pactSPV bdb (_blockHash bh)

-- | Execute a block -- only called in validate either for replay or for validating current block.
--
playOneBlock
    :: (PayloadCas cas)
    => BlockHeader
    -> PayloadData
    -> PactDbEnv'
    -> PactServiceM cas PayloadWithOutputs
playOneBlock currHeader plData pdbenv = do
    miner <- decodeStrictOrThrow' (_minerData $ _payloadDataMiner plData)
    trans <- liftIO $ transactionsFromPayload plData
    cp <- getCheckpointer
    allowModule <- view psEnableUserContracts
    let creationTime = _blockCreationTime currHeader
    -- prop_tx_ttl_validate
    oks <- liftIO (
        fmap (either (const False) (const True)) <$>
           validateChainwebTxs cp creationTime
               (_blockHeight currHeader) trans skipDebitGas allowModule)
    let mbad = V.elemIndex False oks
    case mbad of
        Nothing -> return ()  -- ok
        Just idx -> let badtx = (V.!) trans idx
                        hash = P._cmdHash badtx
                        msg = [ (hash, validationErr hash) ]
                    in throwM $ TransactionValidationException msg
    -- transactions are now successfully validated.
    !results <- go miner trans
    psStateValidated .= Just currHeader

    return $! toPayloadWithOutputs miner results

  where
    validationErr hash = mconcat
      ["At "
      , sshow (_blockHeight currHeader)
      , " and "
      , sshow (_blockHash currHeader)
      , " this transaction (its hash): "
      , sshow hash
      , " failed to validate"
      ]

    bParent = _blockParent currHeader

    isGenesisBlock = isGenesisBlockHeader currHeader

    go m txs = if isGenesisBlock
      then do
        setBlockData currHeader
        -- GENESIS VALIDATE COINBASE: Reject bad coinbase, use date rule for precompilation
        execTransactions Nothing m txs
          (EnforceCoinbaseFailure True) (CoinbaseUsePrecompiled False) pdbenv
      else do
        bhDb <- asks _psBlockHeaderDb
        ph <- liftIO $! lookupM bhDb (_blockParent currHeader)
        setBlockData ph
        -- VALIDATE COINBASE: back-compat allow failures, use date rule for precompilation
        execTransactions (Just bParent) m txs
          (EnforceCoinbaseFailure False) (CoinbaseUsePrecompiled False) pdbenv

-- | Rewinds the pact state to @mb@.
--
-- If @mb@ is 'Nothing', it rewinds to the genesis block.
--
rewindTo
    :: forall cas . PayloadCas cas
    => Maybe BlockHeight
        -- ^ if set, limit rewinds to this delta
    -> Maybe (BlockHeight, ParentHash)
        -- ^ The block height @height@ to which to restore and the parent header
        -- @parentHeader@.
        --
        -- It holds that @(_blockHeight parentHeader == pred height)@
    -> PactServiceM cas ()
rewindTo rewindLimit mb = maybe rewindGenesis doRewind mb
  where
    rewindGenesis = return ()
    doRewind (reqHeight, parentHash) = do
        payloadDb <- asks _psPdb
        lastHeader <- findLatestValidBlock >>= maybe failNonGenesisOnEmptyDb return
        failOnTooLowRequestedHeight rewindLimit lastHeader reqHeight
        bhDb <- asks _psBlockHeaderDb
        playFork bhDb payloadDb parentHash lastHeader

    failOnTooLowRequestedHeight (Just limit) lastHeader reqHeight
      | reqHeight + limit < lastHeight = -- need to stick with addition because Word64
        throwM $ RewindLimitExceeded
        ("Requested rewind exceeds limit (" <> sshow limit <> ")")
        reqHeight lastHeight
        where lastHeight = _blockHeight lastHeader
    failOnTooLowRequestedHeight _ _ _ = return ()


    failNonGenesisOnEmptyDb = fail "impossible: playing non-genesis block to empty DB"

    playFork bhdb payloadDb parentHash lastHeader = do
        parentHeader <- liftIO $ lookupM bhdb parentHash

        (!_, _, newBlocks) <-
            liftIO $ collectForkBlocks bhdb lastHeader parentHeader
        -- play fork blocks
        V.mapM_ (fastForward payloadDb) newBlocks

    fastForward :: forall c . PayloadCas c
                => PayloadDb c -> BlockHeader -> PactServiceM c ()
    fastForward payloadDb block = do
        let h = _blockHeight block
        let ph = _blockParent block
        let bpHash = _blockPayloadHash block
        withCheckpointer (Just (h, ph)) "fastForward" $ \pdbenv -> do
            payload <- liftIO (payloadWithOutputsToPayloadData <$> casLookupM payloadDb bpHash)
            void $ playOneBlock block payload pdbenv
            return $! Save block ()
        -- double check output hash here?

-- | Validate a mined block. Execute the transactions in Pact again as
-- validation. Note: The BlockHeader here is the header of the block being
-- validated.
--
execValidateBlock
    :: PayloadCas cas
    => BlockHeader
    -> PayloadData
    -> PactServiceM cas PayloadWithOutputs
execValidateBlock currHeader plData = do
    -- TODO: are we actually validating the output hash here?
    psEnv <- ask
    let reorgLimit = fromIntegral $ view psReorgLimit psEnv
    validateTxEnabled currHeader plData
    handle handleEx $ withBatch $ do
        rewindTo (Just reorgLimit) mb
        withCheckpointer mb "execValidateBlock" $ \pdbenv -> do
            !result <- playOneBlock currHeader plData pdbenv
            return $! Save currHeader result
  where
    mb = if isGenesisBlock then Nothing else Just (bHeight, bParent)
    bHeight = _blockHeight currHeader
    bParent = _blockParent currHeader
    isGenesisBlock = isGenesisBlockHeader currHeader

    -- TODO: knob to configure whether this rewind is fatal
    fatalRewindError a h1 h2 = do
        let msg = concat [
              "Fatal error: "
              , T.unpack a
              , ". Our previous cut block height: "
              , show h1
              , ", fork ancestor's block height: "
              , show h2
              , ".\nOffending new block: \n"
              , show currHeader
              , "\n\n"
              , "Your node is part of a losing fork longer than your \
                \reorg-limit, which\nis a situation that requires manual \
                \intervention. \n\
                \For information on recovering from this, please consult:\n\
                \    https://github.com/kadena-io/chainweb-node/blob/master/\
                \docs/RecoveringFromDeepForks.md"
              ]

        -- TODO: will this work? is it the best way? If we exit the process
        -- then it will be difficult to test this. An alternative is to put the
        -- "handle fatal error" routine into the PactServiceEnv
        killFunction <- asks _psOnFatalError
        liftIO $ killFunction (RewindLimitExceeded a h1 h2) (T.pack msg)

    -- Handle RewindLimitExceeded, rethrow everything else
    handleEx (RewindLimitExceeded a h1 h2) = fatalRewindError a h1 h2
    handleEx e = throwM e

validateTxEnabled :: BlockHeader -> PayloadData -> PactServiceM cas ()
validateTxEnabled bh plData = case txEnabledDate (_blockChainwebVersion bh) of
    Just end | end > blockTime && not isGenesisBlock && not payloadIsEmpty ->
        throwM . BlockValidationFailure . A.toJSON $ ObjectEncoded bh
    _ -> pure ()
  where
    blockTime = _bct $ _blockCreationTime bh
    payloadIsEmpty = V.null $ _payloadDataTransactions plData
    isGenesisBlock = isGenesisBlockHeader bh

execTransactions
    :: Maybe BlockHash
    -> Miner
    -> Vector ChainwebTransaction
    -> EnforceCoinbaseFailure
    -> CoinbaseUsePrecompiled
    -> PactDbEnv'
    -> PactServiceM cas Transactions
execTransactions nonGenesisParentHash miner ctxs enfCBFail usePrecomp (PactDbEnv' pactdbenv) = do
    mc <- use psInitCache
    coinOut <- runCoinbase nonGenesisParentHash pactdbenv miner enfCBFail usePrecomp mc
    txOuts <- applyPactCmds isGenesis pactdbenv ctxs miner mc
    return $! Transactions (paired txOuts) coinOut
  where
    !isGenesis = isNothing nonGenesisParentHash
    cmdBSToTx = toTransactionBytes
      . fmap (T.decodeUtf8 . SB.fromShort . payloadBytes)
    paired outs = V.zipWith (curry $ first cmdBSToTx) ctxs outs


runCoinbase
    :: Maybe BlockHash
    -> P.PactDbEnv p
    -> Miner
    -> EnforceCoinbaseFailure
    -> CoinbaseUsePrecompiled
    -> ModuleCache
    -> PactServiceM cas (P.CommandResult P.Hash)
runCoinbase Nothing _ _ _ _ _ = return noCoinbase
runCoinbase (Just parentHash) dbEnv miner enfCBFail usePrecomp mc = do
    logger <- view (psCheckpointEnv . cpeLogger)
    rs <- view psMinerRewards
    v <- view chainwebVersion
    pd <- mkPublicData "coinbase" def

    let !bh = BlockHeight $ P._pdBlockHeight pd

    reward <- liftIO $! minerReward rs bh
    cr <- liftIO $! applyCoinbase v logger dbEnv miner reward pd parentHash enfCBFail usePrecomp mc
    return $! toHashCommandResult cr

-- | Apply multiple Pact commands, incrementing the transaction Id for each.
-- The output vector is in the same order as the input (i.e. you can zip it
-- with the inputs.)
applyPactCmds
    :: Bool
    -> P.PactDbEnv p
    -> Vector ChainwebTransaction
    -> Miner
    -> ModuleCache
    -> PactServiceM cas (Vector (P.CommandResult P.Hash))
applyPactCmds isGenesis env cmds miner mc =
    V.fromList . toList . sfst <$> V.foldM f (T2 mempty mc) cmds
  where
    f  (T2 dl mcache) cmd = applyPactCmd isGenesis env cmd miner mcache dl

-- | Apply a single Pact command
applyPactCmd
    :: Bool
    -> P.PactDbEnv p
    -> ChainwebTransaction
    -> Miner
    -> ModuleCache
    -> DList (P.CommandResult P.Hash)
    -> PactServiceM cas (T2 (DList (P.CommandResult P.Hash)) ModuleCache)
applyPactCmd isGenesis dbEnv cmdIn miner mcache dl = do
    logger <- view (psCheckpointEnv . cpeLogger)
    gasModel <- view psGasModel
    excfg <- view psEnableUserContracts

    T2 result mcache' <- if isGenesis
      then liftIO $! applyGenesisCmd logger dbEnv def P.noSPVSupport (payloadObj <$> cmdIn)
      else do
        pd <- mkPublicData "applyPactCmd" (publicMetaOf $ payloadObj <$> cmdIn)
        spv <- use psSpvSupport
        liftIO $! applyCmd logger dbEnv miner gasModel pd spv cmdIn mcache excfg

    when isGenesis $
      psInitCache <>= mcache'

    cp <- getCheckpointer
    -- mark the tx as processed at the checkpointer.
    liftIO $ _cpRegisterProcessedTx cp (P._cmdHash cmdIn)
    let !res = toHashCommandResult result
    pure $! T2 (DL.snoc dl res) mcache'

toHashCommandResult :: P.CommandResult [P.TxLog A.Value] -> P.CommandResult P.Hash
toHashCommandResult = over (P.crLogs . _Just) $ P.pactHash . encodeToByteString

transactionsFromPayload :: PayloadData -> IO (Vector ChainwebTransaction)
transactionsFromPayload plData = do
    vtrans <- fmap V.fromList $
              mapM toCWTransaction $
              toList (_payloadDataTransactions plData)
    let (theLefts, theRights) = partitionEithers $ V.toList vtrans
    unless (null theLefts) $ do
        let ls = map T.pack theLefts
        throwM $ TransactionDecodeFailure $ "Failed to decode pact transactions: "
            <> (T.intercalate ". " ls)
    return $! V.fromList theRights
  where
    toCWTransaction bs = evaluate (force (codecDecode chainwebPayloadCodec $
                                          _transactionBytes bs))

execPreInsertCheckReq
    :: PayloadCas cas
    => Vector ChainwebTransaction
    -> PactServiceM cas (Vector (Either Mempool.InsertError ChainwebTransaction))
execPreInsertCheckReq txs = do
    cp <- getCheckpointer
    b <- liftIO $ _cpGetLatestBlock cp
    case b of
        Nothing -> return $! V.map Right txs
        Just (h, ha) ->
            withCheckpointer (Just (h+1, ha)) "execPreInsertCheckReq" $ \pdb -> do
                now <- liftIO getCurrentTimeIntegral
                psEnv <- ask
                psState <- get
                liftIO (Discard <$>
                        validateChainwebTxs cp (BlockCreationTime now) (h + 1) txs
                        (runGas pdb psState psEnv) (_psEnableUserContracts psEnv))
  where
    runGas pdb pst penv ts =
        evalPactServiceM pst penv (attemptBuyGas noMiner pdb ts)

execLookupPactTxs
    :: PayloadCas cas
    => Rewind
    -> Vector P.PactHash
    -> PactServiceM cas (Vector (Maybe (T2 BlockHeight BlockHash)))
execLookupPactTxs restorePoint txs
    | V.null txs = return mempty
    | otherwise = go
  where
    go = getCheckpointer >>= \(!cp) -> case restorePoint of
      NoRewind _ ->
        liftIO $! V.mapM (_cpLookupProcessedTx cp) txs
      DoRewind bh -> do
        let !t = Just $! (_blockHeight bh + 1,_blockHash bh)
        withCheckpointerRewind t "lookupPactTxs" $ \_ ->
          liftIO $ Discard <$> V.mapM (_cpLookupProcessedTx cp) txs

findLatestValidBlock :: PactServiceM cas (Maybe BlockHeader)
findLatestValidBlock = getCheckpointer >>= liftIO . _cpGetLatestBlock >>= \case
    Nothing -> return Nothing
    Just (height, hash) -> go height hash
  where
    go height hash = do
        bhdb <- view psBlockHeaderDb
        liftIO (lookup bhdb hash) >>= \case
            Nothing -> do
                logInfo $ "Latest block isn't valid."
                    <> " Failed to lookup hash " <> sshow (height, hash) <> " in block header db."
                    <> " Continuing with parent."
                cp <- getCheckpointer
                liftIO (_cpGetBlockParent cp (height, hash)) >>= \case
                    Nothing -> throwM $ PactInternalError
                        $ "missing block parent of last hash " <> sshow (height, hash)
                    Just predHash -> go (pred height) predHash
            x -> return x

getCheckpointer :: PactServiceM cas Checkpointer
getCheckpointer = view (psCheckpointEnv . cpeCheckpointer)

-- | Modified table gas module with free module loads
--
freeModuleLoadGasModel :: P.GasModel
freeModuleLoadGasModel = modifiedGasModel
  where
    defGasModel = tableGasModel defaultGasConfig
    fullRunFunction = P.runGasModel defGasModel
    modifiedRunFunction name ga = case ga of
      P.GPostRead (P.ReadModule {}) -> 0
      _ -> fullRunFunction name ga
    modifiedGasModel = defGasModel { P.runGasModel = modifiedRunFunction }

-- | Gas Model used in /send and /local
--
officialGasModel :: P.GasModel
officialGasModel = freeModuleLoadGasModel<|MERGE_RESOLUTION|>--- conflicted
+++ resolved
@@ -239,48 +239,10 @@
     -> Word64
     -> PactServiceM cas a
     -> IO a
-<<<<<<< HEAD
-initPactService' ver cid chainwebLogger bhDb pdb dbDir nodeid doResetDb
-                 reorgLimit act = do
-    sqlitedir <- getSqliteDir
-    when doResetDb $ resetDb sqlitedir
-    createDirectoryIfMissing True sqlitedir
-    logFunctionText chainwebLogger Info $
-        mconcat [ "opened sqlitedb for "
-                , sshow cid
-                , " in directory "
-                , sshow sqlitedir ]
-
-    let sqlitefile = getSqliteFile sqlitedir
-    logFunctionText chainwebLogger Info $
-        "opening sqlitedb named " <> T.pack sqlitefile
-
-    withSQLiteConnection sqlitefile chainwebPragmas False $ \sqlenv -> do
-      checkpointEnv <- initRelationalCheckpointer
-                           initBlockState sqlenv logger
-
-      let !rs = readRewards ver
-          !gasModel = officialGasModel
-          !t0 = BlockCreationTime $ Time (TimeSpan (Micros 0))
-          !pse = PactServiceEnv
-                 { _psMempoolAccess = Nothing
-                 , _psCheckpointEnv = checkpointEnv
-                 , _psPdb = pdb
-                 , _psBlockHeaderDb = bhDb
-                 , _psGasModel = gasModel
-                 , _psMinerRewards = rs
-                 , _psEnableUserContracts = enableUserContracts ver
-                 , _psReorgLimit = reorgLimit
-                 , _psOnFatalError = defaultOnFatalError (logFunctionText chainwebLogger)
-                 }
-          !pst = PactServiceState Nothing mempty 0 t0 Nothing P.noSPVSupport
-
-      evalPactServiceM pst pse act
-=======
 initPactService' ver cid chainwebLogger bhDb pdb sqlenv reorgLimit act = do
     checkpointEnv <- initRelationalCheckpointer initBlockState sqlenv logger
     let !rs = readRewards ver
-        !gasModel = tableGasModel defaultGasConfig
+        !gasModel = officialGasModel
         !t0 = BlockCreationTime $ Time (TimeSpan (Micros 0))
         !pse = PactServiceEnv
                 { _psMempoolAccess = Nothing
@@ -295,7 +257,6 @@
                 }
         !pst = PactServiceState Nothing mempty 0 t0 Nothing P.noSPVSupport
     evalPactServiceM pst pse act
->>>>>>> bde65c6d
   where
     loggers = pactLoggers chainwebLogger
     logger = P.newLogger loggers $ P.LogName ("PactService" <> show cid)
