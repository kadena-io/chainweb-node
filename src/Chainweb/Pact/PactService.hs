{-# LANGUAGE BangPatterns #-}
{-# LANGUAGE FlexibleContexts #-}
{-# LANGUAGE FlexibleInstances #-}
{-# LANGUAGE LambdaCase #-}
{-# LANGUAGE MultiWayIf #-}
{-# LANGUAGE OverloadedStrings #-}
{-# LANGUAGE RankNTypes #-}
{-# LANGUAGE RecordWildCards #-}
{-# LANGUAGE ScopedTypeVariables #-}
{-# LANGUAGE TypeApplications #-}
{-# LANGUAGE TypeFamilies #-}

-- |
-- Module: Chainweb.Pact.PactService
-- Copyright: Copyright © 2018 Kadena LLC.
-- License: See LICENSE file
-- Maintainers: Mark Nichols <mark@kadena.io>, Emily Pillmore <emily@kadena.io>
-- Stability: experimental
--
-- Pact service for Chainweb
--
module Chainweb.Pact.PactService
    ( -- * SQLite Database
      withSqliteDb
    , startSqliteDb
    , stopSqliteDb
      -- * For Chainweb
    , initialPayloadState
    , execNewBlock
    , execValidateBlock
    , execTransactions
    , execLocal
    , execLookupPactTxs
    , execPreInsertCheckReq
    , execBlockTxHistory
    , initPactService
    , readCoinAccount
    , readAccountBalance
    , readAccountGuard
    , toHashCommandResult
      -- * For Side-tooling
    , execNewGenesisBlock
    , initPactService'
    , minerReward
      -- * for tests
    , toPayloadWithOutputs
    , validateHashes
    ) where
------------------------------------------------------------------------------
import Control.Concurrent.Async
import Control.Concurrent.MVar
import Control.DeepSeq
import Control.Exception (SomeAsyncException, evaluate)
import Control.Lens
import Control.Monad
import Control.Monad.Catch
import Control.Monad.Reader
import Control.Monad.State.Strict

import qualified Data.Aeson as A
import qualified Data.ByteString.Short as SB
import Data.Decimal
import Data.Default (def)
import Data.DList (DList(..))
import qualified Data.DList as DL
import Data.Either
import Data.Foldable (toList)
import qualified Data.HashMap.Strict as HM
import qualified Data.Map as Map
import Data.String.Conv (toS)
import Data.Text (Text)
import qualified Data.Text as T
import qualified Data.Text.Encoding as T
import Data.Tuple.Strict (T2(..))
import Data.Vector (Vector)
import qualified Data.Vector as V

import System.Directory
import System.IO
import System.LogLevel

import Prelude hiding (lookup)


------------------------------------------------------------------------------
-- external pact modules

import Pact.Compile (compileExps)
import qualified Pact.Gas as P
import Pact.Gas.Table
import qualified Pact.Interpreter as P
import qualified Pact.Parse as P
import qualified Pact.Types.ChainMeta as P
import qualified Pact.Types.Command as P
import Pact.Types.Exp (ParsedCode(..))
import Pact.Types.ExpParser (mkTextInfo)
import qualified Pact.Types.Hash as P
import qualified Pact.Types.Logger as P
import qualified Pact.Types.PactValue as P
import Pact.Types.RPC
import qualified Pact.Types.Runtime as P
import qualified Pact.Types.SPV as P

------------------------------------------------------------------------------
-- internal modules

import Chainweb.BlockCreationTime
import Chainweb.BlockHash
import Chainweb.BlockHeader
import Chainweb.BlockHeader.Genesis (genesisParentBlockHash, genesisBlockHeader, genesisBlockPayload)
import Chainweb.BlockHeaderDB
import Chainweb.BlockHeight
import Chainweb.Logger
import Chainweb.Mempool.Mempool as Mempool
import Chainweb.Miner.Pact
import Chainweb.NodeId
import Chainweb.Pact.Backend.RelationalCheckpointer (initRelationalCheckpointer)
import Chainweb.Pact.Backend.Types
import Chainweb.Pact.Backend.Utils
import Chainweb.Pact.NoCoinbase
import Chainweb.Pact.Service.PactQueue (PactQueue, getNextRequest)
import Chainweb.Pact.Service.Types
import Chainweb.Pact.SPV
import Chainweb.Pact.TransactionExec
import Chainweb.Pact.Types
import Chainweb.Pact.Utils
import Chainweb.Payload
import Chainweb.Payload.PayloadStore
import Chainweb.Time
import Chainweb.Transaction
import Chainweb.TreeDB (collectForkBlocks, lookup, lookupM)
import Chainweb.Utils hiding (check)
import Chainweb.Version
import Data.CAS (casLookupM)
import Data.LogMessage
import Utils.Logging.Trace


withSqliteDb
    :: Logger logger
    => ChainwebVersion
    -> ChainId
    -> logger
    -> Maybe FilePath
    -> Maybe NodeId
    -> Bool
    -> (SQLiteEnv -> IO a)
    -> IO a
withSqliteDb ver cid logger dbDir nodeid resetDb = bracket
    (startSqliteDb ver cid logger dbDir nodeid resetDb)
    stopSqliteDb

startSqliteDb
    :: Logger logger
    => ChainwebVersion
    -> ChainId
    -> logger
    -> Maybe FilePath
    -> Maybe NodeId
    -> Bool
    -> IO SQLiteEnv
startSqliteDb ver cid logger dbDir nodeid doResetDb = do
    sqlitedir <- getSqliteDir
    when doResetDb $ resetDb sqlitedir
    createDirectoryIfMissing True sqlitedir
    textLog Info $ mconcat
        [ "opened sqlitedb for "
        , sshow cid
        , " in directory "
        , sshow sqlitedir
        ]
    let sqlitefile = getSqliteFile sqlitedir
    textLog Info $ "opening sqlitedb named " <> T.pack sqlitefile
    openSQLiteConnection sqlitefile chainwebPragmas
  where
    textLog = logFunctionText logger

    resetDb sqlitedir = do
      exist <- doesDirectoryExist sqlitedir
      when exist $ removeDirectoryRecursive sqlitedir

    getSqliteFile dir = mconcat
        [ dir
        , "/pact-v1-chain-"
        , T.unpack (chainIdToText cid)
        , ".sqlite"
        ]

    getSqliteDir = case dbDir of
        Nothing -> getXdgDirectory XdgData $ mconcat
            [ "chainweb-node/"
            , show ver
            , maybe mempty (("/" <>) . T.unpack . toText) nodeid
            , "/sqlite"
            ]
        Just d -> return (d <> "sqlite")

stopSqliteDb :: SQLiteEnv -> IO ()
stopSqliteDb = closeSQLiteConnection

------------------------------------------------------------------------------

pactLogLevel :: String -> LogLevel
pactLogLevel "INFO" = Info
pactLogLevel "ERROR" = Error
pactLogLevel "DEBUG" = Debug
pactLogLevel "WARN" = Warn
pactLogLevel _ = Info

pactLoggers :: Logger logger => logger -> P.Loggers
pactLoggers logger = P.Loggers $ P.mkLogger (error "ignored") fun def
  where
    fun :: P.LoggerLogFun
    fun _ (P.LogName n) cat msg = do
        let namedLogger = addLabel ("logger", T.pack n) logger
        logFunctionText namedLogger (pactLogLevel cat) $ T.pack msg

initPactService
    :: Logger logger
    => PayloadCasLookup cas
    => ChainwebVersion
    -> ChainId
    -> logger
    -> PactQueue
    -> MemPoolAccess
    -> BlockHeaderDb
    -> PayloadDb cas
    -> SQLiteEnv
    -> PactServiceConfig
    -> IO ()
initPactService ver cid chainwebLogger reqQ mempoolAccess bhDb pdb sqlenv config =
    void $ initPactService' ver cid chainwebLogger bhDb pdb sqlenv config $ do
        initialPayloadState chainwebLogger ver cid
        serviceRequests (logFunction chainwebLogger) mempoolAccess reqQ

initPactService'
    :: Logger logger
    => PayloadCasLookup cas
    => ChainwebVersion
    -> ChainId
    -> logger
    -> BlockHeaderDb
    -> PayloadDb cas
    -> SQLiteEnv
    -> PactServiceConfig
    -> PactServiceM cas a
    -> IO (T2 a PactServiceState)
initPactService' ver cid chainwebLogger bhDb pdb sqlenv config act = do
    checkpointEnv <- initRelationalCheckpointer initialBlockState sqlenv logger ver
    let !rs = readRewards
        !gasModel = officialGasModel
        !initialParentHeader = ParentHeader $ genesisBlockHeader ver cid
        !pse = PactServiceEnv
                { _psMempoolAccess = Nothing
                , _psCheckpointEnv = checkpointEnv
                , _psPdb = pdb
                , _psBlockHeaderDb = bhDb
                , _psGasModel = gasModel
                , _psMinerRewards = rs
                , _psReorgLimit = fromIntegral $ _pactReorgLimit config
                , _psOnFatalError = defaultOnFatalError (logFunctionText chainwebLogger)
                , _psVersion = ver
                , _psValidateHashesOnReplay = _pactRevalidate config
                , _psAllowReadsInLocal = _pactAllowReadsInLocal config
                }
        !pst = PactServiceState Nothing mempty initialParentHeader P.noSPVSupport
    runPactServiceM pst pse act
  where
    initialBlockState = initBlockState $ genesisHeight ver cid
    loggers = pactLoggers chainwebLogger
    logger = P.newLogger loggers $ P.LogName ("PactService" <> show cid)

initialPayloadState
    :: Logger logger
    => PayloadCasLookup cas
    => logger
    -> ChainwebVersion
    -> ChainId
    -> PactServiceM cas ()
initialPayloadState _ Test{} _ = pure ()
initialPayloadState _ TimedConsensus{} _ = pure ()
initialPayloadState _ PowConsensus{} _ = pure ()
initialPayloadState logger v@TimedCPM{} cid =
    initializeCoinContract logger v cid $ genesisBlockPayload v cid
initialPayloadState logger v@FastTimedCPM{} cid =
    initializeCoinContract logger v cid $ genesisBlockPayload v cid
initialPayloadState logger  v@Development cid =
    initializeCoinContract logger v cid $ genesisBlockPayload v cid
initialPayloadState logger v@Testnet04 cid =
    initializeCoinContract logger v cid $ genesisBlockPayload v cid
initialPayloadState logger v@Mainnet01 cid =
    initializeCoinContract logger v cid $ genesisBlockPayload v cid

initializeCoinContract
    :: forall cas logger. (PayloadCasLookup cas, Logger logger)
    => logger
    -> ChainwebVersion
    -> ChainId
    -> PayloadWithOutputs
    -> PactServiceM cas ()
initializeCoinContract _logger v cid pwo = do
    cp <- getCheckpointer
    genesisExists <- liftIO
        $ _cpLookupBlockInCheckpointer cp (genesisHeight v cid, ghash)
    if genesisExists
      then readContracts cp
      else validateGenesis

  where
    validateGenesis = void $!
        execValidateBlock genesisHeader inputPayloadData

    ghash :: BlockHash
    ghash = _blockHash genesisHeader

    inputPayloadData :: PayloadData
    inputPayloadData = payloadWithOutputsToPayloadData pwo

    genesisHeader :: BlockHeader
    genesisHeader = genesisBlockHeader v cid

    readContracts cp = do
      mbLatestBlock <- liftIO $ _cpGetLatestBlock cp
      (bhe, bhash) <- case mbLatestBlock of
        Nothing -> throwM NoBlockValidatedYet
        (Just !p) -> return p
      let target = Just (succ bhe, bhash)
      parentHeader <- ParentHeader <$!> lookupBlockHeader bhash "initializeCoinContract"
      setParentHeader parentHeader
      withCheckpointer target "readContracts" $ \(PactDbEnv' pdbenv) -> do
        PactServiceEnv{..} <- ask
        pd <- getTxContext def
        mc <- liftIO $ readInitModules (_cpeLogger _psCheckpointEnv) pdbenv pd
        psInitCache .= mc
        return $! Discard ()

lookupBlockHeader :: BlockHash -> Text -> PactServiceM cas BlockHeader
lookupBlockHeader bhash ctx = do
  bhdb <- asks _psBlockHeaderDb
  liftIO $! lookupM bhdb bhash
        `catch` \e -> throwM $ BlockHeaderLookupFailure $
                      "failed lookup of parent header in " <> ctx <> ": " <> sshow (e :: SomeException)

isGenesisParent :: ParentHeader -> Bool
isGenesisParent (ParentHeader p)
    = _blockParent p == genesisParentBlockHash (_chainwebVersion p) p

-- | Loop forever, serving Pact execution requests and reponses from the queues
serviceRequests
    :: PayloadCasLookup cas
    => LogFunction
    -> MemPoolAccess
    -> PactQueue
    -> PactServiceM cas ()
serviceRequests logFn memPoolAccess reqQ = do
    logInfo "Starting service"
    go `finally` logInfo "Stopping service"
  where
    go = do
        logDebug "serviceRequests: wait"
        msg <- liftIO $ getNextRequest reqQ
        logDebug $ "serviceRequests: " <> sshow msg
        case msg of
            CloseMsg -> return ()
            LocalMsg LocalReq{..} -> do
                tryOne "execLocal" _localResultVar $ execLocal _localRequest
                go
            NewBlockMsg NewBlockReq {..} -> do
                trace logFn "Chainweb.Pact.PactService.execNewBlock"
                    (_parentHeader _newBlockHeader) 1 $
                    tryOne "execNewBlock" _newResultVar $
                    execNewBlock memPoolAccess _newBlockHeader _newMiner
                go
            ValidateBlockMsg ValidateBlockReq {..} -> do
                trace logFn "Chainweb.Pact.PactService.execValidateBlock"
                    _valBlockHeader
                    (length (_payloadDataTransactions _valPayloadData)) $
                    tryOne "execValidateBlock" _valResultVar $
                    execValidateBlock _valBlockHeader _valPayloadData
                go
            LookupPactTxsMsg (LookupPactTxsReq restorePoint txHashes resultVar) -> do
                trace logFn "Chainweb.Pact.PactService.execLookupPactTxs" ()
                    (length txHashes) $
                    tryOne "execLookupPactTxs" resultVar $
                    execLookupPactTxs restorePoint txHashes
                go
            PreInsertCheckMsg (PreInsertCheckReq txs resultVar) -> do
                trace logFn "Chainweb.Pact.PactService.execPreInsertCheckReq" ()
                    (length txs) $
                    tryOne "execPreInsertCheckReq" resultVar $
                    V.map (() <$) <$> execPreInsertCheckReq txs
                go
            BlockTxHistoryMsg (BlockTxHistoryReq bh d resultVar) -> do
              trace logFn "Chainweb.Pact.PactService.execBlockTxHistory" bh 1 $
                tryOne "execBlockTxHistory" resultVar $
                execBlockTxHistory bh d

    toPactInternalError e = Left $ PactInternalError $ T.pack $ show e

    tryOne
        :: String
        -> MVar (Either PactException a)
        -> PactServiceM cas a
        -> PactServiceM cas ()
    tryOne which mvar = tryOne' which mvar Right

    tryOne'
        :: String
        -> MVar (Either PactException b)
        -> (a -> Either PactException b)
        -> PactServiceM cas a
        -> PactServiceM cas ()
    tryOne' which mvar post m =
        (evalPactOnThread (post <$> m) >>= (liftIO . putMVar mvar))
        `catches`
            [ Handler $ \(e :: SomeAsyncException) -> do
                logError $ mconcat
                    [ "Received asynchronous exception running pact service ("
                    , which
                    , "): "
                    , show e
                    ]
                liftIO $ do
                    void $ tryPutMVar mvar $! toPactInternalError e
                    throwM e
            , Handler $ \(e :: SomeException) -> do
                logError $ mconcat
                    [ "Received exception running pact service ("
                    , which
                    , "): "
                    , show e
                    ]
                liftIO $ void $ tryPutMVar mvar $! toPactInternalError e
           ]
      where
        -- Pact turns AsyncExceptions into textual exceptions within
        -- PactInternalError. So there is no easy way for us to distinguish
        -- whether an exception originates from within pact or from the outside.
        --
        -- A common strategy to deal with this is to run the computation (pact)
        -- on a "hidden" internal thread. Lifting `forkIO` into a state
        -- monad is generally not thread-safe. It is fine to do here, since
        -- there is no concurrency. We use a thread here only to shield the
        -- computation from external exceptions.
        --
        -- This solution isn't bullet-proof and only meant as a temporary fix. A
        -- proper solution is to fix pact, to handle asynchronous exceptions
        -- gracefully.
        --
        -- No mask is needed here. Asynchronous exceptions are handled
        -- by the outer handlers and cause an abort. So no state is lost.
        --
        evalPactOnThread :: PactServiceM cas a -> PactServiceM cas a
        evalPactOnThread act = do
            e <- ask
            s <- get
            T2 r s' <- liftIO $
                withAsync (runPactServiceM s e act) wait
            put $! s'
            return $! r

toTransactionBytes :: P.Command Text -> Transaction
toTransactionBytes cwTrans =
    let plBytes = encodeToByteString cwTrans
    in Transaction { _transactionBytes = plBytes }


toOutputBytes :: P.CommandResult P.Hash -> TransactionOutput
toOutputBytes cr =
    let outBytes = A.encode cr
    in TransactionOutput { _transactionOutputBytes = toS outBytes }

toPayloadWithOutputs :: Miner -> Transactions -> PayloadWithOutputs
toPayloadWithOutputs mi ts =
    let oldSeq = _transactionPairs ts
        trans = cmdBSToTx . fst <$> oldSeq
        transOuts = toOutputBytes . toHashCommandResult . snd <$> oldSeq

        miner = toMinerData mi
        cb = CoinbaseOutput $ encodeToByteString $ toHashCommandResult $ _transactionCoinbase ts
        blockTrans = snd $ newBlockTransactions miner trans
        cmdBSToTx = toTransactionBytes
          . fmap (T.decodeUtf8 . SB.fromShort . payloadBytes)
        blockOuts = snd $ newBlockOutputs cb transOuts

        blockPL = blockPayload blockTrans blockOuts
        plData = payloadData blockTrans blockPL
     in payloadWithOutputs plData cb transOuts

data CRLogPair = CRLogPair P.Hash [P.TxLog A.Value]
instance A.ToJSON CRLogPair where
  toJSON (CRLogPair h logs) = A.object
    [ "hash" A..= h
    , "rawLogs" A..= logs ]

validateHashes
    :: BlockHeader
        -- ^ Current Header
    -> PayloadData
    -> Miner
    -> Transactions
    -> Either PactException PayloadWithOutputs
validateHashes bHeader pData miner transactions =
    if newHash == prevHash
    then Right pwo
    else Left $ BlockValidationFailure $ A.object
         [ "mismatch" A..= errorMsg "Payload hash" prevHash newHash
         , "details" A..= details
         ]
    where

      pwo = toPayloadWithOutputs miner transactions

      newHash = _payloadWithOutputsPayloadHash pwo
      prevHash = _blockPayloadHash bHeader

      newTransactions = V.map fst (_payloadWithOutputsTransactions pwo)
      prevTransactions = _payloadDataTransactions pData

      newMiner = _payloadWithOutputsMiner pwo
      prevMiner = _payloadDataMiner pData

      newTransactionsHash = _payloadWithOutputsTransactionsHash pwo
      prevTransactionsHash = _payloadDataTransactionsHash pData

      newOutputsHash = _payloadWithOutputsOutputsHash pwo
      prevOutputsHash = _payloadDataOutputsHash pData

      check desc extra expect actual
        | expect == actual = []
        | otherwise =
          [A.object $ "mismatch" A..= errorMsg desc expect actual :  extra]

      errorMsg desc expect actual = A.object
        [ "type" A..= (desc :: Text)
        , "actual" A..= actual
        , "expected" A..= expect
        ]

      checkTransactions prev new =
        ["txs" A..= concatMap (uncurry (check "Tx" [])) (V.zip prev new)]

      addOutputs (Transactions pairs coinbase) =
        [ "outputs" A..= A.object
         [ "coinbase" A..= toPairCR coinbase
         , "txs" A..= (addTxOuts <$> pairs)
         ]
        ]

      addTxOuts :: (ChainwebTransaction, P.CommandResult [P.TxLog A.Value]) -> A.Value
      addTxOuts (tx,cr) = A.object
        [ "tx" A..= fmap (fmap _pcCode . payloadObj) tx
        , "result" A..= toPairCR cr
        ]

      toPairCR cr = over (P.crLogs . _Just)
        (CRLogPair (fromJuste $ P._crLogs (toHashCommandResult cr))) cr

      details = concat
        [ check "Miner" [] prevMiner newMiner
        , check "TransactionsHash" (checkTransactions prevTransactions newTransactions)
          prevTransactionsHash newTransactionsHash
        , check "OutputsHash" (addOutputs transactions)
          prevOutputsHash newOutputsHash
        ]

-- | Restore the checkpointer and prepare the execution of a block.
--
-- The use of 'withCheckpointer' is safer and should be preferred where possible.
--
-- This function adds @Block@ savepoint to the db transaction stack. It must be
-- followed by a call to @finalizeCheckpointer (save blockHash)@ or
-- @finalizeCheckpointer discard@.
--
-- Postcondition: beginSavepoint Block
--
restoreCheckpointer
    :: PayloadCasLookup cas
    => Maybe (BlockHeight,BlockHash)
        -- ^ The block height @height@ to which to restore and the parent header
        -- @parentHeader@.
        --
        -- It holds that @(_blockHeight parentHeader == pred height)@

    -> String
        -- ^ Putative caller
    -> PactServiceM cas PactDbEnv'
restoreCheckpointer maybeBB caller = do
    checkPointer <- getCheckpointer
    logInfo $ "restoring (with caller " <> caller <> ") " <> sshow maybeBB
    liftIO $ _cpRestore checkPointer maybeBB

data WithCheckpointerResult a
    = Discard !a
    | Save BlockHeader !a

-- | Execute an action in the context of an @Block@ that is provided by the
-- checkpointer.
--
-- Usually, one needs to rewind the checkpointer first to the target. In those
-- cases the function 'withCheckpointerRewind' should be preferred.
--
-- The result of the inner action indicates whether the resulting checkpointer
-- state should be discarded or saved.
--
-- If the inner action throws an exception the checkpointer state is discarded.
--
withCheckpointer
    :: PayloadCasLookup cas
    => Maybe (BlockHeight, BlockHash)
        -- The current block height and the parent hash
    -> String
    -> (PactDbEnv' -> PactServiceM cas (WithCheckpointerResult a))
    -> PactServiceM cas a
withCheckpointer target caller act = mask $ \restore -> do
    cenv <- restore $ restoreCheckpointer target caller
    try (restore (act cenv)) >>= \case
        Left e -> discardTx >> throwM @_ @SomeException e
        Right (Discard !result) -> discardTx >> return result
        Right (Save header !result) -> saveTx header >> return result
  where
    discardTx = finalizeCheckpointer _cpDiscard
    saveTx header = do
        finalizeCheckpointer (flip _cpSave $ _blockHash header)
        psStateValidated .= Just header

-- | 'withCheckpointer' but using the cached parent header for target.
withCurrentCheckpointer
    :: PayloadCasLookup cas
    => String
    -> (PactDbEnv' -> PactServiceM cas (WithCheckpointerResult a))
    -> PactServiceM cas a
withCurrentCheckpointer caller act = do
    ph <- _parentHeader <$> use psParentHeader
    let target = Just (succ $ _blockHeight ph, _blockHash ph)
    withCheckpointer target caller act

-- | Same as 'withCheckpointer' but rewinds the checkpointer state to the
-- provided target.
--
withCheckpointerRewind
    :: PayloadCasLookup cas
    => Maybe (BlockHeight, BlockHash)
        -- The current block height and the parent hash
    -> String
    -> (PactDbEnv' -> PactServiceM cas (WithCheckpointerResult a))
    -> PactServiceM cas a
withCheckpointerRewind target caller act = do
    rewindTo Nothing target
    withCheckpointer target caller act

finalizeCheckpointer :: (Checkpointer -> IO ()) -> PactServiceM cas ()
finalizeCheckpointer finalize = do
    checkPointer <- getCheckpointer
    liftIO $! finalize checkPointer


_liftCPErr :: Either String a -> PactServiceM cas a
_liftCPErr = either internalError' return

-- | Performs a dry run of PactExecution's `buyGas` function for transactions being validated.
--
attemptBuyGas
    :: Miner
    -> PactDbEnv'
    -> Vector (Either InsertError ChainwebTransaction)
    -> PactServiceM cas (Vector (Either InsertError ChainwebTransaction))
attemptBuyGas miner (PactDbEnv' dbEnv) txs = do
        mc <- use psInitCache
        V.fromList . toList . sfst <$> V.foldM f (T2 mempty mc) txs
  where
    f (T2 dl mcache) cmd = do
        T2 mcache' !res <- runBuyGas dbEnv mcache cmd
        pure $! T2 (DL.snoc dl res) mcache'

    createGasEnv
        :: P.PactDbEnv db
        -> P.Command (P.Payload P.PublicMeta P.ParsedCode)
        -> P.GasPrice
        -> P.Gas
        -> PactServiceM cas (TransactionEnv db)
    createGasEnv db cmd gp gl = do
        l <- view $ psCheckpointEnv . cpeLogger

        pd <- getTxContext (publicMetaOf cmd)
        spv <- use psSpvSupport
        let ec = mkExecutionConfig
              [ P.FlagDisableModuleInstall
              , P.FlagDisableHistoryInTransactionalMode ]
        return $! TransactionEnv P.Transactional db l (ctxToPublicData pd) spv nid gp rk gl ec
      where
        !nid = networkIdOf cmd
        !rk = P.cmdToRequestKey cmd

    runBuyGas
        :: P.PactDbEnv a
        -> ModuleCache
        -> Either InsertError ChainwebTransaction
        -> PactServiceM cas (T2 ModuleCache (Either InsertError ChainwebTransaction))
    runBuyGas _db mcache l@Left {} = return (T2 mcache l)
    runBuyGas db mcache (Right tx) = do
        let cmd = payloadObj <$> tx
            gasPrice = gasPriceOf cmd
            gasLimit = fromIntegral $ gasLimitOf cmd
            txst = TransactionState
                { _txCache = mcache
                , _txLogs = mempty
                , _txGasUsed = 0
                , _txGasId = Nothing
                , _txGasModel = P._geGasModel P.freeGasEnv
                }

        buyGasEnv <- createGasEnv db cmd gasPrice gasLimit

        cr <- liftIO
          $! P.catchesPactError
          $! execTransactionM buyGasEnv txst
          $! buyGas False cmd miner

        case cr of
            Left err -> return (T2 mcache (Left (InsertErrorBuyGas (T.pack $ show err))))
            Right t -> return (T2 (_txCache t) (Right tx))

-- | The principal validation logic for groups of Pact Transactions.
--
-- Skips validation for genesis transactions, since gas accounts, etc. don't
-- exist yet.
--
validateChainwebTxs
    :: ChainwebVersion
    -> ChainId
    -> Checkpointer
    -> BlockCreationTime
        -- ^ reference time for tx validation.
        --
        -- This time is the creation time of the parent header for calls from
        -- newBlock. It is the creation time of the current header
        -- for block validation if
        -- @useLegacyCreationTimeForTxValidation blockHeight@ true.
        --
    -> Bool
        -- ^ lenientCreationTime flag, see 'lenientTimeSlop' for details.
    -> BlockHeight
        -- ^ Current block height
    -> Vector ChainwebTransaction
    -> RunGas
    -> IO ValidateTxs
validateChainwebTxs v cid cp txValidationTime lenientCreationTime bh txs doBuyGas
  | bh == genesisHeight v cid = pure $! V.map Right txs
  | V.null txs = pure V.empty
  | otherwise = go
  where
    go = V.mapM validations initTxList >>= doBuyGas

    validations t = runValid checkUnique t
      >>= runValid checkTimes
      >>= runValid (return . checkCompile)

    checkUnique :: ChainwebTransaction -> IO (Either InsertError ChainwebTransaction)
    checkUnique t = do
      found <- _cpLookupProcessedTx cp (P._cmdHash t)
      case found of
        Nothing -> pure $ Right t
        Just _ -> pure $ Left InsertErrorDuplicate

    checkTimes :: ChainwebTransaction -> IO (Either InsertError ChainwebTransaction)
    checkTimes t
        | timingsCheck txValidationTime lenientCreationTime $ fmap payloadObj t = return $ Right t
        | otherwise = return $ Left InsertErrorInvalidTime

    initTxList :: ValidateTxs
    initTxList = V.map Right txs

    runValid :: Monad m => (a -> m (Either e a)) -> Either e a -> m (Either e a)
    runValid f (Right r) = f r
    runValid _ l@Left{} = pure l

-- | Legacy validation of tx TTL for new Blocks. This function uses the parent header
-- but guarantees that the TTL is valid for validation both with the parent header and
-- the current headers.
--
-- FOR NEWBLOCK ONLY. DON'T USE FOR BLOCK VALITION OF BLOCK ON THE CHAIN.
--
-- Running this validation in additon to other timing validations on the creation time
-- of the parent header ensures that the the new block satisfies both new and old timing
-- validations.
--
-- There are four ways how timing checks are currently performed:
--
-- 1. legacy behavior for validation: current header
-- 2. new behavior for validation: parent header
-- 2. legacy behavior for newBlock: parent header, TTL compat
-- 3. new behavior for newBlock: parent header, no TTL compat
--
-- This function covers the TTL compat for the (2.) and (3.) case.
--
-- This code can be removed once the transition is complete and the guard
-- @useLegacyCreationTimeForTxValidation@ is false for all new blocks
-- of all chainweb versions.
--
validateLegacyTTL
    :: ParentHeader
    -> Vector ChainwebTransaction
    -> ValidateTxs
validateLegacyTTL parentHeader txs
    | isGenesisParent parentHeader = V.map Right txs
    | V.null txs = V.empty
    | otherwise = V.map check txs
  where
    timeFromSeconds = Time . secondsToTimeSpan . Seconds . fromIntegral
    parentTime = _bct $ _blockCreationTime $ _parentHeader parentHeader
    check tx
        | expirationTime >= parentTime = Right tx
        | otherwise = Left InsertErrorInvalidTime
      where
        expirationTime = timeFromSeconds (txOriginationTime + ttl - compatPeriod)
        P.TTLSeconds ttl = timeToLiveOf (payloadObj <$> tx)
        P.TxCreationTime txOriginationTime = creationTimeOf (payloadObj <$> tx)

    -- ensure that every block that validates with
    -- @txValidationTime == _blockCreatinTime parentHeader@ (new behavior) also validates with
    -- @txValidationTime == _blockCreationTime currentHeader@ (old behavior).
    --
    -- The compat period puts an effective lower limit on the TTL value. During
    -- the transition period any transactions that is submitted with a lower TTL
    -- value is considered expired and rejected immediately. After the
    -- transition period, which will probably last a few days, the compat period
    -- is disabled again.
    --
    -- The time between two blocks is distributed exponentially with a rate \(r\) of 2
    -- blocks per minutes. The quantiles of the exponential distribution with
    -- parameter \(r\) is \(quantile(x) = \frac{- ln(1 - x)}{r}\).
    --
    -- Thus the 99.99% will be solved in less than @(- log (1 - 0.9999)) / 2@
    -- minutes, which is less than 5 minutes.
    --
    -- In practice, due to the effects of difficulty adjustement, the
    -- distribution is skewed such that the 99.99 percentile is actually a
    -- little less than 3 minutes.
    --
    compatPeriod
        | useLegacyCreationTimeNewBlockOrInsert parentHeader = 60 * 3
        | otherwise = 0

-- | Guard for new block or insert checks vs. parent block height + 1,
-- whereas validate checks "current block height".
useLegacyCreationTimeNewBlockOrInsert :: ParentHeader -> Bool
useLegacyCreationTimeNewBlockOrInsert parentHeader =
  useLegacyCreationTimeForTxValidation v bh
  where
    v = _chainwebVersion parentHeader
    bh = succ $ _blockHeight $ _parentHeader parentHeader

type ValidateTxs = Vector (Either InsertError ChainwebTransaction)
type RunGas = ValidateTxs -> IO ValidateTxs

checkCompile :: ChainwebTransaction -> Either InsertError ChainwebTransaction
checkCompile tx = case payload of
  Exec (ExecMsg parsedCode _) ->
    case compileCode parsedCode of
      Left perr -> Left $ InsertErrorCompilationFailed (sshow perr)
      Right _ -> Right tx
  _ -> Right tx
  where
    payload = P._pPayload $ payloadObj $ P._cmdPayload tx
    compileCode p =
      compileExps (mkTextInfo (P._pcCode p)) (P._pcExps p)

skipDebitGas :: RunGas
skipDebitGas = return


-- | Read row from coin-table defined in coin contract, retrieving balance and keyset
-- associated with account name
--
readCoinAccount
    :: PactDbEnv'
      -- ^ pact db backend (sqlite)
    -> Text
      -- ^ account name
    -> IO (Maybe (T2 Decimal (P.Guard (P.Term P.Name))))
readCoinAccount (PactDbEnv' (P.PactDbEnv pdb pdbv)) a = row >>= \case
    Nothing -> return Nothing
    Just (P.ObjectMap o) -> case Map.toList o of
      [(P.FieldKey "balance", b), (P.FieldKey "guard", g)] ->
        case (P.fromPactValue b, P.fromPactValue g) of
          (P.TLiteral (P.LDecimal d) _, P.TGuard t _) ->
            return $! Just $ T2 d t
          _ -> internalError "unexpected pact value types"
      _ -> internalError "wrong table accessed in account lookup"
  where
    row = pdbv & P._readRow pdb (P.UserTables "coin_coin-table") (P.RowKey a)

-- | Read row from coin-table defined in coin contract, retrieving balance
-- associated with account name
--
readAccountBalance
    :: PactDbEnv'
      -- ^ pact db backend (sqlite)
    -> Text
      -- ^ account name
    -> IO (Maybe Decimal)
readAccountBalance pdb account
    = fmap sfst <$> readCoinAccount pdb account

-- | Read row from coin-table defined in coin contract, retrieving guard
-- associated with account name
--
readAccountGuard
    :: PactDbEnv'
      -- ^ pact db backend (sqlite)
    -> Text
      -- ^ account name
    -> IO (Maybe (P.Guard (P.Term P.Name)))
readAccountGuard pdb account
    = fmap ssnd <$> readCoinAccount pdb account

-- | Calculate miner reward. We want this to error hard in the case where
-- block times have finally exceeded the 120-year range. Rewards are calculated
-- at regular blockheight intervals.
--
-- See: 'rewards/miner_rewards.csv'
--
minerReward
    :: ChainwebVersion
    -> MinerRewards
    -> BlockHeight
    -> IO P.ParsedDecimal
minerReward v (MinerRewards rs) bh =
    case Map.lookupGE bh rs of
      Nothing -> err
      Just (_, m) -> pure $! P.ParsedDecimal (roundTo 8 (m / n))
  where
    !n = int . order $ chainGraphAt v bh
    err = internalError "block heights have been exhausted"
{-# INLINE minerReward #-}

-- | Note: The BlockHeader param here is the PARENT HEADER of the new
-- block-to-be
--
execNewBlock
    :: PayloadCasLookup cas
    => MemPoolAccess
    -> ParentHeader
    -> Miner
    -> PactServiceM cas PayloadWithOutputs
execNewBlock mpAccess parentHeader miner = handle onTxFailure $ do
    updateMempool
    withDiscardedBatch $ do
      setParentHeader parentHeader
      rewindTo newblockRewindLimit target
      newTrans <- withCheckpointer target "preBlock" doPreBlock
      withCheckpointer target "execNewBlock" (doNewBlock newTrans)
  where
    onTxFailure e@(PactTransactionExecError rk _) = do
        -- add the failing transaction to the mempool bad list, so it is not
        -- re-selected for mining.
        liftIO $ mpaBadlistTx mpAccess rk
        throwM e
    onTxFailure e = throwM e

    -- This is intended to mitigate mining attempts during replay.
    -- In theory we shouldn't need to rewind much ever, but values
    -- less than this are failing in PactReplay test.
    newblockRewindLimit = Just 8

    doPreBlock pdbenv = do
      cp <- getCheckpointer
      psEnv <- ask
      psState <- get
      let runDebitGas :: RunGas
          runDebitGas txs = evalPactServiceM psState psEnv runGas
            where
              runGas = attemptBuyGas miner pdbenv txs
          validate bhi _bha txs = do

            let parentTime = _blockCreationTime $ _parentHeader parentHeader
                lenientCreationTime = not $ useLegacyCreationTimeNewBlockOrInsert parentHeader
            results <- V.zipWith (>>)
                <$> do
                    let v = _chainwebVersion psEnv
                        cid = _chainId psEnv
                    validateChainwebTxs v cid cp parentTime lenientCreationTime bhi txs runDebitGas

                -- This code can be removed once the transition is complete and the guard
                -- @useLegacyCreationTimeForTxValidation@ is false for all new blocks
                -- of all chainweb versions.
                --
                <*> pure (validateLegacyTTL parentHeader txs)

            V.forM results $ \case
                Right _ -> return True
                Left _e -> return False

      liftIO $! fmap Discard $!
        mpaGetBlock mpAccess validate bHeight pHash (_parentHeader parentHeader)

    doNewBlock newTrans pdbenv = do
        logInfo $ "execNewBlock, about to get call processFork: "
                <> " (parent height = " <> sshow pHeight <> ")"
                <> " (parent hash = " <> sshow pHash <> ")"

        setParentHeader parentHeader -- could have been overwritten in rewind, so set again

        -- NEW BLOCK COINBASE: Reject bad coinbase, always use precompilation
        results <- execTransactions False miner newTrans
          (EnforceCoinbaseFailure True)
          (CoinbaseUsePrecompiled True)
          pdbenv

        let !pwo = toPayloadWithOutputs miner results
        return $! Discard pwo

    pHeight = _blockHeight $ _parentHeader parentHeader
    pHash = _blockHash $ _parentHeader parentHeader
    target = Just (bHeight, pHash)
    bHeight = succ pHeight

    updateMempool = liftIO $ do
      mpaProcessFork mpAccess $ _parentHeader parentHeader
      mpaSetLastHeader mpAccess $ _parentHeader parentHeader


withBatch :: PactServiceM cas a -> PactServiceM cas a
withBatch act = mask $ \r -> do
    cp <- getCheckpointer
    r $ liftIO $ _cpBeginCheckpointerBatch cp
    v <- r act `catch` hndl cp
    r $ liftIO $ _cpCommitCheckpointerBatch cp
    return v

  where
    hndl cp (e :: SomeException) = do
        liftIO $ _cpDiscardCheckpointerBatch cp
        throwM e


withDiscardedBatch :: PactServiceM cas a -> PactServiceM cas a
withDiscardedBatch act = bracket start end (const act)
  where
    start = do
        cp <- getCheckpointer
        liftIO (_cpBeginCheckpointerBatch cp)
        return cp
    end = liftIO . _cpDiscardCheckpointerBatch


-- | only for use in generating genesis blocks in tools
--
execNewGenesisBlock
    :: PayloadCasLookup cas
    => Miner
    -> Vector ChainwebTransaction
    -> PactServiceM cas PayloadWithOutputs
execNewGenesisBlock miner newTrans = withDiscardedBatch $
    withCheckpointer Nothing "execNewGenesisBlock" $ \pdbenv -> do

        -- NEW GENESIS COINBASE: Reject bad coinbase, use date rule for precompilation
        results <- execTransactions True miner newTrans
                   (EnforceCoinbaseFailure True)
                   (CoinbaseUsePrecompiled False) pdbenv
        return $! Discard (toPayloadWithOutputs miner results)

execLocal
    :: PayloadCasLookup cas
    => ChainwebTransaction
    -> PactServiceM cas (P.CommandResult P.Hash)
execLocal cmd = do
    PactServiceEnv{..} <- ask
    mc <- use psInitCache
    pd <- getTxContext (publicMetaOf $! payloadObj <$> cmd)
    spv <- use psSpvSupport
    let execConfig | _psAllowReadsInLocal = mkExecutionConfig [P.FlagAllowReadInLocal]
                   | otherwise = def
        logger = _cpeLogger _psCheckpointEnv
    withCurrentCheckpointer "execLocal" $ \(PactDbEnv' pdbenv) -> do
        r <- liftIO $
          applyLocal logger pdbenv officialGasModel pd spv cmd mc execConfig
        return $! Discard (toHashCommandResult r)


logg :: String -> String -> PactServiceM cas ()
logg level msg = view (psCheckpointEnv . cpeLogger)
  >>= \l -> liftIO $ P.logLog l level msg

logInfo :: String -> PactServiceM cas ()
logInfo = logg "INFO"

logError :: String -> PactServiceM cas ()
logError = logg "ERROR"

logDebug :: String -> PactServiceM cas ()
logDebug = logg "DEBUG"

-- | Set parent header in state and spv support (using parent hash)
setParentHeader :: ParentHeader -> PactServiceM cas ()
setParentHeader ph@(ParentHeader bh) = do
  logDebug $ "setParentHeader: " ++ show (_blockHash bh,_blockHeight bh)
  psParentHeader .= ph
  bdb <- view psBlockHeaderDb
  psSpvSupport .= pactSPV bdb (_blockHash bh)

-- | Execute a block -- only called in validate either for replay or for validating current block.
--
playOneBlock
    :: (PayloadCasLookup cas)
    => BlockHeader
        -- ^ this is the current header. We may consider changing this to the parent
        -- header to avoid confusion with new block and prevent using data from this
        -- header when we should use the respective values from the parent header
        -- instead.
    -> PayloadData
    -> PactDbEnv'
    -> PactServiceM cas (T2 Miner Transactions)
playOneBlock currHeader plData pdbenv = do
    miner <- decodeStrictOrThrow' (_minerData $ _payloadDataMiner plData)
    trans <- liftIO $ transactionsFromPayload plData
    cp <- getCheckpointer

    -- The reference time for tx timings validation.
    --
    -- The legacy behavior is to use the creation time of the /current/ header.
    -- The new default behavior is to use the creation time of the /parent/ header.
    --
    (txValidationTime,lenientCreationTime) <- if
        useLegacyCreationTimeForTxValidation v h || isGenesisBlockHeader currHeader
      then
        return (_blockCreationTime currHeader, False)
      else do
        -- FIXME don't do this twice. Instead store the parent header in the context
        -- (and don't use the current header at all)
        parentHeader <- ParentHeader <$!> lookupBlockHeader  (_blockParent currHeader) "playOneBlock"
        return (_blockCreationTime $ _parentHeader parentHeader, True)

    -- prop_tx_ttl_validate
    valids <- liftIO $ V.zip trans <$>
        validateChainwebTxs v cid cp txValidationTime lenientCreationTime (_blockHeight currHeader) trans skipDebitGas

    case foldr handleValids [] valids of
      [] -> return ()
      errs -> throwM $ TransactionValidationException $ errs

    !results <- go miner trans
    psStateValidated .= Just currHeader

    -- Validate hashes if requested
    asks _psValidateHashesOnReplay >>= \x -> when x $
        either throwM (void . return) $!
        validateHashes currHeader plData miner results

    return $! T2 miner results

  where

    handleValids (tx,Left e) es = (P._cmdHash tx, sshow e):es
    handleValids _ es = es

    v = _chainwebVersion currHeader
    h = _blockHeight currHeader
    cid = _chainId currHeader

    isGenesisBlock = isGenesisBlockHeader currHeader

    go m txs = if isGenesisBlock
      then do
        setParentHeader (ParentHeader currHeader)
        -- GENESIS VALIDATE COINBASE: Reject bad coinbase, use date rule for precompilation
        execTransactions True m txs
          (EnforceCoinbaseFailure True) (CoinbaseUsePrecompiled False) pdbenv
      else do
        parentHeader <- ParentHeader <$!> lookupBlockHeader (_blockParent currHeader) "playOneBlock.go"
        setParentHeader parentHeader
        -- VALIDATE COINBASE: back-compat allow failures, use date rule for precompilation
        execTransactions False m txs
          (EnforceCoinbaseFailure False) (CoinbaseUsePrecompiled False) pdbenv

-- | Rewinds the pact state to @mb@.
--
-- If @mb@ is 'Nothing', it rewinds to the genesis block.
--
rewindTo
    :: forall cas . PayloadCasLookup cas
    => Maybe BlockHeight
        -- ^ if set, limit rewinds to this delta
    -> Maybe (BlockHeight, ParentHash)
        -- ^ The block height @height@ to which to restore and the parent header
        -- @parentHeader@.
        --
        -- It holds that @(_blockHeight parentHeader == pred height)@
    -> PactServiceM cas ()
rewindTo rewindLimit = maybe rewindGenesis doRewind
  where
    rewindGenesis = return ()
    doRewind (reqHeight, parentHash) = do
        payloadDb <- asks _psPdb
        lastHeader <- findLatestValidBlock >>= maybe failNonGenesisOnEmptyDb return
        failOnTooLowRequestedHeight rewindLimit lastHeader reqHeight
        bhDb <- asks _psBlockHeaderDb
        playFork bhDb payloadDb parentHash lastHeader

    failOnTooLowRequestedHeight (Just limit) lastHeader reqHeight
      | reqHeight + limit < lastHeight = -- need to stick with addition because Word64
        throwM $ RewindLimitExceeded
        ("Requested rewind exceeds limit (" <> sshow limit <> ")")
        reqHeight lastHeight
        where lastHeight = _blockHeight lastHeader
    failOnTooLowRequestedHeight _ _ _ = return ()


    failNonGenesisOnEmptyDb = error "impossible: playing non-genesis block to empty DB"

    playFork bhdb payloadDb parentHash lastHeader = do
        parentHeader <- ParentHeader <$!> lookupBlockHeader parentHash "rewindTo"

        (!_, _, newBlocks) <-
            liftIO $ collectForkBlocks bhdb lastHeader $ _parentHeader parentHeader
        -- play fork blocks
        V.mapM_ (fastForward payloadDb) newBlocks

    fastForward :: forall c . PayloadCasLookup c
                => PayloadDb c -> BlockHeader -> PactServiceM c ()
    fastForward payloadDb block = do
        let h = _blockHeight block
        let ph = _blockParent block
        let bpHash = _blockPayloadHash block
        withCheckpointer (Just (h, ph)) "fastForward" $ \pdbenv -> do
            payload <- liftIO (payloadWithOutputsToPayloadData <$> casLookupM payloadDb bpHash)
            void $ playOneBlock block payload pdbenv
            return $! Save block ()
        -- double check output hash here?

-- | Validate a mined block. Execute the transactions in Pact again as
-- validation. Note: The BlockHeader here is the header of the block being
-- validated.
--
execValidateBlock
    :: PayloadCasLookup cas
    => BlockHeader
    -> PayloadData
    -> PactServiceM cas PayloadWithOutputs
execValidateBlock currHeader plData = do
    psEnv <- ask
    let reorgLimit = fromIntegral $ view psReorgLimit psEnv
    (T2 miner transactions) <- handle handleEx $ withBatch $ do
        rewindTo (Just reorgLimit) mb
        withCheckpointer mb "execValidateBlock" $ \pdbenv -> do
            !result <- playOneBlock currHeader plData pdbenv
            return $! Save currHeader result
    either throwM setCurrAsParent $!
      validateHashes currHeader plData miner transactions
  where
    mb = if isGenesisBlock then Nothing else Just (bHeight, bParent)
    bHeight = _blockHeight currHeader
    bParent = _blockParent currHeader
    isGenesisBlock = isGenesisBlockHeader currHeader

    -- On final success, use header as the new/next parent header
    setCurrAsParent pwos =
      setParentHeader (ParentHeader currHeader) >> return pwos

    -- TODO: knob to configure whether this rewind is fatal
    fatalRewindError a h1 h2 = do
        let msg = concat [
              "Fatal error: "
              , T.unpack a
              , ". Our previous cut block height: "
              , show h1
              , ", fork ancestor's block height: "
              , show h2
              , ".\nOffending new block: \n"
              , show currHeader
              , "\n\n"
              , "Your node is part of a losing fork longer than your \
                \reorg-limit, which\nis a situation that requires manual \
                \intervention. \n\
                \For information on recovering from this, please consult:\n\
                \    https://github.com/kadena-io/chainweb-node/blob/master/\
                \docs/RecoveringFromDeepForks.md"
              ]

        -- TODO: will this work? is it the best way? If we exit the process
        -- then it will be difficult to test this. An alternative is to put the
        -- "handle fatal error" routine into the PactServiceEnv
        killFunction <- asks _psOnFatalError
        liftIO $ killFunction (RewindLimitExceeded a h1 h2) (T.pack msg)

    -- Handle RewindLimitExceeded, rethrow everything else
    handleEx (RewindLimitExceeded a h1 h2) = fatalRewindError a h1 h2
    handleEx e = throwM e

execTransactions
    :: Bool
    -> Miner
    -> Vector ChainwebTransaction
    -> EnforceCoinbaseFailure
    -> CoinbaseUsePrecompiled
    -> PactDbEnv'
    -> PactServiceM cas Transactions
execTransactions isGenesis miner ctxs enfCBFail usePrecomp (PactDbEnv' pactdbenv) = do
    mc <- use psInitCache
    coinOut <- runCoinbase isGenesis pactdbenv miner enfCBFail usePrecomp mc
    txOuts <- applyPactCmds isGenesis pactdbenv ctxs miner mc
    return $! Transactions (V.zip ctxs txOuts) coinOut

runCoinbase
    :: Bool
    -> P.PactDbEnv p
    -> Miner
    -> EnforceCoinbaseFailure
    -> CoinbaseUsePrecompiled
    -> ModuleCache
    -> PactServiceM cas (P.CommandResult [P.TxLog A.Value])
runCoinbase True _ _ _ _ _ = return noCoinbase
runCoinbase False dbEnv miner enfCBFail usePrecomp mc = do
    logger <- view (psCheckpointEnv . cpeLogger)
    rs <- view psMinerRewards
    v <- view chainwebVersion
    pd <- getTxContext def

    let !bh = ctxCurrentBlockHeight pd

    reward <- liftIO $! minerReward v rs bh

    (T2 cr upgradedCacheM) <-
      liftIO $! applyCoinbase v logger dbEnv miner reward pd enfCBFail usePrecomp mc
    mapM_ upgradeInitCache upgradedCacheM
    debugResult "runCoinbase" cr
    return $! cr

  where

    upgradeInitCache newCache = do
      logInfo "Updating init cache for upgrade"
      psInitCache %= HM.union newCache


-- | Apply multiple Pact commands, incrementing the transaction Id for each.
-- The output vector is in the same order as the input (i.e. you can zip it
-- with the inputs.)
applyPactCmds
    :: Bool
    -> P.PactDbEnv p
    -> Vector ChainwebTransaction
    -> Miner
    -> ModuleCache
    -> PactServiceM cas (Vector (P.CommandResult [P.TxLog A.Value]))
applyPactCmds isGenesis env cmds miner mc =
    V.fromList . toList . sfst <$> V.foldM f (T2 mempty mc) cmds
  where
    f  (T2 dl mcache) cmd = applyPactCmd isGenesis env cmd miner mcache dl

-- | Apply a single Pact command
applyPactCmd
    :: Bool
    -> P.PactDbEnv p
    -> ChainwebTransaction
    -> Miner
    -> ModuleCache
    -> DList (P.CommandResult [P.TxLog A.Value])
    -> PactServiceM cas (T2 (DList (P.CommandResult [P.TxLog A.Value])) ModuleCache)
applyPactCmd isGenesis dbEnv cmdIn miner mcache dl = do
    logger <- view (psCheckpointEnv . cpeLogger)
    gasModel <- view psGasModel
    v <- view psVersion

    T2 result mcache' <- if isGenesis
      then liftIO $! applyGenesisCmd logger dbEnv P.noSPVSupport (payloadObj <$> cmdIn)
      else do
        pd <- getTxContext (publicMetaOf $ payloadObj <$> cmdIn)
        spv <- use psSpvSupport
        liftIO $! applyCmd v logger dbEnv miner gasModel pd spv cmdIn mcache
        {- the following can be used instead of above to nerf transaction execution
        return $! T2 (P.CommandResult (P.cmdToRequestKey cmdIn) Nothing
                      (P.PactResult (Right (P.PLiteral (P.LInteger 1))))
                      0 Nothing Nothing Nothing)
                      mcache -}

    when isGenesis $
      psInitCache <>= mcache'

    unless isGenesis $ debugResult "applyPactCmd" result

    cp <- getCheckpointer
    -- mark the tx as processed at the checkpointer.
    liftIO $ _cpRegisterProcessedTx cp (P._cmdHash cmdIn)
    pure $! T2 (DL.snoc dl result) mcache'

toHashCommandResult :: P.CommandResult [P.TxLog A.Value] -> P.CommandResult P.Hash
toHashCommandResult = over (P.crLogs . _Just) $ P.pactHash . encodeToByteString

transactionsFromPayload :: PayloadData -> IO (Vector ChainwebTransaction)
transactionsFromPayload plData = do
    vtrans <- fmap V.fromList $
              mapM toCWTransaction $
              toList (_payloadDataTransactions plData)
    let (theLefts, theRights) = partitionEithers $ V.toList vtrans
    unless (null theLefts) $ do
        let ls = map T.pack theLefts
        throwM $ TransactionDecodeFailure $ "Failed to decode pact transactions: "
            <> T.intercalate ". " ls
    return $! V.fromList theRights
  where
    toCWTransaction bs = evaluate (force (codecDecode chainwebPayloadCodec $
                                          _transactionBytes bs))

debugResult :: A.ToJSON a => Text -> a -> PactServiceM cas ()
debugResult msg result =
  logDebug $ T.unpack $ trunc $ msg <> " result: " <> encodeToText result
  where
    trunc t | T.length t < limit = t
            | otherwise = T.take limit t <> " [truncated]"
    limit = 5000

execBlockTxHistory :: BlockHeader -> Domain' -> PactServiceM cas BlockTxHistory
execBlockTxHistory bh (Domain' d) = do
  !cp <- getCheckpointer
  liftIO $ _cpGetBlockHistory cp bh d

execPreInsertCheckReq
    :: PayloadCasLookup cas
    => Vector ChainwebTransaction
    -> PactServiceM cas (Vector (Either Mempool.InsertError ChainwebTransaction))
execPreInsertCheckReq txs = do
    parentHeader <- use psParentHeader
    let currHeight = succ $ _blockHeight $ _parentHeader parentHeader
    psEnv <- ask
    psState <- get
    let parentTime = _blockCreationTime $ _parentHeader parentHeader
        lenientCreationTime = not $ useLegacyCreationTimeNewBlockOrInsert parentHeader
    cp <- getCheckpointer
<<<<<<< HEAD
    b <- liftIO $ _cpGetLatestBlock cp
    case b of
        Nothing -> return $! V.map Right txs
        Just (parentHeight, parentHash) -> do
            let currHeight = parentHeight + 1
            withCheckpointer (Just (currHeight, parentHash)) "execPreInsertCheckReq" $ \pdb -> do
                psEnv <- ask
                psState <- get
                parentHeader <- ParentHeader <$!> lookupBlockHeader parentHash "execPreInsertCheckReq"

                let parentTime = _blockCreationTime $ _parentHeader parentHeader
                    lenientCreationTime = not $ useLegacyCreationTimeNewBlockOrInsert parentHeader
                liftIO $ fmap Discard $ V.zipWith (>>)
                    <$> do
                        let v = _chainwebVersion psEnv
                            cid = _chainId psEnv
                        validateChainwebTxs v cid cp parentTime lenientCreationTime currHeight txs (runGas pdb psState psEnv)

                    -- This code can be removed once the transition is complete and the guard
                    -- @useLegacyCreationTimeForTxValidation@ is false for all new blocks
                    -- of all chainweb versions.
                    --
                    <*> pure (validateLegacyTTL parentHeader txs)
=======
    withCurrentCheckpointer "execPreInsertCheckReq" $ \pdb ->
      liftIO $ fmap Discard $ V.zipWith (>>)
        <$> validateChainwebTxs cp parentTime lenientCreationTime currHeight txs (runGas pdb psState psEnv)

        -- This code can be removed once the transition is complete and the guard
        -- @useLegacyCreationTimeForTxValidation@ is false for all new blocks
        -- of all chainweb versions.
        --
        <*> pure (validateLegacyTTL parentHeader txs)
>>>>>>> e99e669e
  where
    runGas pdb pst penv ts =
        evalPactServiceM pst penv (attemptBuyGas noMiner pdb ts)

execLookupPactTxs
    :: PayloadCasLookup cas
    => Rewind
    -> Vector P.PactHash
    -> PactServiceM cas (Vector (Maybe (T2 BlockHeight BlockHash)))
execLookupPactTxs restorePoint txs
    | V.null txs = return mempty
    | otherwise = go
  where
    go = getCheckpointer >>= \(!cp) -> case restorePoint of
      NoRewind _ ->
        liftIO $! V.mapM (_cpLookupProcessedTx cp) txs
      DoRewind bh -> do
        let !t = Just (_blockHeight bh + 1, _blockHash bh)
        withCheckpointerRewind t "lookupPactTxs" $ \_ ->
          liftIO $ Discard <$> V.mapM (_cpLookupProcessedTx cp) txs

findLatestValidBlock :: PactServiceM cas (Maybe BlockHeader)
findLatestValidBlock = getCheckpointer >>= liftIO . _cpGetLatestBlock >>= \case
    Nothing -> return Nothing
    Just (height, hash) -> go height hash
  where
    go height hash = do
        bhdb <- view psBlockHeaderDb
        liftIO (lookup bhdb hash) >>= \case
            Nothing -> do
                logInfo $ "Latest block isn't valid."
                    <> " Failed to lookup hash " <> sshow (height, hash) <> " in block header db."
                    <> " Continuing with parent."
                cp <- getCheckpointer
                liftIO (_cpGetBlockParent cp (height, hash)) >>= \case
                    Nothing -> throwM $ PactInternalError
                        $ "missing block parent of last hash " <> sshow (height, hash)
                    Just predHash -> go (pred height) predHash
            x -> return x

getCheckpointer :: PactServiceM cas Checkpointer
getCheckpointer = view (psCheckpointEnv . cpeCheckpointer)

-- | Modified table gas module with free module loads
--
freeModuleLoadGasModel :: P.GasModel
freeModuleLoadGasModel = modifiedGasModel
  where
    defGasModel = tableGasModel defaultGasConfig
    fullRunFunction = P.runGasModel defGasModel
    modifiedRunFunction name ga = case ga of
      P.GPostRead P.ReadModule {} -> 0
      _ -> fullRunFunction name ga
    modifiedGasModel = defGasModel { P.runGasModel = modifiedRunFunction }

-- | Gas Model used in /send and /local
--
officialGasModel :: P.GasModel
officialGasModel = freeModuleLoadGasModel<|MERGE_RESOLUTION|>--- conflicted
+++ resolved
@@ -1428,41 +1428,17 @@
     let parentTime = _blockCreationTime $ _parentHeader parentHeader
         lenientCreationTime = not $ useLegacyCreationTimeNewBlockOrInsert parentHeader
     cp <- getCheckpointer
-<<<<<<< HEAD
-    b <- liftIO $ _cpGetLatestBlock cp
-    case b of
-        Nothing -> return $! V.map Right txs
-        Just (parentHeight, parentHash) -> do
-            let currHeight = parentHeight + 1
-            withCheckpointer (Just (currHeight, parentHash)) "execPreInsertCheckReq" $ \pdb -> do
-                psEnv <- ask
-                psState <- get
-                parentHeader <- ParentHeader <$!> lookupBlockHeader parentHash "execPreInsertCheckReq"
-
-                let parentTime = _blockCreationTime $ _parentHeader parentHeader
-                    lenientCreationTime = not $ useLegacyCreationTimeNewBlockOrInsert parentHeader
-                liftIO $ fmap Discard $ V.zipWith (>>)
-                    <$> do
-                        let v = _chainwebVersion psEnv
-                            cid = _chainId psEnv
-                        validateChainwebTxs v cid cp parentTime lenientCreationTime currHeight txs (runGas pdb psState psEnv)
-
-                    -- This code can be removed once the transition is complete and the guard
-                    -- @useLegacyCreationTimeForTxValidation@ is false for all new blocks
-                    -- of all chainweb versions.
-                    --
-                    <*> pure (validateLegacyTTL parentHeader txs)
-=======
-    withCurrentCheckpointer "execPreInsertCheckReq" $ \pdb ->
+    withCurrentCheckpointer "execPreInsertCheckReq" $ \pdb -> do
+      let v = _chainwebVersion psEnv
+          cid = _chainId psEnv
       liftIO $ fmap Discard $ V.zipWith (>>)
-        <$> validateChainwebTxs cp parentTime lenientCreationTime currHeight txs (runGas pdb psState psEnv)
+        <$> validateChainwebTxs v cid cp parentTime lenientCreationTime currHeight txs (runGas pdb psState psEnv)
 
         -- This code can be removed once the transition is complete and the guard
         -- @useLegacyCreationTimeForTxValidation@ is false for all new blocks
         -- of all chainweb versions.
         --
         <*> pure (validateLegacyTTL parentHeader txs)
->>>>>>> e99e669e
   where
     runGas pdb pst penv ts =
         evalPactServiceM pst penv (attemptBuyGas noMiner pdb ts)
