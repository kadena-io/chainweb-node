{-# LANGUAGE BangPatterns #-}
{-# LANGUAGE FlexibleContexts #-}
{-# LANGUAGE FlexibleInstances #-}
{-# LANGUAGE LambdaCase #-}
{-# LANGUAGE MultiWayIf #-}
{-# LANGUAGE OverloadedStrings #-}
{-# LANGUAGE RankNTypes #-}
{-# LANGUAGE RecordWildCards #-}
{-# LANGUAGE ScopedTypeVariables #-}
{-# LANGUAGE TypeApplications #-}
{-# LANGUAGE TypeFamilies #-}
{-# LANGUAGE TypeSynonymInstances #-}

-- |
-- Module: Chainweb.Pact.PactService
-- Copyright: Copyright © 2018 Kadena LLC.
-- License: See LICENSE file
-- Maintainers: Mark Nichols <mark@kadena.io>, Emily Pillmore <emily@kadena.io>
-- Stability: experimental
--
-- Pact service for Chainweb
--
module Chainweb.Pact.PactService
    (
      -- * For Chainweb
      initialPayloadState
    , execNewBlock
    , execValidateBlock
    , execTransactions
    , initPactService
    , readCoinAccount
    , readAccountBalance
    , readAccountGuard
      -- * For Side-tooling
    , execNewGenesisBlock
    , initPactService'
    , minerReward
    ) where
------------------------------------------------------------------------------
import Control.Concurrent.Async
import Control.Concurrent.MVar
import Control.Exception (SomeAsyncException)
import Control.Lens
import Control.Monad
import Control.Monad.Catch
import Control.Monad.Reader
import Control.Monad.State.Strict

import qualified Data.Aeson as A
import Data.Bifoldable (bitraverse_)
import Data.Bifunctor (first)
import Data.Bool (bool)
import qualified Data.ByteString.Short as SB
import Data.Decimal
import Data.Default (def)
import Data.Either
import Data.Foldable (foldlM, toList)
import qualified Data.HashMap.Strict as HM
import Data.IORef (IORef, newIORef, readIORef, writeIORef)
import qualified Data.Map as Map
import Data.Maybe (isJust, isNothing)
import Data.String.Conv (toS)
import Data.Text (Text)
import qualified Data.Text as T
import qualified Data.Text.Encoding as T
import Data.Tuple.Strict (T2(..))
import Data.Vector (Vector)
import qualified Data.Vector as V

import System.Directory
import System.LogLevel

import Prelude hiding (lookup)

------------------------------------------------------------------------------
-- external pact modules

import Pact.Types.Continuation
import Pact.Gas.Table
import qualified Pact.Interpreter as P
import qualified Pact.Parse as P
import qualified Pact.Types.Command as P
import Pact.Types.Gas
import qualified Pact.Types.Hash as P
import qualified Pact.Types.Logger as P
import qualified Pact.Types.PactValue as P
import qualified Pact.Types.Runtime as P
import qualified Pact.Types.SPV as P
import Pact.Types.Term (DefType(..),ObjectMap(..))

------------------------------------------------------------------------------
-- internal modules

import Chainweb.BlockHash
import Chainweb.BlockHeader
import Chainweb.BlockHeader.Genesis (genesisBlockHeader, genesisBlockPayload)
import Chainweb.BlockHeaderDB
import Chainweb.ChainId (ChainId, chainIdToText)
import Chainweb.CutDB
import Chainweb.Logger
import Chainweb.Miner.Pact
import Chainweb.NodeId
import Chainweb.Pact.Backend.RelationalCheckpointer (initRelationalCheckpointer)
import Chainweb.Pact.Backend.Types
import Chainweb.Pact.Backend.Utils
import Chainweb.Pact.Service.PactQueue (PactQueue, getNextRequest)
import Chainweb.Pact.Service.Types
import Chainweb.Pact.SPV
import Chainweb.Pact.TransactionExec
import Chainweb.Pact.Types
import Chainweb.Pact.Utils
import Chainweb.Payload
import Chainweb.Payload.PayloadStore
import Chainweb.Time
import Chainweb.Transaction
import Chainweb.TreeDB (collectForkBlocks, lookup, lookupM)
import Chainweb.Utils
import Chainweb.Version (ChainwebVersion(..))
import Data.CAS (casLookupM)


pactLogLevel :: String -> LogLevel
pactLogLevel "INFO" = Info
pactLogLevel "ERROR" = Error
pactLogLevel "DEBUG" = Debug
pactLogLevel "WARN" = Warn
pactLogLevel _ = Info

pactLoggers :: Logger logger => logger -> P.Loggers
pactLoggers logger = P.Loggers $ P.mkLogger (error "ignored") fun def
  where
    fun :: P.LoggerLogFun
    fun _ (P.LogName n) cat msg = do
        let namedLogger = addLabel ("logger", T.pack n) logger
        logFunctionText namedLogger (pactLogLevel cat) $ T.pack msg

initPactService
    :: Logger logger
    => PayloadCas cas
    => ChainwebVersion
    -> ChainId
    -> logger
    -> PactQueue
    -> MemPoolAccess
    -> MVar (CutDb cas)
    -> BlockHeaderDb
    -> PayloadDb cas
    -> Maybe FilePath
    -> Maybe NodeId
    -> Bool
    -> IO ()
initPactService ver cid chainwebLogger reqQ mempoolAccess cdbv bhDb pdb dbDir nodeid resetDb =
    initPactService' ver cid chainwebLogger spv bhDb pdb dbDir nodeid resetDb go
  where
    spv :: P.SPVSupport
    spv = pactSPV cid cdbv

    go = initialPayloadState ver cid >> serviceRequests mempoolAccess reqQ

initPactService'
    :: Logger logger
    => PayloadCas cas
    => ChainwebVersion
    -> ChainId
    -> logger
    -> P.SPVSupport
    -> BlockHeaderDb
    -> PayloadDb cas
    -> Maybe FilePath
    -> Maybe NodeId
    -> Bool
    -> PactServiceM cas a
    -> IO a
initPactService' ver cid chainwebLogger spv bhDb pdb dbDir nodeid
                 doResetDb act = do
    sqlitedir <- getSqliteDir
    when doResetDb $ resetDb sqlitedir
    createDirectoryIfMissing True sqlitedir
    logFunctionText chainwebLogger Info $
        mconcat [ "opened sqlitedb for "
                , sshow cid
                , " in directory "
                , sshow sqlitedir ]

    let sqlitefile = getSqliteFile sqlitedir
    logFunctionText chainwebLogger Info $
        "opening sqlitedb named " <> T.pack sqlitefile

    withSQLiteConnection sqlitefile chainwebPragmas False $ \sqlenv -> do
      checkpointEnv <- initRelationalCheckpointer
                           initBlockState sqlenv logger

      let !rs = readRewards ver
<<<<<<< HEAD
          gasModel = tableGasModelNoSize defaultGasConfig -- TODO get sizing working
      let !pse = PactServiceEnv Nothing checkpointEnv (spv logger) def pdb
=======
          gasModel = tableGasModel defaultGasConfig
      let !pse = PactServiceEnv Nothing checkpointEnv spv def pdb
>>>>>>> f566e12e
                                bhDb rs gasModel
      evalStateT (runReaderT act pse) (PactServiceState Nothing)
  where
    loggers = pactLoggers chainwebLogger
    logger = P.newLogger loggers $ P.LogName ("PactService" <> show cid)

    resetDb sqlitedir = do
      exist <- doesDirectoryExist sqlitedir
      when exist $ removeDirectoryRecursive sqlitedir

    getSqliteFile dir = mconcat [
        dir, "/pact-v1-chain-", T.unpack (chainIdToText cid), ".sqlite"]

    getSqliteDir =
        case dbDir of
            Nothing -> getXdgDirectory XdgData $
                       mconcat [ "chainweb-node/"
                               , show ver
                               , maybe mempty (("/" <>) . T.unpack . toText) nodeid
                               , "/sqlite" ]
            Just d -> return (d <> "sqlite")

initialPayloadState
    :: PayloadCas cas
    => ChainwebVersion
    -> ChainId
    -> PactServiceM cas ()
initialPayloadState Test{} _ = pure ()
initialPayloadState TimedConsensus{} _ = pure ()
initialPayloadState PowConsensus{} _ = pure ()
initialPayloadState v@TimedCPM{} cid =
    initializeCoinContract v cid $ genesisBlockPayload v cid
initialPayloadState v@FastTimedCPM{} cid =
    initializeCoinContract v cid $ genesisBlockPayload v cid
initialPayloadState v@Development cid =
    initializeCoinContract v cid $ genesisBlockPayload v cid
initialPayloadState v@Testnet02 cid =
    initializeCoinContract v cid $ genesisBlockPayload v cid

initializeCoinContract
    :: forall cas. PayloadCas cas
    => ChainwebVersion
    -> ChainId
    -> PayloadWithOutputs
    -> PactServiceM cas ()
initializeCoinContract v cid pwo = do
    cp <- getCheckpointer
    genesisExists <- liftIO $ _cpLookupBlockInCheckpointer cp (0, ghash)
    unless genesisExists $ do
        txs <- execValidateBlock genesisHeader inputPayloadData
        bitraverse_ throwM pure $ validateHashes txs genesisHeader
  where
    ghash :: BlockHash
    ghash = _blockHash genesisHeader

    inputPayloadData :: PayloadData
    inputPayloadData = payloadWithOutputsToPayloadData pwo

    genesisHeader :: BlockHeader
    genesisHeader = genesisBlockHeader v cid

-- | Loop forever, serving Pact execution requests and reponses from the queues
serviceRequests
    :: forall cas
    . PayloadCas cas
    => MemPoolAccess
    -> PactQueue
    -> PactServiceM cas ()
serviceRequests memPoolAccess reqQ = do
    logInfo "Starting service"
    go `finally` logInfo "Stopping service"
  where
    go = do
        logDebug "serviceRequests: wait"
        msg <- liftIO $ getNextRequest reqQ
        logDebug $ "serviceRequests: " <> sshow msg
        case msg of
            CloseMsg -> return ()
            LocalMsg LocalReq{..} -> do
                tryOne "execLocal" _localResultVar $ execLocal _localRequest
                go
            NewBlockMsg NewBlockReq {..} -> do
                tryOne "execNewBlock" _newResultVar $
                    execNewBlock memPoolAccess _newBlockHeader _newMiner
                        _newCreationTime
                go
            ValidateBlockMsg ValidateBlockReq {..} -> do
                tryOne' "execValidateBlock"
                        _valResultVar
                        (flip validateHashes _valBlockHeader)
                        (execValidateBlock _valBlockHeader _valPayloadData)
                go
            LookupPactTxsMsg (LookupPactTxsReq restorePoint txHashes resultVar) -> do
                tryOne "execLookupPactTxs" resultVar $
                    execLookupPactTxs restorePoint txHashes
                go

    toPactInternalError e = Left $ PactInternalError $ T.pack $ show e

    tryOne
        :: String
        -> MVar (Either PactException a)
        -> PactServiceM cas a
        -> PactServiceM cas ()
    tryOne which mvar m = tryOne' which mvar Right m

    tryOne'
        :: String
        -> MVar (Either PactException b)
        -> (a -> Either PactException b)
        -> PactServiceM cas a
        -> PactServiceM cas ()
    tryOne' which mvar post m =
        (evalPactOnThread (post <$> m) >>= (liftIO . putMVar mvar))
        `catches`
            [ Handler $ \(e :: SomeAsyncException) -> do
                logError $ mconcat
                    [ "Received asynchronous exception running pact service ("
                    , which
                    , "): "
                    , show e
                    ]
                liftIO $ do
                    void $ tryPutMVar mvar $! toPactInternalError e
                    throwM e
            , Handler $ \(e :: SomeException) -> do
                logError $ mconcat
                    [ "Received exception running pact service ("
                    , which
                    , "): "
                    , show e
                    ]
                liftIO $ void $ tryPutMVar mvar $! toPactInternalError e
            ]
      where
        -- Pact turns AsyncExceptions into textual exceptions within
        -- PactInternalError. So there is no easy way for us to distinguish
        -- whether an exception originates from within pact or from the outside.
        --
        -- A common strategy to deal with this is to run the computation (pact)
        -- on a "hidden" internal thread. Lifting `forkIO` into a state
        -- monad is generally note thread-safe. It is fine to do here, since
        -- there is no concurrency. We use a thread here only to shield the
        -- computation from external exceptions.
        --
        -- This solution isn't bullet-proof and only meant as a temporary fix. A
        -- proper solution is to fix pact, to handle asynchronous exceptions
        -- gracefully.
        --
        -- No mask is needed here. Asynchronous exceptions are handled
        -- by the outer handlers and cause an abort. So no state is lost.
        --
        evalPactOnThread :: PactServiceM cas a -> PactServiceM cas a
        evalPactOnThread act = do
            e <- ask
            s <- get
            (r, s') <- liftIO $
                withAsync (runStateT (runReaderT act e) s) wait
            put $! s'
            return $! r

toTransactionBytes :: P.Command Text -> Transaction
toTransactionBytes cwTrans =
    let plBytes = encodeToByteString cwTrans
    in Transaction { _transactionBytes = plBytes }


toOutputBytes :: HashCommandResult -> TransactionOutput
toOutputBytes cr =
    let outBytes = A.encode cr
    in TransactionOutput { _transactionOutputBytes = toS outBytes }

toPayloadWithOutputs :: Miner -> Transactions -> PayloadWithOutputs
toPayloadWithOutputs mi ts =
    let oldSeq = _transactionPairs ts
        trans = fst <$> oldSeq
        transOuts = toOutputBytes . snd <$> oldSeq

        miner = toMinerData mi
        cb = CoinbaseOutput $ encodeToByteString $ _transactionCoinbase ts
        blockTrans = snd $ newBlockTransactions miner trans
        blockOuts = snd $ newBlockOutputs cb transOuts

        blockPL = blockPayload blockTrans blockOuts
        plData = payloadData blockTrans blockPL
     in payloadWithOutputs plData cb transOuts


validateHashes
    :: PayloadWithOutputs
    -> BlockHeader
    -> Either PactException PayloadWithOutputs
validateHashes pwo bHeader =
    let newHash = _payloadWithOutputsPayloadHash pwo
        prevHash = _blockPayloadHash bHeader
    in if newHash == prevHash
        then Right pwo
        else Left $ BlockValidationFailure $ toS $
            "Hash from Pact execution: " ++ show newHash ++
            " does not match the previously stored hash: " ++ show prevHash ++
            ". Payload with outputs: " ++ show pwo


-- | Restore the checkpointer and prepare the execution of a block.
--
-- The use of 'withCheckpointer' is safer and should be preferred where possible.
--
-- This function adds @Block@ savepoint to the db transaction stack. It must be
-- followed by a call to @finalizeCheckpointer (save blockHash)@ or
-- @finalizeCheckpointer discard@.
--
-- Postcondition: beginSavepoint Block
--
restoreCheckpointer
    :: PayloadCas cas
    => Maybe (BlockHeight,BlockHash)
        -- ^ The block height @height@ to which to restore and the parent header
        -- @parentHeader@.
        --
        -- It holds that @(_blockHeight parentHeader == pred height)@

    -> String
        -- ^ Putative caller
    -> PactServiceM cas PactDbEnv'
restoreCheckpointer maybeBB caller = do
    checkPointer <- getCheckpointer
    logInfo $ "restoring (with caller " <> caller <> ") " <> sshow maybeBB
    liftIO $ _cpRestore checkPointer maybeBB

data WithCheckpointerResult a
    = Discard !a
    | Save BlockHeader !a

-- | Execute an action in the context of an @Block@ that is provided by the
-- checkpointer.
--
-- Usually, one needs to rewind the checkpointer first to the target. In those
-- cases the function 'withCheckpointerRewind' should be preferred.
--
-- The result of the inner action indicates whether the resulting checkpointer
-- state should be discarded or saved.
--
-- If the inner action throws an exception the checkpointer state is discarded.
--
withCheckpointer
    :: PayloadCas cas
    => Maybe (BlockHeight, BlockHash)
    -> String
    -> (PactDbEnv' -> PactServiceM cas (WithCheckpointerResult a))
    -> PactServiceM cas a
withCheckpointer target caller act = mask $ \restore -> do
    cenv <- restore $ restoreCheckpointer target caller
    try (restore (act cenv)) >>= \case
        Left e -> discardTx >> throwM @_ @SomeException e
        Right (Discard !result) -> discardTx >> return result
        Right (Save header !result) -> saveTx header >> return result
  where
    discardTx = finalizeCheckpointer _cpDiscard
    saveTx header = do
        finalizeCheckpointer (flip _cpSave $ _blockHash header)
        psStateValidated .= Just header

-- | Same as 'withCheckpointer' but rewinds the checkpointer state to the
-- provided target.
--
withCheckpointerRewind
    :: PayloadCas cas
    => Maybe (BlockHeight, BlockHash)
    -> String
    -> (PactDbEnv' -> PactServiceM cas (WithCheckpointerResult a))
    -> PactServiceM cas a
withCheckpointerRewind target caller act = do
    rewindTo target
    withCheckpointer target caller act

finalizeCheckpointer :: (Checkpointer -> IO ()) -> PactServiceM cas ()
finalizeCheckpointer finalize = do
    checkPointer <- getCheckpointer
    liftIO $! finalize checkPointer


_liftCPErr :: Either String a -> PactServiceM cas a
_liftCPErr = either internalError' return

type Balances = HM.HashMap Text Decimal

data Uniqueness = Duplicate | Unique

-- | The principal validation logic for groups of Pact Transactions.
--
-- Skips validation for genesis transactions, since gas accounts, etc. don't
-- exist yet.
--
validateChainwebTxs
    :: PactDbEnv'
    -> Checkpointer
    -> BlockCreationTime
    -> BlockHeight
    -> Vector ChainwebTransaction
    -> IO (Vector Bool)
validateChainwebTxs dbEnv cp blockOriginationTime bh txs
    | bh == 0 = pure $! V.replicate (V.length txs) True
    | V.null txs = pure V.empty
    | otherwise = do
          let f t = let p = view P.cmdHash t
                    in (bool Unique Duplicate . isJust) <$> _cpLookupProcessedTx cp p
          dupecheckOks <- V.mapM f txs
          let txs' = V.zip txs dupecheckOks
          balances txs' >>= newIORef >>= \bsr -> V.mapM (validate bsr) txs'
  where
    validate :: IORef Balances -> (ChainwebTransaction, Uniqueness) -> IO Bool
    validate _ (_, Duplicate) = pure False
    validate bsr (tx, Unique) = do
        bs <- readIORef bsr
        case HM.lookup sender bs >>= debitGas bs tx of
            Nothing -> pure False
            Just bs' -> do
                let !valid = all ($ tx) validations
                when valid $ writeIORef bsr bs'
                pure valid
      where
        validations = [checkTimes]
        sender = P._pmSender . P._pMeta . _payloadObj $ P._cmdPayload tx

    -- | Attempt to debit the Gas cost from the sender's "running balance".
    --
    debitGas :: Balances -> ChainwebTransaction -> Decimal -> Maybe Balances
    debitGas bs tx bal
        | newBal < 0 = Nothing
        | otherwise = Just $ HM.adjust (const newBal) sender bs
      where
        pm = P._pMeta . _payloadObj $ P._cmdPayload tx
        sender = P._pmSender pm
        P.GasLimit (P.ParsedInteger limit) = P._pmGasLimit pm
        P.GasPrice (P.ParsedDecimal price) = P._pmGasPrice pm
        limitInCoin = price * fromIntegral limit
        newBal = bal - limitInCoin

    checkTimes :: ChainwebTransaction -> Bool
    checkTimes = timingsCheck blockOriginationTime . fmap _payloadObj

    -- | The balances of all /relevant/ accounts in this group of Transactions.
    -- TXs which are missing an entry in the `HM.HashMap` should not be
    -- considered for further processing!
    --
    balances :: Vector (ChainwebTransaction, Uniqueness) -> IO Balances
    balances = foldlM balLookup mempty

    balLookup :: Balances -> (ChainwebTransaction, Uniqueness) -> IO Balances
    balLookup acc (_, Duplicate) = return acc
    balLookup acc (tx, Unique) =
        if HM.member sender acc
          then pure acc
          else do
              readCoinAccount dbEnv sender >>= \case
                  Nothing -> pure acc
                  Just (T2 b _) -> pure $ HM.insert sender b acc
      where
        sender :: Text
        sender = P._pmSender . P._pMeta . _payloadObj $ P._cmdPayload tx


validateChainwebTxsPreBlock
    :: PactDbEnv'
    -> Checkpointer
    -> BlockCreationTime
    -> BlockHeight
    -> BlockHash
    -> Vector ChainwebTransaction
    -> IO (Vector Bool)
validateChainwebTxsPreBlock dbEnv cp blockOriginationTime bh hash txs = do
    lb <- _cpGetLatestBlock cp
    when (Just (pred bh, hash) /= lb) $
        internalError "restore point is wrong, refusing to validate."
    validateChainwebTxs dbEnv cp blockOriginationTime bh txs

-- | Read row from coin-table defined in coin contract, retrieving balance and keyset
-- associated with account name
--
readCoinAccount
    :: PactDbEnv'
      -- ^ pact db backend (sqlite)
    -> Text
      -- ^ account name
    -> IO (Maybe (T2 Decimal (P.Guard (P.Term P.Name))))
readCoinAccount (PactDbEnv' (P.PactDbEnv pdb pdbv)) a = row >>= \case
    Nothing -> return Nothing
    Just (P.ObjectMap o) -> case Map.toList o of
      [(P.FieldKey "balance", b), (P.FieldKey "guard", g)] ->
        case (P.fromPactValue b, P.fromPactValue g) of
          (P.TLiteral (P.LDecimal d) _, P.TGuard t _) ->
            return $! Just $ T2 d t
          _ -> internalError "unexpected pact value types"
      _ -> internalError "wrong table accessed in account lookup"
  where
    row = pdbv & P._readRow pdb (P.UserTables "coin_coin-table") (P.RowKey a)

-- | Read row from coin-table defined in coin contract, retrieving balance
-- associated with account name
--
readAccountBalance
    :: PactDbEnv'
      -- ^ pact db backend (sqlite)
    -> Text
      -- ^ account name
    -> IO (Maybe Decimal)
readAccountBalance pdb account
    = fmap sfst <$> readCoinAccount pdb account

-- | Read row from coin-table defined in coin contract, retrieving guard
-- associated with account name
--
readAccountGuard
    :: PactDbEnv'
      -- ^ pact db backend (sqlite)
    -> Text
      -- ^ account name
    -> IO (Maybe (P.Guard (P.Term P.Name)))
readAccountGuard pdb account
    = fmap ssnd <$> readCoinAccount pdb account

-- | Calculate miner reward. We want this to error hard in the case where
-- block times have finally exceeded the 120-year range. Rewards are calculated
-- in 500k steps
--
minerReward
    :: forall cas
    . BlockHeight -> PactServiceM cas P.ParsedDecimal
minerReward bh = do
    m <- view $ psMinerRewards . at (roundBy bh 500000)
    case m of
      Nothing -> internalError
          $ "block height outside of admissible range: "
          <> sshow bh
      Just r -> return r
{-# INLINABLE minerReward #-}

-- | Note: The BlockHeader param here is the PARENT HEADER of the new
-- block-to-be
--
execNewBlock
    :: PayloadCas cas
    => MemPoolAccess
    -> BlockHeader
    -> Miner
    -> BlockCreationTime
    -> PactServiceM cas PayloadWithOutputs
execNewBlock mpAccess parentHeader miner creationTime = withDiscardedBatch $ do
    withCheckpointerRewind (Just (bHeight, pHash)) "execNewBlock" $ \pdbenv -> do
        logInfo $ "execNewBlock, about to get call processFork: "
                <> " (parent height = " <> sshow pHeight <> ")"
                <> " (parent hash = " <> sshow pHash <> ")"
        liftIO $ mpaProcessFork mpAccess parentHeader
        liftIO $ mpaSetLastHeader mpAccess parentHeader
        cp <- getCheckpointer
        -- prop_tx_ttl_newblock
        let validate = validateChainwebTxsPreBlock pdbenv cp creationTime
        newTrans <- liftIO $
            mpaGetBlock mpAccess validate bHeight pHash parentHeader

        -- locally run 'execTransactions' with updated blockheight data
        results <- withBlockData parentHeader $
            execTransactions (Just pHash) miner newTrans pdbenv

        return $! Discard (toPayloadWithOutputs miner results)
  where
    pHeight = _blockHeight parentHeader
    pHash = _blockHash parentHeader
    bHeight = succ pHeight


withBatch :: PactServiceM cas a -> PactServiceM cas a
withBatch act = mask $ \r -> do
    cp <- getCheckpointer
    r $ liftIO $ _cpBeginCheckpointerBatch cp
    v <- r act `catch` hndl cp
    r $ liftIO $ _cpCommitCheckpointerBatch cp
    return v

  where
    hndl cp (e :: SomeException) = do
        liftIO $ _cpDiscardCheckpointerBatch cp
        throwM e


withDiscardedBatch :: PactServiceM cas a -> PactServiceM cas a
withDiscardedBatch act = bracket start end (const act)
  where
    start = do
        cp <- getCheckpointer
        liftIO (_cpBeginCheckpointerBatch cp)
        return cp
    end = liftIO . _cpDiscardCheckpointerBatch


-- | only for use in generating genesis blocks in tools
--
execNewGenesisBlock
    :: PayloadCas cas
    => Miner
    -> Vector ChainwebTransaction
    -> PactServiceM cas PayloadWithOutputs
execNewGenesisBlock miner newTrans = withDiscardedBatch $
    withCheckpointer Nothing "execNewGenesisBlock" $ \pdbenv -> do
        results <- execTransactions Nothing miner newTrans pdbenv
        return $! Discard (toPayloadWithOutputs miner results)

execLocal
    :: PayloadCas cas
    => ChainwebTransaction
    -> PactServiceM cas HashCommandResult
execLocal cmd = withDiscardedBatch $ do
    cp <- getCheckpointer
    mbLatestBlock <- liftIO $ _cpGetLatestBlock cp
    (bh, bhash) <- case mbLatestBlock of
                       Nothing -> throwM NoBlockValidatedYet
                       (Just !p) -> return p
    let target = Just (succ bh, bhash)
    withCheckpointer target "execLocal" $ \(PactDbEnv' pdbenv) -> do
        PactServiceEnv{..} <- ask
        r <- liftIO $ applyLocal (_cpeLogger _psCheckpointEnv) pdbenv
                _psPublicData _psSpvSupport (fmap _payloadObj cmd)
        return $! Discard (toHashCommandResult r)

logg :: String -> String -> PactServiceM cas ()
logg level msg = view (psCheckpointEnv . cpeLogger)
  >>= \l -> liftIO $ P.logLog l level msg

logInfo :: String -> PactServiceM cas ()
logInfo = logg "INFO"

logError :: String -> PactServiceM cas ()
logError = logg "ERROR"

logDebug :: String -> PactServiceM cas ()
logDebug = logg "DEBUG"

-- | Run a pact service action with parent blockheader data fed into the
-- reader environment.
--
withBlockData
    :: forall cas a
    . BlockHeader
        -- ^ this must be a -parent header- in all cases
    -> PactServiceM cas a
        -- ^ the action to be run
    -> PactServiceM cas a
withBlockData bhe action = locally psPublicData go action
  where
    (BlockHeight !bh) = _blockHeight bhe
    (BlockHash !ph) = _blockParent bhe
    (BlockCreationTime (Time (TimeSpan (Micros !bt)))) =
      _blockCreationTime bhe

    go t = t
      { P._pdBlockHeight = succ bh
      , P._pdBlockTime = bt
      , P._pdPrevBlockHash = toText ph
      }

-- | Execute a block.
--
playOneBlock
    :: BlockHeader
    -> PayloadData
    -> PactDbEnv'
    -> PactServiceM cas PayloadWithOutputs
playOneBlock currHeader plData pdbenv = do
    miner <- decodeStrictOrThrow' (_minerData $ _payloadDataMiner plData)
    trans <- liftIO $ transactionsFromPayload plData
    cp <- getCheckpointer
    let creationTime = _blockCreationTime currHeader
    -- prop_tx_ttl_validate
    oks <- liftIO $
           validateChainwebTxs pdbenv cp creationTime
               (_blockHeight currHeader) trans
    let mbad = V.elemIndex False oks
    case mbad of
        Nothing -> return ()  -- ok
        Just idx -> let badtx = (V.!) trans idx
                        hash = P._cmdHash badtx
                        msg = [ (hash, validationErr hash) ]
                    in throwM $ TransactionValidationException msg
    -- transactions are now successfully validated.
    !results <- go miner trans
    psStateValidated .= Just currHeader
    return $! toPayloadWithOutputs miner results

  where
    validationErr hash = mconcat
      ["At "
      , sshow (_blockHeight currHeader)
      , " and "
      , sshow (_blockHash currHeader)
      , " this transaction (its hash): "
      , sshow hash
      , " failed to validate"
      ]

    bParent = _blockParent currHeader

    isGenesisBlock = isGenesisBlockHeader currHeader

    go m txs =
      if isGenesisBlock
      then execTransactions Nothing m txs pdbenv
      else do
        bhDb <- asks _psBlockHeaderDb
        ph <- liftIO $! lookupM bhDb (_blockParent currHeader)
        withBlockData ph $! execTransactions (Just bParent) m txs pdbenv

-- | Rewinds the pact state to @mb@.
--
-- If @mb@ is 'Nothing', it rewinds to the genesis block.
--
rewindTo
    :: forall cas . PayloadCas cas
    => Maybe (BlockHeight, ParentHash)
        -- ^ The block height @height@ to which to restore and the parent header
        -- @parentHeader@.
        --
        -- It holds that @(_blockHeight parentHeader == pred height)@
    -> PactServiceM cas ()
rewindTo mb = maybe rewindGenesis doRewind mb
  where
    rewindGenesis = return ()
    doRewind (_, parentHash) = do
        payloadDb <- asks _psPdb
        lastHeader <- findLatestValidBlock >>= maybe failNonGenesisOnEmptyDb return
        bhDb <- asks _psBlockHeaderDb
        playFork bhDb payloadDb parentHash lastHeader

    failNonGenesisOnEmptyDb = fail "impossible: playing non-genesis block to empty DB"

    playFork bhdb payloadDb parentHash lastHeader = do
        parentHeader <- liftIO $ lookupM bhdb parentHash

        (!_, _, newBlocks) <-
            liftIO $ collectForkBlocks bhdb lastHeader parentHeader
        -- play fork blocks
        V.mapM_ (fastForward payloadDb) newBlocks

    fastForward :: forall c . PayloadCas c
                => PayloadDb c -> BlockHeader -> PactServiceM c ()
    fastForward payloadDb block = do
        let h = _blockHeight block
        let ph = _blockParent block
        let bpHash = _blockPayloadHash block
        withCheckpointer (Just (h, ph)) "fastForward" $ \pdbenv -> do
            payload <- liftIO (payloadWithOutputsToPayloadData <$> casLookupM payloadDb bpHash)
            void $ playOneBlock block payload pdbenv
            return $! Save block ()
        -- double check output hash here?

-- | Validate a mined block. Execute the transactions in Pact again as
-- validation. Note: The BlockHeader here is the header of the block being
-- validated.
--
execValidateBlock
    :: PayloadCas cas
    => BlockHeader
    -> PayloadData
    -> PactServiceM cas PayloadWithOutputs
execValidateBlock currHeader plData =
    -- TODO: are we actually validating the output hash here?
    withBatch $ withCheckpointerRewind mb "execValidateBlock" $ \pdbenv -> do
        !result <- playOneBlock currHeader plData pdbenv
        return $! Save currHeader result
  where
    mb = if isGenesisBlock then Nothing else Just (bHeight, bParent)
    bHeight = _blockHeight currHeader
    bParent = _blockParent currHeader
    isGenesisBlock = isGenesisBlockHeader currHeader


execTransactions
    :: Maybe BlockHash
    -> Miner
    -> Vector ChainwebTransaction
    -> PactDbEnv'
    -> PactServiceM cas Transactions
execTransactions nonGenesisParentHash miner ctxs (PactDbEnv' pactdbenv) = do
    T2 coinOut mc <- runCoinbase nonGenesisParentHash pactdbenv miner
    txOuts <- applyPactCmds isGenesis pactdbenv ctxs miner mc
    return $! Transactions (paired txOuts) coinOut
  where
    !isGenesis = isNothing nonGenesisParentHash
    cmdBSToTx = toTransactionBytes
      . fmap (T.decodeUtf8 . SB.fromShort . _payloadBytes)
    paired = V.zipWith (curry $ first cmdBSToTx) ctxs


runCoinbase
    :: Maybe BlockHash
    -> P.PactDbEnv p
    -> Miner
    -> PactServiceM cas (T2 HashCommandResult ModuleCache)
runCoinbase Nothing _ _ = return $ T2 noCoinbase mempty
runCoinbase (Just parentHash) dbEnv miner = do
    psEnv <- ask

    let !pd = _psPublicData psEnv
        !logger = _cpeLogger . _psCheckpointEnv $ psEnv
        !bh = BlockHeight $ P._pdBlockHeight pd

    reward <- minerReward bh
    T2 cr mc <- liftIO $! applyCoinbase logger dbEnv miner reward pd parentHash
    return $! T2 (toHashCommandResult cr) mc

-- | Apply multiple Pact commands, incrementing the transaction Id for each.
-- The output vector is in the same order as the input (i.e. you can zip it
-- with the inputs.)
applyPactCmds
    :: Bool
    -> P.PactDbEnv p
    -> Vector ChainwebTransaction
    -> Miner
    -> ModuleCache
    -> PactServiceM cas (Vector HashCommandResult)
applyPactCmds isGenesis env cmds miner mc =
    V.fromList . ($ []) . sfst <$> V.foldM f (T2 id mc) cmds
  where
    f  (T2 dl mcache) cmd = applyPactCmd isGenesis env cmd miner mcache dl

-- | Apply a single Pact command
applyPactCmd
    :: Bool
    -> P.PactDbEnv p
    -> ChainwebTransaction
    -> Miner
    -> ModuleCache
    -> ([HashCommandResult] -> [HashCommandResult])  -- ^ difference list
    -> PactServiceM cas (T2 ([HashCommandResult] -> [HashCommandResult]) ModuleCache)
applyPactCmd isGenesis dbEnv cmdIn miner mcache dl = do
    psEnv <- ask
    let !logger   = _cpeLogger . _psCheckpointEnv $ psEnv
        !pd       = _psPublicData psEnv
        !spv      = _psSpvSupport psEnv
        pactHash  = view P.cmdHash cmdIn

    T2 !result mcache' <- liftIO $ if isGenesis
        then applyGenesisCmd logger dbEnv pd spv (_payloadObj <$> cmdIn)
        else applyCmd logger dbEnv miner (_psGasModel psEnv) pd spv cmdIn mcache

    cp <- getCheckpointer
    -- mark the tx as processed at the checkpointer.
    liftIO $ _cpRegisterProcessedTx cp pactHash
    let !res = toHashCommandResult result
    pure $! T2 (dl . (res :)) mcache'

toHashCommandResult :: P.CommandResult [P.TxLog A.Value] -> HashCommandResult
toHashCommandResult = over (P.crLogs . _Just) $ P.pactHash . encodeToByteString

transactionsFromPayload :: PayloadData -> IO (Vector ChainwebTransaction)
transactionsFromPayload plData = do
    let !transSeq = _payloadDataTransactions plData
    let !transList = toList transSeq
    let !bytes = _transactionBytes <$!> transList
    let !eithers = toCWTransaction <$!> bytes
    -- Note: if any transactions fail to convert, the final validation hash
    -- will fail to match the one computed during newBlock
    let theRights = rights eithers
    return $! V.fromList theRights
  where
    toCWTransaction bs = codecDecode chainwebPayloadCodec bs

execLookupPactTxs
    :: PayloadCas cas
    => Maybe (T2 BlockHeight BlockHash)
    -> Vector P.PactHash
    -> PactServiceM cas (Vector (Maybe (T2 BlockHeight BlockHash)))
execLookupPactTxs restorePoint txs
    | V.null txs = return mempty
    | otherwise = go
  where
    getRestorePoint = case restorePoint of
        Nothing -> fmap (\bh -> T2 (_blockHeight bh) (_blockHash bh))
            <$> findLatestValidBlock
        x -> return x

    go = do
        cp <- getCheckpointer
        mrp <- getRestorePoint
        case mrp of
            Nothing -> return mempty      -- can't look up anything at genesis
            Just (T2 lh lha) ->
                withCheckpointerRewind (Just (lh + 1, lha)) "lookupPactTxs" $ \_ ->
                    liftIO $ Discard <$> V.mapM (_cpLookupProcessedTx cp) txs

findLatestValidBlock :: PactServiceM cas (Maybe BlockHeader)
findLatestValidBlock = getCheckpointer >>= liftIO . _cpGetLatestBlock >>= \case
    Nothing -> return Nothing
    Just (height, hash) -> go height hash
  where
    go height hash = do
        bhdb <- view psBlockHeaderDb
        liftIO (lookup bhdb hash) >>= \case
            Nothing -> do
                logInfo $ "Latest block isn't valid."
                    <> " Failed to lookup hash " <> sshow (height, hash) <> " in block header db."
                    <> " Continuing with parent."
                cp <- getCheckpointer
                liftIO (_cpGetBlockParent cp (height, hash)) >>= \case
                    Nothing -> throwM $ PactInternalError
                        $ "missing block parent of last hash " <> sshow (height, hash)
                    Just predHash -> go (pred height) predHash
            x -> return x

getCheckpointer :: PactServiceM cas Checkpointer
getCheckpointer = view (psCheckpointEnv . cpeCheckpointer)

-- | temporary gas model without sizing
tableGasModelNoSize :: GasCostConfig -> GasModel
tableGasModelNoSize gasConfig =
  let run name ga = case ga of
        GSelect mColumns -> case mColumns of
          Nothing -> 1
          Just [] -> 1
          Just cs -> _gasCostConfig_selectColumnCost gasConfig * (fromIntegral (length cs))
        GSortFieldLookup n ->
          fromIntegral n * _gasCostConfig_sortFactor gasConfig
        GConcatenation i j ->
          fromIntegral (i + j) * _gasCostConfig_concatenationFactor gasConfig
        GUnreduced ts -> case Map.lookup name (_gasCostConfig_primTable gasConfig) of
          Just g -> g ts
          Nothing -> error $ "Unknown primitive \"" <> T.unpack name <> "\" in determining cost of GUnreduced"
        GPostRead r -> case r of
          ReadData cols -> _gasCostConfig_readColumnCost gasConfig * fromIntegral (Map.size (_objectMap cols))
          ReadKey _rowKey -> _gasCostConfig_readColumnCost gasConfig
          ReadTxId -> _gasCostConfig_readColumnCost gasConfig
          ReadModule _moduleName _mCode ->  _gasCostConfig_readColumnCost gasConfig
          ReadInterface _moduleName _mCode ->  _gasCostConfig_readColumnCost gasConfig
          ReadNamespace _ns ->  _gasCostConfig_readColumnCost gasConfig
          ReadKeySet _ksName _ks ->  _gasCostConfig_readColumnCost gasConfig
          ReadYield (Yield _obj _) -> _gasCostConfig_readColumnCost gasConfig * fromIntegral (Map.size (_objectMap _obj))
        GWrite _w -> 1 {- case w of
          WriteData _type key obj ->
            (memoryCost key (_gasCostConfig_writeBytesCost gasConfig))
            + (memoryCost obj (_gasCostConfig_writeBytesCost gasConfig))
          WriteTable tableName -> (memoryCost tableName (_gasCostConfig_writeBytesCost gasConfig))
          WriteModule _modName _mCode ->
            (memoryCost _modName (_gasCostConfig_writeBytesCost gasConfig))
            + (memoryCost _mCode (_gasCostConfig_writeBytesCost gasConfig))
          WriteInterface _modName _mCode ->
            (memoryCost _modName (_gasCostConfig_writeBytesCost gasConfig))
            + (memoryCost _mCode (_gasCostConfig_writeBytesCost gasConfig))
          WriteNamespace ns -> (memoryCost ns (_gasCostConfig_writeBytesCost gasConfig))
          WriteKeySet ksName ks ->
            (memoryCost ksName (_gasCostConfig_writeBytesCost gasConfig))
            + (memoryCost ks (_gasCostConfig_writeBytesCost gasConfig))
          WriteYield obj -> (memoryCost obj (_gasCostConfig_writeBytesCost gasConfig)) -}
        GModuleMember _module -> _gasCostConfig_moduleMemberCost gasConfig
        GModuleDecl _moduleName _mCode -> (_gasCostConfig_moduleCost gasConfig)
        GUse _moduleName _mHash -> (_gasCostConfig_useModuleCost gasConfig)
          -- The above seems somewhat suspect (perhaps cost should scale with the module?)
        GInterfaceDecl _interfaceName _iCode -> (_gasCostConfig_interfaceCost gasConfig)
        GUserApp t -> case t of
          Defpact -> (_gasCostConfig_defPactCost gasConfig) * _gasCostConfig_functionApplicationCost gasConfig
          _ -> _gasCostConfig_functionApplicationCost gasConfig
  in GasModel
      { gasModelName = "table"
      , gasModelDesc = "table-based cost model"
      , runGasModel = run
      }<|MERGE_RESOLUTION|>--- conflicted
+++ resolved
@@ -191,13 +191,8 @@
                            initBlockState sqlenv logger
 
       let !rs = readRewards ver
-<<<<<<< HEAD
           gasModel = tableGasModelNoSize defaultGasConfig -- TODO get sizing working
-      let !pse = PactServiceEnv Nothing checkpointEnv (spv logger) def pdb
-=======
-          gasModel = tableGasModel defaultGasConfig
       let !pse = PactServiceEnv Nothing checkpointEnv spv def pdb
->>>>>>> f566e12e
                                 bhDb rs gasModel
       evalStateT (runReaderT act pse) (PactServiceState Nothing)
   where
