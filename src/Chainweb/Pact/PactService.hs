{-# LANGUAGE BangPatterns #-}
{-# LANGUAGE FlexibleContexts #-}
{-# LANGUAGE FlexibleInstances #-}
{-# LANGUAGE LambdaCase #-}
{-# LANGUAGE MultiWayIf #-}
{-# LANGUAGE OverloadedStrings #-}
{-# LANGUAGE RankNTypes #-}
{-# LANGUAGE RecordWildCards #-}
{-# LANGUAGE ScopedTypeVariables #-}
{-# LANGUAGE TypeApplications #-}
{-# LANGUAGE TypeFamilies #-}
{-# LANGUAGE TypeSynonymInstances #-}

-- |
-- Module: Chainweb.Pact.PactService
-- Copyright: Copyright © 2018 Kadena LLC.
-- License: See LICENSE file
-- Maintainers: Mark Nichols <mark@kadena.io>, Emily Pillmore <emily@kadena.io>
-- Stability: experimental
--
-- Pact service for Chainweb
--
module Chainweb.Pact.PactService
    (
      -- * For Chainweb
      initialPayloadState
    , execNewBlock
    , execValidateBlock
    , execTransactions
    , initPactService
    , readCoinAccount
    , readAccountBalance
    , readAccountGuard
      -- * For Side-tooling
    , execNewGenesisBlock
    , initPactService'
    , minerReward
    ) where
------------------------------------------------------------------------------
import Control.Concurrent.Async
import Control.Concurrent.MVar
import Control.Exception (SomeAsyncException)
import Control.Lens
import Control.Monad
import Control.Monad.Catch
import Control.Monad.Reader
import Control.Monad.State.Strict

import qualified Data.Aeson as A
import Data.Bifoldable (bitraverse_)
import Data.Bifunctor (first)
import Data.Bool (bool)
import qualified Data.ByteString.Short as SB
import Data.Decimal
import Data.Default (def)
import Data.Either
import Data.Foldable (foldlM, toList)
import qualified Data.HashMap.Strict as HM
import Data.IORef (IORef, newIORef, readIORef, writeIORef)
import qualified Data.Map as Map
import Data.Maybe (isJust, isNothing)
import Data.String.Conv (toS)
import Data.Text (Text)
import qualified Data.Text as T
import qualified Data.Text.Encoding as T
import Data.Tuple.Strict (T2(..))
import Data.Vector (Vector)
import qualified Data.Vector as V

import System.Directory
import System.LogLevel

import Prelude hiding (lookup)

------------------------------------------------------------------------------
-- external pact modules

import Pact.Types.Continuation
import Pact.Gas.Table
import qualified Pact.Interpreter as P
import qualified Pact.Parse as P
import qualified Pact.Types.Command as P
import Pact.Types.Gas
import qualified Pact.Types.Hash as P
import qualified Pact.Types.Logger as P
import qualified Pact.Types.PactValue as P
import qualified Pact.Types.Runtime as P
import qualified Pact.Types.SPV as P
import Pact.Types.Term (DefType(..),ObjectMap(..))

------------------------------------------------------------------------------
-- internal modules

import Chainweb.BlockHash
import Chainweb.BlockHeader
import Chainweb.BlockHeader.Genesis (genesisBlockHeader, genesisBlockPayload)
import Chainweb.BlockHeaderDB
import Chainweb.ChainId (ChainId, chainIdToText)
import Chainweb.CutDB
import Chainweb.Logger
import Chainweb.Miner.Pact
import Chainweb.NodeId
import Chainweb.Pact.Backend.RelationalCheckpointer (initRelationalCheckpointer)
import Chainweb.Pact.Backend.Types
import Chainweb.Pact.Backend.Utils
import Chainweb.Pact.Service.PactQueue (PactQueue, getNextRequest)
import Chainweb.Pact.Service.Types
import Chainweb.Pact.SPV
import Chainweb.Pact.TransactionExec
import Chainweb.Pact.Types
import Chainweb.Pact.Utils
import Chainweb.Payload
import Chainweb.Payload.PayloadStore
import Chainweb.Time
import Chainweb.Transaction
import Chainweb.TreeDB (collectForkBlocks, lookup, lookupM)
import Chainweb.Utils
import Chainweb.Version (ChainwebVersion(..))
import Data.CAS (casLookupM)


pactLogLevel :: String -> LogLevel
pactLogLevel "INFO" = Info
pactLogLevel "ERROR" = Error
pactLogLevel "DEBUG" = Debug
pactLogLevel "WARN" = Warn
pactLogLevel _ = Info

pactLoggers :: Logger logger => logger -> P.Loggers
pactLoggers logger = P.Loggers $ P.mkLogger (error "ignored") fun def
  where
    fun :: P.LoggerLogFun
    fun _ (P.LogName n) cat msg = do
        let namedLogger = addLabel ("logger", T.pack n) logger
        logFunctionText namedLogger (pactLogLevel cat) $ T.pack msg

initPactService
    :: Logger logger
    => PayloadCas cas
    => ChainwebVersion
    -> ChainId
    -> logger
    -> PactQueue
    -> MemPoolAccess
    -> MVar (CutDb cas)
    -> BlockHeaderDb
    -> PayloadDb cas
    -> Maybe FilePath
    -> Maybe NodeId
    -> Bool
    -> IO ()
initPactService ver cid chainwebLogger reqQ mempoolAccess cdbv bhDb pdb dbDir nodeid resetDb =
    initPactService' ver cid chainwebLogger spv bhDb pdb dbDir nodeid resetDb go
  where
    spv :: P.SPVSupport
    spv = pactSPV cid cdbv

    go = initialPayloadState ver cid >> serviceRequests mempoolAccess reqQ

initPactService'
    :: Logger logger
    => PayloadCas cas
    => ChainwebVersion
    -> ChainId
    -> logger
    -> P.SPVSupport
    -> BlockHeaderDb
    -> PayloadDb cas
    -> Maybe FilePath
    -> Maybe NodeId
    -> Bool
    -> PactServiceM cas a
    -> IO a
initPactService' ver cid chainwebLogger spv bhDb pdb dbDir nodeid
                 doResetDb act = do
    sqlitedir <- getSqliteDir
    when doResetDb $ resetDb sqlitedir
    createDirectoryIfMissing True sqlitedir
    logFunctionText chainwebLogger Info $
        mconcat [ "opened sqlitedb for "
                , sshow cid
                , " in directory "
                , sshow sqlitedir ]

    let sqlitefile = getSqliteFile sqlitedir
    logFunctionText chainwebLogger Info $
        "opening sqlitedb named " <> T.pack sqlitefile

    withSQLiteConnection sqlitefile chainwebPragmas False $ \sqlenv -> do
      checkpointEnv <- initRelationalCheckpointer
                           initBlockState sqlenv logger

      let !rs = readRewards ver
          gasModel = tableGasModelNoSize defaultGasConfig -- TODO get sizing working
      let !pse = PactServiceEnv Nothing checkpointEnv spv def pdb
                                bhDb rs gasModel
      evalStateT (runReaderT act pse) (PactServiceState Nothing)
  where
    loggers = pactLoggers chainwebLogger
    logger = P.newLogger loggers $ P.LogName ("PactService" <> show cid)

    resetDb sqlitedir = do
      exist <- doesDirectoryExist sqlitedir
      when exist $ removeDirectoryRecursive sqlitedir

    getSqliteFile dir = mconcat [
        dir, "/pact-v1-chain-", T.unpack (chainIdToText cid), ".sqlite"]

    getSqliteDir =
        case dbDir of
            Nothing -> getXdgDirectory XdgData $
                       mconcat [ "chainweb-node/"
                               , show ver
                               , maybe mempty (("/" <>) . T.unpack . toText) nodeid
                               , "/sqlite" ]
            Just d -> return (d <> "sqlite")

initialPayloadState
    :: PayloadCas cas
    => ChainwebVersion
    -> ChainId
    -> PactServiceM cas ()
initialPayloadState Test{} _ = pure ()
initialPayloadState TimedConsensus{} _ = pure ()
initialPayloadState PowConsensus{} _ = pure ()
initialPayloadState v@TimedCPM{} cid =
    initializeCoinContract v cid $ genesisBlockPayload v cid
initialPayloadState v@FastTimedCPM{} cid =
    initializeCoinContract v cid $ genesisBlockPayload v cid
initialPayloadState v@Development cid =
    initializeCoinContract v cid $ genesisBlockPayload v cid
initialPayloadState v@Testnet02 cid =
    initializeCoinContract v cid $ genesisBlockPayload v cid

initializeCoinContract
    :: forall cas. PayloadCas cas
    => ChainwebVersion
    -> ChainId
    -> PayloadWithOutputs
    -> PactServiceM cas ()
initializeCoinContract v cid pwo = do
    cp <- getCheckpointer
    genesisExists <- liftIO $ _cpLookupBlockInCheckpointer cp (0, ghash)
    unless genesisExists $ do
        txs <- execValidateBlock genesisHeader inputPayloadData
        bitraverse_ throwM pure $ validateHashes genesisHeader txs inputPayloadData
  where
    ghash :: BlockHash
    ghash = _blockHash genesisHeader

    inputPayloadData :: PayloadData
    inputPayloadData = payloadWithOutputsToPayloadData pwo

    genesisHeader :: BlockHeader
    genesisHeader = genesisBlockHeader v cid

-- | Loop forever, serving Pact execution requests and reponses from the queues
serviceRequests
    :: forall cas
    . PayloadCas cas
    => MemPoolAccess
    -> PactQueue
    -> PactServiceM cas ()
serviceRequests memPoolAccess reqQ = do
    logInfo "Starting service"
    go `finally` logInfo "Stopping service"
  where
    go = do
        logDebug "serviceRequests: wait"
        msg <- liftIO $ getNextRequest reqQ
        logDebug $ "serviceRequests: " <> sshow msg
        case msg of
            CloseMsg -> return ()
            LocalMsg LocalReq{..} -> do
                tryOne "execLocal" _localResultVar $ execLocal _localRequest
                go
            NewBlockMsg NewBlockReq {..} -> do
                tryOne "execNewBlock" _newResultVar $
                    execNewBlock memPoolAccess _newBlockHeader _newMiner
                        _newCreationTime
                go
            ValidateBlockMsg ValidateBlockReq {..} -> do
                tryOne' "execValidateBlock"
                        _valResultVar
                        (flip (validateHashes _valBlockHeader) _valPayloadData)
                        (execValidateBlock _valBlockHeader _valPayloadData)
                go
            LookupPactTxsMsg (LookupPactTxsReq restorePoint txHashes resultVar) -> do
                tryOne "execLookupPactTxs" resultVar $
                    execLookupPactTxs restorePoint txHashes
                go

    toPactInternalError e = Left $ PactInternalError $ T.pack $ show e

    tryOne
        :: String
        -> MVar (Either PactException a)
        -> PactServiceM cas a
        -> PactServiceM cas ()
    tryOne which mvar m = tryOne' which mvar Right m

    tryOne'
        :: String
        -> MVar (Either PactException b)
        -> (a -> Either PactException b)
        -> PactServiceM cas a
        -> PactServiceM cas ()
    tryOne' which mvar post m =
        (evalPactOnThread (post <$> m) >>= (liftIO . putMVar mvar))
        `catches`
            [ Handler $ \(e :: SomeAsyncException) -> do
                logError $ mconcat
                    [ "Received asynchronous exception running pact service ("
                    , which
                    , "): "
                    , show e
                    ]
                liftIO $ do
                    void $ tryPutMVar mvar $! toPactInternalError e
                    throwM e
            , Handler $ \(e :: SomeException) -> do
                logError $ mconcat
                    [ "Received exception running pact service ("
                    , which
                    , "): "
                    , show e
                    ]
                liftIO $ void $ tryPutMVar mvar $! toPactInternalError e
            ]
      where
        -- Pact turns AsyncExceptions into textual exceptions within
        -- PactInternalError. So there is no easy way for us to distinguish
        -- whether an exception originates from within pact or from the outside.
        --
        -- A common strategy to deal with this is to run the computation (pact)
        -- on a "hidden" internal thread. Lifting `forkIO` into a state
        -- monad is generally note thread-safe. It is fine to do here, since
        -- there is no concurrency. We use a thread here only to shield the
        -- computation from external exceptions.
        --
        -- This solution isn't bullet-proof and only meant as a temporary fix. A
        -- proper solution is to fix pact, to handle asynchronous exceptions
        -- gracefully.
        --
        -- No mask is needed here. Asynchronous exceptions are handled
        -- by the outer handlers and cause an abort. So no state is lost.
        --
        evalPactOnThread :: PactServiceM cas a -> PactServiceM cas a
        evalPactOnThread act = do
            e <- ask
            s <- get
            (r, s') <- liftIO $
                withAsync (runStateT (runReaderT act e) s) wait
            put $! s'
            return $! r

toTransactionBytes :: P.Command Text -> Transaction
toTransactionBytes cwTrans =
    let plBytes = encodeToByteString cwTrans
    in Transaction { _transactionBytes = plBytes }


toOutputBytes :: HashCommandResult -> TransactionOutput
toOutputBytes cr =
    let outBytes = A.encode cr
    in TransactionOutput { _transactionOutputBytes = toS outBytes }

toPayloadWithOutputs :: Miner -> Transactions -> PayloadWithOutputs
toPayloadWithOutputs mi ts =
    let oldSeq = _transactionPairs ts
        trans = fst <$> oldSeq
        transOuts = toOutputBytes . snd <$> oldSeq

        miner = toMinerData mi
        cb = CoinbaseOutput $ encodeToByteString $ _transactionCoinbase ts
        blockTrans = snd $ newBlockTransactions miner trans
        blockOuts = snd $ newBlockOutputs cb transOuts

        blockPL = blockPayload blockTrans blockOuts
        plData = payloadData blockTrans blockPL
     in payloadWithOutputs plData cb transOuts


validateHashes
    :: BlockHeader
    -> PayloadWithOutputs
    -> PayloadData
    -> Either PactException PayloadWithOutputs
validateHashes bHeader pwo pData =
    let newHash = _payloadWithOutputsPayloadHash pwo
        newTransactions = V.map fst (_payloadWithOutputsTransactions pwo)
        newMiner = _payloadWithOutputsMiner pwo
        newTransactionsHash = _payloadWithOutputsTransactionsHash pwo
        newOutputsHash = _payloadWithOutputsOutputsHash pwo

        prevHash = _blockPayloadHash bHeader
        prevTransactions = _payloadDataTransactions pData
        prevMiner = _payloadDataMiner pData
        prevTransactionsHash = _payloadDataTransactionsHash pData
        prevOutputsHash = _payloadDataOutputsHash pData

        checkComponents desc expect actual = bool (errorMsg desc expect actual) "" (expect == actual)
        errorMsg desc expect actual = "Expected " <> desc <> " "
          <> show expect <> ", but received " <> show actual <> ": "
        mismatchs = (checkComponents "Transactions" prevTransactions newTransactions) <>
          (checkComponents "Miner" prevMiner newMiner) <>
          (checkComponents "TransactionsHash" prevTransactionsHash newTransactionsHash) <>
          (checkComponents "OutputsHash" prevOutputsHash newOutputsHash)

    in if newHash == prevHash
        then Right pwo
<<<<<<< HEAD
        else Left $ BlockValidationFailure $ toS $
            "Hash from Pact execution: " ++ show newHash ++
            " does not match the previously stored hash: " ++ show prevHash ++
            ". Payload with outputs: " ++ show pwo ++ ": " ++ mismatchs

=======
        else Left $ BlockValidationFailure $ A.object
            [ "message" A..= ("Payload hash from Pact execution does not match previously stored hash" :: T.Text)
            , "actual" A..= newHash
            , "expected" A..= prevHash
            , "payloadWithOutputs" A..= pwo
            ]
>>>>>>> 7ba1c174

-- | Restore the checkpointer and prepare the execution of a block.
--
-- The use of 'withCheckpointer' is safer and should be preferred where possible.
--
-- This function adds @Block@ savepoint to the db transaction stack. It must be
-- followed by a call to @finalizeCheckpointer (save blockHash)@ or
-- @finalizeCheckpointer discard@.
--
-- Postcondition: beginSavepoint Block
--
restoreCheckpointer
    :: PayloadCas cas
    => Maybe (BlockHeight,BlockHash)
        -- ^ The block height @height@ to which to restore and the parent header
        -- @parentHeader@.
        --
        -- It holds that @(_blockHeight parentHeader == pred height)@

    -> String
        -- ^ Putative caller
    -> PactServiceM cas PactDbEnv'
restoreCheckpointer maybeBB caller = do
    checkPointer <- getCheckpointer
    logInfo $ "restoring (with caller " <> caller <> ") " <> sshow maybeBB
    liftIO $ _cpRestore checkPointer maybeBB

data WithCheckpointerResult a
    = Discard !a
    | Save BlockHeader !a

-- | Execute an action in the context of an @Block@ that is provided by the
-- checkpointer.
--
-- Usually, one needs to rewind the checkpointer first to the target. In those
-- cases the function 'withCheckpointerRewind' should be preferred.
--
-- The result of the inner action indicates whether the resulting checkpointer
-- state should be discarded or saved.
--
-- If the inner action throws an exception the checkpointer state is discarded.
--
withCheckpointer
    :: PayloadCas cas
    => Maybe (BlockHeight, BlockHash)
    -> String
    -> (PactDbEnv' -> PactServiceM cas (WithCheckpointerResult a))
    -> PactServiceM cas a
withCheckpointer target caller act = mask $ \restore -> do
    cenv <- restore $ restoreCheckpointer target caller
    try (restore (act cenv)) >>= \case
        Left e -> discardTx >> throwM @_ @SomeException e
        Right (Discard !result) -> discardTx >> return result
        Right (Save header !result) -> saveTx header >> return result
  where
    discardTx = finalizeCheckpointer _cpDiscard
    saveTx header = do
        finalizeCheckpointer (flip _cpSave $ _blockHash header)
        psStateValidated .= Just header

-- | Same as 'withCheckpointer' but rewinds the checkpointer state to the
-- provided target.
--
withCheckpointerRewind
    :: PayloadCas cas
    => Maybe (BlockHeight, BlockHash)
    -> String
    -> (PactDbEnv' -> PactServiceM cas (WithCheckpointerResult a))
    -> PactServiceM cas a
withCheckpointerRewind target caller act = do
    rewindTo target
    withCheckpointer target caller act

finalizeCheckpointer :: (Checkpointer -> IO ()) -> PactServiceM cas ()
finalizeCheckpointer finalize = do
    checkPointer <- getCheckpointer
    liftIO $! finalize checkPointer


_liftCPErr :: Either String a -> PactServiceM cas a
_liftCPErr = either internalError' return

type Balances = HM.HashMap Text Decimal

data Uniqueness = Duplicate | Unique

-- | The principal validation logic for groups of Pact Transactions.
--
-- Skips validation for genesis transactions, since gas accounts, etc. don't
-- exist yet.
--
validateChainwebTxs
    :: PactDbEnv'
    -> Checkpointer
    -> BlockCreationTime
    -> BlockHeight
    -> Vector ChainwebTransaction
    -> IO (Vector Bool)
validateChainwebTxs dbEnv cp blockOriginationTime bh txs
    | bh == 0 = pure $! V.replicate (V.length txs) True
    | V.null txs = pure V.empty
    | otherwise = do
          let f t = let p = view P.cmdHash t
                    in (bool Unique Duplicate . isJust) <$> _cpLookupProcessedTx cp p
          dupecheckOks <- V.mapM f txs
          let txs' = V.zip txs dupecheckOks
          balances txs' >>= newIORef >>= \bsr -> V.mapM (validate bsr) txs'
  where
    validate :: IORef Balances -> (ChainwebTransaction, Uniqueness) -> IO Bool
    validate _ (_, Duplicate) = pure False
    validate bsr (tx, Unique) = do
        bs <- readIORef bsr
        case HM.lookup sender bs >>= debitGas bs tx of
            Nothing -> pure False
            Just bs' -> do
                let !valid = all ($ tx) validations
                when valid $ writeIORef bsr bs'
                pure valid
      where
        validations = [checkTimes]
        sender = P._pmSender . P._pMeta . _payloadObj $ P._cmdPayload tx

    -- | Attempt to debit the Gas cost from the sender's "running balance".
    --
    debitGas :: Balances -> ChainwebTransaction -> Decimal -> Maybe Balances
    debitGas bs tx bal
        | newBal < 0 = Nothing
        | otherwise = Just $ HM.adjust (const newBal) sender bs
      where
        pm = P._pMeta . _payloadObj $ P._cmdPayload tx
        sender = P._pmSender pm
        P.GasLimit (P.ParsedInteger limit) = P._pmGasLimit pm
        P.GasPrice (P.ParsedDecimal price) = P._pmGasPrice pm
        limitInCoin = price * fromIntegral limit
        newBal = bal - limitInCoin

    checkTimes :: ChainwebTransaction -> Bool
    checkTimes = timingsCheck blockOriginationTime . fmap _payloadObj

    -- | The balances of all /relevant/ accounts in this group of Transactions.
    -- TXs which are missing an entry in the `HM.HashMap` should not be
    -- considered for further processing!
    --
    balances :: Vector (ChainwebTransaction, Uniqueness) -> IO Balances
    balances = foldlM balLookup mempty

    balLookup :: Balances -> (ChainwebTransaction, Uniqueness) -> IO Balances
    balLookup acc (_, Duplicate) = return acc
    balLookup acc (tx, Unique) =
        if HM.member sender acc
          then pure acc
          else do
              readCoinAccount dbEnv sender >>= \case
                  Nothing -> pure acc
                  Just (T2 b _) -> pure $ HM.insert sender b acc
      where
        sender :: Text
        sender = P._pmSender . P._pMeta . _payloadObj $ P._cmdPayload tx


validateChainwebTxsPreBlock
    :: PactDbEnv'
    -> Checkpointer
    -> BlockCreationTime
    -> BlockHeight
    -> BlockHash
    -> Vector ChainwebTransaction
    -> IO (Vector Bool)
validateChainwebTxsPreBlock dbEnv cp blockOriginationTime bh hash txs = do
    lb <- _cpGetLatestBlock cp
    when (Just (pred bh, hash) /= lb) $
        internalError "restore point is wrong, refusing to validate."
    validateChainwebTxs dbEnv cp blockOriginationTime bh txs

-- | Read row from coin-table defined in coin contract, retrieving balance and keyset
-- associated with account name
--
readCoinAccount
    :: PactDbEnv'
      -- ^ pact db backend (sqlite)
    -> Text
      -- ^ account name
    -> IO (Maybe (T2 Decimal (P.Guard (P.Term P.Name))))
readCoinAccount (PactDbEnv' (P.PactDbEnv pdb pdbv)) a = row >>= \case
    Nothing -> return Nothing
    Just (P.ObjectMap o) -> case Map.toList o of
      [(P.FieldKey "balance", b), (P.FieldKey "guard", g)] ->
        case (P.fromPactValue b, P.fromPactValue g) of
          (P.TLiteral (P.LDecimal d) _, P.TGuard t _) ->
            return $! Just $ T2 d t
          _ -> internalError "unexpected pact value types"
      _ -> internalError "wrong table accessed in account lookup"
  where
    row = pdbv & P._readRow pdb (P.UserTables "coin_coin-table") (P.RowKey a)

-- | Read row from coin-table defined in coin contract, retrieving balance
-- associated with account name
--
readAccountBalance
    :: PactDbEnv'
      -- ^ pact db backend (sqlite)
    -> Text
      -- ^ account name
    -> IO (Maybe Decimal)
readAccountBalance pdb account
    = fmap sfst <$> readCoinAccount pdb account

-- | Read row from coin-table defined in coin contract, retrieving guard
-- associated with account name
--
readAccountGuard
    :: PactDbEnv'
      -- ^ pact db backend (sqlite)
    -> Text
      -- ^ account name
    -> IO (Maybe (P.Guard (P.Term P.Name)))
readAccountGuard pdb account
    = fmap ssnd <$> readCoinAccount pdb account

-- | Calculate miner reward. We want this to error hard in the case where
-- block times have finally exceeded the 120-year range. Rewards are calculated
-- in 500k steps
--
minerReward
    :: forall cas
    . BlockHeight -> PactServiceM cas P.ParsedDecimal
minerReward bh = do
    m <- view $ psMinerRewards . at (roundBy bh 500000)
    case m of
      Nothing -> internalError
          $ "block height outside of admissible range: "
          <> sshow bh
      Just r -> return r
{-# INLINABLE minerReward #-}

-- | Note: The BlockHeader param here is the PARENT HEADER of the new
-- block-to-be
--
execNewBlock
    :: PayloadCas cas
    => MemPoolAccess
    -> BlockHeader
    -> Miner
    -> BlockCreationTime
    -> PactServiceM cas PayloadWithOutputs
execNewBlock mpAccess parentHeader miner creationTime = withDiscardedBatch $ do
    withCheckpointerRewind (Just (bHeight, pHash)) "execNewBlock" $ \pdbenv -> do
        logInfo $ "execNewBlock, about to get call processFork: "
                <> " (parent height = " <> sshow pHeight <> ")"
                <> " (parent hash = " <> sshow pHash <> ")"
        liftIO $ mpaProcessFork mpAccess parentHeader
        liftIO $ mpaSetLastHeader mpAccess parentHeader
        cp <- getCheckpointer
        -- prop_tx_ttl_newblock
        let validate = validateChainwebTxsPreBlock pdbenv cp creationTime
        newTrans <- liftIO $
            mpaGetBlock mpAccess validate bHeight pHash parentHeader

        -- locally run 'execTransactions' with updated blockheight data
        results <- withBlockData parentHeader $
            execTransactions (Just pHash) miner newTrans pdbenv

        return $! Discard (toPayloadWithOutputs miner results)
  where
    pHeight = _blockHeight parentHeader
    pHash = _blockHash parentHeader
    bHeight = succ pHeight


withBatch :: PactServiceM cas a -> PactServiceM cas a
withBatch act = mask $ \r -> do
    cp <- getCheckpointer
    r $ liftIO $ _cpBeginCheckpointerBatch cp
    v <- r act `catch` hndl cp
    r $ liftIO $ _cpCommitCheckpointerBatch cp
    return v

  where
    hndl cp (e :: SomeException) = do
        liftIO $ _cpDiscardCheckpointerBatch cp
        throwM e


withDiscardedBatch :: PactServiceM cas a -> PactServiceM cas a
withDiscardedBatch act = bracket start end (const act)
  where
    start = do
        cp <- getCheckpointer
        liftIO (_cpBeginCheckpointerBatch cp)
        return cp
    end = liftIO . _cpDiscardCheckpointerBatch


-- | only for use in generating genesis blocks in tools
--
execNewGenesisBlock
    :: PayloadCas cas
    => Miner
    -> Vector ChainwebTransaction
    -> PactServiceM cas PayloadWithOutputs
execNewGenesisBlock miner newTrans = withDiscardedBatch $
    withCheckpointer Nothing "execNewGenesisBlock" $ \pdbenv -> do
        results <- execTransactions Nothing miner newTrans pdbenv
        return $! Discard (toPayloadWithOutputs miner results)

execLocal
    :: PayloadCas cas
    => ChainwebTransaction
    -> PactServiceM cas HashCommandResult
execLocal cmd = withDiscardedBatch $ do
    cp <- getCheckpointer
    mbLatestBlock <- liftIO $ _cpGetLatestBlock cp
    (bh, bhash) <- case mbLatestBlock of
                       Nothing -> throwM NoBlockValidatedYet
                       (Just !p) -> return p
    let target = Just (succ bh, bhash)
    withCheckpointer target "execLocal" $ \(PactDbEnv' pdbenv) -> do
        PactServiceEnv{..} <- ask
        r <- liftIO $ applyLocal (_cpeLogger _psCheckpointEnv) pdbenv
                _psPublicData _psSpvSupport (fmap _payloadObj cmd)
        return $! Discard (toHashCommandResult r)

logg :: String -> String -> PactServiceM cas ()
logg level msg = view (psCheckpointEnv . cpeLogger)
  >>= \l -> liftIO $ P.logLog l level msg

logInfo :: String -> PactServiceM cas ()
logInfo = logg "INFO"

logError :: String -> PactServiceM cas ()
logError = logg "ERROR"

logDebug :: String -> PactServiceM cas ()
logDebug = logg "DEBUG"

-- | Run a pact service action with parent blockheader data fed into the
-- reader environment.
--
withBlockData
    :: forall cas a
    . BlockHeader
        -- ^ this must be a -parent header- in all cases
    -> PactServiceM cas a
        -- ^ the action to be run
    -> PactServiceM cas a
withBlockData bhe action = locally psPublicData go action
  where
    (BlockHeight !bh) = _blockHeight bhe
    (BlockHash !ph) = _blockParent bhe
    (BlockCreationTime (Time (TimeSpan (Micros !bt)))) =
      _blockCreationTime bhe

    go t = t
      { P._pdBlockHeight = succ bh
      , P._pdBlockTime = bt
      , P._pdPrevBlockHash = toText ph
      }

-- | Execute a block.
--
playOneBlock
    :: BlockHeader
    -> PayloadData
    -> PactDbEnv'
    -> PactServiceM cas PayloadWithOutputs
playOneBlock currHeader plData pdbenv = do
    miner <- decodeStrictOrThrow' (_minerData $ _payloadDataMiner plData)
    trans <- liftIO $ transactionsFromPayload plData
    cp <- getCheckpointer
    let creationTime = _blockCreationTime currHeader
    -- prop_tx_ttl_validate
    oks <- liftIO $
           validateChainwebTxs pdbenv cp creationTime
               (_blockHeight currHeader) trans
    let mbad = V.elemIndex False oks
    case mbad of
        Nothing -> return ()  -- ok
        Just idx -> let badtx = (V.!) trans idx
                        hash = P._cmdHash badtx
                        msg = [ (hash, validationErr hash) ]
                    in throwM $ TransactionValidationException msg
    -- transactions are now successfully validated.
    !results <- go miner trans
    psStateValidated .= Just currHeader
    return $! toPayloadWithOutputs miner results

  where
    validationErr hash = mconcat
      ["At "
      , sshow (_blockHeight currHeader)
      , " and "
      , sshow (_blockHash currHeader)
      , " this transaction (its hash): "
      , sshow hash
      , " failed to validate"
      ]

    bParent = _blockParent currHeader

    isGenesisBlock = isGenesisBlockHeader currHeader

    go m txs =
      if isGenesisBlock
      then execTransactions Nothing m txs pdbenv
      else do
        bhDb <- asks _psBlockHeaderDb
        ph <- liftIO $! lookupM bhDb (_blockParent currHeader)
        withBlockData ph $! execTransactions (Just bParent) m txs pdbenv

-- | Rewinds the pact state to @mb@.
--
-- If @mb@ is 'Nothing', it rewinds to the genesis block.
--
rewindTo
    :: forall cas . PayloadCas cas
    => Maybe (BlockHeight, ParentHash)
        -- ^ The block height @height@ to which to restore and the parent header
        -- @parentHeader@.
        --
        -- It holds that @(_blockHeight parentHeader == pred height)@
    -> PactServiceM cas ()
rewindTo mb = maybe rewindGenesis doRewind mb
  where
    rewindGenesis = return ()
    doRewind (_, parentHash) = do
        payloadDb <- asks _psPdb
        lastHeader <- findLatestValidBlock >>= maybe failNonGenesisOnEmptyDb return
        bhDb <- asks _psBlockHeaderDb
        playFork bhDb payloadDb parentHash lastHeader

    failNonGenesisOnEmptyDb = fail "impossible: playing non-genesis block to empty DB"

    playFork bhdb payloadDb parentHash lastHeader = do
        parentHeader <- liftIO $ lookupM bhdb parentHash

        (!_, _, newBlocks) <-
            liftIO $ collectForkBlocks bhdb lastHeader parentHeader
        -- play fork blocks
        V.mapM_ (fastForward payloadDb) newBlocks

    fastForward :: forall c . PayloadCas c
                => PayloadDb c -> BlockHeader -> PactServiceM c ()
    fastForward payloadDb block = do
        let h = _blockHeight block
        let ph = _blockParent block
        let bpHash = _blockPayloadHash block
        withCheckpointer (Just (h, ph)) "fastForward" $ \pdbenv -> do
            payload <- liftIO (payloadWithOutputsToPayloadData <$> casLookupM payloadDb bpHash)
            void $ playOneBlock block payload pdbenv
            return $! Save block ()
        -- double check output hash here?

-- | Validate a mined block. Execute the transactions in Pact again as
-- validation. Note: The BlockHeader here is the header of the block being
-- validated.
--
execValidateBlock
    :: PayloadCas cas
    => BlockHeader
    -> PayloadData
    -> PactServiceM cas PayloadWithOutputs
execValidateBlock currHeader plData =
    -- TODO: are we actually validating the output hash here?
    withBatch $ withCheckpointerRewind mb "execValidateBlock" $ \pdbenv -> do
        !result <- playOneBlock currHeader plData pdbenv
        return $! Save currHeader result
  where
    mb = if isGenesisBlock then Nothing else Just (bHeight, bParent)
    bHeight = _blockHeight currHeader
    bParent = _blockParent currHeader
    isGenesisBlock = isGenesisBlockHeader currHeader


execTransactions
    :: Maybe BlockHash
    -> Miner
    -> Vector ChainwebTransaction
    -> PactDbEnv'
    -> PactServiceM cas Transactions
execTransactions nonGenesisParentHash miner ctxs (PactDbEnv' pactdbenv) = do
    T2 coinOut mc <- runCoinbase nonGenesisParentHash pactdbenv miner
    txOuts <- applyPactCmds isGenesis pactdbenv ctxs miner mc
    return $! Transactions (paired txOuts) coinOut
  where
    !isGenesis = isNothing nonGenesisParentHash
    cmdBSToTx = toTransactionBytes
      . fmap (T.decodeUtf8 . SB.fromShort . _payloadBytes)
    paired = V.zipWith (curry $ first cmdBSToTx) ctxs


runCoinbase
    :: Maybe BlockHash
    -> P.PactDbEnv p
    -> Miner
    -> PactServiceM cas (T2 HashCommandResult ModuleCache)
runCoinbase Nothing _ _ = return $ T2 noCoinbase mempty
runCoinbase (Just parentHash) dbEnv miner = do
    psEnv <- ask

    let !pd = _psPublicData psEnv
        !logger = _cpeLogger . _psCheckpointEnv $ psEnv
        !bh = BlockHeight $ P._pdBlockHeight pd

    reward <- minerReward bh
    T2 cr mc <- liftIO $! applyCoinbase logger dbEnv miner reward pd parentHash
    return $! T2 (toHashCommandResult cr) mc

-- | Apply multiple Pact commands, incrementing the transaction Id for each.
-- The output vector is in the same order as the input (i.e. you can zip it
-- with the inputs.)
applyPactCmds
    :: Bool
    -> P.PactDbEnv p
    -> Vector ChainwebTransaction
    -> Miner
    -> ModuleCache
    -> PactServiceM cas (Vector HashCommandResult)
applyPactCmds isGenesis env cmds miner mc =
    V.fromList . ($ []) . sfst <$> V.foldM f (T2 id mc) cmds
  where
    f  (T2 dl mcache) cmd = applyPactCmd isGenesis env cmd miner mcache dl

-- | Apply a single Pact command
applyPactCmd
    :: Bool
    -> P.PactDbEnv p
    -> ChainwebTransaction
    -> Miner
    -> ModuleCache
    -> ([HashCommandResult] -> [HashCommandResult])  -- ^ difference list
    -> PactServiceM cas (T2 ([HashCommandResult] -> [HashCommandResult]) ModuleCache)
applyPactCmd isGenesis dbEnv cmdIn miner mcache dl = do
    psEnv <- ask
    let !logger   = _cpeLogger . _psCheckpointEnv $ psEnv
        !pd       = _psPublicData psEnv
        !spv      = _psSpvSupport psEnv
        pactHash  = view P.cmdHash cmdIn

    T2 !result mcache' <- liftIO $ if isGenesis
        then applyGenesisCmd logger dbEnv pd spv (_payloadObj <$> cmdIn)
        else applyCmd logger dbEnv miner (_psGasModel psEnv) pd spv cmdIn mcache

    cp <- getCheckpointer
    -- mark the tx as processed at the checkpointer.
    liftIO $ _cpRegisterProcessedTx cp pactHash
    let !res = toHashCommandResult result
    pure $! T2 (dl . (res :)) mcache'

toHashCommandResult :: P.CommandResult [P.TxLog A.Value] -> HashCommandResult
toHashCommandResult = over (P.crLogs . _Just) $ P.pactHash . encodeToByteString

transactionsFromPayload :: PayloadData -> IO (Vector ChainwebTransaction)
transactionsFromPayload plData = do
    let !transSeq = _payloadDataTransactions plData
    let !transList = toList transSeq
    let !bytes = _transactionBytes <$!> transList
    let !eithers = toCWTransaction <$!> bytes
    -- Note: if any transactions fail to convert, the final validation hash
    -- will fail to match the one computed during newBlock
    let theRights = rights eithers
    return $! V.fromList theRights
  where
    toCWTransaction bs = codecDecode chainwebPayloadCodec bs

execLookupPactTxs
    :: PayloadCas cas
    => Maybe (T2 BlockHeight BlockHash)
    -> Vector P.PactHash
    -> PactServiceM cas (Vector (Maybe (T2 BlockHeight BlockHash)))
execLookupPactTxs restorePoint txs
    | V.null txs = return mempty
    | otherwise = go
  where
    getRestorePoint = case restorePoint of
        Nothing -> fmap (\bh -> T2 (_blockHeight bh) (_blockHash bh))
            <$> findLatestValidBlock
        x -> return x

    go = do
        cp <- getCheckpointer
        mrp <- getRestorePoint
        case mrp of
            Nothing -> return mempty      -- can't look up anything at genesis
            Just (T2 lh lha) ->
                withCheckpointerRewind (Just (lh + 1, lha)) "lookupPactTxs" $ \_ ->
                    liftIO $ Discard <$> V.mapM (_cpLookupProcessedTx cp) txs

findLatestValidBlock :: PactServiceM cas (Maybe BlockHeader)
findLatestValidBlock = getCheckpointer >>= liftIO . _cpGetLatestBlock >>= \case
    Nothing -> return Nothing
    Just (height, hash) -> go height hash
  where
    go height hash = do
        bhdb <- view psBlockHeaderDb
        liftIO (lookup bhdb hash) >>= \case
            Nothing -> do
                logInfo $ "Latest block isn't valid."
                    <> " Failed to lookup hash " <> sshow (height, hash) <> " in block header db."
                    <> " Continuing with parent."
                cp <- getCheckpointer
                liftIO (_cpGetBlockParent cp (height, hash)) >>= \case
                    Nothing -> throwM $ PactInternalError
                        $ "missing block parent of last hash " <> sshow (height, hash)
                    Just predHash -> go (pred height) predHash
            x -> return x

getCheckpointer :: PactServiceM cas Checkpointer
getCheckpointer = view (psCheckpointEnv . cpeCheckpointer)

-- | temporary gas model without sizing
tableGasModelNoSize :: GasCostConfig -> GasModel
tableGasModelNoSize gasConfig =
  let run name ga = case ga of
        GSelect mColumns -> case mColumns of
          Nothing -> 1
          Just [] -> 1
          Just cs -> _gasCostConfig_selectColumnCost gasConfig * (fromIntegral (length cs))
        GSortFieldLookup n ->
          fromIntegral n * _gasCostConfig_sortFactor gasConfig
        GConcatenation i j ->
          fromIntegral (i + j) * _gasCostConfig_concatenationFactor gasConfig
        GUnreduced ts -> case Map.lookup name (_gasCostConfig_primTable gasConfig) of
          Just g -> g ts
          Nothing -> error $ "Unknown primitive \"" <> T.unpack name <> "\" in determining cost of GUnreduced"
        GPostRead r -> case r of
          ReadData cols -> _gasCostConfig_readColumnCost gasConfig * fromIntegral (Map.size (_objectMap cols))
          ReadKey _rowKey -> _gasCostConfig_readColumnCost gasConfig
          ReadTxId -> _gasCostConfig_readColumnCost gasConfig
          ReadModule _moduleName _mCode ->  _gasCostConfig_readColumnCost gasConfig
          ReadInterface _moduleName _mCode ->  _gasCostConfig_readColumnCost gasConfig
          ReadNamespace _ns ->  _gasCostConfig_readColumnCost gasConfig
          ReadKeySet _ksName _ks ->  _gasCostConfig_readColumnCost gasConfig
          ReadYield (Yield _obj _) -> _gasCostConfig_readColumnCost gasConfig * fromIntegral (Map.size (_objectMap _obj))
        GWrite _w -> 1 {- case w of
          WriteData _type key obj ->
            (memoryCost key (_gasCostConfig_writeBytesCost gasConfig))
            + (memoryCost obj (_gasCostConfig_writeBytesCost gasConfig))
          WriteTable tableName -> (memoryCost tableName (_gasCostConfig_writeBytesCost gasConfig))
          WriteModule _modName _mCode ->
            (memoryCost _modName (_gasCostConfig_writeBytesCost gasConfig))
            + (memoryCost _mCode (_gasCostConfig_writeBytesCost gasConfig))
          WriteInterface _modName _mCode ->
            (memoryCost _modName (_gasCostConfig_writeBytesCost gasConfig))
            + (memoryCost _mCode (_gasCostConfig_writeBytesCost gasConfig))
          WriteNamespace ns -> (memoryCost ns (_gasCostConfig_writeBytesCost gasConfig))
          WriteKeySet ksName ks ->
            (memoryCost ksName (_gasCostConfig_writeBytesCost gasConfig))
            + (memoryCost ks (_gasCostConfig_writeBytesCost gasConfig))
          WriteYield obj -> (memoryCost obj (_gasCostConfig_writeBytesCost gasConfig)) -}
        GModuleMember _module -> _gasCostConfig_moduleMemberCost gasConfig
        GModuleDecl _moduleName _mCode -> (_gasCostConfig_moduleCost gasConfig)
        GUse _moduleName _mHash -> (_gasCostConfig_useModuleCost gasConfig)
          -- The above seems somewhat suspect (perhaps cost should scale with the module?)
        GInterfaceDecl _interfaceName _iCode -> (_gasCostConfig_interfaceCost gasConfig)
        GUserApp t -> case t of
          Defpact -> (_gasCostConfig_defPactCost gasConfig) * _gasCostConfig_functionApplicationCost gasConfig
          _ -> _gasCostConfig_functionApplicationCost gasConfig
  in GasModel
      { gasModelName = "table"
      , gasModelDesc = "table-based cost model"
      , runGasModel = run
      }<|MERGE_RESOLUTION|>--- conflicted
+++ resolved
@@ -409,20 +409,12 @@
 
     in if newHash == prevHash
         then Right pwo
-<<<<<<< HEAD
-        else Left $ BlockValidationFailure $ toS $
-            "Hash from Pact execution: " ++ show newHash ++
-            " does not match the previously stored hash: " ++ show prevHash ++
-            ". Payload with outputs: " ++ show pwo ++ ": " ++ mismatchs
-
-=======
         else Left $ BlockValidationFailure $ A.object
             [ "message" A..= ("Payload hash from Pact execution does not match previously stored hash" :: T.Text)
             , "actual" A..= newHash
             , "expected" A..= prevHash
             , "payloadWithOutputs" A..= pwo
             ]
->>>>>>> 7ba1c174
 
 -- | Restore the checkpointer and prepare the execution of a block.
 --
