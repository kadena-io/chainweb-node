{-# LANGUAGE BangPatterns #-}
{-# LANGUAGE FlexibleContexts #-}
{-# LANGUAGE FlexibleInstances #-}
{-# LANGUAGE LambdaCase #-}
{-# LANGUAGE OverloadedStrings #-}
{-# LANGUAGE RankNTypes #-}
{-# LANGUAGE RecordWildCards #-}
{-# LANGUAGE ScopedTypeVariables #-}
{-# LANGUAGE TypeFamilies #-}

-- |
-- Module: Chainweb.Pact.PactService
-- Copyright: Copyright © 2018,2019,2020 Kadena LLC.
-- License: See LICENSE file
-- Maintainers: Lars Kuhtz, Emily Pillmore, Stuart Popejoy
-- Stability: experimental
--
-- Pact service for Chainweb
--
module Chainweb.Pact.PactService
    ( initialPayloadState
    , execNewBlock
    , execValidateBlock
    , execTransactions
    , execLocal
    , execLookupPactTxs
    , execPreInsertCheckReq
    , execBlockTxHistory
    , execHistoricalLookup
    , execSyncToBlock
    , runPactService
    , withPactService
    , execNewGenesisBlock
    , getGasModel
    ) where

import Control.Concurrent.Async
import Control.Concurrent.MVar
import Control.Exception (SomeAsyncException)
import Control.Lens
import Control.Monad
import Control.Monad.Catch
import Control.Monad.Reader
import Control.Monad.State.Strict

import qualified Data.Aeson as A
import Data.Default (def)
import qualified Data.DList as DL
import Data.Either
import Data.Maybe (fromMaybe)
import Data.Foldable (toList)
import qualified Data.Map.Strict as M
import qualified Data.Set as S
import Data.Text (Text)
import qualified Data.Text as T
import Data.Vector (Vector)
import qualified Data.Vector as V

import System.IO

import Prelude hiding (lookup)

import qualified Pact.Gas as P
import Pact.Gas.Table
import qualified Pact.Interpreter as P
import qualified Pact.Types.ChainMeta as P
import qualified Pact.Types.Command as P
import qualified Pact.Types.Hash as P
import qualified Pact.Types.Logger as P
import qualified Pact.Types.Runtime as P
import qualified Pact.Types.SPV as P
import qualified Pact.Types.Pretty as P

import Chainweb.BlockHash
import Chainweb.BlockHeader
import Chainweb.BlockHeaderDB
import Chainweb.BlockHeight
import Chainweb.ChainId
import Chainweb.Logger
import Chainweb.Mempool.Mempool as Mempool
import Chainweb.Miner.Pact
import Chainweb.Pact.Backend.RelationalCheckpointer (withProdRelationalCheckpointer)
import Chainweb.Pact.Backend.Types
import Chainweb.Pact.PactService.ExecBlock
import Chainweb.Pact.PactService.Checkpointer
import Chainweb.Pact.Service.PactQueue (PactQueue, getNextRequest)
import Chainweb.Pact.Service.Types
import Chainweb.Pact.TransactionExec
import Chainweb.Pact.Types
import Chainweb.Pact.Validations
import Chainweb.Payload
import Chainweb.Payload.PayloadStore
import Chainweb.Time
import Chainweb.Transaction
import Chainweb.TreeDB (lookupM, seekAncestor)
import Chainweb.Utils hiding (check)
import Chainweb.Version
import Chainweb.Version.Guards
import Data.LogMessage
import Utils.Logging.Trace

runPactService
    :: Logger logger
    => CanReadablePayloadCas tbl
    => ChainwebVersion
    -> ChainId
    -> logger
    -> PactQueue
    -> MemPoolAccess
    -> BlockHeaderDb
    -> PayloadDb tbl
    -> SQLiteEnv
    -> PactServiceConfig
    -> IO ()
runPactService ver cid chainwebLogger reqQ mempoolAccess bhDb pdb sqlenv config =
    void $ withPactService ver cid chainwebLogger bhDb pdb sqlenv config $ do
        initialPayloadState chainwebLogger mempoolAccess ver cid
        serviceRequests (logFunction chainwebLogger) mempoolAccess reqQ

withPactService
    :: Logger logger
    => CanReadablePayloadCas tbl
    => ChainwebVersion
    -> ChainId
    -> logger
    -> BlockHeaderDb
    -> PayloadDb tbl
    -> SQLiteEnv
    -> PactServiceConfig
    -> PactServiceM tbl a
    -> IO (T2 a PactServiceState)
withPactService ver cid chainwebLogger bhDb pdb sqlenv config act =
    withProdRelationalCheckpointer checkpointerLogger initialBlockState sqlenv cplogger ver cid $ \checkpointEnv -> do
        let !rs = readRewards
            !initialParentHeader = ParentHeader $ genesisBlockHeader ver cid
            !pse = PactServiceEnv
                    { _psMempoolAccess = Nothing
                    , _psCheckpointEnv = checkpointEnv
                    , _psPdb = pdb
                    , _psBlockHeaderDb = bhDb
                    , _psGasModel = getGasModel
                    , _psMinerRewards = rs
                    , _psReorgLimit = fromIntegral $ _pactReorgLimit config
                    , _psLocalRewindDepthLimit = fromIntegral $ _pactLocalRewindDepthLimit config
                    , _psOnFatalError = defaultOnFatalError (logFunctionText chainwebLogger)
                    , _psVersion = ver
                    , _psValidateHashesOnReplay = _pactRevalidate config
                    , _psAllowReadsInLocal = _pactAllowReadsInLocal config
                    , _psIsBatch = False
                    , _psCheckpointerDepth = 0
                    , _psLogger = pactLogger
                    , _psGasLogger = gasLogger <$ guard (_pactLogGas config)
                    , _psLoggers = loggers
                    , _psBlockGasLimit = _pactBlockGasLimit config
                    , _psChainId = cid
                    }
            !pst = PactServiceState Nothing mempty initialParentHeader P.noSPVSupport
        runPactServiceM pst pse $ do

            -- If the latest header that is stored in the checkpointer was on an
            -- orphaned fork, there is no way to recover it in the call of
            -- 'initalPayloadState.readContracts'. We therefore rewind to the latest
            -- avaliable header in the block header database.
            --
            exitOnRewindLimitExceeded $ initializeLatestBlock (_pactUnlimitedInitialRewind config)
            act
  where
    initialBlockState = initBlockState (_pactModuleCacheLimit config) $ genesisHeight ver cid
    loggers = pactLoggers chainwebLogger
    cplogger = P.newLogger loggers $ P.LogName "Checkpointer"
    pactLogger = P.newLogger loggers $ P.LogName "PactService"
    gasLogger = P.newLogger loggers $ P.LogName "GasLogs"

    checkpointerLogger = addLabel ("sub-component", "checkpointer") chainwebLogger

initializeLatestBlock :: CanReadablePayloadCas tbl => Bool -> PactServiceM tbl ()
initializeLatestBlock unlimitedRewind = findLatestValidBlock >>= \case
    Nothing -> return ()
    Just b -> withBatch $ rewindTo initialRewindLimit (Just $ ParentHeader b)
  where
    initialRewindLimit = 1000 <$ guard (not unlimitedRewind)

initialPayloadState
    :: Logger logger
    => CanReadablePayloadCas tbl
    => logger
    -> MemPoolAccess
    -> ChainwebVersion
    -> ChainId
    -> PactServiceM tbl ()
initialPayloadState logger mpa v cid
    | v ^. versionCheats . disablePact = pure ()
    | otherwise = initializeCoinContract logger mpa v cid $
        v ^?! versionGenesis . genesisBlockPayload . onChain cid

initializeCoinContract
    :: forall tbl logger. (CanReadablePayloadCas tbl, Logger logger)
    => logger
    -> MemPoolAccess
    -> ChainwebVersion
    -> ChainId
    -> PayloadWithOutputs
    -> PactServiceM tbl ()
initializeCoinContract _logger memPoolAccess v cid pwo = do
    cp <- getCheckpointer
    genesisExists <- liftIO
        $ _cpLookupBlockInCheckpointer cp (_blockHeight genesisHeader, ghash)
    if genesisExists
      then readContracts
      else validateGenesis

  where
    validateGenesis = void $!
        execValidateBlock memPoolAccess genesisHeader inputPayloadData

    ghash :: BlockHash
    ghash = _blockHash genesisHeader

    inputPayloadData :: PayloadData
    inputPayloadData = payloadWithOutputsToPayloadData pwo

    genesisHeader :: BlockHeader
    genesisHeader = genesisBlockHeader v cid

    readContracts = withDiscardedBatch $ do
      parent <- syncParentHeader "initializeCoinContract.readContracts"
      withCheckpointerRewind Nothing (Just parent) "initializeCoinContract.readContracts" $ \(PactDbEnv' pdbenv) -> do
        PactServiceEnv{..} <- ask
        pd <- getTxContext def
        !mc <- liftIO $ readInitModules _psLogger pdbenv pd
        updateInitCache mc
        return $! Discard ()

-- | Lookup a block header.
--
-- The block header is expected to be either in the block header database or to
-- be the the currently stored '_psParentHeader'. The latter addresses the case
-- when a block has already been validate with 'execValidateBlock' but isn't (yet)
-- available in the block header database. If that's the case two things can
-- happen:
--
-- 1. the header becomes available before the next 'execValidateBlock' call, or
-- 2. the header gets orphaned and the next 'execValidateBlock' call would cause
--    a rewind to an ancestor, which is available in the db.
--
lookupBlockHeader :: BlockHash -> Text -> PactServiceM tbl BlockHeader
lookupBlockHeader bhash ctx = do
    ParentHeader cur <- use psParentHeader
    if (bhash == _blockHash cur)
      then return cur
      else do
        bhdb <- view psBlockHeaderDb
        liftIO $! lookupM bhdb bhash `catchAllSynchronous` \e ->
            throwM $ BlockHeaderLookupFailure $
                "failed lookup of parent header in " <> ctx <> ": " <> sshow e

-- | Loop forever, serving Pact execution requests and reponses from the queues
serviceRequests
    :: CanReadablePayloadCas tbl
    => LogFunction
    -> MemPoolAccess
    -> PactQueue
    -> PactServiceM tbl ()
serviceRequests logFn memPoolAccess reqQ = do
    logInfo "Starting service"
    go `finally` logInfo "Stopping service"
  where
    go = do
        logDebug "serviceRequests: wait"
        msg <- liftIO $ getNextRequest reqQ
        logDebug $ "serviceRequests: " <> sshow msg
        case msg of
            CloseMsg -> return ()
            LocalMsg (LocalReq localRequest preflight sigVerify rewindDepth localResultVar)  -> do
                trace logFn "Chainweb.Pact.PactService.execLocal" () 0 $
                    tryOne "execLocal" localResultVar $
                        execLocal localRequest preflight sigVerify rewindDepth
                go
            NewBlockMsg NewBlockReq {..} -> do
                trace logFn "Chainweb.Pact.PactService.execNewBlock"
                    (_parentHeader _newBlockHeader) 1 $
                    tryOne "execNewBlock" _newResultVar $
                        execNewBlock memPoolAccess _newBlockHeader _newMiner
                go
            ValidateBlockMsg ValidateBlockReq {..} -> do
                trace logFn "Chainweb.Pact.PactService.execValidateBlock"
                    _valBlockHeader
                    (length (_payloadDataTransactions _valPayloadData)) $
                    tryOne "execValidateBlock" _valResultVar $
                        execValidateBlock memPoolAccess _valBlockHeader _valPayloadData
                go
            LookupPactTxsMsg (LookupPactTxsReq restorePoint txHashes resultVar) -> do
                trace logFn "Chainweb.Pact.PactService.execLookupPactTxs" ()
                    (length txHashes) $
                    tryOne "execLookupPactTxs" resultVar $
                        execLookupPactTxs restorePoint txHashes
                go
            PreInsertCheckMsg (PreInsertCheckReq txs resultVar) -> do
                trace logFn "Chainweb.Pact.PactService.execPreInsertCheckReq" ()
                    (length txs) $
                    tryOne "execPreInsertCheckReq" resultVar $
                        V.map (() <$) <$> execPreInsertCheckReq txs
                go
            BlockTxHistoryMsg (BlockTxHistoryReq bh d resultVar) -> do
                trace logFn "Chainweb.Pact.PactService.execBlockTxHistory" bh 1 $
                    tryOne "execBlockTxHistory" resultVar $
                        execBlockTxHistory bh d
                go
            HistoricalLookupMsg (HistoricalLookupReq bh d k resultVar) -> do
                trace logFn "Chainweb.Pact.PactService.execHistoricalLookup" bh 1 $
                    tryOne "execHistoricalLookup" resultVar $
                        execHistoricalLookup bh d k
                go
            SyncToBlockMsg SyncToBlockReq {..} -> do
                trace logFn "Chainweb.Pact.PactService.execSyncToBlock" _syncToBlockHeader 1 $
                    tryOne "syncToBlockBlock" _syncToResultVar $
                        execSyncToBlock _syncToBlockHeader
                go

    toPactInternalError e = Left $ PactInternalError $ T.pack $ show e

    tryOne
        :: String
        -> MVar (Either PactException a)
        -> PactServiceM tbl a
        -> PactServiceM tbl ()
    tryOne which mvar = tryOne' which mvar Right

    tryOne'
        :: String
        -> MVar (Either PactException b)
        -> (a -> Either PactException b)
        -> PactServiceM tbl a
        -> PactServiceM tbl ()
    tryOne' which mvar post m =
        (evalPactOnThread (post <$> m) >>= (liftIO . putMVar mvar))
        `catches`
            [ Handler $ \(e :: SomeAsyncException) -> do
                logWarn $ mconcat
                    [ "Received asynchronous exception running pact service ("
                    , which
                    , "): "
                    , show e
                    ]
                liftIO $ do
                    void $ tryPutMVar mvar $! toPactInternalError e
                    throwM e
            , Handler $ \(e :: SomeException) -> do
                logError $ mconcat
                    [ "Received exception running pact service ("
                    , which
                    , "): "
                    , show e
                    ]
                liftIO $ do
                    void $ tryPutMVar mvar $! toPactInternalError e
           ]
      where
        -- Pact turns AsyncExceptions into textual exceptions within
        -- PactInternalError. So there is no easy way for us to distinguish
        -- whether an exception originates from within pact or from the outside.
        --
        -- A common strategy to deal with this is to run the computation (pact)
        -- on a "hidden" internal thread. Lifting `forkIO` into a state
        -- monad is generally not thread-safe. It is fine to do here, since
        -- there is no concurrency. We use a thread here only to shield the
        -- computation from external exceptions.
        --
        -- This solution isn't bullet-proof and only meant as a temporary fix. A
        -- proper solution is to fix pact, to handle asynchronous exceptions
        -- gracefully.
        --
        -- No mask is needed here. Asynchronous exceptions are handled
        -- by the outer handlers and cause an abort. So no state is lost.
        --
        evalPactOnThread :: PactServiceM tbl a -> PactServiceM tbl a
        evalPactOnThread act = do
            e <- ask
            s <- get
            T2 r s' <- liftIO $
                withAsync (runPactServiceM s e act) wait
            put $! s'
            return $! r

-- | Performs a dry run of PactExecution's `buyGas` function for transactions being validated.
--
attemptBuyGas
    :: Miner
    -> PactDbEnv'
    -> Vector (Either InsertError ChainwebTransaction)
    -> PactServiceM tbl (Vector (Either InsertError ChainwebTransaction))
attemptBuyGas miner (PactDbEnv' dbEnv) txs = do
        mc <- getInitCache
        l <- P.newLogger <$> view psLoggers <*> pure "attemptBuyGas"
        V.fromList . toList . sfst <$> V.foldM (f l) (T2 mempty mc) txs
  where
    f l (T2 dl mcache) cmd = do
        T2 mcache' !res <- runBuyGas l dbEnv mcache cmd
        pure $! T2 (DL.snoc dl res) mcache'

    createGasEnv
        :: P.Logger
        -> P.PactDbEnv db
        -> P.Command (P.Payload P.PublicMeta P.ParsedCode)
        -> P.GasPrice
        -> P.Gas
        -> PactServiceM tbl (TransactionEnv db)
    createGasEnv l db cmd gp gl = do
        pd <- getTxContext (publicMetaOf cmd)
        spv <- use psSpvSupport
        let ec = P.mkExecutionConfig $
              [ P.FlagDisableModuleInstall
              , P.FlagDisableHistoryInTransactionalMode ] ++
              disableReturnRTC pd
        return $! TransactionEnv P.Transactional db l Nothing (ctxToPublicData pd) spv nid gp rk gl ec
      where
        !nid = networkIdOf cmd
        !rk = P.cmdToRequestKey cmd

    runBuyGas
        :: P.Logger
        -> P.PactDbEnv a
        -> ModuleCache
        -> Either InsertError ChainwebTransaction
        -> PactServiceM tbl (T2 ModuleCache (Either InsertError ChainwebTransaction))
    runBuyGas _l _db mcache l@Left {} = return (T2 mcache l)
    runBuyGas l db mcache (Right tx) = do
        let cmd = payloadObj <$> tx
            gasPrice = view cmdGasPrice cmd
            gasLimit = fromIntegral $ view cmdGasLimit cmd
            txst = TransactionState
                { _txCache = mcache
                , _txLogs = mempty
                , _txGasUsed = 0
                , _txGasId = Nothing
                , _txGasModel = P._geGasModel P.freeGasEnv
                , _txWarnings = mempty
                }

        buyGasEnv <- createGasEnv l db cmd gasPrice gasLimit

        cr <- liftIO
          $! catchesPactError l CensorsUnexpectedError
          $! execTransactionM buyGasEnv txst
          $! buyGas False cmd miner

        case cr of
            Left err -> return (T2 mcache (Left (InsertErrorBuyGas (T.pack $ show err))))
            Right t -> return (T2 (_txCache t) (Right tx))

data BlockFilling = BlockFilling
    { _bfState :: BlockFill
    , _bfSuccessPairs :: V.Vector (ChainwebTransaction,P.CommandResult [P.TxLog A.Value])
    , _bfFailures :: V.Vector GasPurchaseFailure
    }

-- | Note: The BlockHeader param here is the PARENT HEADER of the new
-- block-to-be
--
execNewBlock
    :: CanReadablePayloadCas tbl
    => MemPoolAccess
    -> ParentHeader
    -> Miner
    -> PactServiceM tbl PayloadWithOutputs
execNewBlock mpAccess parent miner = do
    updateMempool
    withDiscardedBatch $ do
      withCheckpointerRewind newblockRewindLimit (Just parent) "execNewBlock" doNewBlock
  where
    handleTimeout :: TxTimeout -> PactServiceM cas a
    handleTimeout (TxTimeout h) = do
      logError $ "execNewBlock: timed out on " <> sshow h
      liftIO $ mpaBadlistTx mpAccess (V.singleton h)
      throwM (TxTimeout h)

    -- This is intended to mitigate mining attempts during replay.
    -- In theory we shouldn't need to rewind much ever, but values
    -- less than this are failing in PactReplay test.
    newblockRewindLimit = Just 8

    getBlockTxs :: BlockFill -> PactServiceM tbl (Vector ChainwebTransaction)
    getBlockTxs bfState = do
      cp <- getCheckpointer
      psEnv <- ask
      logger <- view psLogger
      let validate bhi _bha txs = do

            let parentTime = ParentCreationTime $ _blockCreationTime $ _parentHeader parent
            results <- do
                let v = _chainwebVersion psEnv
                    cid = _chainId psEnv
                validateChainwebTxs logger v cid cp parentTime bhi txs return

            V.forM results $ \case
                Right _ -> return True
                Left _e -> return False

      liftIO $!
        mpaGetBlock mpAccess bfState validate (pHeight + 1) pHash (_parentHeader parent)

    doNewBlock pdbenv = do
        logInfo $ "execNewBlock: "
                <> " (parent height = " <> sshow pHeight <> ")"
                <> " (parent hash = " <> sshow pHash <> ")"

        blockGasLimit <- view psBlockGasLimit
        let initState = BlockFill blockGasLimit mempty 0

        let
            txTimeHeadroomFactor :: Double
            txTimeHeadroomFactor = 5
            -- 2.5 microseconds per unit gas
            txTimeLimit :: Micros
            txTimeLimit = round $ (2.5 * txTimeHeadroomFactor) * fromIntegral blockGasLimit

        -- Heuristic: limit fetches to count of 1000-gas txs in block.
        let fetchLimit = fromIntegral $ blockGasLimit `div` 1000

        newTrans <- getBlockTxs initState

        -- NEW BLOCK COINBASE: Reject bad coinbase, always use precompilation
        (Transactions pairs cb) <- execTransactions False miner newTrans
          (EnforceCoinbaseFailure True)
          (CoinbaseUsePrecompiled True)
          pdbenv
          Nothing
          (Just txTimeLimit) `catch` handleTimeout

        (BlockFilling _ successPairs failures) <-
          refill fetchLimit txTimeLimit pdbenv =<<
          foldM splitResults (incCount (BlockFilling initState mempty mempty)) pairs

        liftIO $ mpaBadlistTx mpAccess (V.map gasPurchaseFailureHash failures)

        let !pwo = toPayloadWithOutputs miner (Transactions successPairs cb)
        return $! Discard pwo

    refill fetchLimit txTimeLimit pdbenv unchanged@(BlockFilling bfState oldPairs oldFails) = do

      logDebug $ describeBF unchanged

      -- LOOP INVARIANT: limit absolute recursion count
      when (_bfCount bfState > fetchLimit) $
        throwM $ MempoolFillFailure $ "Refill fetch limit exceeded (" <> sshow fetchLimit <> ")"

      when (_bfGasLimit bfState < 0) $
          throwM $ MempoolFillFailure $ "Internal error, negative gas limit: " <> sshow bfState

      if _bfGasLimit bfState == 0 then pure unchanged else do

        newTrans <- getBlockTxs bfState
        if V.null newTrans then pure unchanged else do

          pairs <- execTransactionsOnly miner newTrans pdbenv (Just txTimeLimit) `catch` handleTimeout

          newFill@(BlockFilling newState newPairs newFails) <-
                foldM splitResults unchanged pairs

          -- LOOP INVARIANT: gas must not increase
          when (_bfGasLimit newState > _bfGasLimit bfState) $
              throwM $ MempoolFillFailure $ "Gas must not increase: " <> sshow (bfState,newState)

          let newSuccessCount = V.length newPairs - V.length oldPairs
              newFailCount = V.length newFails - V.length oldFails

          -- LOOP INVARIANT: gas must decrease ...
          if (_bfGasLimit newState < _bfGasLimit bfState)
              -- ... OR only non-zero failures were returned.
             || (newSuccessCount == 0  && newFailCount > 0)
              then refill fetchLimit txTimeLimit pdbenv (incCount newFill)
              else throwM $ MempoolFillFailure $ "Invariant failure: " <>
                   sshow (bfState,newState,V.length newTrans
                         ,V.length newPairs,V.length newFails)

    incCount b = b { _bfState = over bfCount succ (_bfState b) }

    describeBF (BlockFilling (BlockFill g _ c) good bad) =
      "Block fill: count=" <> sshow c <> ", gaslimit=" <> sshow g <> ", good=" <>
      sshow (length good) <> ", bad=" <> sshow (length bad)


    splitResults (BlockFilling (BlockFill g rks i) success fails) (t,r) = case r of
      Right cr -> enforceUnique rks (requestKeyToTransactionHash $ P._crReqKey cr) >>= \rks' ->
        -- Decrement actual gas used from block limit
        return $ BlockFilling (BlockFill (g - fromIntegral (P._crGas cr)) rks' i)
          (V.snoc success (t,cr)) fails
      Left f -> enforceUnique rks (gasPurchaseFailureHash f) >>= \rks' ->
        -- Gas buy failure adds failed request key to fail list only
        return $ BlockFilling (BlockFill g rks' i) success (V.snoc fails f)

    enforceUnique rks rk
      | S.member rk rks =
        throwM $ MempoolFillFailure $ "Duplicate transaction: " <> sshow rk
      | otherwise = return $ S.insert rk rks

    pHeight = _blockHeight $ _parentHeader parent
    pHash = _blockHash $ _parentHeader parent

    updateMempool = liftIO $ do
      mpaProcessFork mpAccess $ _parentHeader parent
      mpaSetLastHeader mpAccess $ _parentHeader parent


-- | only for use in generating genesis blocks in tools
--
execNewGenesisBlock
    :: CanReadablePayloadCas tbl
    => Miner
    -> Vector ChainwebTransaction
    -> PactServiceM tbl PayloadWithOutputs
execNewGenesisBlock miner newTrans = withDiscardedBatch $
    withCheckpointerRewind Nothing Nothing "execNewGenesisBlock" $ \pdbenv -> do

        -- NEW GENESIS COINBASE: Reject bad coinbase, use date rule for precompilation
        results <- execTransactions True miner newTrans
                   (EnforceCoinbaseFailure True)
                   (CoinbaseUsePrecompiled False) pdbenv Nothing Nothing
                   >>= throwOnGasFailure
        return $! Discard (toPayloadWithOutputs miner results)

execLocal
    :: CanReadablePayloadCas tbl
    => ChainwebTransaction
    -> Maybe LocalPreflightSimulation
      -- ^ preflight flag
    -> Maybe LocalSignatureVerification
      -- ^ turn off signature verification checks?
    -> Maybe BlockHeight
      -- ^ rewind depth (note: this is a *depth*, not an absolute height)
    -> PactServiceM tbl LocalResult
execLocal cwtx preflight sigVerify rdepth = withDiscardedBatch $ do
    parent <- syncParentHeader "execLocal"

    PactServiceEnv{..} <- ask

    let !cmd = payloadObj <$> cwtx
        !pm = publicMetaOf cmd

    mc <- getInitCache
    ctx <- getTxContext pm
    spv <- use psSpvSupport

    let rewindHeight
          | Just d <- rdepth = d
          -- when no height is defined, treat
          -- withCheckpointerRewind as withCurrentCheckpointer
          -- (i.e. setting rewind to 0).
          | otherwise = 0

    when ((_height rewindHeight) > _psLocalRewindDepthLimit) $ do
        throwM $ LocalRewindLimitExceeded (fromIntegral _psLocalRewindDepthLimit) rewindHeight

    let parentBlockHeader = _parentHeader parent

    -- we fail if the requested depth is bigger than the current parent block height
    -- because we can't go after the genesis block
    when (fromMaybe 0 rdepth > _blockHeight parentBlockHeader) $ throwM LocalRewindGenesisExceeded

    let ancestorRank = fromIntegral $ _height $ _blockHeight parentBlockHeader - fromMaybe 0 rdepth
    ancestor <- liftIO $ seekAncestor _psBlockHeaderDb parentBlockHeader ancestorRank

    rewindHeader <- case ancestor of
        Just a -> pure $ Just $ ParentHeader a
        Nothing -> throwM $ BlockHeaderLookupFailure $
            "failed seekAncestor of parent header with ancestorRank " <> sshow ancestorRank

    let execConfig = P.mkExecutionConfig $
            [ P.FlagAllowReadInLocal | _psAllowReadsInLocal ] ++
<<<<<<< HEAD
            enablePactEvents' (ctxVersion ctx) (ctxChainId ctx) (ctxCurrentBlockHeight ctx) ++
            enforceKeysetFormats' (ctxVersion ctx) (ctxChainId ctx) (ctxCurrentBlockHeight ctx)
=======
            enablePactEvents' ctx ++
            enforceKeysetFormats' ctx ++
            disableReturnRTC ctx
>>>>>>> 0ce5cfdb
        logger = P.newLogger _psLoggers "execLocal"
        initialGas = initialGasOf $ P._cmdPayload cwtx

    withCheckpointerRewind (Just rewindHeight) rewindHeader "execLocal" $
      \(PactDbEnv' pdbenv) -> do
        --
        -- if the ?preflight query parameter is set to True, we run the `applyCmd` workflow
        -- otherwise, we prefer the old (default) behavior. When no preflight flag is
        -- specified, we run the old behavior. When it is set to true, we also do metadata
        -- validations.
        --
        r <- case preflight of
          Just PreflightSimulation -> do
            assertLocalMetadata cmd ctx sigVerify >>= \case
              Right{} -> do
                T3 cr _mc warns <- liftIO $ applyCmd
                  _psVersion logger _psGasLogger pdbenv
                  noMiner chainweb213GasModel ctx spv cmd
                  initialGas mc ApplyLocal

                let cr' = toHashCommandResult cr
                    warns' = P.renderCompactText <$> toList warns
                pure $ LocalResultWithWarns cr' warns'
              Left e -> pure $ MetadataValidationFailure e
          _ ->  liftIO $ do
            cr <- applyLocal
              logger _psGasLogger pdbenv
              chainweb213GasModel ctx spv
              cwtx mc execConfig

            let cr' = toHashCommandResult cr
            pure $ LocalResultLegacy cr'

        return $ Discard r

execSyncToBlock
    :: CanReadablePayloadCas tbl
    => BlockHeader
    -> PactServiceM tbl ()
execSyncToBlock hdr = rewindToIncremental Nothing (Just $ ParentHeader hdr)

-- | Validate a mined block. Execute the transactions in Pact again as
-- validation. Note: The BlockHeader here is the header of the block being
-- validated.
--
execValidateBlock
    :: CanReadablePayloadCas tbl
    => MemPoolAccess
    -> BlockHeader
    -> PayloadData
    -> PactServiceM tbl PayloadWithOutputs
execValidateBlock memPoolAccess currHeader plData = do
    -- The parent block header must be available in the block header database
    target <- getTarget
    psEnv <- ask
    let reorgLimit = fromIntegral $ view psReorgLimit psEnv
    T2 miner transactions <- exitOnRewindLimitExceeded $ withBatch $ do
        withCheckpointerRewind (Just reorgLimit) target "execValidateBlock" $ \pdbenv -> do
            !result <- execBlock currHeader plData pdbenv
            return $! Save currHeader result
    result <- either throwM return $!
        validateHashes currHeader plData miner transactions

    -- update mempool
    --
    -- Using the parent isn't optimal, since it doesn't delete the txs of
    -- `currHeader` from the set of pending tx. The reason for this is that the
    -- implementation 'mpaProcessFork' uses the chain database and at this point
    -- 'currHeader' is generally not yet available in the database. It would be
    -- possible to extract the txs from the result and remove them from the set
    -- of pending txs. However, that would add extra complexity and at little
    -- gain.
    --
    case target of
        Nothing -> return ()
        Just (ParentHeader p) -> liftIO $ do
            mpaProcessFork memPoolAccess p
            mpaSetLastHeader memPoolAccess p

    return result
  where
    getTarget
        | isGenesisBlockHeader currHeader = return Nothing
        | otherwise = Just . ParentHeader
            <$> lookupBlockHeader (_blockParent currHeader) "execValidateBlock"
                -- It is up to the user of pact service to guaranteed that this
                -- succeeds. If this fails it usually means that the block
                -- header database is corrupted.

execBlockTxHistory :: BlockHeader -> Domain' -> PactServiceM tbl BlockTxHistory
execBlockTxHistory bh (Domain' d) = do
  !cp <- getCheckpointer
  liftIO $ _cpGetBlockHistory cp bh d

execHistoricalLookup :: BlockHeader -> Domain' -> P.RowKey -> PactServiceM tbl (Maybe (P.TxLog A.Value))
execHistoricalLookup bh (Domain' d) k = do
  !cp <- getCheckpointer
  liftIO $ _cpGetHistoricalLookup cp bh d k

execPreInsertCheckReq
    :: CanReadablePayloadCas tbl
    => Vector ChainwebTransaction
    -> PactServiceM tbl (Vector (Either Mempool.InsertError ChainwebTransaction))
execPreInsertCheckReq txs = withDiscardedBatch $ do
    parent <- use psParentHeader
    let currHeight = succ $ _blockHeight $ _parentHeader parent
    psEnv <- ask
    psState <- get
    let parentTime = ParentCreationTime $ _blockCreationTime $ _parentHeader parent
    cp <- getCheckpointer
    logger <- view psLogger
    withCurrentCheckpointer "execPreInsertCheckReq" $ \pdb -> do
      let v = _chainwebVersion psEnv
          cid = _chainId psEnv
      liftIO $ fmap Discard $
        validateChainwebTxs logger v cid cp parentTime currHeight txs (runGas pdb psState psEnv)
  where
    runGas pdb pst penv ts =
        evalPactServiceM pst penv (attemptBuyGas noMiner pdb ts)

execLookupPactTxs
    :: CanReadablePayloadCas tbl
    => Rewind
    -> Vector P.PactHash
    -> PactServiceM tbl (Vector (Maybe (T2 BlockHeight BlockHash)))
execLookupPactTxs restorePoint txs
    | V.null txs = return mempty
    | otherwise = go
  where
    go = getCheckpointer >>= \(!cp) -> case restorePoint of
      NoRewind _ ->
        liftIO $! V.mapM (_cpLookupProcessedTx cp) txs
      DoRewind parent -> withDiscardedBatch $ do
        withCheckpointerRewind Nothing (Just $ ParentHeader parent) "lookupPactTxs" $ \_ ->
          liftIO $ Discard <$> V.mapM (_cpLookupProcessedTx cp) txs

-- | Modified table gas module with free module loads
--
freeModuleLoadGasModel :: P.GasModel
freeModuleLoadGasModel = modifiedGasModel
  where
    defGasModel = tableGasModel defaultGasConfig
    fullRunFunction = P.runGasModel defGasModel
    modifiedRunFunction name ga = case ga of
      P.GPostRead P.ReadModule {} -> 0
      _ -> fullRunFunction name ga
    modifiedGasModel = defGasModel { P.runGasModel = modifiedRunFunction }

chainweb213GasModel :: P.GasModel
chainweb213GasModel = modifiedGasModel
  where
    defGasModel = tableGasModel gasConfig
    unknownOperationPenalty = 1000000
    multiRowOperation = 40000
    gasConfig = defaultGasConfig { _gasCostConfig_primTable = updTable }
    updTable = M.union upd defaultGasTable
    upd = M.fromList
      [("keys",    multiRowOperation)
      ,("select",  multiRowOperation)
      ,("fold-db", multiRowOperation)
      ]
    fullRunFunction = P.runGasModel defGasModel
    modifiedRunFunction name ga = case ga of
      P.GPostRead P.ReadModule {} -> 0
      P.GUnreduced _ts -> case M.lookup name updTable of
        Just g -> g
        Nothing -> unknownOperationPenalty
      _ -> fullRunFunction name ga
    modifiedGasModel = defGasModel { P.runGasModel = modifiedRunFunction }


getGasModel :: TxContext -> P.GasModel
getGasModel ctx
    | chainweb213Pact (ctxVersion ctx) (ctxChainId ctx) (ctxCurrentBlockHeight ctx) = chainweb213GasModel
    | otherwise = freeModuleLoadGasModel<|MERGE_RESOLUTION|>--- conflicted
+++ resolved
@@ -411,7 +411,7 @@
         let ec = P.mkExecutionConfig $
               [ P.FlagDisableModuleInstall
               , P.FlagDisableHistoryInTransactionalMode ] ++
-              disableReturnRTC pd
+              disableReturnRTC (ctxVersion pd) (ctxChainId pd) (ctxCurrentBlockHeight pd)
         return $! TransactionEnv P.Transactional db l Nothing (ctxToPublicData pd) spv nid gp rk gl ec
       where
         !nid = networkIdOf cmd
@@ -648,7 +648,7 @@
           -- (i.e. setting rewind to 0).
           | otherwise = 0
 
-    when ((_height rewindHeight) > _psLocalRewindDepthLimit) $ do
+    when (getBlockHeight rewindHeight > _psLocalRewindDepthLimit) $ do
         throwM $ LocalRewindLimitExceeded (fromIntegral _psLocalRewindDepthLimit) rewindHeight
 
     let parentBlockHeader = _parentHeader parent
@@ -657,7 +657,7 @@
     -- because we can't go after the genesis block
     when (fromMaybe 0 rdepth > _blockHeight parentBlockHeader) $ throwM LocalRewindGenesisExceeded
 
-    let ancestorRank = fromIntegral $ _height $ _blockHeight parentBlockHeader - fromMaybe 0 rdepth
+    let ancestorRank = fromIntegral $ getBlockHeight $ _blockHeight parentBlockHeader - fromMaybe 0 rdepth
     ancestor <- liftIO $ seekAncestor _psBlockHeaderDb parentBlockHeader ancestorRank
 
     rewindHeader <- case ancestor of
@@ -667,14 +667,9 @@
 
     let execConfig = P.mkExecutionConfig $
             [ P.FlagAllowReadInLocal | _psAllowReadsInLocal ] ++
-<<<<<<< HEAD
             enablePactEvents' (ctxVersion ctx) (ctxChainId ctx) (ctxCurrentBlockHeight ctx) ++
-            enforceKeysetFormats' (ctxVersion ctx) (ctxChainId ctx) (ctxCurrentBlockHeight ctx)
-=======
-            enablePactEvents' ctx ++
-            enforceKeysetFormats' ctx ++
-            disableReturnRTC ctx
->>>>>>> 0ce5cfdb
+            enforceKeysetFormats' (ctxVersion ctx) (ctxChainId ctx) (ctxCurrentBlockHeight ctx) ++
+            disableReturnRTC (ctxVersion ctx) (ctxChainId ctx) (ctxCurrentBlockHeight ctx)
         logger = P.newLogger _psLoggers "execLocal"
         initialGas = initialGasOf $ P._cmdPayload cwtx
 
