{-# LANGUAGE BangPatterns #-}
{-# LANGUAGE FlexibleContexts #-}
{-# LANGUAGE LambdaCase #-}
{-# LANGUAGE NamedFieldPuns #-}
{-# LANGUAGE OverloadedStrings #-}
{-# LANGUAGE RecordWildCards #-}
{-# LANGUAGE ScopedTypeVariables #-}
{-# LANGUAGE TypeApplications #-}
-- |
-- Module: Chainweb.Pact.PactService
-- Copyright: Copyright © 2018 Kadena LLC.
-- License: See LICENSE file
-- Maintainers: Mark Nichols <mark@kadena.io>, Emily Pillmore <emily@kadena.io>
-- Stability: experimental
--
-- Pact service for Chainweb
module Chainweb.Pact.PactService
    ( pactDbConfig
    , execNewBlock
    , execNewGenesisBlock
    , execTransactions
    , execValidateBlock
    , initPactService, initPactService'
    , mkPureState
    , serviceRequests
    , createCoinContract
    , toHashedLogTxOutput
    , initialPayloadState
    ) where

import Control.Concurrent
import Control.Concurrent.STM
import Control.Exception hiding (try)
import Control.Lens
import Control.Monad
import Control.Monad.Catch
import Control.Monad.Reader
import Control.Monad.State.Strict

import qualified Data.Aeson as A
import Data.Bifoldable (bitraverse_)
import Data.Bifunctor (first)
import Data.ByteString (ByteString)
import Data.Default (def)
import Data.Either
import Data.Foldable (toList)
import Data.Maybe (isNothing)
import qualified Data.Sequence as Seq
import Data.String.Conv (toS)
import qualified Data.Text as T
import Data.Vector (Vector)
import qualified Data.Vector as V

import System.LogLevel

-- external pact modules

import qualified Pact.Gas as P
import qualified Pact.Interpreter as P
import qualified Pact.Types.Command as P
import qualified Pact.Types.Logger as P
import qualified Pact.Types.Runtime as P

-- internal modules

import Chainweb.BlockHash
import Chainweb.BlockHeader
    (BlockHeader(..), BlockHeight(..), isGenesisBlockHeader)
import Chainweb.ChainId (ChainId)
import Chainweb.CutDB (CutDb)
import Chainweb.Logger
import Chainweb.Pact.Backend.InMemoryCheckpointer (initInMemoryCheckpointEnv)
import Chainweb.Pact.Backend.MemoryDb (mkPureState)
import Chainweb.Pact.Service.PactQueue (getNextRequest)
import Chainweb.Pact.Service.Types
import Chainweb.Pact.SPV
import Chainweb.Pact.TransactionExec
import Chainweb.Pact.Types
import Chainweb.Pact.Utils (toEnv', toEnvPersist')
import Chainweb.Payload
import Chainweb.Transaction
import Chainweb.Utils
import Chainweb.Version (ChainwebVersion(..))

-- genesis block (temporary)

import Chainweb.BlockHeader.Genesis (genesisBlockHeader)
import Chainweb.BlockHeader.Genesis.Testnet00Payload (payloadBlock)


pactDbConfig :: ChainwebVersion -> PactDbConfig
pactDbConfig Test{} = PactDbConfig Nothing "log-unused" [] (Just 0) (Just 0)
pactDbConfig TimedConsensus{} = PactDbConfig Nothing "log-unused" [] (Just 0) (Just 0)
pactDbConfig PowConsensus{} = PactDbConfig Nothing "log-unused" [] (Just 0) (Just 0)
pactDbConfig TimedCPM{} = PactDbConfig Nothing "log-unused" [] (Just 0) (Just 0)
pactDbConfig Testnet00 = PactDbConfig Nothing "log-unused" [] (Just 0) (Just 0)
pactDbConfig Testnet01 = PactDbConfig Nothing "log-unused" [] (Just 0) (Just 0)

pactLogLevel :: String -> LogLevel
pactLogLevel "INFO" = Info
pactLogLevel "ERROR" = Error
pactLogLevel "DEBUG" = Debug
pactLogLevel "WARN" = Warn
pactLogLevel _ = Info

pactLoggers :: Logger logger => logger -> P.Loggers
pactLoggers logger = P.Loggers $ P.mkLogger (error "ignored") fun def
  where
    fun :: P.LoggerLogFun
    fun _ (P.LogName n) cat msg = do
        let namedLogger = addLabel ("logger", T.pack n) logger
        logFunctionText namedLogger (pactLogLevel cat) $ T.pack msg


initPactService
    :: Logger logger
    => ChainwebVersion
    -> ChainId
    -> logger
    -> TQueue RequestMsg
    -> MemPoolAccess
    -> MVar (CutDb cas)
    -> IO ()
initPactService ver cid chainwebLogger reqQ memPoolAccess _cutMV =
<<<<<<< HEAD
    initPactService' ver cid chainwebLogger noSPV $
=======
    initPactService' cid chainwebLogger spv $
>>>>>>> a1d6ac5b
      initialPayloadState ver cid >> serviceRequests memPoolAccess reqQ

initPactService'
    :: Logger logger
    => ChainId
    -> logger
    -> P.SPVSupport
    -> PactServiceM a
    -> IO a
initPactService' cid chainwebLogger spv act = do
    let loggers = pactLoggers chainwebLogger
    let logger = P.newLogger loggers $ P.LogName ("PactService" <> show cid)
    let gasEnv = P.GasEnv 0 0.0 (P.constGasModel 1)

    checkpointEnv <- initInMemoryCheckpointEnv logger gasEnv

    env <- P.mkPureEnv loggers
    theState <- mkPureState env

    estate <- saveInitial (_cpeCheckpointer checkpointEnv) theState
    case estate of
        Left s -> internalError' s
        Right _ -> return ()

    let !pd = P.PublicData def def def
    let !pse = PactServiceEnv Nothing checkpointEnv spv pd

    evalStateT (runReaderT act pse) (PactServiceState theState Nothing)


initialPayloadState :: ChainwebVersion -> ChainId -> PactServiceM ()
initialPayloadState Test{} _ = pure ()
initialPayloadState TimedConsensus{} _ = pure ()
initialPayloadState PowConsensus{} _ = pure ()
initialPayloadState v@TimedCPM{} cid = createCoinContract v cid
initialPayloadState v@Testnet00 cid = createCoinContract v cid
initialPayloadState v@Testnet01 cid = createCoinContract v cid

createCoinContract :: ChainwebVersion -> ChainId -> PactServiceM ()
createCoinContract v cid = do
    let PayloadWithOutputs{..} = payloadBlock
        inputPayloadData = PayloadData (fmap fst _payloadWithOutputsTransactions)
                           _payloadWithOutputsMiner
                           _payloadWithOutputsPayloadHash
                           _payloadWithOutputsTransactionsHash
                           _payloadWithOutputsOutputsHash
        genesisHeader = genesisBlockHeader v cid
    txs <- execValidateBlock True genesisHeader inputPayloadData
    bitraverse_ throwM pure $ validateHashes txs genesisHeader

-- | Forever loop serving Pact ececution requests and reponses from the queues
serviceRequests :: MemPoolAccess -> TQueue RequestMsg -> PactServiceM ()
serviceRequests memPoolAccess reqQ = do
    logInfo "Starting service"
    go
  where
    go = do
        logDebug $ "serviceRequests: wait"
        msg <- liftIO $ getNextRequest reqQ
        logDebug $ "serviceRequests: " <> sshow msg
        case msg of
            CloseMsg -> return ()
            LocalMsg LocalReq{..} -> do
                r <- try $ execLocal _localRequest
                case r of
                  Left e -> liftIO $ putMVar _localResultVar $ Left e
                  Right r' -> liftIO $ putMVar _localResultVar r'
                go
            NewBlockMsg NewBlockReq {..} -> do
                txs <- try $ execNewBlock memPoolAccess _newBlockHeader _newMiner
                case txs of
                  Left (SomeException e) -> do
                    logError (show e)
                    liftIO $ putMVar _newResultVar $ Left $ PactInternalError $ T.pack $ show e
                  Right r -> liftIO $ putMVar _newResultVar $ Right r
                go
            ValidateBlockMsg ValidateBlockReq {..} -> do
                txs <- try $ execValidateBlock False _valBlockHeader _valPayloadData
                case txs of
                  Left (SomeException e) -> do
                    logError (show e)
                    liftIO $ putMVar _valResultVar $ Left $ PactInternalError $ T.pack $ show e
                  Right r ->
                    liftIO $ putMVar _valResultVar $ validateHashes r _valBlockHeader
                go


toTransactionBytes :: P.Command ByteString -> Transaction
toTransactionBytes cwTrans =
    let plBytes = encodeToByteString cwTrans
    in Transaction { _transactionBytes = plBytes }

toOutputBytes :: FullLogTxOutput -> TransactionOutput
toOutputBytes flOut =
    let hashedLogOut = toHashedLogTxOutput flOut
        outBytes = A.encode hashedLogOut
    in TransactionOutput { _transactionOutputBytes = toS outBytes }

toPayloadWithOutputs :: MinerInfo -> Transactions -> PayloadWithOutputs
toPayloadWithOutputs mi ts =
    let oldSeq = Seq.fromList $ V.toList $ _transactionPairs ts
        trans = fst <$> oldSeq
        transOuts = toOutputBytes . snd <$> oldSeq

        miner = toMinerData mi
        cb = CoinbaseOutput $ encodeToByteString $ _transactionCoinbase ts
        blockTrans = snd $ newBlockTransactions miner trans
        blockOuts = snd $ newBlockOutputs cb transOuts

        blockPL = blockPayload blockTrans blockOuts
        plData = payloadData blockTrans blockPL
     in payloadWithOutputs plData cb transOuts

validateHashes :: PayloadWithOutputs -> BlockHeader -> Either PactException PayloadWithOutputs
validateHashes pwo bHeader =
    let newHash = _payloadWithOutputsPayloadHash pwo
        prevHash = _blockPayloadHash bHeader
    in if newHash == prevHash
        then Right pwo
        else Left $ BlockValidationFailure $ toS $
            "Hash from Pact execution: " ++ show newHash ++
            " does not match the previously stored hash: " ++ show prevHash

restoreCheckpointer :: Maybe (BlockHeight,BlockHash) -> PactServiceM ()
restoreCheckpointer maybeBB = do
  checkPointer <- view (psCheckpointEnv . cpeCheckpointer)
  cpData <- liftIO $! case maybeBB of
    Nothing -> restoreInitial checkPointer
    Just (bHeight,bHash) -> restore checkPointer bHeight bHash
  liftCPErr cpData >>= (updateState $!)

discardCheckpointer :: PactServiceM ()
discardCheckpointer = finalizeCheckpointer $ \checkPointer s -> discard checkPointer s

finalizeCheckpointer :: (Checkpointer -> PactDbState -> IO (Either String ())) -> PactServiceM ()
finalizeCheckpointer finalize = do
  checkPointer <- view (psCheckpointEnv . cpeCheckpointer)
  use psStateDb >>= \s -> (liftIO $! finalize checkPointer s) >>= liftCPErr

liftCPErr :: Either String a -> PactServiceM a
liftCPErr = either internalError' return


-- | Note: The BlockHeader param here is the PARENT HEADER of the new block-to-be
execNewBlock :: MemPoolAccess -> BlockHeader -> MinerInfo -> PactServiceM PayloadWithOutputs
execNewBlock memPoolAccess header miner = do
    let bHeight@(BlockHeight bh) = _blockHeight header
        bHash = _blockHash header

    newTrans <- liftIO $! memPoolAccess bHeight bHash

    restoreCheckpointer $ Just (bHeight, bHash)

    -- locally run 'execTransactions' with updated blockheight data
    results <- locally (psPublicData . P.pdBlockHeight) (const bh) $
      execTransactions (Just bHash) miner newTrans

    discardCheckpointer

    return $! toPayloadWithOutputs miner results



-- | only for use in generating genesis blocks in tools
execNewGenesisBlock :: MinerInfo -> Vector ChainwebTransaction -> PactServiceM PayloadWithOutputs
execNewGenesisBlock miner newTrans = do

    restoreCheckpointer Nothing

    results <- execTransactions Nothing miner newTrans

    discardCheckpointer

    return $! toPayloadWithOutputs miner results


execLocal :: ChainwebTransaction ->
             PactServiceM (Either SomeException (P.CommandSuccess A.Value))
execLocal cmd = do

  bh <- use psStateValidated >>= \v -> case v of
    Nothing -> throwM NoBlockValidatedYet
    Just p -> return p

  restoreCheckpointer $ Just (_blockHeight bh,_blockHash bh)

  currentState <- use psStateDb

  let dbEnvPersist' = _pdbsDbEnv $! currentState

  (Env' dbEnv) <- liftIO $ toEnv' dbEnvPersist'

  PactServiceEnv{..} <- ask

  r <- liftIO $ applyLocal (_cpeLogger _psCheckpointEnv) dbEnv
       _psPublicData _psSpvSupport (fmap payloadObj cmd)

  discardCheckpointer

  return (fmap (\(P.CommandSuccess t) -> P.CommandSuccess (A.toJSON t)) r)



logg :: String -> String -> PactServiceM ()
logg level msg = view (psCheckpointEnv . cpeLogger)
  >>= \l -> liftIO $ P.logLog l level msg

logInfo :: String -> PactServiceM ()
logInfo = logg "INFO"

logError :: String -> PactServiceM ()
logError = logg "ERROR"

logDebug :: String -> PactServiceM ()
logDebug = logg "DEBUG"



-- | Validate a mined block.  Execute the transactions in Pact again as validation
-- | Note: The BlockHeader here is the header of the block being validated
execValidateBlock :: Bool -> BlockHeader -> PayloadData -> PactServiceM PayloadWithOutputs
execValidateBlock loadingGenesis currHeader plData = do

    miner <- decodeStrictOrThrow (_minerData $ _payloadDataMiner plData)

    let bHeight@(BlockHeight bh) = _blockHeight currHeader
        bParent = _blockParent currHeader
        bHash = _blockHash currHeader
        isGenesisBlock = isGenesisBlockHeader currHeader

    unless loadingGenesis $ logInfo $ "execValidateBlock: height=" ++ show bHeight ++
      ", parent=" ++ show bParent ++ ", hash=" ++ show bHash ++
      ", payloadHash=" ++ show (_blockPayloadHash currHeader)

    trans <- liftIO $ transactionsFromPayload plData

    restoreCheckpointer $ if loadingGenesis then Nothing else Just (pred bHeight, bParent)

    results <- locally (psPublicData . P.pdBlockHeight) (const bh) $
      execTransactions (if isGenesisBlock then Nothing else Just bParent) miner trans

    finalizeCheckpointer $ \cp s -> save cp bHeight bHash s

    psStateValidated .= Just currHeader

    return $! toPayloadWithOutputs miner results


execTransactions :: Maybe BlockHash -> MinerInfo -> Vector ChainwebTransaction ->
                    PactServiceM Transactions
execTransactions nonGenesisParentHash miner ctxs = do

    currentState <- use psStateDb

    let isGenesis = isNothing nonGenesisParentHash
        dbEnvPersist' = _pdbsDbEnv $! currentState

    dbEnv' <- liftIO $ toEnv' dbEnvPersist'

    coinOut <- runCoinbase nonGenesisParentHash dbEnv' miner
    txOuts <- applyPactCmds isGenesis dbEnv' ctxs miner

    newEnvPersist' <- liftIO $! toEnvPersist' dbEnv'

    let updatedState = PactDbState newEnvPersist'
        cmdBSToTx = toTransactionBytes . fmap payloadBytes
        paired = V.zipWith (curry $ first cmdBSToTx) ctxs txOuts

    psStateDb .= updatedState

    return (Transactions paired coinOut)

runCoinbase
    :: Maybe BlockHash
    -> Env'
    -> MinerInfo
    -> PactServiceM FullLogTxOutput
runCoinbase Nothing _ _ = return noCoinbase
runCoinbase (Just parentHash) (Env' dbEnv) mi@MinerInfo{..} = do
  psEnv <- ask

  let reward = 42.0 -- TODO. Not dispatching on chainweb version yet as E's PR will have PublicData
      pd = _psPublicData psEnv
      logger = _cpeLogger . _psCheckpointEnv $ psEnv

  (result, txLogs) <- liftIO $ applyCoinbase logger dbEnv mi reward pd

  let output = A.object [ "result" A..= P._crResult result, "parentHash" A..= parentHash]

  pure $! FullLogTxOutput output txLogs

-- | Apply multiple Pact commands, incrementing the transaction Id for each
applyPactCmds
    :: Bool
    -> Env'
    -> Vector (P.Command PayloadWithText)
    -> MinerInfo
    -> PactServiceM (Vector FullLogTxOutput)
applyPactCmds isGenesis env' cmds miner = V.mapM f cmds
  where
      f cmd = applyPactCmd isGenesis env' cmd miner

-- | Apply a single Pact command
applyPactCmd
    :: Bool
    -> Env'
    -> P.Command PayloadWithText
    -> MinerInfo
    -> PactServiceM FullLogTxOutput
applyPactCmd isGenesis (Env' dbEnv) cmdIn miner = do
    psEnv <- ask
    let logger   = _cpeLogger . _psCheckpointEnv $ psEnv
        gasModel = P._geGasModel . _cpeGasEnv . _psCheckpointEnv $ psEnv
        pd       = _psPublicData psEnv
        spv      = _psSpvSupport psEnv

    -- cvt from Command PayloadWithTexts to Command ((Payload PublicMeta ParsedCode)
    let cmd = payloadObj <$> cmdIn
    (result, txLogs) <- liftIO $! if isGenesis
        then applyGenesisCmd logger dbEnv pd spv cmd
        else applyCmd logger dbEnv miner gasModel pd spv cmd

    pure $! FullLogTxOutput (P._crResult result) txLogs

updateState :: PactDbState  -> PactServiceM ()
updateState = assign psStateDb

transactionsFromPayload :: PayloadData -> IO (Vector ChainwebTransaction)
transactionsFromPayload plData = do
    let transSeq = _payloadDataTransactions plData
    let transList = toList transSeq
    let bytes = _transactionBytes <$> transList
    let eithers = toCWTransaction <$> bytes
    -- Note: if any transactions fail to convert, the final validation hash will fail to match
    -- the one computed during newBlock
    let theRights  =  rights eithers
    return $ V.fromList theRights
  where
    toCWTransaction bs = codecDecode chainwebPayloadCodec bs<|MERGE_RESOLUTION|>--- conflicted
+++ resolved
@@ -122,11 +122,7 @@
     -> MVar (CutDb cas)
     -> IO ()
 initPactService ver cid chainwebLogger reqQ memPoolAccess _cutMV =
-<<<<<<< HEAD
-    initPactService' ver cid chainwebLogger noSPV $
-=======
-    initPactService' cid chainwebLogger spv $
->>>>>>> a1d6ac5b
+    initPactService' cid chainwebLogger noSPV $
       initialPayloadState ver cid >> serviceRequests memPoolAccess reqQ
 
 initPactService'
