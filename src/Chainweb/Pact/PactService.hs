--- conflicted
+++ resolved
@@ -389,13 +389,8 @@
 mkSqliteConfig (Just f) xs = Just $ P.SQLiteConfig f xs
 mkSqliteConfig _ _ = Nothing
 
-<<<<<<< HEAD
+
 execTransactions :: Bool -> MinerInfo -> Vector ChainwebTransaction -> PactServiceM Transactions
-=======
-
-
-execTransactions :: Bool -> MinerInfo -> Vector ChainwebTransaction -> PactT Transactions
->>>>>>> 09396bc0
 execTransactions isGenesis miner ctxs = do
 
     currentState <- get
@@ -434,12 +429,15 @@
     -> MVar P.CommandState
     -> P.ExecutionMode
     -> MinerInfo
-    -> PactT (FullLogTxOutput, P.ExecutionMode)
+    -> PactServiceM (FullLogTxOutput, P.ExecutionMode)
 runCoinbase True _ _ em _ = return (noCoinbase,em)
 runCoinbase False (Env' dbEnv) cmdState em mi@MinerInfo{..} = do
-  logger <- reader _cpeLogger
+  psEnv <- ask
   let reward = 42.0 -- TODO. Not dispatching on chainweb version yet as E's PR will have PublicData
-  ((result, txLogs), outEnv) <- liftIO $ applyCoinbase logger dbEnv cmdState em mi reward
+      pd = psEnv ^. psPublicData
+      logger = psEnv ^. psCheckpointEnv . cpeLogger
+
+  ((result, txLogs), outEnv) <- liftIO $ applyCoinbase logger dbEnv cmdState em mi reward pd
   pure $! (FullLogTxOutput (P._crResult result) txLogs, P._ceMode outEnv)
 
 -- | Apply multiple Pact commands, incrementing the transaction Id for each
@@ -450,20 +448,10 @@
     -> Vector (P.Command PayloadWithText)
     -> P.ExecutionMode
     -> MinerInfo
-<<<<<<< HEAD
-    -> PactServiceM (Vector FullLogTxOutput, Word64)
-applyPactCmds isGenesis env' cmdState cmds prevTxId miner = do
-    (outs, newEM) <- V.foldM f (V.empty, P.Transactional (P.TxId prevTxId)) cmds
-    newTxId <- case newEM of
-          P.Transactional (P.TxId txId) -> return txId
-          _other -> internalError "Transactional ExecutionMode expected"
-    return (outs, newTxId)
-=======
-    -> PactT (Vector FullLogTxOutput, P.ExecutionMode)
+    -> PactServiceM (Vector FullLogTxOutput, P.ExecutionMode)
 applyPactCmds isGenesis env' cmdState cmds initMode miner = do
     (outs, newMode) <- V.foldM f (V.empty, initMode) cmds
     return (outs, newMode)
->>>>>>> 09396bc0
   where
       f (outs, prevEM) cmd = do
           (txOut, newEM) <- applyPactCmd isGenesis env' cmdState cmd prevEM miner
@@ -482,21 +470,14 @@
     psEnv <- ask
     let logger   = psEnv ^. psCheckpointEnv . cpeLogger
         gasModel = psEnv ^. psCheckpointEnv . cpeGasEnv . P.geGasModel
-        pubData  = psEnv ^. psPublicData
+        pd       = psEnv ^. psPublicData
         spv      = psEnv ^. psSpvSupport
 
     -- cvt from Command PayloadWithTexts to Command ((Payload PublicMeta ParsedCode)
     let cmd = payloadObj <$> cmdIn
-<<<<<<< HEAD
-    ((result, txLogs), newEM) <- liftIO $! if isGenesis
-        then applyGenesisCmd logger Nothing dbEnv cmdState execMode pubData spv cmd
-        else applyCmd logger Nothing miner dbEnv
-             cmdState gasModel pubData execMode spv cmd
-=======
     ((result, txLogs), outEnv) <- liftIO $! if isGenesis
-        then applyGenesisCmd logger dbEnv cmdState execMode cmd
-        else applyCmd logger dbEnv cmdState execMode miner gasModel cmd
->>>>>>> 09396bc0
+        then applyGenesisCmd logger dbEnv cmdState execMode pd spv cmd
+        else applyCmd logger dbEnv cmdState execMode miner gasModel pd spv cmd
 
     pure $! (FullLogTxOutput (P._crResult result) txLogs, P._ceMode outEnv)
 
