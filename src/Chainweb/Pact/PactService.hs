{-# LANGUAGE BangPatterns #-}
{-# LANGUAGE FlexibleContexts #-}
{-# LANGUAGE FlexibleInstances #-}
{-# LANGUAGE LambdaCase #-}
{-# LANGUAGE MultiWayIf #-}
{-# LANGUAGE OverloadedStrings #-}
{-# LANGUAGE RankNTypes #-}
{-# LANGUAGE RecordWildCards #-}
{-# LANGUAGE ScopedTypeVariables #-}
{-# LANGUAGE TypeApplications #-}
{-# LANGUAGE TypeFamilies #-}
{-# LANGUAGE TypeSynonymInstances #-}

-- |
-- Module: Chainweb.Pact.PactService
-- Copyright: Copyright © 2018 Kadena LLC.
-- License: See LICENSE file
-- Maintainers: Mark Nichols <mark@kadena.io>, Emily Pillmore <emily@kadena.io>
-- Stability: experimental
--
-- Pact service for Chainweb
--
module Chainweb.Pact.PactService
    (
      -- * For Chainweb
      initialPayloadState
    , execNewBlock
    , execValidateBlock
    , execTransactions
    , initPactService
    , readCoinAccount
    , readAccountBalance
    , readAccountGuard
      -- * For Side-tooling
    , execNewGenesisBlock
    , initPactService'
    , minerReward
    ) where
------------------------------------------------------------------------------
import Control.Concurrent.Async
import Control.Concurrent.MVar
import Control.DeepSeq
import Control.Exception (SomeAsyncException, evaluate)
import Control.Lens
import Control.Monad
import Control.Monad.Catch
import Control.Monad.Reader
import Control.Monad.State.Strict

import qualified Data.Aeson as A
import Data.Bifoldable (bitraverse_)
import Data.Bifunctor (first)
import Data.Bool (bool)
import qualified Data.ByteString.Short as SB
import Data.Decimal
import Data.Default (def)
import Data.DList (DList(..))
import qualified Data.DList as DL
import Data.Either
import Data.Foldable (foldl', toList)
import qualified Data.HashMap.Strict as HM
import qualified Data.Map as Map
<<<<<<< HEAD
import Data.Maybe (isNothing)
=======
import Data.Maybe (fromMaybe)
import Data.Maybe (isJust, isNothing)
>>>>>>> ba6e7af8
import Data.String.Conv (toS)
import Data.Text (Text)
import qualified Data.Text as T
import qualified Data.Text.Encoding as T
import Data.Tuple.Strict (T2(..))
import Data.Vector (Vector)
import qualified Data.Vector as V

import System.Directory
import System.LogLevel

import Prelude hiding (lookup)


------------------------------------------------------------------------------
-- external pact modules

import Pact.Compile (compileExps)
import qualified Pact.Gas as P
import Pact.Gas.Table
import qualified Pact.Interpreter as P
import qualified Pact.Parse as P
import qualified Pact.Types.ChainMeta as P
import qualified Pact.Types.Command as P
import Pact.Types.ExpParser (mkTextInfo)
import qualified Pact.Types.Hash as P
import qualified Pact.Types.Logger as P
import qualified Pact.Types.PactValue as P
import Pact.Types.RPC
import qualified Pact.Types.Runtime as P
<<<<<<< HEAD
import qualified Pact.Types.SPV as P
import Pact.Types.Term (Term(..))
=======
>>>>>>> ba6e7af8

------------------------------------------------------------------------------
-- internal modules

import Chainweb.BlockHash
import Chainweb.BlockHeader
import Chainweb.BlockHeader.Genesis (genesisBlockHeader, genesisBlockPayload)
import Chainweb.BlockHeaderDB
import Chainweb.ChainId (ChainId, chainIdToText)
import Chainweb.Logger
import Chainweb.Mempool.Mempool as Mempool
import Chainweb.Miner.Pact
import Chainweb.NodeId
import Chainweb.Pact.Backend.RelationalCheckpointer (initRelationalCheckpointer)
import Chainweb.Pact.Backend.Types
import Chainweb.Pact.Backend.Utils
import Chainweb.Pact.Service.PactQueue (PactQueue, getNextRequest)
import Chainweb.Pact.Service.Types
import Chainweb.Pact.SPV
import Chainweb.Pact.TransactionExec
import Chainweb.Pact.Types
import Chainweb.Pact.Utils
import Chainweb.Payload
import Chainweb.Payload.PayloadStore
import Chainweb.Time
import Chainweb.Transaction
import Chainweb.TreeDB (collectForkBlocks, lookup, lookupM)
import Chainweb.Utils
import Chainweb.Version (ChainwebVersion(..), HasChainwebVersion(..), HasChainId(..), txEnabledDate, enableUserContracts)
import Data.CAS (casLookupM)



pactLogLevel :: String -> LogLevel
pactLogLevel "INFO" = Info
pactLogLevel "ERROR" = Error
pactLogLevel "DEBUG" = Debug
pactLogLevel "WARN" = Warn
pactLogLevel _ = Info

pactLoggers :: Logger logger => logger -> P.Loggers
pactLoggers logger = P.Loggers $ P.mkLogger (error "ignored") fun def
  where
    fun :: P.LoggerLogFun
    fun _ (P.LogName n) cat msg = do
        let namedLogger = addLabel ("logger", T.pack n) logger
        logFunctionText namedLogger (pactLogLevel cat) $ T.pack msg

initPactService
    :: Logger logger
    => PayloadCas cas
    => ChainwebVersion
    -> ChainId
    -> logger
    -> PactQueue
    -> MemPoolAccess
    -> BlockHeaderDb
    -> PayloadDb cas
    -> Maybe FilePath
    -> Maybe NodeId
    -> Bool
    -> IO ()
initPactService ver cid chainwebLogger reqQ mempoolAccess bhDb pdb dbDir nodeid resetDb =
    initPactService' ver cid chainwebLogger bhDb pdb dbDir nodeid resetDb go
  where
    go = initialPayloadState ver cid >> serviceRequests mempoolAccess reqQ

initPactService'
    :: Logger logger
    => PayloadCas cas
    => ChainwebVersion
    -> ChainId
    -> logger
    -> BlockHeaderDb
    -> PayloadDb cas
    -> Maybe FilePath
    -> Maybe NodeId
    -> Bool
    -> PactServiceM cas a
    -> IO a
initPactService' ver cid chainwebLogger bhDb pdb dbDir nodeid doResetDb act = do
    sqlitedir <- getSqliteDir
    when doResetDb $ resetDb sqlitedir
    createDirectoryIfMissing True sqlitedir
    logFunctionText chainwebLogger Info $
        mconcat [ "opened sqlitedb for "
                , sshow cid
                , " in directory "
                , sshow sqlitedir ]

    let sqlitefile = getSqliteFile sqlitedir
    logFunctionText chainwebLogger Info $
        "opening sqlitedb named " <> T.pack sqlitefile

    withSQLiteConnection sqlitefile chainwebPragmas False $ \sqlenv -> do
      checkpointEnv <- initRelationalCheckpointer
                           initBlockState sqlenv logger

      let !rs = readRewards ver
          gasModel = tableGasModel defaultGasConfig
      let !pse = PactServiceEnv Nothing checkpointEnv def pdb bhDb gasModel rs
                                (enableUserContracts ver)
      evalStateT (runReaderT act pse) (PactServiceState Nothing mempty)
  where
    loggers = pactLoggers chainwebLogger
    logger = P.newLogger loggers $ P.LogName ("PactService" <> show cid)

    resetDb sqlitedir = do
      exist <- doesDirectoryExist sqlitedir
      when exist $ removeDirectoryRecursive sqlitedir

    getSqliteFile dir = mconcat [
        dir, "/pact-v1-chain-", T.unpack (chainIdToText cid), ".sqlite"]

    getSqliteDir =
        case dbDir of
            Nothing -> getXdgDirectory XdgData $
                       mconcat [ "chainweb-node/"
                               , show ver
                               , maybe mempty (("/" <>) . T.unpack . toText) nodeid
                               , "/sqlite" ]
            Just d -> return (d <> "sqlite")

initialPayloadState
    :: PayloadCas cas
    => ChainwebVersion
    -> ChainId
    -> PactServiceM cas ()
initialPayloadState Test{} _ = pure ()
initialPayloadState TimedConsensus{} _ = pure ()
initialPayloadState PowConsensus{} _ = pure ()
initialPayloadState v@TimedCPM{} cid =
    initializeCoinContract v cid $ genesisBlockPayload v cid
initialPayloadState v@FastTimedCPM{} cid =
    initializeCoinContract v cid $ genesisBlockPayload v cid
initialPayloadState v@Development cid =
    initializeCoinContract v cid $ genesisBlockPayload v cid
initialPayloadState v@Testnet04 cid =
    initializeCoinContract v cid $ genesisBlockPayload v cid
initialPayloadState v@Mainnet01 cid =
    initializeCoinContract v cid $ genesisBlockPayload v cid

initializeCoinContract
    :: forall cas. PayloadCas cas
    => ChainwebVersion
    -> ChainId
    -> PayloadWithOutputs
    -> PactServiceM cas ()
initializeCoinContract v cid pwo = do
    cp <- getCheckpointer
    genesisExists <- liftIO $ _cpLookupBlockInCheckpointer cp (0, ghash)
    unless genesisExists $ do
        txs <- execValidateBlock genesisHeader inputPayloadData
        bitraverse_ throwM pure $ validateHashes genesisHeader txs inputPayloadData
  where
    ghash :: BlockHash
    ghash = _blockHash genesisHeader

    inputPayloadData :: PayloadData
    inputPayloadData = payloadWithOutputsToPayloadData pwo

    genesisHeader :: BlockHeader
    genesisHeader = genesisBlockHeader v cid

-- | Loop forever, serving Pact execution requests and reponses from the queues
serviceRequests
    :: forall cas
    . PayloadCas cas
    => MemPoolAccess
    -> PactQueue
    -> PactServiceM cas ()
serviceRequests memPoolAccess reqQ = do
    logInfo "Starting service"
    go `finally` logInfo "Stopping service"
  where
    go = do
        logDebug "serviceRequests: wait"
        msg <- liftIO $ getNextRequest reqQ
        logDebug $ "serviceRequests: " <> sshow msg
        case msg of
            CloseMsg -> return ()
            LocalMsg LocalReq{..} -> do
                tryOne "execLocal" _localResultVar $ execLocal _localRequest
                go
            NewBlockMsg NewBlockReq {..} -> do
                tryOne "execNewBlock" _newResultVar $
                    execNewBlock memPoolAccess _newBlockHeader _newMiner
                        _newCreationTime
                go
            ValidateBlockMsg ValidateBlockReq {..} -> do
                tryOne' "execValidateBlock"
                        _valResultVar
                        (flip (validateHashes _valBlockHeader) _valPayloadData)
                        (execValidateBlock _valBlockHeader _valPayloadData)
                go
            LookupPactTxsMsg (LookupPactTxsReq restorePoint txHashes resultVar) -> do
                tryOne "execLookupPactTxs" resultVar $
                    execLookupPactTxs restorePoint txHashes
                go
            PreInsertCheckMsg (PreInsertCheckReq txs resultVar) -> do

                -- FIXME what can we use as parent hash here?
                -- PublicData has "", but that's not a valid BlockHash.
                --
                -- For now grab the last header from the block hash, but that
                -- can be @Nothing@.
                -- Or should we use the consensus state?
                --
                cp <- view $ psCheckpointEnv . cpeCheckpointer
                latestHash <- liftIO (_cpGetLatestBlock cp) >>= \case
                    Nothing -> fmap _blockHash $ genesisBlockHeader
                        <$> view chainwebVersion
                        <*> view chainId
                    Just (_, x) -> return x

                tryOne "execPreInsertCheckReq" resultVar $
<<<<<<< HEAD
                    fmap (V.map (() <$)) $ execPreInsertCheckReq txs
=======
                    execPreInsertCheckReq latestHash txs
>>>>>>> ba6e7af8
                go

    toPactInternalError e = Left $ PactInternalError $ T.pack $ show e

    tryOne
        :: String
        -> MVar (Either PactException a)
        -> PactServiceM cas a
        -> PactServiceM cas ()
    tryOne which mvar m = tryOne' which mvar Right m

    tryOne'
        :: String
        -> MVar (Either PactException b)
        -> (a -> Either PactException b)
        -> PactServiceM cas a
        -> PactServiceM cas ()
    tryOne' which mvar post m =
        (evalPactOnThread (post <$> m) >>= (liftIO . putMVar mvar))
        `catches`
            [ Handler $ \(e :: SomeAsyncException) -> do
                logError $ mconcat
                    [ "Received asynchronous exception running pact service ("
                    , which
                    , "): "
                    , show e
                    ]
                liftIO $ do
                    void $ tryPutMVar mvar $! toPactInternalError e
                    throwM e
            , Handler $ \(e :: SomeException) -> do
                logError $ mconcat
                    [ "Received exception running pact service ("
                    , which
                    , "): "
                    , show e
                    ]
                liftIO $ void $ tryPutMVar mvar $! toPactInternalError e
           ]
      where
        -- Pact turns AsyncExceptions into textual exceptions within
        -- PactInternalError. So there is no easy way for us to distinguish
        -- whether an exception originates from within pact or from the outside.
        --
        -- A common strategy to deal with this is to run the computation (pact)
        -- on a "hidden" internal thread. Lifting `forkIO` into a state
        -- monad is generally note thread-safe. It is fine to do here, since
        -- there is no concurrency. We use a thread here only to shield the
        -- computation from external exceptions.
        --
        -- This solution isn't bullet-proof and only meant as a temporary fix. A
        -- proper solution is to fix pact, to handle asynchronous exceptions
        -- gracefully.
        --
        -- No mask is needed here. Asynchronous exceptions are handled
        -- by the outer handlers and cause an abort. So no state is lost.
        --
        evalPactOnThread :: PactServiceM cas a -> PactServiceM cas a
        evalPactOnThread act = do
            e <- ask
            s <- get
            (r, s') <- liftIO $
                withAsync (runStateT (runReaderT act e) s) wait
            put $! s'
            return $! r

toTransactionBytes :: P.Command Text -> Transaction
toTransactionBytes cwTrans =
    let plBytes = encodeToByteString cwTrans
    in Transaction { _transactionBytes = plBytes }


toOutputBytes :: HashCommandResult -> TransactionOutput
toOutputBytes cr =
    let outBytes = A.encode cr
    in TransactionOutput { _transactionOutputBytes = toS outBytes }

toPayloadWithOutputs :: Miner -> Transactions -> PayloadWithOutputs
toPayloadWithOutputs mi ts =
    let oldSeq = _transactionPairs ts
        trans = fst <$> oldSeq
        transOuts = toOutputBytes . snd <$> oldSeq

        miner = toMinerData mi
        cb = CoinbaseOutput $ encodeToByteString $ _transactionCoinbase ts
        blockTrans = snd $ newBlockTransactions miner trans
        blockOuts = snd $ newBlockOutputs cb transOuts

        blockPL = blockPayload blockTrans blockOuts
        plData = payloadData blockTrans blockPL
     in payloadWithOutputs plData cb transOuts


validateHashes
    :: BlockHeader
    -> PayloadWithOutputs
    -> PayloadData
    -> Either PactException PayloadWithOutputs
validateHashes bHeader pwo pData =
    if newHash == prevHash
    then Right pwo
    else Left $ BlockValidationFailure $ A.object
         [ "message" A..= ("Payload hash from Pact execution does not match previously stored hash" :: T.Text)
         , "actual" A..= newHash
         , "expected" A..= prevHash
         , "payloadWithOutputs" A..= pwo
         , "otherMismatchs" A..= mismatchs
         ]
    where
      newHash = _payloadWithOutputsPayloadHash pwo
      newTransactions = V.map fst (_payloadWithOutputsTransactions pwo)
      newMiner = _payloadWithOutputsMiner pwo
      newTransactionsHash = _payloadWithOutputsTransactionsHash pwo
      newOutputsHash = _payloadWithOutputsOutputsHash pwo

      prevHash = _blockPayloadHash bHeader
      prevTransactions = _payloadDataTransactions pData
      prevMiner = _payloadDataMiner pData
      prevTransactionsHash = _payloadDataTransactionsHash pData
      prevOutputsHash = _payloadDataOutputsHash pData

      checkComponents acc (desc,expect,actual) = bool ((errorMsg desc expect actual) : acc) acc (expect == actual)
      errorMsg desc expect actual = A.object
        [ "message" A..= ("Mismatched " <> desc :: T.Text)
        , "actual" A..= actual
        , "expected" A..= expect
        ]
      mismatchs = foldl' checkComponents []
        [("Transactions", (A.toJSON prevTransactions), (A.toJSON newTransactions))
        ,("Miner", (A.toJSON prevMiner), (A.toJSON newMiner))
        ,("TransactionsHash", (A.toJSON prevTransactionsHash), (A.toJSON newTransactionsHash))
        ,("OutputsHash", (A.toJSON prevOutputsHash), (A.toJSON newOutputsHash))]

-- | Restore the checkpointer and prepare the execution of a block.
--
-- The use of 'withCheckpointer' is safer and should be preferred where possible.
--
-- This function adds @Block@ savepoint to the db transaction stack. It must be
-- followed by a call to @finalizeCheckpointer (save blockHash)@ or
-- @finalizeCheckpointer discard@.
--
-- Postcondition: beginSavepoint Block
--
restoreCheckpointer
    :: PayloadCas cas
    => Maybe (BlockHeight,BlockHash)
        -- ^ The block height @height@ to which to restore and the parent header
        -- @parentHeader@.
        --
        -- It holds that @(_blockHeight parentHeader == pred height)@

    -> String
        -- ^ Putative caller
    -> PactServiceM cas PactDbEnv'
restoreCheckpointer maybeBB caller = do
    checkPointer <- getCheckpointer
    logInfo $ "restoring (with caller " <> caller <> ") " <> sshow maybeBB
    liftIO $ _cpRestore checkPointer maybeBB

data WithCheckpointerResult a
    = Discard !a
    | Save BlockHeader !a

-- | Execute an action in the context of an @Block@ that is provided by the
-- checkpointer.
--
-- Usually, one needs to rewind the checkpointer first to the target. In those
-- cases the function 'withCheckpointerRewind' should be preferred.
--
-- The result of the inner action indicates whether the resulting checkpointer
-- state should be discarded or saved.
--
-- If the inner action throws an exception the checkpointer state is discarded.
--
withCheckpointer
    :: PayloadCas cas
    => Maybe (BlockHeight, BlockHash)
    -> String
    -> (PactDbEnv' -> PactServiceM cas (WithCheckpointerResult a))
    -> PactServiceM cas a
withCheckpointer target caller act = mask $ \restore -> do
    cenv <- restore $ restoreCheckpointer target caller
    try (restore (act cenv)) >>= \case
        Left e -> discardTx >> throwM @_ @SomeException e
        Right (Discard !result) -> discardTx >> return result
        Right (Save header !result) -> saveTx header >> return result
  where
    discardTx = finalizeCheckpointer _cpDiscard
    saveTx header = do
        finalizeCheckpointer (flip _cpSave $ _blockHash header)
        psStateValidated .= Just header

-- | Same as 'withCheckpointer' but rewinds the checkpointer state to the
-- provided target.
--
withCheckpointerRewind
    :: PayloadCas cas
    => Maybe (BlockHeight, BlockHash)
    -> String
    -> (PactDbEnv' -> PactServiceM cas (WithCheckpointerResult a))
    -> PactServiceM cas a
withCheckpointerRewind target caller act = do
    rewindTo Nothing target
    withCheckpointer target caller act

finalizeCheckpointer :: (Checkpointer -> IO ()) -> PactServiceM cas ()
finalizeCheckpointer finalize = do
    checkPointer <- getCheckpointer
    liftIO $! finalize checkPointer


_liftCPErr :: Either String a -> PactServiceM cas a
_liftCPErr = either internalError' return


-- | Performs a dry run of PactExecution's `buyGas` function for transactions being validated.
--
attemptBuyGas
    :: Miner
    -> PactDbEnv'
<<<<<<< HEAD
    -> Vector (Either InsertError ChainwebTransaction)
    -> PactServiceM cas (Vector (Either InsertError ChainwebTransaction))
attemptBuyGas miner (PactDbEnv' dbEnv) txs = do
=======
    -> BlockHash
    -> Vector (T2 ChainwebTransaction Uniqueness)
    -> PactServiceM cas (Vector BuyGasValidation)
attemptBuyGas miner (PactDbEnv' dbEnv) parentHash txs = do
>>>>>>> ba6e7af8
        mc <- use psInitCache
        V.fromList . toList . sfst <$> V.foldM f (T2 mempty mc) txs
  where
    f (T2 dl mcache) cmd = do
        T2 mcache' !res <- runBuyGas dbEnv mcache cmd
        pure $! T2 (DL.snoc dl res) mcache'

    createGasEnv
        :: P.PactDbEnv db
        -> P.Command (P.Payload P.PublicMeta P.ParsedCode)
        -> P.GasPrice
        -> P.Gas
        -> PactServiceM cas (TransactionEnv db)
    createGasEnv db cmd gp gl = do
        l <- view $ psCheckpointEnv . cpeLogger
        pd <- set P.pdPublicMeta pm <$!> view psPublicData
        spv <- pactSPV <$> view psBlockHeaderDb <*> pure parentHash
        return $! TransactionEnv P.Transactional db l pd spv nid gp rk gl restrictiveExecutionConfig
      where
        !pm = publicMetaOf cmd
        !nid = networkIdOf cmd
        !rk = P.cmdToRequestKey cmd

    runBuyGas
        :: P.PactDbEnv a
        -> ModuleCache
        -> Either InsertError ChainwebTransaction
        -> PactServiceM cas (T2 ModuleCache (Either InsertError ChainwebTransaction))
    runBuyGas _db mcache l@Left {} = return (T2 mcache l)
    runBuyGas db mcache (Right tx) = do
        let cmd = payloadObj <$> tx
            gasPrice = gasPriceOf cmd
            gasLimit = fromIntegral $ gasLimitOf cmd
            txst = TransactionState mcache mempty 0 Nothing (P._geGasModel P.freeGasEnv)

        buyGasEnv <- createGasEnv db cmd gasPrice gasLimit

        cr <- liftIO
          $! P.catchesPactError
          $! execTransactionM buyGasEnv txst
          $! buyGas cmd miner

        case cr of
            Left _ -> return (T2 mcache (Left InsertErrorNoGas))
            Right t -> return (T2 (_txCache t) (Right tx))

-- | The principal validation logic for groups of Pact Transactions.
--
-- Skips validation for genesis transactions, since gas accounts, etc. don't
-- exist yet.
--
validateChainwebTxs
    :: Checkpointer
    -> BlockCreationTime
    -> BlockHeight
    -> Vector ChainwebTransaction
    -> RunGas
    -> Bool
    -> IO ValidateTxs
validateChainwebTxs cp blockOriginationTime bh txs doBuyGas allowModuleInstall
  | bh == 0 = pure $! V.map Right txs
  | V.null txs = pure V.empty
  | otherwise = go
  where

    go = V.mapM validations initTxList >>= doBuyGas

    validations t = runValid checkUnique t
      >>= runValid checkTimes
      >>= runValid (return . checkCompile allowModuleInstall)

    checkUnique :: ChainwebTransaction -> IO (Either InsertError ChainwebTransaction)
    checkUnique t = do
      found <- _cpLookupProcessedTx cp (P._cmdHash t)
      case found of
        Nothing -> pure $ Right t
        Just _ -> pure $ Left $ InsertErrorDuplicate

    checkTimes :: ChainwebTransaction -> IO (Either InsertError ChainwebTransaction)
    checkTimes t | timingsCheck blockOriginationTime $ fmap payloadObj t = return $ Right t
                 | otherwise = return $ (Left InsertErrorInvalidTime)

    initTxList :: ValidateTxs
    initTxList = V.map Right txs

    runValid :: Monad m => (a -> m (Either e a)) -> Either e a -> m (Either e a)
    runValid f (Right r) = f r
    runValid _ l@Left{} = pure l

type ValidateTxs = Vector (Either InsertError ChainwebTransaction)
type RunGas = ValidateTxs -> IO ValidateTxs

checkCompile :: Bool -> ChainwebTransaction -> Either InsertError ChainwebTransaction
checkCompile allowModuleInstall tx = case payload of
  Exec (ExecMsg parsedCode _) ->
    case compileCode parsedCode of
      Left perr -> Left $ InsertErrorCompilationFailed (sshow perr)
      Right terms | allowModuleInstall -> Right tx
                  | otherwise -> foldr bailOnModule (Right tx) terms
  _ -> Right tx
  where
    payload = P._pPayload $ payloadObj $ P._cmdPayload tx
    compileCode p =
      compileExps (mkTextInfo (P._pcCode p)) (P._pcExps p)
    bailOnModule (TModule {}) _ = Left $ InsertErrorCompilationFailed "Module/interface install not supported"
    bailOnModule _ b =  b

skipDebitGas :: RunGas
skipDebitGas = return


-- | Read row from coin-table defined in coin contract, retrieving balance and keyset
-- associated with account name
--
readCoinAccount
    :: PactDbEnv'
      -- ^ pact db backend (sqlite)
    -> Text
      -- ^ account name
    -> IO (Maybe (T2 Decimal (P.Guard (P.Term P.Name))))
readCoinAccount (PactDbEnv' (P.PactDbEnv pdb pdbv)) a = row >>= \case
    Nothing -> return Nothing
    Just (P.ObjectMap o) -> case Map.toList o of
      [(P.FieldKey "balance", b), (P.FieldKey "guard", g)] ->
        case (P.fromPactValue b, P.fromPactValue g) of
          (P.TLiteral (P.LDecimal d) _, P.TGuard t _) ->
            return $! Just $ T2 d t
          _ -> internalError "unexpected pact value types"
      _ -> internalError "wrong table accessed in account lookup"
  where
    row = pdbv & P._readRow pdb (P.UserTables "coin_coin-table") (P.RowKey a)

-- | Read row from coin-table defined in coin contract, retrieving balance
-- associated with account name
--
readAccountBalance
    :: PactDbEnv'
      -- ^ pact db backend (sqlite)
    -> Text
      -- ^ account name
    -> IO (Maybe Decimal)
readAccountBalance pdb account
    = fmap sfst <$> readCoinAccount pdb account

-- | Read row from coin-table defined in coin contract, retrieving guard
-- associated with account name
--
readAccountGuard
    :: PactDbEnv'
      -- ^ pact db backend (sqlite)
    -> Text
      -- ^ account name
    -> IO (Maybe (P.Guard (P.Term P.Name)))
readAccountGuard pdb account
    = fmap ssnd <$> readCoinAccount pdb account

-- | Calculate miner reward. We want this to error hard in the case where
-- block times have finally exceeded the 120-year range. Rewards are calculated
-- at regular blockheight intervals.
--
-- See: 'rewards/miner_rewards.csv'
--
minerReward
    :: MinerRewards
    -> BlockHeight
    -> IO P.ParsedDecimal
minerReward (MinerRewards rs q) bh =
    case V.find ((<=) bh) q of
      Nothing -> err
      Just h -> case HM.lookup h rs of
        Nothing -> err
        Just v -> return v
  where
    err = internalError "block heights have been exhausted"
{-# INLINE minerReward #-}

-- | Note: The BlockHeader param here is the PARENT HEADER of the new
-- block-to-be
--
execNewBlock
    :: PayloadCas cas
    => MemPoolAccess
    -> BlockHeader
    -> Miner
    -> BlockCreationTime
    -> PactServiceM cas PayloadWithOutputs
execNewBlock mpAccess parentHeader miner creationTime =
  do
    updateMempool
    withDiscardedBatch $ do
      rewindTo newblockRewindLimit target
      newTrans <- withCheckpointer target "preBlock" doPreBlock
      withCheckpointer target "execNewBlock" (doNewBlock newTrans)

  where

    -- This is intended to mitigate mining attempts during replay.
    -- In theory we shouldn't need to rewind much ever, but values
    -- less than this are failing in PactReplay test.
    newblockRewindLimit = Just 8

    doPreBlock pdbenv = do
      cp <- getCheckpointer
      psEnv <- ask
      psState <- get
      let runDebitGas :: RunGas
          runDebitGas txs = fst <$!> runPactServiceM psState psEnv runGas
            where
              runGas = attemptBuyGas miner pdbenv (_blockHash parentHeader) txs
          validate bhi _bha txs = do
            -- note that here we previously were doing a validation
            -- that target == cpGetLatestBlock
            -- which we determined was unnecessary and was a db hit
            --
            -- TODO: propagate the underlying error type?
            V.map (either (const False) (const True))
                <$> validateChainwebTxs cp creationTime bhi txs runDebitGas (_psEnableUserContracts psEnv)
      liftIO $! fmap Discard $!
        mpaGetBlock mpAccess validate bHeight pHash parentHeader

    doNewBlock newTrans pdbenv = do
        logInfo $ "execNewBlock, about to get call processFork: "
                <> " (parent height = " <> sshow pHeight <> ")"
                <> " (parent hash = " <> sshow pHash <> ")"

        -- locally run 'execTransactions' with updated blockheight data
        -- Reject bad coinbase transactions in new block.
        results <- withBlockData parentHeader $
            execTransactions (Just pHash) miner newTrans (EnforceCoinbaseFailure True) pdbenv

        let !pwo = toPayloadWithOutputs miner results
        return $! Discard pwo

    pHeight = _blockHeight parentHeader
    pHash = _blockHash parentHeader
    target = Just (bHeight, pHash)
    bHeight = succ pHeight

    updateMempool = liftIO $ do
      mpaProcessFork mpAccess parentHeader
      mpaSetLastHeader mpAccess parentHeader


withBatch :: PactServiceM cas a -> PactServiceM cas a
withBatch act = mask $ \r -> do
    cp <- getCheckpointer
    r $ liftIO $ _cpBeginCheckpointerBatch cp
    v <- r act `catch` hndl cp
    r $ liftIO $ _cpCommitCheckpointerBatch cp
    return v

  where
    hndl cp (e :: SomeException) = do
        liftIO $ _cpDiscardCheckpointerBatch cp
        throwM e


withDiscardedBatch :: PactServiceM cas a -> PactServiceM cas a
withDiscardedBatch act = bracket start end (const act)
  where
    start = do
        cp <- getCheckpointer
        liftIO (_cpBeginCheckpointerBatch cp)
        return cp
    end = liftIO . _cpDiscardCheckpointerBatch


-- | only for use in generating genesis blocks in tools
--
execNewGenesisBlock
    :: PayloadCas cas
    => Miner
    -> Vector ChainwebTransaction
    -> PactServiceM cas PayloadWithOutputs
execNewGenesisBlock miner newTrans = withDiscardedBatch $
    withCheckpointer Nothing "execNewGenesisBlock" $ \pdbenv -> do
        -- Reject bad coinbase txs in genesis.
        results <- execTransactions Nothing miner newTrans (EnforceCoinbaseFailure True) pdbenv
        return $! Discard (toPayloadWithOutputs miner results)

execLocal
    :: PayloadCas cas
    => ChainwebTransaction
    -> PactServiceM cas HashCommandResult
execLocal cmd = withDiscardedBatch $ do
    cp <- getCheckpointer
    mbLatestBlock <- liftIO $ _cpGetLatestBlock cp
    (bhe, bhash) <- case mbLatestBlock of
                       Nothing -> throwM NoBlockValidatedYet
                       (Just !p) -> return p
    let target = Just (succ bhe, bhash)
    bhDb <- asks _psBlockHeaderDb
    -- NOTE: On local calls, there might be code which needs the results of
    -- (chain-data). In such a case, the function `withBlockData` provides the
    -- necessary information for this call to return sensible values.
    parentHeader <- liftIO $! lookupM bhDb bhash
    let spv = pactSPV bhDb bhash
    withCheckpointer target "execLocal" $ \(PactDbEnv' pdbenv) -> do
        PactServiceEnv{..} <- ask
        mc <- use psInitCache
        r <- withBlockData parentHeader $
             liftIO $ applyLocal (_cpeLogger _psCheckpointEnv) pdbenv
                _psPublicData spv cmd mc
        return $! Discard (toHashCommandResult r)

logg :: String -> String -> PactServiceM cas ()
logg level msg = view (psCheckpointEnv . cpeLogger)
  >>= \l -> liftIO $ P.logLog l level msg

logInfo :: String -> PactServiceM cas ()
logInfo = logg "INFO"

logError :: String -> PactServiceM cas ()
logError = logg "ERROR"

logDebug :: String -> PactServiceM cas ()
logDebug = logg "DEBUG"

-- | Run a pact service action with parent blockheader data fed into the
-- reader environment.
--
withBlockData
    :: forall cas a
    . BlockHeader
        -- ^ this must be a -parent header- in all cases
    -> PactServiceM cas a
        -- ^ the action to be run
    -> PactServiceM cas a
withBlockData bh action = locally psPublicData go action
  where
    (BlockHeight !bhe) = _blockHeight bh
    (BlockHash !ph) = _blockParent bh
    (BlockCreationTime (Time (TimeSpan (Micros !bt)))) =
      _blockCreationTime bh

    go t = t
      { P._pdBlockHeight = succ bhe
      , P._pdBlockTime = bt
      , P._pdPrevBlockHash = toText ph
      }

-- | Execute a block -- only called in validate either for replay or for validating current block.
--
playOneBlock
    :: (PayloadCas cas)
    => BlockHeader
    -> PayloadData
    -> PactDbEnv'
    -> PactServiceM cas PayloadWithOutputs
playOneBlock currHeader plData pdbenv = do
    miner <- decodeStrictOrThrow' (_minerData $ _payloadDataMiner plData)
    trans <- liftIO $ transactionsFromPayload plData
    cp <- getCheckpointer
    allowModule <- view psEnableUserContracts
    let creationTime = _blockCreationTime currHeader
    -- prop_tx_ttl_validate
    oks <- liftIO (
        fmap (either (const False) (const True)) <$>
           validateChainwebTxs cp creationTime
               (_blockHeight currHeader) trans skipDebitGas allowModule)
    let mbad = V.elemIndex False oks
    case mbad of
        Nothing -> return ()  -- ok
        Just idx -> let badtx = (V.!) trans idx
                        hash = P._cmdHash badtx
                        msg = [ (hash, validationErr hash) ]
                    in throwM $ TransactionValidationException msg
    -- transactions are now successfully validated.
    !results <- go miner trans
    psStateValidated .= Just currHeader

    return $! toPayloadWithOutputs miner results

  where
    validationErr hash = mconcat
      ["At "
      , sshow (_blockHeight currHeader)
      , " and "
      , sshow (_blockHash currHeader)
      , " this transaction (its hash): "
      , sshow hash
      , " failed to validate"
      ]

    bParent = _blockParent currHeader

    isGenesisBlock = isGenesisBlockHeader currHeader

    go m txs =
      if isGenesisBlock
      -- reject bad coinbase in genesis
      then execTransactions Nothing m txs (EnforceCoinbaseFailure True) pdbenv
      else do
        bhDb <- asks _psBlockHeaderDb
        ph <- liftIO $! lookupM bhDb (_blockParent currHeader)
        -- allow bad coinbase in validate
        withBlockData ph $! execTransactions (Just bParent) m txs (EnforceCoinbaseFailure False) pdbenv

-- | Rewinds the pact state to @mb@.
--
-- If @mb@ is 'Nothing', it rewinds to the genesis block.
--
rewindTo
    :: forall cas . PayloadCas cas
    => Maybe BlockHeight
        -- ^ if set, limit rewinds to this delta
    -> Maybe (BlockHeight, ParentHash)
        -- ^ The block height @height@ to which to restore and the parent header
        -- @parentHeader@.
        --
        -- It holds that @(_blockHeight parentHeader == pred height)@
    -> PactServiceM cas ()
rewindTo rewindLimit mb = maybe rewindGenesis doRewind mb
  where
    rewindGenesis = return ()
    doRewind (reqHeight, parentHash) = do
        payloadDb <- asks _psPdb
        lastHeader <- findLatestValidBlock >>= maybe failNonGenesisOnEmptyDb return
        failOnTooLowRequestedHeight rewindLimit lastHeader reqHeight
        bhDb <- asks _psBlockHeaderDb
        playFork bhDb payloadDb parentHash lastHeader

    failOnTooLowRequestedHeight (Just limit) lastHeader reqHeight
      | reqHeight + limit < lastHeight = -- need to stick with addition because Word64
        throwM $ RewindLimitExceeded
        ("Requested rewind exceeds limit (" <> sshow limit <> ")")
        reqHeight lastHeight
        where lastHeight = _blockHeight lastHeader
    failOnTooLowRequestedHeight _ _ _ = return ()


    failNonGenesisOnEmptyDb = fail "impossible: playing non-genesis block to empty DB"

    playFork bhdb payloadDb parentHash lastHeader = do
        parentHeader <- liftIO $ lookupM bhdb parentHash

        (!_, _, newBlocks) <-
            liftIO $ collectForkBlocks bhdb lastHeader parentHeader
        -- play fork blocks
        V.mapM_ (fastForward payloadDb) newBlocks

    fastForward :: forall c . PayloadCas c
                => PayloadDb c -> BlockHeader -> PactServiceM c ()
    fastForward payloadDb block = do
        let h = _blockHeight block
        let ph = _blockParent block
        let bpHash = _blockPayloadHash block
        withCheckpointer (Just (h, ph)) "fastForward" $ \pdbenv -> do
            payload <- liftIO (payloadWithOutputsToPayloadData <$> casLookupM payloadDb bpHash)
            void $ playOneBlock block payload pdbenv
            return $! Save block ()
        -- double check output hash here?

-- | Validate a mined block. Execute the transactions in Pact again as
-- validation. Note: The BlockHeader here is the header of the block being
-- validated.
--
execValidateBlock
    :: PayloadCas cas
    => BlockHeader
    -> PayloadData
    -> PactServiceM cas PayloadWithOutputs
execValidateBlock currHeader plData = do
    -- TODO: are we actually validating the output hash here?
    validateTxEnabled currHeader plData
    withBatch $ withCheckpointerRewind mb "execValidateBlock" $ \pdbenv -> do
        !result <- playOneBlock currHeader plData pdbenv
        return $! Save currHeader result
  where
    mb = if isGenesisBlock then Nothing else Just (bHeight, bParent)
    bHeight = _blockHeight currHeader
    bParent = _blockParent currHeader
    isGenesisBlock = isGenesisBlockHeader currHeader

validateTxEnabled :: MonadThrow m => BlockHeader -> PayloadData -> m ()
validateTxEnabled bh plData = case txEnabledDate (_blockChainwebVersion bh) of
    Just end | end > blockTime && not isGenesisBlock && not payloadIsEmpty ->
        throwM . BlockValidationFailure . A.toJSON $ ObjectEncoded bh
    _ -> pure ()
  where
    blockTime = _bct $ _blockCreationTime bh
    payloadIsEmpty = V.null $ _payloadDataTransactions plData
    isGenesisBlock = isGenesisBlockHeader bh

execTransactions
    :: Maybe BlockHash
    -> Miner
    -> Vector ChainwebTransaction
    -> EnforceCoinbaseFailure
    -> PactDbEnv'
    -> PactServiceM cas Transactions
execTransactions nonGenesisParentHash miner ctxs enfCBFail (PactDbEnv' pactdbenv) = do
    mc <- use psInitCache
    ver <- asks _chainwebVersion
    cid <- asks _chainId
    let genBlockHash = _blockHash $ genesisBlockHeader ver cid
        parentHash = fromMaybe genBlockHash nonGenesisParentHash

    coinOut <- runCoinbase nonGenesisParentHash pactdbenv miner enfCBFail mc
    txOuts <- applyPactCmds isGenesis pactdbenv parentHash ctxs miner mc

    return $! Transactions (paired txOuts) coinOut
  where
    !isGenesis = isNothing nonGenesisParentHash
    cmdBSToTx = toTransactionBytes
      . fmap (T.decodeUtf8 . SB.fromShort . payloadBytes)
    paired outs = V.zipWith (curry $ first cmdBSToTx) ctxs outs


runCoinbase
    :: Maybe BlockHash
    -> P.PactDbEnv p
    -> Miner
    -> EnforceCoinbaseFailure
    -> ModuleCache
    -> PactServiceM cas HashCommandResult
runCoinbase Nothing _ _ _ _ = return noCoinbase
runCoinbase (Just parentHash) dbEnv miner enfCBFail mc = do
    psEnv <- ask

    let !pd = _psPublicData psEnv
        !logger = _cpeLogger . _psCheckpointEnv $ psEnv
        !bh = BlockHeight $ P._pdBlockHeight pd
        !rs = _psMinerRewards psEnv

    reward <- liftIO $! minerReward rs bh
    cr <- liftIO $! applyCoinbase logger dbEnv miner reward pd parentHash enfCBFail mc
    return $! toHashCommandResult cr

-- | Apply multiple Pact commands, incrementing the transaction Id for each.
-- The output vector is in the same order as the input (i.e. you can zip it
-- with the inputs.)
applyPactCmds
    :: Bool
    -> P.PactDbEnv p
    -> BlockHash
    -> Vector ChainwebTransaction
    -> Miner
    -> ModuleCache
    -> PactServiceM cas (Vector HashCommandResult)
applyPactCmds isGenesis env parentHash cmds miner mc =
    V.fromList . toList . sfst <$> V.foldM f (T2 mempty mc) cmds
  where
    f  (T2 dl mcache) cmd = applyPactCmd isGenesis env parentHash cmd miner mcache dl

-- | Apply a single Pact command
applyPactCmd
    :: Bool
    -> P.PactDbEnv p
    -> BlockHash
    -> ChainwebTransaction
    -> Miner
    -> ModuleCache
    -> DList HashCommandResult
    -> PactServiceM cas (T2 (DList HashCommandResult) ModuleCache)
applyPactCmd isGenesis dbEnv parentHash cmdIn miner mcache dl = do
    psEnv <- ask
    let !logger   = _cpeLogger . _psCheckpointEnv $ psEnv
        !pd       = _psPublicData psEnv
        !spv      = pactSPV (_psBlockHeaderDb psEnv) parentHash
        pactHash  = P._cmdHash cmdIn

    T2 result mcache' <- liftIO $ if isGenesis
        then applyGenesisCmd logger dbEnv pd spv (payloadObj <$> cmdIn)
        else applyCmd logger dbEnv miner (_psGasModel psEnv) pd spv cmdIn mcache
             (_psEnableUserContracts psEnv)

    when isGenesis $
      psInitCache <>= mcache'

    cp <- getCheckpointer
    -- mark the tx as processed at the checkpointer.
    liftIO $ _cpRegisterProcessedTx cp pactHash
    let !res = toHashCommandResult result
    pure $! T2 (DL.snoc dl res) mcache'

toHashCommandResult :: P.CommandResult [P.TxLog A.Value] -> HashCommandResult
toHashCommandResult = over (P.crLogs . _Just) $ P.pactHash . encodeToByteString

transactionsFromPayload :: PayloadData -> IO (Vector ChainwebTransaction)
transactionsFromPayload plData = do
    vtrans <- fmap V.fromList $
              mapM toCWTransaction $
              toList (_payloadDataTransactions plData)
    let (theLefts, theRights) = partitionEithers $ V.toList vtrans
    unless (null theLefts) $ do
        let ls = map T.pack theLefts
        throwM $ TransactionDecodeFailure $ "Failed to decode pact transactions: "
            <> (T.intercalate ". " ls)
    return $! V.fromList theRights
  where
    toCWTransaction bs = evaluate (force (codecDecode chainwebPayloadCodec $
                                          _transactionBytes bs))

execPreInsertCheckReq
    :: PayloadCas cas
<<<<<<< HEAD
    => Vector ChainwebTransaction
    -> PactServiceM cas (Vector (Either Mempool.InsertError ChainwebTransaction))
execPreInsertCheckReq txs = do
=======
    => BlockHash
    -> Vector ChainwebTransaction
    -> PactServiceM cas (Vector (Either Mempool.InsertError ()))
execPreInsertCheckReq parentHash txs = do
>>>>>>> ba6e7af8
    cp <- getCheckpointer
    b <- liftIO $ _cpGetLatestBlock cp
    case b of
        Nothing -> return $! V.map Right txs
        Just (h, ha) ->
            withCheckpointer (Just (h+1, ha)) "execPreInsertCheckReq" $ \pdb -> do
                now <- liftIO getCurrentTimeIntegral
                psEnv <- ask
                psState <- get
                liftIO (Discard <$>
                        validateChainwebTxs cp (BlockCreationTime now) (h + 1) txs
                        (runGas pdb psEnv psState) (_psEnableUserContracts psEnv))

  where
    runGas pdb psEnv psState ts =
        fst <$!> runPactServiceM psState psEnv (attemptBuyGas noMiner pdb parentHash ts)

execLookupPactTxs
    :: PayloadCas cas
    => Rewind
    -> Vector P.PactHash
    -> PactServiceM cas (Vector (Maybe (T2 BlockHeight BlockHash)))
execLookupPactTxs restorePoint txs
    | V.null txs = return mempty
    | otherwise = go
  where
    go = getCheckpointer >>= \(!cp) -> case restorePoint of
      NoRewind _ ->
        liftIO $! V.mapM (_cpLookupProcessedTx cp) txs
      DoRewind bh -> do
        let !t = Just $! (_blockHeight bh + 1,_blockHash bh)
        withCheckpointerRewind t "lookupPactTxs" $ \_ ->
          liftIO $ Discard <$> V.mapM (_cpLookupProcessedTx cp) txs

findLatestValidBlock :: PactServiceM cas (Maybe BlockHeader)
findLatestValidBlock = getCheckpointer >>= liftIO . _cpGetLatestBlock >>= \case
    Nothing -> return Nothing
    Just (height, hash) -> go height hash
  where
    go height hash = do
        bhdb <- view psBlockHeaderDb
        liftIO (lookup bhdb hash) >>= \case
            Nothing -> do
                logInfo $ "Latest block isn't valid."
                    <> " Failed to lookup hash " <> sshow (height, hash) <> " in block header db."
                    <> " Continuing with parent."
                cp <- getCheckpointer
                liftIO (_cpGetBlockParent cp (height, hash)) >>= \case
                    Nothing -> throwM $ PactInternalError
                        $ "missing block parent of last hash " <> sshow (height, hash)
                    Just predHash -> go (pred height) predHash
            x -> return x

getCheckpointer :: PactServiceM cas Checkpointer
getCheckpointer = view (psCheckpointEnv . cpeCheckpointer)<|MERGE_RESOLUTION|>--- conflicted
+++ resolved
@@ -60,12 +60,7 @@
 import Data.Foldable (foldl', toList)
 import qualified Data.HashMap.Strict as HM
 import qualified Data.Map as Map
-<<<<<<< HEAD
-import Data.Maybe (isNothing)
-=======
-import Data.Maybe (fromMaybe)
-import Data.Maybe (isJust, isNothing)
->>>>>>> ba6e7af8
+import Data.Maybe (fromMaybe, isJust, isNothing)
 import Data.String.Conv (toS)
 import Data.Text (Text)
 import qualified Data.Text as T
@@ -96,11 +91,8 @@
 import qualified Pact.Types.PactValue as P
 import Pact.Types.RPC
 import qualified Pact.Types.Runtime as P
-<<<<<<< HEAD
 import qualified Pact.Types.SPV as P
 import Pact.Types.Term (Term(..))
-=======
->>>>>>> ba6e7af8
 
 ------------------------------------------------------------------------------
 -- internal modules
@@ -317,11 +309,7 @@
                     Just (_, x) -> return x
 
                 tryOne "execPreInsertCheckReq" resultVar $
-<<<<<<< HEAD
-                    fmap (V.map (() <$)) $ execPreInsertCheckReq txs
-=======
-                    execPreInsertCheckReq latestHash txs
->>>>>>> ba6e7af8
+                    fmap (V.map (() <$)) $ execPreInsertCheckReq latestHash txs
                 go
 
     toPactInternalError e = Left $ PactInternalError $ T.pack $ show e
@@ -542,16 +530,10 @@
 attemptBuyGas
     :: Miner
     -> PactDbEnv'
-<<<<<<< HEAD
+    -> BlockHash
     -> Vector (Either InsertError ChainwebTransaction)
     -> PactServiceM cas (Vector (Either InsertError ChainwebTransaction))
-attemptBuyGas miner (PactDbEnv' dbEnv) txs = do
-=======
-    -> BlockHash
-    -> Vector (T2 ChainwebTransaction Uniqueness)
-    -> PactServiceM cas (Vector BuyGasValidation)
 attemptBuyGas miner (PactDbEnv' dbEnv) parentHash txs = do
->>>>>>> ba6e7af8
         mc <- use psInitCache
         V.fromList . toList . sfst <$> V.foldM f (T2 mempty mc) txs
   where
@@ -1148,16 +1130,10 @@
 
 execPreInsertCheckReq
     :: PayloadCas cas
-<<<<<<< HEAD
-    => Vector ChainwebTransaction
-    -> PactServiceM cas (Vector (Either Mempool.InsertError ChainwebTransaction))
-execPreInsertCheckReq txs = do
-=======
     => BlockHash
     -> Vector ChainwebTransaction
-    -> PactServiceM cas (Vector (Either Mempool.InsertError ()))
+    -> PactServiceM cas (Vector (Either Mempool.InsertError ChainwebTransaction))
 execPreInsertCheckReq parentHash txs = do
->>>>>>> ba6e7af8
     cp <- getCheckpointer
     b <- liftIO $ _cpGetLatestBlock cp
     case b of
