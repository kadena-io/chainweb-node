{-# LANGUAGE BangPatterns #-}
{-# LANGUAGE FlexibleContexts #-}
{-# LANGUAGE FlexibleInstances #-}
{-# LANGUAGE LambdaCase #-}
{-# LANGUAGE MultiWayIf #-}
{-# LANGUAGE OverloadedStrings #-}
{-# LANGUAGE RankNTypes #-}
{-# LANGUAGE RecordWildCards #-}
{-# LANGUAGE ScopedTypeVariables #-}
{-# LANGUAGE TypeApplications #-}
{-# LANGUAGE TypeFamilies #-}
{-# LANGUAGE TypeSynonymInstances #-}

-- |
-- Module: Chainweb.Pact.PactService
-- Copyright: Copyright © 2018 Kadena LLC.
-- License: See LICENSE file
-- Maintainers: Mark Nichols <mark@kadena.io>, Emily Pillmore <emily@kadena.io>
-- Stability: experimental
--
-- Pact service for Chainweb
--
module Chainweb.Pact.PactService
    (
      -- * For Chainweb
      initialPayloadState
    , execNewBlock
    , execValidateBlock
    , execTransactions
    , initPactService
    , readCoinAccount
    , readAccountBalance
    , readAccountGuard
      -- * For Side-tooling
    , execNewGenesisBlock
    , initPactService'
    , minerReward
    ) where
------------------------------------------------------------------------------
import Control.Concurrent.Async
import Control.Concurrent.MVar
import Control.Exception (SomeAsyncException)
import Control.Lens
import Control.Monad
import Control.Monad.Catch
import Control.Monad.Reader
import Control.Monad.State.Strict

import qualified Data.Aeson as A
import Data.Bifoldable (bitraverse_)
import Data.Bifunctor (first)
import Data.Bool (bool)
import qualified Data.ByteString.Short as SB
import Data.Decimal
import Data.Default (def)
import Data.DList (DList(..))
import qualified Data.DList as DL
import Data.Either
import Data.Foldable (foldl', toList)
import qualified Data.HashMap.Strict as HM
import qualified Data.Map as Map
import Data.Maybe (isJust, isNothing)
import Data.String.Conv (toS)
import Data.Text (Text)
import qualified Data.Text as T
import qualified Data.Text.Encoding as T
import Data.Tuple.Strict (T2(..), T3(..))
import Data.Vector (Vector)
import qualified Data.Vector as V

import System.Directory
import System.LogLevel

import Prelude hiding (lookup)


------------------------------------------------------------------------------
-- external pact modules

import qualified Pact.Gas as P
import Pact.Gas.Table
import qualified Pact.Interpreter as P
import qualified Pact.Parse as P
import qualified Pact.Types.ChainMeta as P
import qualified Pact.Types.Command as P
import Pact.Types.Continuation
import Pact.Types.Gas
import qualified Pact.Types.Hash as P
import qualified Pact.Types.Logger as P
import qualified Pact.Types.PactValue as P
import qualified Pact.Types.Runtime as P
import qualified Pact.Types.SPV as P
import Pact.Types.Term (DefType(..), ObjectMap(..))

------------------------------------------------------------------------------
-- internal modules

import Chainweb.BlockHash
import Chainweb.BlockHeader
import Chainweb.BlockHeader.Genesis (genesisBlockHeader, genesisBlockPayload)
import Chainweb.BlockHeaderDB
import Chainweb.ChainId (ChainId, chainIdToText)
import Chainweb.CutDB
import Chainweb.Logger
import Chainweb.Miner.Pact
import Chainweb.NodeId
import Chainweb.Pact.Backend.RelationalCheckpointer (initRelationalCheckpointer)
import Chainweb.Pact.Backend.Types
import Chainweb.Pact.Backend.Utils
import Chainweb.Pact.Service.PactQueue (PactQueue, getNextRequest)
import Chainweb.Pact.Service.Types
import Chainweb.Pact.SPV
import Chainweb.Pact.TransactionExec
import Chainweb.Pact.Types
import Chainweb.Pact.Utils
import Chainweb.Payload
import Chainweb.Payload.PayloadStore
import Chainweb.Time
import Chainweb.Transaction
import Chainweb.TreeDB (collectForkBlocks, lookup, lookupM)
import Chainweb.Utils
import Chainweb.Version (ChainwebVersion(..), txSilenceEndDate)
import Data.CAS (casLookupM)



pactLogLevel :: String -> LogLevel
pactLogLevel "INFO" = Info
pactLogLevel "ERROR" = Error
pactLogLevel "DEBUG" = Debug
pactLogLevel "WARN" = Warn
pactLogLevel _ = Info

pactLoggers :: Logger logger => logger -> P.Loggers
pactLoggers logger = P.Loggers $ P.mkLogger (error "ignored") fun def
  where
    fun :: P.LoggerLogFun
    fun _ (P.LogName n) cat msg = do
        let namedLogger = addLabel ("logger", T.pack n) logger
        logFunctionText namedLogger (pactLogLevel cat) $ T.pack msg

initPactService
    :: Logger logger
    => PayloadCas cas
    => ChainwebVersion
    -> ChainId
    -> logger
    -> PactQueue
    -> MemPoolAccess
    -> MVar (CutDb cas)
    -> BlockHeaderDb
    -> PayloadDb cas
    -> Maybe FilePath
    -> Maybe NodeId
    -> Bool
    -> IO ()
initPactService ver cid chainwebLogger reqQ mempoolAccess cdbv bhDb pdb dbDir nodeid resetDb =
    initPactService' ver cid chainwebLogger spv bhDb pdb dbDir nodeid resetDb go
  where
    spv :: P.SPVSupport
    spv = pactSPV cid cdbv

    go = initialPayloadState ver cid >> serviceRequests mempoolAccess reqQ

initPactService'
    :: Logger logger
    => PayloadCas cas
    => ChainwebVersion
    -> ChainId
    -> logger
    -> P.SPVSupport
    -> BlockHeaderDb
    -> PayloadDb cas
    -> Maybe FilePath
    -> Maybe NodeId
    -> Bool
    -> PactServiceM cas a
    -> IO a
initPactService' ver cid chainwebLogger spv bhDb pdb dbDir nodeid
                 doResetDb act = do
    sqlitedir <- getSqliteDir
    when doResetDb $ resetDb sqlitedir
    createDirectoryIfMissing True sqlitedir
    logFunctionText chainwebLogger Info $
        mconcat [ "opened sqlitedb for "
                , sshow cid
                , " in directory "
                , sshow sqlitedir ]

    let sqlitefile = getSqliteFile sqlitedir
    logFunctionText chainwebLogger Info $
        "opening sqlitedb named " <> T.pack sqlitefile

    withSQLiteConnection sqlitefile chainwebPragmas False $ \sqlenv -> do
      checkpointEnv <- initRelationalCheckpointer
                           initBlockState sqlenv logger

      let !rs = readRewards ver
          gasModel = tableGasModelNoSize defaultGasConfig -- TODO get sizing working
      let !pse = PactServiceEnv Nothing checkpointEnv spv def pdb
                                bhDb gasModel rs
      evalStateT (runReaderT act pse) (PactServiceState Nothing mempty)
  where
    loggers = pactLoggers chainwebLogger
    logger = P.newLogger loggers $ P.LogName ("PactService" <> show cid)

    resetDb sqlitedir = do
      exist <- doesDirectoryExist sqlitedir
      when exist $ removeDirectoryRecursive sqlitedir

    getSqliteFile dir = mconcat [
        dir, "/pact-v1-chain-", T.unpack (chainIdToText cid), ".sqlite"]

    getSqliteDir =
        case dbDir of
            Nothing -> getXdgDirectory XdgData $
                       mconcat [ "chainweb-node/"
                               , show ver
                               , maybe mempty (("/" <>) . T.unpack . toText) nodeid
                               , "/sqlite" ]
            Just d -> return (d <> "sqlite")

initialPayloadState
    :: PayloadCas cas
    => ChainwebVersion
    -> ChainId
    -> PactServiceM cas ()
initialPayloadState Test{} _ = pure ()
initialPayloadState TimedConsensus{} _ = pure ()
initialPayloadState PowConsensus{} _ = pure ()
initialPayloadState v@TimedCPM{} cid =
    initializeCoinContract v cid $ genesisBlockPayload v cid
initialPayloadState v@FastTimedCPM{} cid =
    initializeCoinContract v cid $ genesisBlockPayload v cid
initialPayloadState v@Development cid =
    initializeCoinContract v cid $ genesisBlockPayload v cid
initialPayloadState v@Testnet03 cid =
    initializeCoinContract v cid $ genesisBlockPayload v cid
initialPayloadState v@Mainnet01 cid =
    initializeCoinContract v cid $ genesisBlockPayload v cid

initializeCoinContract
    :: forall cas. PayloadCas cas
    => ChainwebVersion
    -> ChainId
    -> PayloadWithOutputs
    -> PactServiceM cas ()
initializeCoinContract v cid pwo = do
    cp <- getCheckpointer
    genesisExists <- liftIO $ _cpLookupBlockInCheckpointer cp (0, ghash)
    unless genesisExists $ do
        txs <- execValidateBlock genesisHeader inputPayloadData
        bitraverse_ throwM pure $ validateHashes genesisHeader txs inputPayloadData
  where
    ghash :: BlockHash
    ghash = _blockHash genesisHeader

    inputPayloadData :: PayloadData
    inputPayloadData = payloadWithOutputsToPayloadData pwo

    genesisHeader :: BlockHeader
    genesisHeader = genesisBlockHeader v cid

-- | Loop forever, serving Pact execution requests and reponses from the queues
serviceRequests
    :: forall cas
    . PayloadCas cas
    => MemPoolAccess
    -> PactQueue
    -> PactServiceM cas ()
serviceRequests memPoolAccess reqQ = do
    logInfo "Starting service"
    go `finally` logInfo "Stopping service"
  where
    go = do
        logDebug "serviceRequests: wait"
        msg <- liftIO $ getNextRequest reqQ
        logDebug $ "serviceRequests: " <> sshow msg
        case msg of
            CloseMsg -> return ()
            LocalMsg LocalReq{..} -> do
                tryOne "execLocal" _localResultVar $ execLocal _localRequest
                go
            NewBlockMsg NewBlockReq {..} -> do
                tryOne "execNewBlock" _newResultVar $
                    execNewBlock memPoolAccess _newBlockHeader _newMiner
                        _newCreationTime
                go
            ValidateBlockMsg ValidateBlockReq {..} -> do
                tryOne' "execValidateBlock"
                        _valResultVar
                        (flip (validateHashes _valBlockHeader) _valPayloadData)
                        (execValidateBlock _valBlockHeader _valPayloadData)
                go
            LookupPactTxsMsg (LookupPactTxsReq restorePoint txHashes resultVar) -> do
                tryOne "execLookupPactTxs" resultVar $
                    execLookupPactTxs restorePoint txHashes
                go

    toPactInternalError e = Left $ PactInternalError $ T.pack $ show e

    tryOne
        :: String
        -> MVar (Either PactException a)
        -> PactServiceM cas a
        -> PactServiceM cas ()
    tryOne which mvar m = tryOne' which mvar Right m

    tryOne'
        :: String
        -> MVar (Either PactException b)
        -> (a -> Either PactException b)
        -> PactServiceM cas a
        -> PactServiceM cas ()
    tryOne' which mvar post m =
        (evalPactOnThread (post <$> m) >>= (liftIO . putMVar mvar))
        `catches`
            [ Handler $ \(e :: SomeAsyncException) -> do
                logError $ mconcat
                    [ "Received asynchronous exception running pact service ("
                    , which
                    , "): "
                    , show e
                    ]
                liftIO $ do
                    void $ tryPutMVar mvar $! toPactInternalError e
                    throwM e
            , Handler $ \(e :: SomeException) -> do
                logError $ mconcat
                    [ "Received exception running pact service ("
                    , which
                    , "): "
                    , show e
                    ]
                liftIO $ void $ tryPutMVar mvar $! toPactInternalError e
           ]
      where
        -- Pact turns AsyncExceptions into textual exceptions within
        -- PactInternalError. So there is no easy way for us to distinguish
        -- whether an exception originates from within pact or from the outside.
        --
        -- A common strategy to deal with this is to run the computation (pact)
        -- on a "hidden" internal thread. Lifting `forkIO` into a state
        -- monad is generally note thread-safe. It is fine to do here, since
        -- there is no concurrency. We use a thread here only to shield the
        -- computation from external exceptions.
        --
        -- This solution isn't bullet-proof and only meant as a temporary fix. A
        -- proper solution is to fix pact, to handle asynchronous exceptions
        -- gracefully.
        --
        -- No mask is needed here. Asynchronous exceptions are handled
        -- by the outer handlers and cause an abort. So no state is lost.
        --
        evalPactOnThread :: PactServiceM cas a -> PactServiceM cas a
        evalPactOnThread act = do
            e <- ask
            s <- get
            (r, s') <- liftIO $
                withAsync (runStateT (runReaderT act e) s) wait
            put $! s'
            return $! r

toTransactionBytes :: P.Command Text -> Transaction
toTransactionBytes cwTrans =
    let plBytes = encodeToByteString cwTrans
    in Transaction { _transactionBytes = plBytes }


toOutputBytes :: HashCommandResult -> TransactionOutput
toOutputBytes cr =
    let outBytes = A.encode cr
    in TransactionOutput { _transactionOutputBytes = toS outBytes }

toPayloadWithOutputs :: Miner -> Transactions -> PayloadWithOutputs
toPayloadWithOutputs mi ts =
    let oldSeq = _transactionPairs ts
        trans = fst <$> oldSeq
        transOuts = toOutputBytes . snd <$> oldSeq

        miner = toMinerData mi
        cb = CoinbaseOutput $ encodeToByteString $ _transactionCoinbase ts
        blockTrans = snd $ newBlockTransactions miner trans
        blockOuts = snd $ newBlockOutputs cb transOuts

        blockPL = blockPayload blockTrans blockOuts
        plData = payloadData blockTrans blockPL
     in payloadWithOutputs plData cb transOuts


validateHashes
    :: BlockHeader
    -> PayloadWithOutputs
    -> PayloadData
    -> Either PactException PayloadWithOutputs
validateHashes bHeader pwo pData =
    if newHash == prevHash
    then Right pwo
    else Left $ BlockValidationFailure $ A.object
         [ "message" A..= ("Payload hash from Pact execution does not match previously stored hash" :: T.Text)
         , "actual" A..= newHash
         , "expected" A..= prevHash
         , "payloadWithOutputs" A..= pwo
         , "otherMismatchs" A..= mismatchs
         ]
    where
      newHash = _payloadWithOutputsPayloadHash pwo
      newTransactions = V.map fst (_payloadWithOutputsTransactions pwo)
      newMiner = _payloadWithOutputsMiner pwo
      newTransactionsHash = _payloadWithOutputsTransactionsHash pwo
      newOutputsHash = _payloadWithOutputsOutputsHash pwo

      prevHash = _blockPayloadHash bHeader
      prevTransactions = _payloadDataTransactions pData
      prevMiner = _payloadDataMiner pData
      prevTransactionsHash = _payloadDataTransactionsHash pData
      prevOutputsHash = _payloadDataOutputsHash pData

      checkComponents acc (desc,expect,actual) = bool ((errorMsg desc expect actual) : acc) acc (expect == actual)
      errorMsg desc expect actual = A.object
        [ "message" A..= ("Mismatched " <> desc :: T.Text)
        , "actual" A..= actual
        , "expected" A..= expect
        ]
      mismatchs = foldl' checkComponents []
        [("Transactions", (A.toJSON prevTransactions), (A.toJSON newTransactions))
        ,("Miner", (A.toJSON prevMiner), (A.toJSON newMiner))
        ,("TransactionsHash", (A.toJSON prevTransactionsHash), (A.toJSON newTransactionsHash))
        ,("OutputsHash", (A.toJSON prevOutputsHash), (A.toJSON newOutputsHash))]

-- | Restore the checkpointer and prepare the execution of a block.
--
-- The use of 'withCheckpointer' is safer and should be preferred where possible.
--
-- This function adds @Block@ savepoint to the db transaction stack. It must be
-- followed by a call to @finalizeCheckpointer (save blockHash)@ or
-- @finalizeCheckpointer discard@.
--
-- Postcondition: beginSavepoint Block
--
restoreCheckpointer
    :: PayloadCas cas
    => Maybe (BlockHeight,BlockHash)
        -- ^ The block height @height@ to which to restore and the parent header
        -- @parentHeader@.
        --
        -- It holds that @(_blockHeight parentHeader == pred height)@

    -> String
        -- ^ Putative caller
    -> PactServiceM cas PactDbEnv'
restoreCheckpointer maybeBB caller = do
    checkPointer <- getCheckpointer
    logInfo $ "restoring (with caller " <> caller <> ") " <> sshow maybeBB
    liftIO $ _cpRestore checkPointer maybeBB

data WithCheckpointerResult a
    = Discard !a
    | Save BlockHeader !a

-- | Execute an action in the context of an @Block@ that is provided by the
-- checkpointer.
--
-- Usually, one needs to rewind the checkpointer first to the target. In those
-- cases the function 'withCheckpointerRewind' should be preferred.
--
-- The result of the inner action indicates whether the resulting checkpointer
-- state should be discarded or saved.
--
-- If the inner action throws an exception the checkpointer state is discarded.
--
withCheckpointer
    :: PayloadCas cas
    => Maybe (BlockHeight, BlockHash)
    -> String
    -> (PactDbEnv' -> PactServiceM cas (WithCheckpointerResult a))
    -> PactServiceM cas a
withCheckpointer target caller act = mask $ \restore -> do
    cenv <- restore $ restoreCheckpointer target caller
    try (restore (act cenv)) >>= \case
        Left e -> discardTx >> throwM @_ @SomeException e
        Right (Discard !result) -> discardTx >> return result
        Right (Save header !result) -> saveTx header >> return result
  where
    discardTx = finalizeCheckpointer _cpDiscard
    saveTx header = do
        finalizeCheckpointer (flip _cpSave $ _blockHash header)
        psStateValidated .= Just header

-- | Same as 'withCheckpointer' but rewinds the checkpointer state to the
-- provided target.
--
withCheckpointerRewind
    :: PayloadCas cas
    => Maybe (BlockHeight, BlockHash)
    -> String
    -> (PactDbEnv' -> PactServiceM cas (WithCheckpointerResult a))
    -> PactServiceM cas a
withCheckpointerRewind target caller act = do
    rewindTo Nothing target
    withCheckpointer target caller act

finalizeCheckpointer :: (Checkpointer -> IO ()) -> PactServiceM cas ()
finalizeCheckpointer finalize = do
    checkPointer <- getCheckpointer
    liftIO $! finalize checkPointer


_liftCPErr :: Either String a -> PactServiceM cas a
_liftCPErr = either internalError' return


data Uniqueness = Duplicate | Unique
data AbleToBuyGas = BuyGasFailed | BuyGasPassed
type BuyGasValidation = T3 ChainwebTransaction Uniqueness AbleToBuyGas

-- | Performs a dry run of PactExecution's `buyGas` function for transactions being validated.
--
attemptBuyGas
    :: Miner
    -> PactDbEnv'
    -> Vector (T2 ChainwebTransaction Uniqueness)
    -> PactServiceM cas (Vector BuyGasValidation)
attemptBuyGas miner (PactDbEnv' dbEnv) txs = do
        mc <- use psInitCache
        V.fromList . toList . sfst <$> V.foldM f (T2 mempty mc) txs
  where
    f (T2 dl mcache) cmd = do
        T2 mcache' !res <- runBuyGas dbEnv mcache cmd
        pure $! T2 (DL.snoc dl res) mcache'

    createGasEnv
        :: P.PactDbEnv db
        -> P.Command (P.Payload P.PublicMeta P.ParsedCode)
        -> P.GasPrice
        -> P.Gas
        -> PactServiceM cas (TransactionEnv db)
    createGasEnv db cmd gp gl = do
        l <- view $ psCheckpointEnv . cpeLogger
        pd <- set P.pdPublicMeta pm <$!> view psPublicData
        spv <- view psSpvSupport
        return $! TransactionEnv P.Transactional db l pd spv nid gp rk gl
      where
        !pm = publicMetaOf cmd
        !nid = networkIdOf cmd
        !rk = P.cmdToRequestKey cmd

    runBuyGas
        :: P.PactDbEnv a
        -> ModuleCache
        -> T2 ChainwebTransaction Uniqueness
        -> PactServiceM cas (T2 ModuleCache BuyGasValidation)
    runBuyGas _ mcache (T2 tx Duplicate) = return $ T2 mcache (T3 tx Duplicate BuyGasFailed)
    runBuyGas db mcache (T2 tx Unique) = do
        let cmd = payloadObj <$> tx
            gasPrice = gasPriceOf cmd
            gasLimit = fromIntegral $ gasLimitOf cmd
            txst = TransactionState mcache mempty 0 Nothing (P._geGasModel P.freeGasEnv)

        buyGasEnv <- createGasEnv db cmd gasPrice gasLimit

        cr <- liftIO
          $! P.catchesPactError
          $! execTransactionM buyGasEnv txst
          $! buyGas cmd miner

        case cr of
            Left _ ->
              return (T2 mcache (T3 tx Unique BuyGasFailed))  -- TODO throw InsertError instead
            Right t ->
              return $! T2 (_txCache t) (T3 tx Unique BuyGasPassed)

-- | The principal validation logic for groups of Pact Transactions.
--
-- Skips validation for genesis transactions, since gas accounts, etc. don't
-- exist yet.
--
validateChainwebTxs
    :: Checkpointer
    -> BlockCreationTime
    -> BlockHeight
    -> Vector ChainwebTransaction
    -> RunGas
    -> IO (Vector Bool)
validateChainwebTxs cp blockOriginationTime bh txs doBuyGas
    | bh == 0 = pure $! V.replicate (V.length txs) True
    | V.null txs = pure V.empty
    | otherwise = do
        -- TODO miner attack: does the list itself contain any duplicates txs?
        let f t = do
              uniqueness <- (bool Unique Duplicate . isJust)
                <$> _cpLookupProcessedTx cp (P._cmdHash t)
              return $! T2 t uniqueness
        txs' <- liftIO $ V.mapM f txs
        doBuyGas txs' >>= V.mapM validate
  where
    validate :: T3 ChainwebTransaction Uniqueness AbleToBuyGas -> IO Bool
    validate (T3 _ Duplicate _) = pure False
    validate (T3 _ _ BuyGasFailed) = pure False
    validate (T3 tx Unique BuyGasPassed) =
      pure $! all ($ tx) [checkTimes]


    checkTimes :: ChainwebTransaction -> Bool
    checkTimes = timingsCheck blockOriginationTime . fmap payloadObj

type RunGas = Vector (T2 ChainwebTransaction Uniqueness)
  -> IO (Vector (T3 ChainwebTransaction Uniqueness AbleToBuyGas))



skipDebitGas :: RunGas
skipDebitGas = return . fmap (\(T2 a b) -> (T3 a b BuyGasPassed))


-- | Read row from coin-table defined in coin contract, retrieving balance and keyset
-- associated with account name
--
readCoinAccount
    :: PactDbEnv'
      -- ^ pact db backend (sqlite)
    -> Text
      -- ^ account name
    -> IO (Maybe (T2 Decimal (P.Guard (P.Term P.Name))))
readCoinAccount (PactDbEnv' (P.PactDbEnv pdb pdbv)) a = row >>= \case
    Nothing -> return Nothing
    Just (P.ObjectMap o) -> case Map.toList o of
      [(P.FieldKey "balance", b), (P.FieldKey "guard", g)] ->
        case (P.fromPactValue b, P.fromPactValue g) of
          (P.TLiteral (P.LDecimal d) _, P.TGuard t _) ->
            return $! Just $ T2 d t
          _ -> internalError "unexpected pact value types"
      _ -> internalError "wrong table accessed in account lookup"
  where
    row = pdbv & P._readRow pdb (P.UserTables "coin_coin-table") (P.RowKey a)

-- | Read row from coin-table defined in coin contract, retrieving balance
-- associated with account name
--
readAccountBalance
    :: PactDbEnv'
      -- ^ pact db backend (sqlite)
    -> Text
      -- ^ account name
    -> IO (Maybe Decimal)
readAccountBalance pdb account
    = fmap sfst <$> readCoinAccount pdb account

-- | Read row from coin-table defined in coin contract, retrieving guard
-- associated with account name
--
readAccountGuard
    :: PactDbEnv'
      -- ^ pact db backend (sqlite)
    -> Text
      -- ^ account name
    -> IO (Maybe (P.Guard (P.Term P.Name)))
readAccountGuard pdb account
    = fmap ssnd <$> readCoinAccount pdb account

-- | Calculate miner reward. We want this to error hard in the case where
-- block times have finally exceeded the 120-year range. Rewards are calculated
-- at regular blockheight intervals.
--
-- See: 'rewards/miner_rewards.csv'
--
minerReward
    :: MinerRewards
    -> BlockHeight
    -> IO P.ParsedDecimal
minerReward (MinerRewards rs q) bh =
    case V.find ((<=) bh) q of
      Nothing -> err
      Just h -> case HM.lookup h rs of
        Nothing -> err
        Just v -> return v
  where
    err = internalError "block heights have been exhausted"
{-# INLINE minerReward #-}

-- | Note: The BlockHeader param here is the PARENT HEADER of the new
-- block-to-be
--
execNewBlock
    :: PayloadCas cas
    => MemPoolAccess
    -> BlockHeader
    -> Miner
    -> BlockCreationTime
    -> PactServiceM cas PayloadWithOutputs
execNewBlock mpAccess parentHeader miner creationTime =
  do
    updateMempool
    withDiscardedBatch $ do
      rewindTo newblockRewindLimit target
      newTrans <- withCheckpointer target "preBlock" doPreBlock
      withCheckpointer target "execNewBlock" (doNewBlock newTrans)

  where

    -- This is intended to mitigate mining attempts during replay.
    -- In theory we shouldn't need to rewind much ever, but values
    -- less than this are failing in PactReplay test.
    newblockRewindLimit = Just 8

    doPreBlock pdbenv = do
      cp <- getCheckpointer
      psEnv <- ask
      psState <- get
      let runDebitGas :: RunGas
          runDebitGas txs = fst <$!> runPactServiceM psState psEnv runGas
            where
              runGas = attemptBuyGas miner pdbenv txs
          validate bhi _bha txs = do
            -- note that here we previously were doing a validation
            -- that target == cpGetLatestBlock
            -- which we determined was unnecessary and was a db hit
            validateChainwebTxs cp creationTime bhi txs runDebitGas
      liftIO $! fmap Discard $!
        mpaGetBlock mpAccess validate bHeight pHash parentHeader

    doNewBlock newTrans pdbenv = do
        logInfo $ "execNewBlock, about to get call processFork: "
                <> " (parent height = " <> sshow pHeight <> ")"
                <> " (parent hash = " <> sshow pHash <> ")"

        -- locally run 'execTransactions' with updated blockheight data
        -- Reject bad coinbase transactions in new block.
        results <- withBlockData parentHeader $
            execTransactions (Just pHash) miner newTrans (EnforceCoinbaseFailure True) pdbenv

        let !pwo = toPayloadWithOutputs miner results
        return $! Discard pwo

    pHeight = _blockHeight parentHeader
    pHash = _blockHash parentHeader
    target = Just (bHeight, pHash)
    bHeight = succ pHeight

    updateMempool = liftIO $ do
      mpaProcessFork mpAccess parentHeader
      mpaSetLastHeader mpAccess parentHeader


withBatch :: PactServiceM cas a -> PactServiceM cas a
withBatch act = mask $ \r -> do
    cp <- getCheckpointer
    r $ liftIO $ _cpBeginCheckpointerBatch cp
    v <- r act `catch` hndl cp
    r $ liftIO $ _cpCommitCheckpointerBatch cp
    return v

  where
    hndl cp (e :: SomeException) = do
        liftIO $ _cpDiscardCheckpointerBatch cp
        throwM e


withDiscardedBatch :: PactServiceM cas a -> PactServiceM cas a
withDiscardedBatch act = bracket start end (const act)
  where
    start = do
        cp <- getCheckpointer
        liftIO (_cpBeginCheckpointerBatch cp)
        return cp
    end = liftIO . _cpDiscardCheckpointerBatch


-- | only for use in generating genesis blocks in tools
--
execNewGenesisBlock
    :: PayloadCas cas
    => Miner
    -> Vector ChainwebTransaction
    -> PactServiceM cas PayloadWithOutputs
execNewGenesisBlock miner newTrans = withDiscardedBatch $
    withCheckpointer Nothing "execNewGenesisBlock" $ \pdbenv -> do
        -- Reject bad coinbase txs in genesis.
        results <- execTransactions Nothing miner newTrans (EnforceCoinbaseFailure True) pdbenv
        return $! Discard (toPayloadWithOutputs miner results)

execLocal
    :: PayloadCas cas
    => ChainwebTransaction
    -> PactServiceM cas HashCommandResult
execLocal cmd = withDiscardedBatch $ do
    cp <- getCheckpointer
    mbLatestBlock <- liftIO $ _cpGetLatestBlock cp
    (bhe, bhash) <- case mbLatestBlock of
                       Nothing -> throwM NoBlockValidatedYet
                       (Just !p) -> return p
    let target = Just (succ bhe, bhash)
    bhDb <- asks _psBlockHeaderDb
    -- NOTE: On local calls, there might be code which needs the results of
    -- (chain-data). In such a case, the function `withBlockData` provides the
    -- necessary information for this call to return sensible values.
    parentHeader <- liftIO $! lookupM bhDb bhash
    withCheckpointer target "execLocal" $ \(PactDbEnv' pdbenv) -> do
<<<<<<< HEAD
        -- PactServiceEnv{..} <- ask
        r <- withBlockData parentHeader $ do
             PactServiceEnv{..} <- ask
=======
        PactServiceEnv{..} <- ask
        mc <- use psInitCache
        r <- withBlockData parentHeader $
>>>>>>> 1a2fd839
             liftIO $ applyLocal (_cpeLogger _psCheckpointEnv) pdbenv
                _psPublicData _psSpvSupport (fmap payloadObj cmd) mc
        return $! Discard (toHashCommandResult r)

logg :: String -> String -> PactServiceM cas ()
logg level msg = view (psCheckpointEnv . cpeLogger)
  >>= \l -> liftIO $ P.logLog l level msg

logInfo :: String -> PactServiceM cas ()
logInfo = logg "INFO"

logError :: String -> PactServiceM cas ()
logError = logg "ERROR"

logDebug :: String -> PactServiceM cas ()
logDebug = logg "DEBUG"

-- | Run a pact service action with parent blockheader data fed into the
-- reader environment.
--
withBlockData
    :: forall cas a
    . BlockHeader
        -- ^ this must be a -parent header- in all cases
    -> PactServiceM cas a
        -- ^ the action to be run
    -> PactServiceM cas a
withBlockData bh action = locally psPublicData go action
  where
    (BlockHeight !bhe) = _blockHeight bh
    (BlockHash !ph) = _blockParent bh
    (BlockCreationTime (Time (TimeSpan (Micros !bt)))) =
      _blockCreationTime bh

    go t = t
      { P._pdBlockHeight = succ bhe
      , P._pdBlockTime = bt
      , P._pdPrevBlockHash = toText ph
      }

-- | Execute a block -- only called in validate either for replay or for validating current block.
--
playOneBlock
    :: (PayloadCas cas)
    => BlockHeader
    -> PayloadData
    -> PactDbEnv'
    -> PactServiceM cas PayloadWithOutputs
playOneBlock currHeader plData pdbenv = do
    miner <- decodeStrictOrThrow' (_minerData $ _payloadDataMiner plData)
    trans <- liftIO $ transactionsFromPayload plData
    cp <- getCheckpointer
    let creationTime = _blockCreationTime currHeader
    -- prop_tx_ttl_validate
    oks <- liftIO $
           validateChainwebTxs cp creationTime
               (_blockHeight currHeader) trans skipDebitGas
    let mbad = V.elemIndex False oks
    case mbad of
        Nothing -> return ()  -- ok
        Just idx -> let badtx = (V.!) trans idx
                        hash = P._cmdHash badtx
                        msg = [ (hash, validationErr hash) ]
                    in throwM $ TransactionValidationException msg
    -- transactions are now successfully validated.
    !results <- go miner trans
    psStateValidated .= Just currHeader

    return $! toPayloadWithOutputs miner results

  where
    validationErr hash = mconcat
      ["At "
      , sshow (_blockHeight currHeader)
      , " and "
      , sshow (_blockHash currHeader)
      , " this transaction (its hash): "
      , sshow hash
      , " failed to validate"
      ]

    bParent = _blockParent currHeader

    isGenesisBlock = isGenesisBlockHeader currHeader

    go m txs =
      if isGenesisBlock
      -- reject bad coinbase in genesis
      then execTransactions Nothing m txs (EnforceCoinbaseFailure True) pdbenv
      else do
        bhDb <- asks _psBlockHeaderDb
        ph <- liftIO $! lookupM bhDb (_blockParent currHeader)
        -- allow bad coinbase in validate
        withBlockData ph $! execTransactions (Just bParent) m txs (EnforceCoinbaseFailure False) pdbenv

-- | Rewinds the pact state to @mb@.
--
-- If @mb@ is 'Nothing', it rewinds to the genesis block.
--
rewindTo
    :: forall cas . PayloadCas cas
    => Maybe BlockHeight
        -- ^ if set, limit rewinds to this delta
    -> Maybe (BlockHeight, ParentHash)
        -- ^ The block height @height@ to which to restore and the parent header
        -- @parentHeader@.
        --
        -- It holds that @(_blockHeight parentHeader == pred height)@
    -> PactServiceM cas ()
rewindTo rewindLimit mb = maybe rewindGenesis doRewind mb
  where
    rewindGenesis = return ()
    doRewind (reqHeight, parentHash) = do
        payloadDb <- asks _psPdb
        lastHeader <- findLatestValidBlock >>= maybe failNonGenesisOnEmptyDb return
        failOnTooLowRequestedHeight rewindLimit lastHeader reqHeight
        bhDb <- asks _psBlockHeaderDb
        playFork bhDb payloadDb parentHash lastHeader

    failOnTooLowRequestedHeight (Just limit) lastHeader reqHeight
      | reqHeight + limit < lastHeight = -- need to stick with addition because Word64
        throwM $ RewindLimitExceeded
        ("Requested rewind exceeds limit (" <> sshow limit <> ")")
        reqHeight lastHeight
        where lastHeight = _blockHeight lastHeader
    failOnTooLowRequestedHeight _ _ _ = return ()


    failNonGenesisOnEmptyDb = fail "impossible: playing non-genesis block to empty DB"

    playFork bhdb payloadDb parentHash lastHeader = do
        parentHeader <- liftIO $ lookupM bhdb parentHash

        (!_, _, newBlocks) <-
            liftIO $ collectForkBlocks bhdb lastHeader parentHeader
        -- play fork blocks
        V.mapM_ (fastForward payloadDb) newBlocks

    fastForward :: forall c . PayloadCas c
                => PayloadDb c -> BlockHeader -> PactServiceM c ()
    fastForward payloadDb block = do
        let h = _blockHeight block
        let ph = _blockParent block
        let bpHash = _blockPayloadHash block
        withCheckpointer (Just (h, ph)) "fastForward" $ \pdbenv -> do
            payload <- liftIO (payloadWithOutputsToPayloadData <$> casLookupM payloadDb bpHash)
            void $ playOneBlock block payload pdbenv
            return $! Save block ()
        -- double check output hash here?

-- | Validate a mined block. Execute the transactions in Pact again as
-- validation. Note: The BlockHeader here is the header of the block being
-- validated.
--
execValidateBlock
    :: PayloadCas cas
    => BlockHeader
    -> PayloadData
    -> PactServiceM cas PayloadWithOutputs
execValidateBlock currHeader plData = do
    -- TODO: are we actually validating the output hash here?
    validateSilenceDates currHeader plData
    withBatch $ withCheckpointerRewind mb "execValidateBlock" $ \pdbenv -> do
        !result <- playOneBlock currHeader plData pdbenv
        return $! Save currHeader result
  where
    mb = if isGenesisBlock then Nothing else Just (bHeight, bParent)
    bHeight = _blockHeight currHeader
    bParent = _blockParent currHeader
    isGenesisBlock = isGenesisBlockHeader currHeader

validateSilenceDates :: MonadThrow m => BlockHeader -> PayloadData -> m ()
validateSilenceDates bh plData = case txSilenceEndDate (_blockChainwebVersion bh) of
    Just end | end > blockTime && not isGenesisBlock && not payloadIsEmpty ->
        throwM . BlockValidationFailure . A.toJSON $ ObjectEncoded bh
    _ -> pure ()
  where
    blockTime = _bct $ _blockCreationTime bh
    payloadIsEmpty = V.null $ _payloadDataTransactions plData
    isGenesisBlock = isGenesisBlockHeader bh

execTransactions
    :: Maybe BlockHash
    -> Miner
    -> Vector ChainwebTransaction
    -> EnforceCoinbaseFailure
    -> PactDbEnv'
    -> PactServiceM cas Transactions
execTransactions nonGenesisParentHash miner ctxs enfCBFail (PactDbEnv' pactdbenv) = do
    mc <- use psInitCache

    coinOut <- runCoinbase nonGenesisParentHash pactdbenv miner enfCBFail mc
    txOuts <- applyPactCmds isGenesis pactdbenv ctxs miner mc

    return $! Transactions (paired txOuts) coinOut
  where
    !isGenesis = isNothing nonGenesisParentHash
    cmdBSToTx = toTransactionBytes
      . fmap (T.decodeUtf8 . SB.fromShort . payloadBytes)
    paired outs = V.zipWith (curry $ first cmdBSToTx) ctxs outs


runCoinbase
    :: Maybe BlockHash
    -> P.PactDbEnv p
    -> Miner
    -> EnforceCoinbaseFailure
    -> ModuleCache
    -> PactServiceM cas HashCommandResult
runCoinbase Nothing _ _ _ _ = return noCoinbase
runCoinbase (Just parentHash) dbEnv miner enfCBFail mc = do
    psEnv <- ask

    let !pd = _psPublicData psEnv
        !logger = _cpeLogger . _psCheckpointEnv $ psEnv
        !bh = BlockHeight $ P._pdBlockHeight pd
        !rs = _psMinerRewards psEnv

    reward <- liftIO $! minerReward rs bh
    cr <- liftIO $! applyCoinbase logger dbEnv miner reward pd parentHash enfCBFail mc
    return $! toHashCommandResult cr

-- | Apply multiple Pact commands, incrementing the transaction Id for each.
-- The output vector is in the same order as the input (i.e. you can zip it
-- with the inputs.)
applyPactCmds
    :: Bool
    -> P.PactDbEnv p
    -> Vector ChainwebTransaction
    -> Miner
    -> ModuleCache
    -> PactServiceM cas (Vector HashCommandResult)
applyPactCmds isGenesis env cmds miner mc =
    V.fromList . toList . sfst <$> V.foldM f (T2 mempty mc) cmds
  where
    f  (T2 dl mcache) cmd = applyPactCmd isGenesis env cmd miner mcache dl

-- | Apply a single Pact command
applyPactCmd
    :: Bool
    -> P.PactDbEnv p
    -> ChainwebTransaction
    -> Miner
    -> ModuleCache
    -> DList HashCommandResult
    -> PactServiceM cas (T2 (DList HashCommandResult) ModuleCache)
applyPactCmd isGenesis dbEnv cmdIn miner mcache dl = do
    psEnv <- ask
    let !logger   = _cpeLogger . _psCheckpointEnv $ psEnv
        !pd       = _psPublicData psEnv
        !spv      = _psSpvSupport psEnv
        pactHash  = P._cmdHash cmdIn

    T2 result mcache' <- liftIO $ if isGenesis
        then applyGenesisCmd logger dbEnv pd spv (payloadObj <$> cmdIn)
        else applyCmd logger dbEnv miner (_psGasModel psEnv) pd spv cmdIn mcache

    when isGenesis $
      psInitCache <>= mcache'

    cp <- getCheckpointer
    -- mark the tx as processed at the checkpointer.
    liftIO $ _cpRegisterProcessedTx cp pactHash
    let !res = toHashCommandResult result
    pure $! T2 (DL.snoc dl res) mcache'

toHashCommandResult :: P.CommandResult [P.TxLog A.Value] -> HashCommandResult
toHashCommandResult = over (P.crLogs . _Just) $ P.pactHash . encodeToByteString

transactionsFromPayload :: PayloadData -> IO (Vector ChainwebTransaction)
transactionsFromPayload plData = do
    unless (null theLefts) $ do
        throwM $ TransactionDecodeFailure $ "Failed to decode pact transactions: "
            <> (T.intercalate ". " $ T.pack <$> theLefts)
    return $! V.fromList (rights eithers)
  where
    toCWTransaction bs = codecDecode chainwebPayloadCodec bs
    !transSeq = _payloadDataTransactions plData
    !transList = toList transSeq
    !bytes = _transactionBytes <$!> transList
    !eithers = toCWTransaction <$!> bytes
    theLefts = lefts eithers

execLookupPactTxs
    :: PayloadCas cas
    => Rewind
    -> Vector P.PactHash
    -> PactServiceM cas (Vector (Maybe (T2 BlockHeight BlockHash)))
execLookupPactTxs restorePoint txs
    | V.null txs = return mempty
    | otherwise = go
  where
    go = getCheckpointer >>= \(!cp) -> case restorePoint of
      NoRewind _ ->
        liftIO $! V.mapM (_cpLookupProcessedTx cp) txs
      DoRewind bh -> do
        let !t = Just $! (_blockHeight bh + 1,_blockHash bh)
        withCheckpointerRewind t "lookupPactTxs" $ \_ ->
          liftIO $ Discard <$> V.mapM (_cpLookupProcessedTx cp) txs

findLatestValidBlock :: PactServiceM cas (Maybe BlockHeader)
findLatestValidBlock = getCheckpointer >>= liftIO . _cpGetLatestBlock >>= \case
    Nothing -> return Nothing
    Just (height, hash) -> go height hash
  where
    go height hash = do
        bhdb <- view psBlockHeaderDb
        liftIO (lookup bhdb hash) >>= \case
            Nothing -> do
                logInfo $ "Latest block isn't valid."
                    <> " Failed to lookup hash " <> sshow (height, hash) <> " in block header db."
                    <> " Continuing with parent."
                cp <- getCheckpointer
                liftIO (_cpGetBlockParent cp (height, hash)) >>= \case
                    Nothing -> throwM $ PactInternalError
                        $ "missing block parent of last hash " <> sshow (height, hash)
                    Just predHash -> go (pred height) predHash
            x -> return x

getCheckpointer :: PactServiceM cas Checkpointer
getCheckpointer = view (psCheckpointEnv . cpeCheckpointer)

-- | temporary gas model without sizing
tableGasModelNoSize :: GasCostConfig -> GasModel
tableGasModelNoSize gasConfig =
  let run name ga = case ga of
        GSelect mColumns -> case mColumns of
          Nothing -> 1
          Just [] -> 1
          Just cs -> _gasCostConfig_selectColumnCost gasConfig * (fromIntegral (length cs))
        GSortFieldLookup n ->
          fromIntegral n * _gasCostConfig_sortFactor gasConfig
        GConcatenation i j ->
          fromIntegral (i + j) * _gasCostConfig_concatenationFactor gasConfig
        GUnreduced ts -> case Map.lookup name (_gasCostConfig_primTable gasConfig) of
          Just g -> g ts
          Nothing -> error $ "Unknown primitive \"" <> T.unpack name <> "\" in determining cost of GUnreduced"
        GPostRead r -> case r of
          ReadData cols -> _gasCostConfig_readColumnCost gasConfig * fromIntegral (Map.size (_objectMap cols))
          ReadKey _rowKey -> _gasCostConfig_readColumnCost gasConfig
          ReadTxId -> _gasCostConfig_readColumnCost gasConfig
          ReadModule _moduleName _mCode ->  _gasCostConfig_readColumnCost gasConfig
          ReadInterface _moduleName _mCode ->  _gasCostConfig_readColumnCost gasConfig
          ReadNamespace _ns ->  _gasCostConfig_readColumnCost gasConfig
          ReadKeySet _ksName _ks ->  _gasCostConfig_readColumnCost gasConfig
          ReadYield (Yield _obj _) -> _gasCostConfig_readColumnCost gasConfig * fromIntegral (Map.size (_objectMap _obj))
        GWrite _w -> 1 {- case w of
          WriteData _type key obj ->
            (memoryCost key (_gasCostConfig_writeBytesCost gasConfig))
            + (memoryCost obj (_gasCostConfig_writeBytesCost gasConfig))
          WriteTable tableName -> (memoryCost tableName (_gasCostConfig_writeBytesCost gasConfig))
          WriteModule _modName _mCode ->
            (memoryCost _modName (_gasCostConfig_writeBytesCost gasConfig))
            + (memoryCost _mCode (_gasCostConfig_writeBytesCost gasConfig))
          WriteInterface _modName _mCode ->
            (memoryCost _modName (_gasCostConfig_writeBytesCost gasConfig))
            + (memoryCost _mCode (_gasCostConfig_writeBytesCost gasConfig))
          WriteNamespace ns -> (memoryCost ns (_gasCostConfig_writeBytesCost gasConfig))
          WriteKeySet ksName ks ->
            (memoryCost ksName (_gasCostConfig_writeBytesCost gasConfig))
            + (memoryCost ks (_gasCostConfig_writeBytesCost gasConfig))
          WriteYield obj -> (memoryCost obj (_gasCostConfig_writeBytesCost gasConfig)) -}
        GModuleMember _module -> _gasCostConfig_moduleMemberCost gasConfig
        GModuleDecl _moduleName _mCode -> (_gasCostConfig_moduleCost gasConfig)
        GUse _moduleName _mHash -> (_gasCostConfig_useModuleCost gasConfig)
          -- The above seems somewhat suspect (perhaps cost should scale with the module?)
        GInterfaceDecl _interfaceName _iCode -> (_gasCostConfig_interfaceCost gasConfig)
        GUserApp t -> case t of
          Defpact -> (_gasCostConfig_defPactCost gasConfig) * _gasCostConfig_functionApplicationCost gasConfig
          _ -> _gasCostConfig_functionApplicationCost gasConfig
  in GasModel
      { gasModelName = "table"
      , gasModelDesc = "table-based cost model"
      , runGasModel = run
      }<|MERGE_RESOLUTION|>--- conflicted
+++ resolved
@@ -796,15 +796,9 @@
     -- necessary information for this call to return sensible values.
     parentHeader <- liftIO $! lookupM bhDb bhash
     withCheckpointer target "execLocal" $ \(PactDbEnv' pdbenv) -> do
-<<<<<<< HEAD
-        -- PactServiceEnv{..} <- ask
+        mc <- use psInitCache
         r <- withBlockData parentHeader $ do
              PactServiceEnv{..} <- ask
-=======
-        PactServiceEnv{..} <- ask
-        mc <- use psInitCache
-        r <- withBlockData parentHeader $
->>>>>>> 1a2fd839
              liftIO $ applyLocal (_cpeLogger _psCheckpointEnv) pdbenv
                 _psPublicData _psSpvSupport (fmap payloadObj cmd) mc
         return $! Discard (toHashCommandResult r)
