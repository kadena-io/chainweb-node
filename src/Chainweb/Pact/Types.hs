--- conflicted
+++ resolved
@@ -60,11 +60,6 @@
   , Rewind(..)
 
     -- * types
-<<<<<<< HEAD
-  , ModuleCache
-=======
-  , TransactionM
->>>>>>> ad3cba11
   , HashCommandResult
 
   -- * defaults
@@ -82,31 +77,24 @@
 
 
 import Data.Aeson
-<<<<<<< HEAD
-import Data.HashMap.Strict
-import Data.Tuple.Strict
-=======
->>>>>>> ad3cba11
+import Data.Tuple.Strict (T2)
 import Data.Vector (Vector)
 
 -- internal pact modules
 
 import Pact.Interpreter (PactDbEnv)
 import Pact.Parse (ParsedDecimal)
+import Pact.Types.ChainId (NetworkId)
+import Pact.Types.ChainMeta
 import Pact.Types.Command
 import Pact.Types.Exp
+import Pact.Types.Gas
 import qualified Pact.Types.Hash as H
 import Pact.Types.Logger
 import Pact.Types.PactValue
-<<<<<<< HEAD
-import Pact.Types.Persistence
-import Pact.Types.Runtime hiding (ChainId(..))
+import Pact.Types.Persistence (TxLog, ExecutionMode)
 import Pact.Types.SPV
-import Pact.Types.Term (ModuleName, PactId(..), Ref)
-=======
-import Pact.Types.Server (CommandEnv)
 import Pact.Types.Term (PactId(..))
->>>>>>> ad3cba11
 
 -- internal chainweb modules
 
