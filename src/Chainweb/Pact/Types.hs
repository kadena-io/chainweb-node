--- conflicted
+++ resolved
@@ -215,26 +215,9 @@
 
 -- internal pact modules
 
-<<<<<<< HEAD
 import qualified Pact.Core.Builtin as Pact5
 import qualified Pact.Core.Errors as Pact5
 import qualified Pact.Core.Evaluate as Pact5
-=======
-import Pact.Interpreter (PactDbEnv)
-import qualified Pact.JSON.Encode as J
-import Pact.Parse (ParsedDecimal)
-import Pact.Types.ChainId (NetworkId)
-import Pact.Types.ChainMeta
-import Pact.Types.Command
-import Pact.Types.Gas
-import Pact.Types.Info (noInfo)
-import Pact.Types.Persistence (ExecutionMode, TxLogJson)
-import Pact.Types.Pretty (viaShow)
-import Pact.Types.Runtime (ExecutionConfig(..), PactWarning, PactError(..), PactErrorType(..))
-import Pact.Types.SPV
-import Pact.Types.Term
-import qualified Pact.Types.Logger as P
->>>>>>> 6bfc02a3
 
 -- internal chainweb modules
 
@@ -868,13 +851,8 @@
 
 -- | Create Pact Loggers that use the the chainweb logging system as backend.
 --
-<<<<<<< HEAD
 pactLoggers :: Logger logger => logger -> Pact4.Loggers
-pactLoggers logger = Pact4.Loggers $ Pact4.mkLogger (error "ignored") fun def
-=======
-pactLoggers :: Logger logger => logger -> P.Loggers
-pactLoggers logger = P.Loggers $ P.mkLogger (error "ignored") fun (P.LogRules mempty)
->>>>>>> 6bfc02a3
+pactLoggers logger = Pact4.Loggers $ Pact4.mkLogger (error "ignored") fun (Pact4.LogRules mempty)
   where
     fun :: Pact4.LoggerLogFun
     fun _ (Pact4.LogName n) cat msg = do
@@ -927,7 +905,6 @@
 localLabelPact lbl x = do
   locally psLogger (addLabel lbl) x
 
-<<<<<<< HEAD
 
 data PactServiceException = PactServiceIllegalRewind
     { _attemptedRewindTo :: !(Maybe (BlockHeight, BlockHash))
@@ -1402,24 +1379,4 @@
     `seq` rnf (_transactionCoinbase)
 
 makeLenses 'Transactions
-makeLenses 'BlockInProgress
-=======
-localLabelBlock :: (Logger logger) => (Text, Text) -> PactBlockM logger tbl x -> PactBlockM logger tbl x
-localLabelBlock lbl x = do
-  locally (psServiceEnv . psLogger) (addLabel lbl) x
-
-data UnexpectedErrorPrinting = PrintsUnexpectedError | CensorsUnexpectedError
-
-catchesPactError :: (MonadCatch m, MonadIO m, Logger logger) => logger -> UnexpectedErrorPrinting -> m a -> m (Either PactError a)
-catchesPactError logger exnPrinting action = catches (Right <$> action)
-  [ Handler $ \(e :: PactError) -> return $ Left e
-  , Handler $ \(e :: SomeException) -> do
-      !err <- case exnPrinting of
-          PrintsUnexpectedError ->
-            return (viaShow e)
-          CensorsUnexpectedError -> do
-            liftIO $ logWarn_ logger ("catchesPactError: unknown error: " <> sshow e)
-            return "unknown error"
-      return $ Left $ PactError EvalError noInfo [] err
-  ]
->>>>>>> 6bfc02a3
+makeLenses 'BlockInProgress