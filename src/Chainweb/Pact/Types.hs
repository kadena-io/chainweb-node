--- conflicted
+++ resolved
@@ -82,7 +82,6 @@
   , psPreInsertCheckTimeout
   , psOnFatalError
   , psVersion
-  , psReplaying
   , psLogger
   , psGasLogger
   , psAllowReadsInLocal
@@ -148,6 +147,7 @@
     -- * types
   , TxTimeout(..)
   , ApplyCmdExecutionContext(..)
+  , TxFailureLog(..)
 
   -- * miscellaneous
   , defaultOnFatalError
@@ -423,7 +423,6 @@
     -- ^ The limit of checkpointer's rewind in the `execValidationBlock` command.
     , _psOnFatalError :: !(forall a. PactException -> Text -> IO a)
     , _psVersion :: !ChainwebVersion
-    , _psReplaying :: !Bool
     , _psAllowReadsInLocal :: !Bool
     , _psLogger :: !logger
     , _psGasLogger :: !(Maybe logger)
@@ -472,11 +471,7 @@
 testPactServiceConfig = PactServiceConfig
       { _pactReorgLimit = defaultReorgLimit
       , _pactLocalRewindDepthLimit = defaultLocalRewindDepthLimit
-<<<<<<< HEAD
-=======
       , _pactPreInsertCheckTimeout = defaultPreInsertCheckTimeout
-      , _pactRevalidate = True
->>>>>>> 81a9f85a
       , _pactQueueSize = 1000
       , _pactResetDb = True
       , _pactAllowReadsInLocal = False
@@ -504,6 +499,15 @@
 newtype TxTimeout = TxTimeout TransactionHash
     deriving Show
 instance Exception TxTimeout
+
+data TxFailureLog = TxFailureLog !RequestKey !PactError !Text
+  deriving stock (Generic)
+  deriving anyclass (NFData, Typeable)
+instance LogMessage TxFailureLog where
+  logText (TxFailureLog rk err msg) =
+    msg <> ": " <> sshow rk <> ": " <> sshow err
+instance Show TxFailureLog where
+  show m = unpack (logText m)
 
 defaultOnFatalError :: forall a. (LogLevel -> Text -> IO ()) -> PactException -> Text -> IO a
 defaultOnFatalError lf pex t = do
