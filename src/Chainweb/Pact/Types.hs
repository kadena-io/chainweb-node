{-# LANGUAGE BangPatterns #-}
{-# LANGUAGE DataKinds #-}
{-# LANGUAGE DeriveAnyClass #-}
{-# LANGUAGE DeriveGeneric #-}
{-# LANGUAGE DeriveTraversable #-}
{-# LANGUAGE DerivingStrategies #-}
{-# LANGUAGE FlexibleContexts #-}
{-# LANGUAGE GeneralizedNewtypeDeriving #-}
{-# LANGUAGE LambdaCase #-}
{-# LANGUAGE OverloadedStrings #-}
{-# LANGUAGE RankNTypes #-}
{-# LANGUAGE PartialTypeSignatures #-}
{-# LANGUAGE RecordWildCards #-}
{-# LANGUAGE ScopedTypeVariables #-}
{-# LANGUAGE StandaloneDeriving #-}
{-# LANGUAGE StrictData #-}
{-# LANGUAGE TemplateHaskell #-}
{-# LANGUAGE TypeFamilies #-}
{-# LANGUAGE FlexibleInstances #-}
{-# LANGUAGE MultiParamTypeClasses #-}
{-# LANGUAGE UndecidableInstances #-}
{-# LANGUAGE TypeApplications #-}
{-# LANGUAGE GADTs #-}
-- |
-- Module: Chainweb.Pact.Types
-- Copyright: Copyright © 2018 Kadena LLC.
-- License: See LICENSE file
-- Maintainer: Mark Nichols <mark@kadena.io>
-- Stability: experimental
--
-- Pact Types module for Chainweb
--
module Chainweb.Pact.Types
  -- ( Pact4GasSupply(..)
  -- , Pact5GasSupply(..)
  -- , cleanModuleCache

    -- * Pact Service Env
  ( PactServiceEnv(..)
  , psMempoolAccess
  , psCheckpointer
  , psPdb
  , psBlockHeaderDb
  , psMinerRewards
  , psReorgLimit
  , psPreInsertCheckTimeout
  , psOnFatalError
  , psVersion
  , psLogger
  , psGasLogger
  , psAllowReadsInLocal
  , psBlockGasLimit
  , psEnableLocalTimeout
  , psTxFailuresCounter
  , psTxTimeLimit
    --
    -- * Pact Service State
  , PactServiceState(..)
  , psInitCache
  , PactException(..)
  , SQLiteEnv
  , BlockHandle(..)
  , emptyBlockHandle
  , finalizeBlock
  , blockHandlePending
  , blockHandleTxId
  , SQLiteRowDelta(..)
  , SQLitePendingData(..)
  , pendingSuccessfulTxs
  , pendingWrites
  , pendingTableCreation
  , pendingTxLogMap
  , Checkpointer(..)
  , ReadCheckpointer(..)
  , _cpRewindTo
  , RunnableBlock(..)
  , BlockTxHistory(..)
  , emptySQLitePendingData
  , BlockInProgress(..)
  , blockInProgressParent
  , blockInProgressHandle
  , blockInProgressModuleCache
  , blockInProgressParentHeader
  , blockInProgressRemainingGasLimit
  , blockInProgressMiner
  , blockInProgressTransactions
  , blockInProgressPactVersion
  , blockInProgressChainwebVersion
  , blockInProgressChainId
  , IntraBlockPersistence(..)
  , NewBlockFill(..)
  , Historical(..)
  , throwIfNoHistory
  , NewBlockReq(..)
  , ContinueBlockReq(..)
  , SubmittedRequestMsg(..)
  , ValidateBlockReq(..)
  , RewindDepth(..)
  , LocalResult(..)
  , LocalReq(..)
<<<<<<< HEAD
  , ReplayReq(..)
  , ReplayTarget(..)
=======
  , ReadOnlyReplayReq(..)
>>>>>>> 2205fa98
  , ConfirmationDepth(..)
  , LocalPreflightSimulation(..)
  , _MetadataValidationFailure
  , _LocalResultWithWarns
  , _LocalResultLegacy
  , _LocalTimeout
  , SyncToBlockReq(..)
  , RequestMsg(..)
  , RewindLimit(..)
  , LookupPactTxsReq(..)
  , BlockTxHistoryReq(..)
  , PreInsertCheckReq(..)
  , SpvRequest(..)
  , HistoricalLookupReq(..)
  , TransactionOutputProofB64(..)
  , RequestStatus(..)
  , internalError
  , LocalSignatureVerification(..)
  , Pact4GasPurchaseFailure(..)
  , CoinbaseFailure(..)
  , Pact5CoinbaseError(..)
  , Pact5BuyGasError(..)
  , _BuyGasPactError
  , Pact5RedeemGasError(..)
  , _RedeemGasPactError
  , Pact5GasPurchaseFailure(..)
  , _BuyGasError
  , _RedeemGasError
  , _PurchaseGasTxTooBigForGasLimit
  , Transactions(..)
  , transactionPairs
  , transactionCoinbase
  , MemPoolAccess(..)
  , ModuleCacheFor(..)
  , BlockValidationFailureMsg(..)
  , toPayloadWithOutputs
  , hashPact4TxLogs
  , hashPact5TxLogs
  , PactServiceConfig(..)
  , RequestCancelled(..)
  , convertPact5Error


  -- * Module cache
  , ModuleInitCache

    -- * Pact Service Monad
  , PactServiceM(..)
  , runPactServiceM
  , evalPactServiceM
  , execPactServiceM
  , PactDbFor

  , PactBlockEnv(..)
  , psBlockDbEnv
  , psParentHeader
  , psIsGenesis
  , psServiceEnv

    -- * Logging with Pact logger

  -- , tracePactBlockM
  -- , tracePactBlockM'
  , pactLoggers
  , logg_
  , logInfo_
  , logWarn_
  , logError_
  , logDebug_
  , logPact
  , logInfoPact
  , logWarnPact
  , logErrorPact
  , logDebugPact
  , logJsonTrace_
  , logJsonTracePact
  , localLabelPact

    -- * types
  , TxTimeout(..)
  , ApplyCmdExecutionContext(..)
  , Pact4TxFailureLog(..)
  , Pact5TxFailureLog(..)

  -- * miscellaneous
  , defaultOnFatalError
  , defaultReorgLimit
  , testPactServiceConfig
  , testBlockGasLimit
  , defaultModuleCacheLimit
  , defaultPreInsertCheckTimeout
  , withPactState
  ) where

import Control.DeepSeq
import Control.Exception (asyncExceptionFromException, asyncExceptionToException)
import Control.Exception.Safe
import Control.Lens
import Control.Monad
import Control.Monad.Reader
import Control.Monad.State.Strict

import Data.Aeson hiding (Error,(.=))
import Data.IORef
import Data.LogMessage
import qualified Data.Map.Strict as M
import Data.Text (Text)
import qualified Data.Text as T
import qualified Data.Text.Encoding as T

import GHC.Generics (Generic)

import System.LogLevel

-- internal pact modules

import qualified Pact.Core.Builtin as Pact5
import qualified Pact.Core.Errors as Pact5
import qualified Pact.Core.Evaluate as Pact5

-- internal chainweb modules

import Chainweb.BlockHash
import Chainweb.BlockHeader
import Chainweb.BlockHeight
import Chainweb.BlockHeaderDB
import Chainweb.ChainId
import Chainweb.Counter
import Chainweb.Mempool.Mempool (TransactionHash, BlockFill, MempoolPreBlockCheck, InsertError)
import Chainweb.Miner.Pact
import Chainweb.Logger
import Chainweb.Pact.Backend.DbCache

import Chainweb.Payload.PayloadStore
import Chainweb.Time
import Chainweb.Utils
import Chainweb.Version
import Data.Word
import qualified Chainweb.Pact4.Transaction as Pact4
import qualified Chainweb.Pact4.ModuleCache as Pact4
import Data.Vector (Vector)
import qualified Chainweb.Pact5.Transaction as Pact5
import Data.ByteString (ByteString)
import qualified Pact.Types.Persistence as Pact4
import Data.DList (DList)
import Data.Map (Map)
import qualified Pact.Core.Persistence as Pact5
import Data.HashSet (HashSet)
import Data.HashMap.Strict (HashMap)
import Data.List.NonEmpty (NonEmpty)
import Database.SQLite3.Direct (Database)
import qualified Pact.Core.Names as Pact5
import GHC.Stack
import Streaming
import qualified Pact.Core.Command.Types as Pact5
import qualified Pact.Types.Runtime as Pact4
import qualified Pact.JSON.Encode as J
import Numeric.Natural
import qualified Pact.Types.Command as Pact4
import qualified Pact.Types.Logger as Pact4
import qualified Data.List.NonEmpty as NE
import Control.Concurrent.STM
import Chainweb.Payload
import Data.ByteString.Short (ShortByteString)
import qualified Data.ByteString.Short as SB
import qualified Data.Vector as V
import qualified Pact.Core.Hash as Pact5
import Data.Maybe
import Chainweb.BlockCreationTime

-- | While a block is being run, mutations to the pact database are held
-- in RAM to be written to the DB in batches at @save@ time. For any given db
-- write, we need to record the table name, the current tx id, the row key, and
-- the row value.
--
data SQLiteRowDelta = SQLiteRowDelta
    { _deltaTableName :: !ByteString -- utf8?
    , _deltaTxId :: {-# UNPACK #-} !Pact4.TxId
    , _deltaRowKey :: !ByteString
    , _deltaData :: !ByteString
    } deriving (Show, Generic, Eq)

instance Ord SQLiteRowDelta where
    compare a b = compare aa bb
      where
        aa = (_deltaTableName a, _deltaRowKey a, _deltaTxId a)
        bb = (_deltaTableName b, _deltaRowKey b, _deltaTxId b)
    {-# INLINE compare #-}

-- | A map from table name to a list of 'TxLog' entries. This is maintained in
-- 'BlockState' and is cleared upon pact transaction commit.
type TxLogMap = Map Pact4.TableName (DList Pact4.TxLogJson)

-- | Between a @restore..save@ bracket, we also need to record which tables
-- were created during this block (so the necessary @CREATE TABLE@ statements
-- can be performed upon block save).
type SQLitePendingTableCreations = HashSet ByteString

-- | Pact transaction hashes resolved during this block.
type SQLitePendingSuccessfulTxs = HashSet ByteString

-- | Pending writes to the pact db during a block, to be recorded in 'BlockState'.
-- Structured as a map from table name to a map from rowkey to inserted row delta.
type SQLitePendingWrites = HashMap ByteString (HashMap ByteString (NonEmpty SQLiteRowDelta))

-- Note [TxLogs in SQLitePendingData]
-- ~~~~~~~~~~~~~~~~~~~~~~~~~~~~~~~~~~~~~~~~
-- We should really not store TxLogs in SQLitePendingData,
-- because this data structure is specifically for things that
-- can exist both for the whole block and for specific transactions,
-- and txlogs only exist on the transaction level.
-- We don't do this in Pact 5 at all.

-- | A collection of pending mutations to the pact db. We maintain two of
-- these; one for the block as a whole, and one for any pending pact
-- transaction. Upon pact transaction commit, the two 'SQLitePendingData'
-- values are merged together.
data SQLitePendingData = SQLitePendingData
    { _pendingTableCreation :: !SQLitePendingTableCreations
    , _pendingWrites :: !SQLitePendingWrites
    -- See Note [TxLogs in SQLitePendingData]
    , _pendingTxLogMap :: !TxLogMap
    , _pendingSuccessfulTxs :: !SQLitePendingSuccessfulTxs
    }
    deriving (Eq, Show)

makeLenses ''SQLitePendingData

type SQLiteEnv = Database

emptySQLitePendingData :: SQLitePendingData
emptySQLitePendingData = SQLitePendingData mempty mempty mempty mempty

-- | Whether we write rows to the database that were already overwritten
-- in the same block. This is temporarily necessary to do while Rosetta uses
-- those rows to determine the contents of historic transactions.
data IntraBlockPersistence = PersistIntraBlockWrites | DoNotPersistIntraBlockWrites
  deriving (Eq, Ord, Show)

type family PactDbFor logger (pv :: PactVersion)

-- | The result of a historical lookup which might fail to even find the
-- header the history is being queried for.
data Historical a
  = Historical a
  | NoHistory
  deriving stock (Eq, Foldable, Functor, Generic, Traversable, Show)
  deriving anyclass NFData

-- | Gather tx logs for a block, along with last tx for each
-- key in history, if any
-- Not intended for public API use; ToJSONs are for logging output.
data BlockTxHistory = BlockTxHistory
  { _blockTxHistory :: !(Map Pact4.TxId [Pact5.TxLog Pact5.RowData])
  , _blockPrevHistory :: !(Map Pact4.RowKey (Pact5.TxLog Pact5.RowData))
  }
  deriving (Eq,Generic)
instance Show BlockTxHistory where
  show = show . fmap (show) . _blockTxHistory
-- instance NFData BlockTxHistory -- TODO: add NFData for RowData

-- | The parts of the checkpointer that do not mutate the database.
data ReadCheckpointer logger = ReadCheckpointer
  { _cpReadFrom ::
    !(forall pv a. Maybe ParentHeader -> PactVersionT pv
      -> (PactDbFor logger pv -> BlockHandle -> IO a) -> IO (Historical a))
    -- ^ rewind to a particular block *in-memory*, producing a read-write snapshot
    -- ^ of the database at that block to compute some value, after which the snapshot
    -- is discarded and nothing is saved to the database.
    -- ^ prerequisite: ParentHeader is an ancestor of the "latest block".
    -- if that isn't the case, Nothing is returned.
  , _cpGetEarliestBlock :: !(IO (Maybe (BlockHeight, BlockHash)))
    -- ^ get the checkpointer's idea of the earliest block. The block height
    --   is the height of the block of the block hash.
  , _cpGetLatestBlock :: !(IO (Maybe (BlockHeight, BlockHash)))
    -- ^ get the checkpointer's idea of the latest block. The block height is
    -- is the height of the block of the block hash.
    --
    -- TODO: Under which circumstances does this return 'Nothing'?
  , _cpLookupBlockInCheckpointer :: !((BlockHeight, BlockHash) -> IO Bool)
    -- ^ is the checkpointer aware of the given block?
  , _cpGetBlockParent :: !((BlockHeight, BlockHash) -> IO (Maybe BlockHash))
  , _cpGetBlockHistory ::
      !(BlockHeader -> Pact5.Domain Pact5.RowKey Pact5.RowData Pact5.CoreBuiltin Pact5.Info -> IO (Historical BlockTxHistory))
  , _cpGetHistoricalLookup ::
      !(BlockHeader -> Pact5.Domain Pact5.RowKey Pact5.RowData Pact5.CoreBuiltin Pact5.Info -> Pact5.RowKey -> IO (Historical (Maybe (Pact5.TxLog Pact5.RowData))))
  , _cpLogger :: logger
  }

data BlockHandle = BlockHandle
  { _blockHandleTxId :: !Pact4.TxId
  , _blockHandlePending :: !SQLitePendingData
  }
  deriving (Eq, Show)
emptyBlockHandle :: Pact4.TxId -> BlockHandle
emptyBlockHandle txid = BlockHandle txid emptySQLitePendingData

-- | A callback which writes a block's data to the input database snapshot,
-- and knows its parent header (Nothing if it's a genesis block).
-- Reports back its own header and some extra value.
data RunnableBlock logger a
  = Pact4RunnableBlock (PactDbFor logger Pact4 -> Maybe ParentHeader -> IO (a, BlockHeader))
  | Pact5RunnableBlock (PactDbFor logger Pact5 -> Maybe ParentHeader -> BlockHandle -> IO ((a, BlockHeader), BlockHandle))

-- | One makes requests to the checkpointer to query the pact state at the
-- current block or any earlier block, to extend the pact state with new blocks, and
-- to rewind the pact state to an earlier block.
data Checkpointer logger = Checkpointer
  { _cpRestoreAndSave ::
    !(forall q r.
      (HasCallStack, Monoid q) =>
      Maybe ParentHeader ->
      Stream (Of (RunnableBlock logger q)) IO r ->
      IO (r, q))
  -- ^ rewind to a particular block, and play a stream of blocks afterward,
  -- extending the chain and saving the result persistently. for example,
  -- to validate a block `vb`, we rewind to the common ancestor of `vb` and
  -- the latest block, and extend the chain with all of the blocks on `vb`'s
  -- fork, including `vb`.
  -- this function takes care of making sure that this is done *atomically*.
  -- TODO: fix with latest type
  -- promises:
  --   - excluding the fact that each _cpRestoreAndSave call is atomic, the
  --     following two expressions should be equivalent:
  --     do
  --       _cpRestoreAndSave cp p1 x
  --         ((,) <$> (bs1 <* Stream.yield p2) <*> bs2) runBlk
  --     do
  --       (r1, q1) <- _cpRestoreAndSave cp p1 x (bs1 <* Stream.yield p2) runBlk
  --       (r2, q2) <- _cpRestoreAndSave cp (Just (x p2)) x bs2 runBlk
  --       return ((r1, r2), q1 <> q2)
  --     i.e. rewinding, extending, then rewinding to the point you extended
  --     to and extending some more, should give the same result as rewinding
  --     once and extending to the same final point.
  --   - no block in the stream is used more than once.
  -- prerequisites:
  --   - the parent being rewound to must be a direct ancestor
  --     of the latest block, i.e. what's returned by _cpLatestBlock.
  --   - the stream must start with a block that is a child of the rewind
  --     target and each block after must be the child of the previous block.
  , _cpReadCp :: !(ReadCheckpointer logger)
  -- ^ access all read-only operations of the checkpointer.
  }

-- the special case where one doesn't want to extend the chain, just rewind it.
_cpRewindTo :: Checkpointer logger -> Maybe ParentHeader -> IO ()
_cpRewindTo cp ancestor = void $ _cpRestoreAndSave cp
    ancestor
    (pure () :: Stream (Of (RunnableBlock logger ())) IO ())


-- -------------------------------------------------------------------------- --
-- Coinbase output utils

-- -------------------------------------------------------------------- --
-- Local vs. Send execution context flag

data ApplyCmdExecutionContext = ApplyLocal | ApplySend

newtype BlockValidationFailureMsg = BlockValidationFailureMsg Text
    deriving (Eq, Ord, Generic)
    deriving newtype (Show, J.Encode)

data CoinbaseFailure
  = Pact4CoinbaseFailure !Text
  | Pact5CoinbaseFailure !Pact5CoinbaseError
  deriving stock (Eq, Show)

instance J.Encode CoinbaseFailure where
  build = \case
    Pact4CoinbaseFailure e -> J.build e
    Pact5CoinbaseFailure e -> J.build e

data Pact5CoinbaseError
  = CoinbasePactError !(Pact5.PactError Pact5.Info)
  deriving stock (Eq, Show)

instance J.Encode Pact5CoinbaseError where
  build = \case
    CoinbasePactError e -> J.object
      [ "tag" J..= J.text "CoinbasePactError"
      , "contents" J..= J.text (sshow e)
      ]

data Pact5RedeemGasError
  = RedeemGasPactError !(Pact5.PactError Pact5.Info)
    -- ^ Expected pact error
  deriving stock (Eq, Show)
makePrisms ''Pact5RedeemGasError

data Pact5BuyGasError
  = BuyGasPactError !(Pact5.PactError Pact5.Info)
  | BuyGasMultipleGasPayerCaps
  deriving stock (Eq, Show)
makePrisms ''Pact5BuyGasError

data Pact5GasPurchaseFailure
  = BuyGasError !Pact5.RequestKey !Pact5BuyGasError
  | RedeemGasError !Pact5.RequestKey !Pact5RedeemGasError
  | PurchaseGasTxTooBigForGasLimit !Pact5.RequestKey
  deriving stock (Eq, Show)
makePrisms ''Pact5GasPurchaseFailure

data Pact4GasPurchaseFailure = Pact4GasPurchaseFailure !TransactionHash !Pact4.PactError
  deriving (Eq, Show)

instance J.Encode Pact4GasPurchaseFailure where
    build (Pact4GasPurchaseFailure h e) = J.build (J.Array (h, e))

-- | Exceptions thrown by PactService components that
-- are _not_ recorded in blockchain record.
--
data PactException
  = BlockValidationFailure !BlockValidationFailureMsg
  -- TODO: use this CallStack in the Show instance somehow, or the displayException impl.
  | PactInternalError !CallStack !Text
  | PactTransactionExecError !Pact4.PactHash !Text
  | CoinbaseFailure !CoinbaseFailure
  | NoBlockValidatedYet
  | Pact4TransactionValidationException !(NonEmpty (Pact4.PactHash, Text))
  | Pact5TransactionValidationException !(NonEmpty (Pact5.Hash, Text))
  | Pact5GenesisCommandFailed !Pact5.Hash !Text
  | Pact5GenesisCommandsInvalid ![InsertError]
  | PactDuplicateTableError !Text
  | TransactionDecodeFailure !Text
  | RewindLimitExceeded
      { _rewindExceededLimit :: !RewindLimit
          -- ^ Rewind limit
      , _rewindExceededLast :: !(Maybe BlockHeader)
          -- ^ current header
      , _rewindExceededTarget :: !(Maybe BlockHeader)
          -- ^ target header
      }
  | BlockHeaderLookupFailure !Text
  | Pact4BuyGasFailure !Pact4GasPurchaseFailure
  | Pact5BuyGasFailure !Pact5GasPurchaseFailure
  | MempoolFillFailure !Text
  | BlockGasLimitExceeded !Pact4.Gas
  | FullHistoryRequired
    { _earliestBlockHeight :: !BlockHeight
    , _genesisHeight :: !BlockHeight
    }
  deriving stock (Show, Generic)
  deriving anyclass (Exception)

instance Eq PactException where
  BlockValidationFailure m == BlockValidationFailure m' = m == m'
  PactInternalError _ m == PactInternalError _ m' = m == m'
  PactTransactionExecError h m == PactTransactionExecError h' m' =
    h == h' && m == m'
  CoinbaseFailure e == CoinbaseFailure e' = e == e'
  NoBlockValidatedYet == NoBlockValidatedYet = True
  Pact4TransactionValidationException txs == Pact4TransactionValidationException txs' =
    txs == txs'
  Pact5TransactionValidationException txs == Pact5TransactionValidationException txs' =
    txs == txs'
  Pact5GenesisCommandFailed txHash err == Pact5GenesisCommandFailed txHash' err' =
    txHash == txHash' && err == err'
  Pact5GenesisCommandsInvalid errs == Pact5GenesisCommandsInvalid errs' =
    errs == errs'
  PactDuplicateTableError m == PactDuplicateTableError m' =
    m == m'
  TransactionDecodeFailure m == TransactionDecodeFailure m' =
    m == m'
  RewindLimitExceeded l lt t == RewindLimitExceeded l' lt' t' =
    l == l' && lt == lt' && t == t'
  BlockHeaderLookupFailure m == BlockHeaderLookupFailure m' =
    m == m'
  Pact4BuyGasFailure f == Pact4BuyGasFailure f' = f == f'
  MempoolFillFailure m == MempoolFillFailure m' = m == m'
  BlockGasLimitExceeded g == BlockGasLimitExceeded g' = g == g'
  FullHistoryRequired e g == FullHistoryRequired e' g' =
    e == e' && g == g'
  _ == _ = False

-- | Value that represents a limitation for rewinding.
newtype RewindLimit = RewindLimit { _rewindLimit :: Word64 }
  deriving (Eq, Ord)
  deriving newtype (Show, FromJSON, ToJSON, Enum, Bounded)

-- TODO: get rid of this shim, it's probably not necessary
data MemPoolAccess = MemPoolAccess
  { mpaGetBlock
        :: !(forall to. BlockFill
        -> MempoolPreBlockCheck Pact4.UnparsedTransaction to
        -> BlockHeight
        -> BlockHash
        -> BlockCreationTime
        -> IO (Vector to)
        )
  , mpaSetLastHeader :: !(BlockHeader -> IO ())
  , mpaProcessFork :: !(BlockHeader -> IO ())
  , mpaBadlistTx :: !(Vector TransactionHash -> IO ())
  }

instance Semigroup MemPoolAccess where
  MemPoolAccess f g h i <> MemPoolAccess t u v w =
      MemPoolAccess (f <> t) (g <> u) (h <> v) (i <> w)

instance Monoid MemPoolAccess where
  mempty = MemPoolAccess mempty mempty mempty mempty


data PactServiceEnv logger tbl = PactServiceEnv
    { _psMempoolAccess :: !(Maybe MemPoolAccess)
    , _psCheckpointer :: !(Checkpointer logger)
    , _psPdb :: !(PayloadDb tbl)
    , _psBlockHeaderDb :: !BlockHeaderDb
    , _psMinerRewards :: !MinerRewards
    , _psPreInsertCheckTimeout :: !Micros
    -- ^ Maximum allowed execution time for the transactions validation.
    , _psReorgLimit :: !RewindLimit
    -- ^ The limit of checkpointer's rewind in the `execValidationBlock` command.
    , _psOnFatalError :: !(forall a. PactException -> Text -> IO a)
    , _psVersion :: !ChainwebVersion
    , _psAllowReadsInLocal :: !Bool
    , _psLogger :: !logger
    , _psGasLogger :: !(Maybe logger)

    , _psBlockGasLimit :: !Pact4.GasLimit

    , _psEnableLocalTimeout :: !Bool
    , _psTxFailuresCounter :: !(Maybe (Counter "txFailures"))
    , _psTxTimeLimit :: !(Maybe Micros)
    }
makeLenses ''PactServiceEnv

instance HasChainwebVersion (PactServiceEnv logger c) where
    _chainwebVersion = _chainwebVersion . _psBlockHeaderDb
    {-# INLINE _chainwebVersion #-}

instance HasChainId (PactServiceEnv logger c) where
    _chainId = _chainId . _psBlockHeaderDb
    {-# INLINE _chainId #-}

defaultReorgLimit :: RewindLimit
defaultReorgLimit = RewindLimit 480

defaultPreInsertCheckTimeout :: Micros
defaultPreInsertCheckTimeout = 1000000 -- 1 second

-- | Default limit for the per chain size of the decoded module cache.
--
-- default limit: 60 MiB per chain
--
defaultModuleCacheLimit :: DbCacheLimitBytes
defaultModuleCacheLimit = DbCacheLimitBytes (60 * mebi)

-- | Externally-injected PactService properties.
--
data PactServiceConfig = PactServiceConfig
  { _pactReorgLimit :: !RewindLimit
    -- ^ Maximum allowed reorg depth, implemented as a rewind limit in validate. New block
    -- hardcodes this to 8 currently.
  , _pactPreInsertCheckTimeout :: !Micros
    -- ^ Maximum allowed execution time for the transactions validation.
  , _pactAllowReadsInLocal :: !Bool
    -- ^ Allow direct database reads in local mode
  , _pactQueueSize :: !Natural
    -- ^ max size of pact internal queue.
  , _pactResetDb :: !Bool
    -- ^ blow away pact dbs
  , _pactUnlimitedInitialRewind :: !Bool
    -- ^ disable initial rewind limit
  , _pactBlockGasLimit :: !Pact4.GasLimit
    -- ^ the gas limit for new block creation, not for validation
  , _pactLogGas :: !Bool
    -- ^ whether to write transaction gas logs at INFO
  , _pactModuleCacheLimit :: !DbCacheLimitBytes
    -- ^ limit of the database module cache in bytes of corresponding row data
  , _pactFullHistoryRequired :: !Bool
    -- ^ Whether or not the node requires that the full Pact history be
    --   available. Compaction can remove history.
  , _pactEnableLocalTimeout :: !Bool
    -- ^ Whether to enable the local timeout to prevent long-running transactions
  , _pactPersistIntraBlockWrites :: !IntraBlockPersistence
    -- ^ Whether or not the node requires that all writes made in a block
    --   are persisted. Useful if you want to use PactService BlockTxHistory.
  , _pactTxTimeLimit :: !(Maybe Micros)
    -- ^ *Only affects Pact5*
    --   Maximum allowed execution time for a single transaction.
    --   If 'Nothing', it's a function of the BlockGasLimit.
  } deriving (Eq,Show)


-- | NOTE this is only used for tests/benchmarks. DO NOT USE IN PROD
testPactServiceConfig :: PactServiceConfig
testPactServiceConfig = PactServiceConfig
      { _pactReorgLimit = defaultReorgLimit
      , _pactPreInsertCheckTimeout = defaultPreInsertCheckTimeout
      , _pactQueueSize = 1000
      , _pactResetDb = True
      , _pactAllowReadsInLocal = False
      , _pactUnlimitedInitialRewind = False
      , _pactBlockGasLimit = testBlockGasLimit
      , _pactLogGas = False
      , _pactModuleCacheLimit = defaultModuleCacheLimit
      , _pactFullHistoryRequired = False
      , _pactEnableLocalTimeout = False
      , _pactPersistIntraBlockWrites = DoNotPersistIntraBlockWrites
      , _pactTxTimeLimit = Nothing
      }

-- | This default value is only relevant for testing. In a chainweb-node the @GasLimit@
-- is initialized from the @_configBlockGasLimit@ value of @ChainwebConfiguration@.
--
testBlockGasLimit :: Pact4.GasLimit
testBlockGasLimit = 100000

newtype ReorgLimitExceeded = ReorgLimitExceeded Text

instance Show ReorgLimitExceeded where
  show (ReorgLimitExceeded t) = "reorg limit exceeded: \n" <> T.unpack t

instance Exception ReorgLimitExceeded where
    fromException = asyncExceptionFromException
    toException = asyncExceptionToException

newtype TxTimeout = TxTimeout TransactionHash
    deriving Show
instance Exception TxTimeout

data Pact4TxFailureLog = Pact4TxFailureLog !Pact4.RequestKey !Pact4.PactError !Text
  deriving stock (Generic)
  deriving anyclass (NFData, Typeable)
instance LogMessage Pact4TxFailureLog where
  logText (Pact4TxFailureLog rk err msg) =
    msg <> ": " <> sshow rk <> ": " <> sshow err
instance Show Pact4TxFailureLog where
  show m = T.unpack (logText m)

data Pact5TxFailureLog = Pact5TxFailureLog !Pact5.RequestKey !(Pact5.PactError Pact5.Info) !Text
  deriving stock (Generic)
  deriving anyclass (NFData, Typeable)
instance LogMessage Pact5TxFailureLog where
  logText (Pact5TxFailureLog rk err msg) =
    msg <> ": " <> sshow rk <> ": " <> sshow err
instance Show Pact5TxFailureLog where
  show m = T.unpack (logText m)

defaultOnFatalError :: forall a. (LogLevel -> Text -> IO ()) -> PactException -> Text -> IO a
defaultOnFatalError lf pex t = do
    lf Error errMsg
    throw $ ReorgLimitExceeded errMsg
  where
    errMsg = T.pack (show pex) <> "\n" <> t

type ModuleInitCache = M.Map BlockHeight Pact4.ModuleCache

data PactServiceState = PactServiceState
    { _psInitCache :: !ModuleInitCache
    }

makeLenses ''PactServiceState

data PactBlockEnv logger pv tbl = PactBlockEnv
  { _psServiceEnv :: !(PactServiceEnv logger tbl)
  , _psParentHeader :: !ParentHeader
  , _psIsGenesis :: !Bool
  , _psBlockDbEnv :: !(PactDbFor logger pv)
  }

makeLenses ''PactBlockEnv

instance HasChainwebVersion (PactBlockEnv logger db tbl) where
  chainwebVersion = psServiceEnv . chainwebVersion
instance HasChainId (PactBlockEnv logger db tbl) where
  chainId = psServiceEnv . chainId

-- | The top level monad of PactService, notably allowing access to a
-- checkpointer and module init cache and some configuration parameters.
newtype PactServiceM logger tbl a = PactServiceM
  { _unPactServiceM ::
      ReaderT (PactServiceEnv logger tbl) (StateT PactServiceState IO) a
  } deriving newtype
    ( Functor, Applicative, Monad
    , MonadReader (PactServiceEnv logger tbl)
    , MonadState PactServiceState
    , MonadThrow, MonadCatch, MonadMask
    , MonadIO
    )

-- | Support lifting bracket style continuations in 'IO' into 'PactServiceM' by
-- providing a function that allows unwrapping pact actions in IO while
-- threading through the pact service state.
--
-- /NOTE:/ This must not be used to access the pact service state from another
-- thread.
--
withPactState
    :: forall logger tbl b
    . (Logger logger)
    => ((forall a . PactServiceM logger tbl a -> IO a) -> IO b)
    -> PactServiceM logger tbl b
withPactState inner = bracket captureState releaseState $ \ref -> do
    e <- ask
    liftIO $ inner $ \act -> mask $ \umask -> do
        s <- readIORef ref
        T2 r s' <- umask $ runPactServiceM s e act
        writeIORef ref s'
        return r
  where
    captureState = liftIO . newIORef =<< get
    releaseState = liftIO . readIORef >=> put

-- | Run a 'PactServiceM' computation given some initial
-- reader and state values, returning final value and
-- final program state
--
runPactServiceM
    :: PactServiceState
    -> PactServiceEnv logger tbl
    -> PactServiceM logger tbl a
    -> IO (T2 a PactServiceState)
runPactServiceM st env act
    = view (from _T2)
    <$> runStateT (runReaderT (_unPactServiceM act) env) st

-- | Run a 'PactServiceM' computation given some initial
-- reader and state values, discarding final state
--
evalPactServiceM
    :: PactServiceState
    -> PactServiceEnv logger tbl
    -> PactServiceM logger tbl a
    -> IO a
evalPactServiceM st env act
    = evalStateT (runReaderT (_unPactServiceM act) env) st

-- | Run a 'PactServiceM' computation given some initial
-- reader and state values, discarding final state
--
execPactServiceM
    :: PactServiceState
    -> PactServiceEnv logger tbl
    -> PactServiceM logger tbl a
    -> IO PactServiceState
execPactServiceM st env act
    = execStateT (runReaderT (_unPactServiceM act) env) st

-- -------------------------------------------------------------------------- --
-- Pact Logger

pactLogLevel :: String -> LogLevel
pactLogLevel "INFO" = Info
pactLogLevel "ERROR" = Error
pactLogLevel "DEBUG" = Debug
pactLogLevel "WARN" = Warn
pactLogLevel _ = Info

-- | Create Pact Loggers that use the the chainweb logging system as backend.
--
pactLoggers :: Logger logger => logger -> Pact4.Loggers
<<<<<<< HEAD
pactLoggers logger = Pact4.Loggers $ Pact4.mkLogger (error "ignored") fun def
=======
pactLoggers logger = Pact4.Loggers $ Pact4.mkLogger (error "ignored") fun (Pact4.LogRules mempty)
>>>>>>> 2205fa98
  where
    fun :: Pact4.LoggerLogFun
    fun _ (Pact4.LogName n) cat msg = do
        let namedLogger = addLabel ("logger", T.pack n) logger
        logFunctionText namedLogger (pactLogLevel cat) $ T.pack msg

-- | Write log message
--
logg_ :: (MonadIO m, Logger logger) => logger -> LogLevel -> Text -> m ()
logg_ logger level msg = liftIO $ logFunction logger level msg

-- | Write log message using the logger in Checkpointer environment

logInfo_ :: (MonadIO m, Logger logger) => logger -> Text -> m ()
logInfo_ l = logg_ l Info

logWarn_ :: (MonadIO m, Logger logger) => logger -> Text -> m ()
logWarn_ l = logg_ l Warn

logError_ :: (MonadIO m, Logger logger) => logger -> Text -> m ()
logError_ l = logg_ l Error

logDebug_ :: (MonadIO m, Logger logger) => logger -> Text -> m ()
logDebug_ l = logg_ l Debug

logJsonTrace_ :: (MonadIO m, ToJSON a, Typeable a, NFData a, Logger logger) => logger -> LogLevel -> JsonLog a -> m ()
logJsonTrace_ logger level msg = liftIO $ logFunction logger level msg

-- | Write log message using the logger in Checkpointer environment
--
logPact :: (Logger logger) => LogLevel -> Text -> PactServiceM logger tbl ()
logPact level msg = view psLogger >>= \l -> logg_ l level msg

logInfoPact :: (Logger logger) => Text -> PactServiceM logger tbl ()
logInfoPact msg = view psLogger >>= \l -> logInfo_ l msg

logWarnPact :: (Logger logger) => Text -> PactServiceM logger tbl ()
logWarnPact msg = view psLogger >>= \l -> logWarn_ l msg

logErrorPact :: (Logger logger) => Text -> PactServiceM logger tbl ()
logErrorPact msg = view psLogger >>= \l -> logError_ l msg

logDebugPact :: (Logger logger) => Text -> PactServiceM logger tbl ()
logDebugPact msg = view psLogger >>= \l -> logDebug_ l msg

logJsonTracePact :: (ToJSON a, Typeable a, NFData a, Logger logger) => LogLevel -> JsonLog a -> PactServiceM logger tbl ()
logJsonTracePact level msg = view psLogger >>= \l -> logJsonTrace_ l level msg

localLabelPact :: (Logger logger) => (Text, Text) -> PactServiceM logger tbl x -> PactServiceM logger tbl x
localLabelPact lbl x = do
  locally psLogger (addLabel lbl) x


data PactServiceException = PactServiceIllegalRewind
    { _attemptedRewindTo :: !(Maybe (BlockHeight, BlockHash))
    , _latestBlock :: !(Maybe (BlockHeight, BlockHash))
    } deriving (Generic)

instance Show PactServiceException where
  show (PactServiceIllegalRewind att l)
    = concat
      [ "illegal rewind attempt to block "
      , show att
      , ", latest was "
      , show l
      ]

instance Exception PactServiceException

makePrisms ''Historical
makeLenses ''BlockHandle

-- | Value that represents how far to go backwards while rewinding.
newtype RewindDepth = RewindDepth { _rewindDepth :: Word64 }
  deriving (Eq, Ord)
  deriving newtype (Show, FromJSON, ToJSON, Enum, Bounded)

newtype ConfirmationDepth = ConfirmationDepth { _confirmationDepth :: Word64 }
  deriving (Eq, Ord)
  deriving newtype (Show, FromJSON, ToJSON, Enum, Bounded)

-- | Used by /local to trigger user signature verification
--
data LocalSignatureVerification
    = Verify
    | NoVerify
    deriving stock (Eq, Show, Generic)

-- | Used by /local to trigger preflight simulation
--
data LocalPreflightSimulation
    = PreflightSimulation
    | LegacySimulation
    deriving stock (Eq, Show, Generic)

-- | The type of local results (used in /local endpoint)
--
data LocalResult
    = MetadataValidationFailure !(NE.NonEmpty Text)
    | LocalResultWithWarns !(Pact4.CommandResult Pact4.Hash) ![Text]
    | LocalResultLegacy !(Pact4.CommandResult Pact4.Hash)
    | LocalPact5ResultLegacy !(Pact5.CommandResult Pact5.Hash (Pact5.PactErrorCompat (Pact5.LocatedErrorInfo Pact5.Info)))
    | LocalPact5PreflightResult !(Pact5.CommandResult Pact5.Hash (Pact5.PactErrorCompat (Pact5.LocatedErrorInfo Pact5.Info))) ![Text]
    | LocalTimeout
    deriving stock (Show, Generic)

makePrisms ''LocalResult

instance J.Encode LocalResult where
    build (MetadataValidationFailure e) = J.object
        [ "preflightValidationFailures" J..= J.Array (J.text <$> e)
        ]
    build (LocalResultLegacy cr) = J.build cr
    build (LocalPact5ResultLegacy cr) = J.build cr
    build (LocalResultWithWarns cr ws) = J.object
        [ "preflightResult" J..= cr
        , "preflightWarnings" J..= J.Array (J.text <$> ws)
        ]
    build (LocalPact5PreflightResult cr ws) = J.object
        [ "preflightResult" J..= fmap (sshow @_ @Text) cr
        , "preflightWarnings" J..= J.Array (J.text <$> ws)
        ]
    build LocalTimeout = J.text "Transaction timed out"
    {-# INLINE build #-}

instance FromJSON LocalResult where
    parseJSON v =
          withText
            "LocalResult"
            (\s -> if s == "Transaction timed out" then pure LocalTimeout else fail "Invalid LocalResult")
            v
      <|> withObject
            "LocalResult"
            (\o -> metaFailureParser o
                <|> localWithWarnParser o
                <|> legacyFallbackParser o
            )
            v
      where
        metaFailureParser o =
            MetadataValidationFailure <$> o .: "preflightValidationFailure"
        localWithWarnParser o = LocalResultWithWarns
            <$> o .: "preflightResult"
            <*> o .: "preflightWarnings"
        legacyFallbackParser _ = LocalResultLegacy <$> parseJSON v


-- | Used in tests for matching on JSON serialized pact exceptions
--
newtype PactExceptionTag = PactExceptionTag Text
    deriving (Show, Eq)

instance FromJSON PactExceptionTag where
    parseJSON = withObject "PactExceptionTag" $ \o -> PactExceptionTag
        <$> o .: "tag"

-- --- | Gather tx logs for a block, along with last tx for each
-- --- key in history, if any
-- --- Not intended for public API use; ToJSONs are for logging output.
-- -data BlockTxHistory = BlockTxHistory
-- -  { _blockTxHistory :: !(Map TxId [TxLog RowData])
-- -  , _blockPrevHistory :: !(Map RowKey (TxLog RowData))
-- -  }
-- -  deriving (Eq,Generic)
-- -instance Show BlockTxHistory where
-- -  show = show . fmap (J.encodeText . J.Array) . _blockTxHistory
-- -instance NFData BlockTxHistory
-- | Gather tx logs for a block, along with last tx for each
-- key in history, if any
-- Not intended for public API use; ToJSONs are for logging output.
-- data BlockTxHistory = BlockTxHistory
--   { _blockTxHistory :: !(Map TxId [Pact5.TxLog Pact5.RowData])
--   , _blockPrevHistory :: !(Map RowKey (Pact5.TxLog Pact5.RowData))
--   }
--   deriving (Eq,Generic)
-- instance Show BlockTxHistory where
--   show = show . fmap (show) . _blockTxHistory
-- TODO: fix show above
-- instance NFData BlockTxHistory -- TODO: add NFData for RowData

internalError :: (HasCallStack, MonadThrow m) => Text -> m a
internalError = throwM . PactInternalError callStack

throwIfNoHistory :: (HasCallStack, MonadThrow m) => Historical a -> m a
throwIfNoHistory NoHistory = internalError "missing history"
throwIfNoHistory (Historical a) = return a

data RequestCancelled = RequestCancelled
  deriving (Eq, Show)
instance Exception RequestCancelled where
  toException = asyncExceptionToException
  fromException = asyncExceptionFromException

-- graph-easy <<EOF
-- > [ RequestNotStarted ] - cancelled -> [ RequestFailed ]
-- > [ RequestNotStarted ] - started -> [ RequestInProgress ]
-- > [ RequestInProgress ] - cancelled/failed -> [ RequestFailed ]
-- > [ RequestInProgress ] - completed -> [ RequestDone ]
-- > EOF
--
-- +-------------------+  started            +-------------------+  completed   +-------------+
-- | RequestNotStarted | ------------------> | RequestInProgress | -----------> | RequestDone |
-- +-------------------+                     +-------------------+              +-------------+
--   |                                         |
--   | cancelled                               |
--   v                                         |
-- +-------------------+  cancelled/failed     |
-- |   RequestFailed   | <---------------------+
-- +-------------------+
data RequestStatus r
    = RequestDone !r
    | RequestInProgress
    | RequestNotStarted
    | RequestFailed !SomeException
data SubmittedRequestMsg
    = forall r. SubmittedRequestMsg (RequestMsg r) (TVar (RequestStatus r))
instance Show SubmittedRequestMsg where
    show (SubmittedRequestMsg msg _) = show msg

data RequestMsg r where
    ContinueBlockMsg :: !(ContinueBlockReq pv) -> RequestMsg (Historical (BlockInProgress pv))
    NewBlockMsg :: !NewBlockReq -> RequestMsg (Historical (ForSomePactVersion BlockInProgress))
    ValidateBlockMsg :: !ValidateBlockReq -> RequestMsg PayloadWithOutputs
    LocalMsg :: !LocalReq -> RequestMsg LocalResult
    LookupPactTxsMsg :: !LookupPactTxsReq -> RequestMsg (HashMap ShortByteString (T2 BlockHeight BlockHash))
    PreInsertCheckMsg :: !PreInsertCheckReq -> RequestMsg (Vector (Maybe InsertError))
    BlockTxHistoryMsg :: !BlockTxHistoryReq -> RequestMsg (Historical BlockTxHistory)
    HistoricalLookupMsg :: !HistoricalLookupReq -> RequestMsg (Historical (Maybe (Pact5.TxLog Pact5.RowData)))
    SyncToBlockMsg :: !SyncToBlockReq -> RequestMsg ()
<<<<<<< HEAD
    ReplayMsg :: !ReplayReq -> RequestMsg ()
=======
    ReadOnlyReplayMsg :: !ReadOnlyReplayReq -> RequestMsg ()
>>>>>>> 2205fa98
    CloseMsg :: RequestMsg ()

instance Show (RequestMsg r) where
    show (NewBlockMsg req) = show req
    show (ContinueBlockMsg req) = show req
    show (ValidateBlockMsg req) = show req
    show (LocalMsg req) = show req
    show (LookupPactTxsMsg req) = show req
    show (PreInsertCheckMsg req) = show req
    show (BlockTxHistoryMsg req) = show req
    show (HistoricalLookupMsg req) = show req
    show (SyncToBlockMsg req) = show req
<<<<<<< HEAD
    show (ReplayMsg req) = show req
=======
    show (ReadOnlyReplayMsg req) = show req
>>>>>>> 2205fa98
    show CloseMsg = "CloseReq"

data NewBlockReq
    = NewBlockReq
    { _newBlockMiner :: !Miner
    , _newBlockFill :: !NewBlockFill
    -- ^ whether to fill this block with transactions; if false, the block
    -- will be empty.
    , _newBlockParent :: !ParentHeader
    -- ^ the parent to use for the new block
    } deriving stock Show

data NewBlockFill = NewBlockFill | NewBlockEmpty
  deriving stock Show

data ContinueBlockReq pv
    = ContinueBlockReq (BlockInProgress pv)
instance Show (ContinueBlockReq pv) where
  showsPrec p (ContinueBlockReq bip) =
      showParen (p > 10) $
        showString "ContinueBlockReq " . showsPrec 11 p . showString " " .
        (case _blockInProgressPactVersion bip of {Pact4T -> showsPrec 11 bip; Pact5T -> showsPrec 11 bip})

data ValidateBlockReq = ValidateBlockReq
    { _valBlockHeader :: !BlockHeader
    , _valCheckablePayload :: !CheckablePayload
    } deriving stock Show

data LocalReq = LocalReq
    { _localRequest :: !Pact4.UnparsedTransaction
    , _localPreflight :: !(Maybe LocalPreflightSimulation)
    , _localSigVerification :: !(Maybe LocalSignatureVerification)
    , _localRewindDepth :: !(Maybe RewindDepth)
    }
instance Show LocalReq where show LocalReq{..} = show _localRequest

data LookupPactTxsReq = LookupPactTxsReq
    { _lookupConfirmationDepth :: !(Maybe ConfirmationDepth)
    , _lookupKeys :: !(Vector ShortByteString)
    }
instance Show LookupPactTxsReq where
    show (LookupPactTxsReq m _) =
        "LookupPactTxsReq@" ++ show m

data PreInsertCheckReq = PreInsertCheckReq
    { _preInsCheckTxs :: !(Vector (Pact4.Command (Pact4.PayloadWithText Pact4.PublicMeta Text)))
    }
instance Show PreInsertCheckReq where
    show (PreInsertCheckReq v) =
        "PreInsertCheckReq@" ++ show v

data BlockTxHistoryReq = BlockTxHistoryReq
  { _blockTxHistoryHeader :: !BlockHeader
  , _blockTxHistoryDomain :: !(Pact5.Domain Pact5.RowKey Pact5.RowData Pact5.CoreBuiltin Pact5.Info)
  }
instance Show BlockTxHistoryReq where
  show (BlockTxHistoryReq h d) =
    "BlockTxHistoryReq@" ++ show h ++ ", " ++ show d

data HistoricalLookupReq = HistoricalLookupReq
  { _historicalLookupHeader :: !BlockHeader
  , _historicalLookupDomain :: !(Pact5.Domain Pact5.RowKey Pact5.RowData Pact5.CoreBuiltin Pact5.Info)
  , _historicalLookupRowKey :: !Pact5.RowKey
  }
instance Show HistoricalLookupReq where
  show (HistoricalLookupReq h d k) =
    "HistoricalLookupReq@" ++ show h ++ ", " ++ show d ++ ", " ++ show k

<<<<<<< HEAD
data ReplayTarget b
  = ReplayTargetBlockRange
    { _replayLowerBound :: !b
    , _replayUpperBound :: !(Maybe b)
    }
  | ReplayTargetTx
    { _replayTarget :: !Pact5.RequestKey
    }
  deriving (Eq, Ord, Show)

instance ToJSON b => ToJSON (ReplayTarget b) where
    toJSON (ReplayTargetBlockRange l u) = toJSON [toJSON l, toJSON u]
    toJSON (ReplayTargetTx rk) = toJSON $ Pact5.requestKeyToB64Text rk
instance FromJSON b => FromJSON (ReplayTarget b) where
    parseJSON v = (withArray "ReplayTargetBounds" $ \arr -> do
        [l, u] <- return (V.toList arr)
        l' <- parseJSON l
        u' <- parseJSON u
        return (ReplayTargetBlockRange l' u')
        ) v <|> (ReplayTargetTx <$> parseJSON v)


data ReplayReq
    = ReplayReq (ReplayTarget BlockHeader)
instance Show ReplayReq where
  show (ReplayReq t) =
    "ReplayReq@" ++ show t
=======
data ReadOnlyReplayReq = ReadOnlyReplayReq
    { _readOnlyReplayLowerBound :: !BlockHeader
    , _readOnlyReplayUpperBound :: !(Maybe BlockHeader)
    }
instance Show ReadOnlyReplayReq where
  show (ReadOnlyReplayReq l u) =
    "ReadOnlyReplayReq@" ++ show l ++ ", " ++ show u
>>>>>>> 2205fa98

data SyncToBlockReq = SyncToBlockReq
    { _syncToBlockHeader :: !BlockHeader
    }
instance Show SyncToBlockReq where show SyncToBlockReq{..} = show _syncToBlockHeader

data SpvRequest = SpvRequest
    { _spvRequestKey :: !Pact4.RequestKey
    , _spvTargetChainId :: !Pact4.ChainId
    } deriving (Eq, Show, Generic)

instance J.Encode SpvRequest where
  build r = J.object
    [ "requestKey" J..= _spvRequestKey r
    , "targetChainId" J..= _spvTargetChainId r
    ]
  {-# INLINE build #-}


instance FromJSON SpvRequest where
  parseJSON = withObject "SpvRequest" $ \o -> SpvRequest
    <$> o .: "requestKey"
    <*> o .: "targetChainId"
  {-# INLINE parseJSON #-}

newtype TransactionOutputProofB64 = TransactionOutputProofB64 Text
    deriving stock (Eq, Show, Generic)
    deriving newtype (ToJSON, FromJSON)


data family ModuleCacheFor (pv :: PactVersion)
newtype instance ModuleCacheFor Pact4
  = Pact4ModuleCache Pact4.ModuleCache
  deriving newtype (Eq, Show, Monoid, Semigroup)
data instance ModuleCacheFor Pact5
  = Pact5NoModuleCache
  deriving (Eq, Show)
instance Monoid (ModuleCacheFor Pact5) where
  mempty = Pact5NoModuleCache
instance Semigroup (ModuleCacheFor Pact5) where
  _ <> _ = Pact5NoModuleCache

type family CommandResultFor (pv :: PactVersion) where
  CommandResultFor Pact4 = Pact4.CommandResult [Pact4.TxLogJson]
  CommandResultFor Pact5 = Pact5.CommandResult [Pact5.TxLog ByteString] (Pact5.PactError Pact5.Info)

-- State from a block in progress, which is used to extend blocks after
-- running their payloads.
data BlockInProgress pv = BlockInProgress
  { _blockInProgressHandle :: !BlockHandle
  , _blockInProgressModuleCache :: !(ModuleCacheFor pv)
  , _blockInProgressParentHeader :: !(Maybe ParentHeader)
  , _blockInProgressChainwebVersion :: !ChainwebVersion
  , _blockInProgressChainId :: !ChainId
  , _blockInProgressRemainingGasLimit :: !Pact4.GasLimit
  , _blockInProgressMiner :: !Miner
  , _blockInProgressTransactions :: !(Transactions pv (CommandResultFor pv))
  , _blockInProgressPactVersion :: !(PactVersionT pv)
  }
instance Eq (BlockInProgress pv) where
  bip == bip' =
    case (_blockInProgressPactVersion bip, _blockInProgressPactVersion bip') of
      (Pact4T, Pact4T) ->
        _blockInProgressHandle bip == _blockInProgressHandle bip' &&
        _blockInProgressModuleCache bip == _blockInProgressModuleCache bip' &&
        _blockInProgressParentHeader bip == _blockInProgressParentHeader bip' &&
        _blockInProgressRemainingGasLimit bip == _blockInProgressRemainingGasLimit  bip' &&
        _blockInProgressMiner bip == _blockInProgressMiner bip' &&
        _blockInProgressTransactions bip == _blockInProgressTransactions  bip'
      (Pact5T, Pact5T) ->
        _blockInProgressHandle bip == _blockInProgressHandle bip' &&
        _blockInProgressModuleCache bip == _blockInProgressModuleCache bip' &&
        _blockInProgressParentHeader bip == _blockInProgressParentHeader bip' &&
        _blockInProgressRemainingGasLimit bip == _blockInProgressRemainingGasLimit  bip' &&
        _blockInProgressMiner bip == _blockInProgressMiner bip' &&
        _blockInProgressTransactions bip == _blockInProgressTransactions  bip'

blockInProgressParent :: BlockInProgress pv -> (BlockHash, BlockHeight, BlockCreationTime)
blockInProgressParent bip =
    maybe
    (genesisParentBlockHash v cid, genesisHeight v cid, v ^?! versionGenesis . genesisTime . atChain cid)
    (\bh -> (view blockHash bh, view blockHeight bh, view blockCreationTime bh))
    (_parentHeader <$> _blockInProgressParentHeader bip)
    where
    v = _blockInProgressChainwebVersion bip
    cid = _blockInProgressChainId bip

instance Show (BlockInProgress pv) where
  show bip = unwords
    [ case _blockInProgressPactVersion bip of
      Pact4T ->
        "Pact4 block,"
      Pact5T ->
        "Pact5 block,"
    , T.unpack (blockHashToTextShort $ fromMaybe
        (genesisParentBlockHash (_blockInProgressChainwebVersion bip) (_blockInProgressChainId bip))
        (view blockHash . _parentHeader <$> _blockInProgressParentHeader bip))
    , show (_blockInProgressMiner bip ^. minerId)
    , "# transactions " <> show (V.length (_transactionPairs $ _blockInProgressTransactions bip)) <> ","
    , "# gas remaining " <> show (_blockInProgressRemainingGasLimit bip)
    ]

finalizeBlock :: BlockInProgress pv -> PayloadWithOutputs
finalizeBlock bip =
  toPayloadWithOutputs
    (_blockInProgressPactVersion bip)
    (_blockInProgressMiner bip)
    (_blockInProgressTransactions bip)

pact4CommandToBytes :: Pact4.Command Text -> Transaction
pact4CommandToBytes cwTrans =
    let plBytes = J.encodeStrict cwTrans
    in Transaction { _transactionBytes = plBytes }

pact4CommandResultToBytes :: Pact4.CommandResult Pact4.Hash -> TransactionOutput
pact4CommandResultToBytes cr =
    let outBytes = J.encodeStrict cr
    in TransactionOutput { _transactionOutputBytes = outBytes }

hashPact4TxLogs :: Pact4.CommandResult [Pact4.TxLogJson] -> Pact4.CommandResult Pact4.Hash
hashPact4TxLogs = over (Pact4.crLogs . _Just) $ Pact4.pactHash . Pact4.encodeTxLogJsonArray

pact5CommandToBytes :: Pact5.Command Text -> Transaction
pact5CommandToBytes tx = Transaction
  { _transactionBytes =
    J.encodeStrict tx
  }

-- | This function converts CommandResults into bytes in a stable way that can
-- be stored on-chain.
pact5CommandResultToBytes :: Pact5.CommandResult Pact5.Hash (Pact5.PactError Pact5.Info) -> ByteString
pact5CommandResultToBytes cr =
    J.encodeStrict (fmap convertPact5Error cr)

convertPact5Error :: Pact5.PactError Pact5.Info -> Pact5.PactErrorCompat (Pact5.LocatedErrorInfo Pact5.Info)
convertPact5Error err =
  Pact5.PEPact5Error $
      Pact5.pactErrorToLocatedErrorCode err

hashPact5TxLogs :: Pact5.CommandResult [Pact5.TxLog ByteString] err -> Pact5.CommandResult Pact5.Hash err
hashPact5TxLogs cr = cr & over (Pact5.crLogs . _Just)
  (\ls -> Pact5.hashTxLogs ls)

toPayloadWithOutputs :: PactVersionT pv -> Miner -> Transactions pv (CommandResultFor pv) -> PayloadWithOutputs
toPayloadWithOutputs Pact4T mi ts =
    let oldSeq = _transactionPairs ts
        trans = cmdBSToTx . fst <$> oldSeq
        transOuts = pact4CommandResultToBytes . hashPact4TxLogs . snd <$> oldSeq

        miner = toMinerData mi
        cb = CoinbaseOutput $ J.encodeStrict $ hashPact4TxLogs $ _transactionCoinbase ts
        blockTrans = snd $ newBlockTransactions miner trans
        cmdBSToTx = pact4CommandToBytes
          . fmap (T.decodeUtf8 . SB.fromShort . Pact4.payloadBytes)
        blockOuts = snd $ newBlockOutputs cb transOuts

        blockPL = blockPayload blockTrans blockOuts
        plData = payloadData blockTrans blockPL
    in payloadWithOutputs plData cb transOuts
toPayloadWithOutputs Pact5T mi ts =
    let
        oldSeq :: Vector (TransactionFor Pact5, CommandResultFor Pact5)
        oldSeq = _transactionPairs ts
        trans :: Vector Transaction
        trans = cmdBSToTx . fst <$> oldSeq
        transOuts :: Vector TransactionOutput
        transOuts = TransactionOutput . pact5CommandResultToBytes . hashPact5TxLogs . snd <$> oldSeq

        miner :: MinerData
        miner = toMinerData mi
        cb :: CoinbaseOutput
        cb = CoinbaseOutput $ pact5CommandResultToBytes $ hashPact5TxLogs $ _transactionCoinbase ts
        blockTrans :: BlockTransactions
        blockTrans = snd $ newBlockTransactions miner trans
        cmdBSToTx :: Pact5.Transaction -> Transaction
        cmdBSToTx = pact5CommandToBytes
          . fmap (T.decodeUtf8 . SB.fromShort . view Pact5.payloadBytes)
        blockOuts :: BlockOutputs
        blockOuts = snd $ newBlockOutputs cb transOuts

        blockPL :: BlockPayload
        blockPL = blockPayload blockTrans blockOuts
        plData :: PayloadData
        plData = payloadData blockTrans blockPL
    in payloadWithOutputs plData cb transOuts

type family TransactionFor (pv :: PactVersion) where
  TransactionFor Pact4 = Pact4.Transaction
  TransactionFor Pact5 = Pact5.Transaction

data Transactions (pv :: PactVersion) r = Transactions
    { _transactionPairs :: !(Vector (TransactionFor pv, r))
    , _transactionCoinbase :: !(CommandResultFor pv)
    }
    deriving stock (Functor, Foldable, Traversable, Generic)
deriving stock instance Eq r => Eq (Transactions Pact4 r)
deriving stock instance Eq r => Eq (Transactions Pact5 r)
deriving stock instance Show r => Show (Transactions Pact4 r)
deriving stock instance Show r => Show (Transactions Pact5 r)
deriving anyclass instance NFData r => NFData (Transactions Pact4 r)
-- why doesn't this compile?
-- deriving anyclass instance NFData r => NFData (Transactions Pact5 r)
instance NFData r => NFData (Transactions Pact5 r) where
  rnf txs =
    rnf (_transactionPairs txs)
    `seq` rnf (_transactionCoinbase)

makeLenses 'Transactions
makeLenses 'BlockInProgress<|MERGE_RESOLUTION|>--- conflicted
+++ resolved
@@ -98,12 +98,8 @@
   , RewindDepth(..)
   , LocalResult(..)
   , LocalReq(..)
-<<<<<<< HEAD
   , ReplayReq(..)
   , ReplayTarget(..)
-=======
-  , ReadOnlyReplayReq(..)
->>>>>>> 2205fa98
   , ConfirmationDepth(..)
   , LocalPreflightSimulation(..)
   , _MetadataValidationFailure
@@ -146,7 +142,6 @@
   , RequestCancelled(..)
   , convertPact5Error
 
-
   -- * Module cache
   , ModuleInitCache
 
@@ -857,11 +852,7 @@
 -- | Create Pact Loggers that use the the chainweb logging system as backend.
 --
 pactLoggers :: Logger logger => logger -> Pact4.Loggers
-<<<<<<< HEAD
-pactLoggers logger = Pact4.Loggers $ Pact4.mkLogger (error "ignored") fun def
-=======
 pactLoggers logger = Pact4.Loggers $ Pact4.mkLogger (error "ignored") fun (Pact4.LogRules mempty)
->>>>>>> 2205fa98
   where
     fun :: Pact4.LoggerLogFun
     fun _ (Pact4.LogName n) cat msg = do
@@ -1091,11 +1082,7 @@
     BlockTxHistoryMsg :: !BlockTxHistoryReq -> RequestMsg (Historical BlockTxHistory)
     HistoricalLookupMsg :: !HistoricalLookupReq -> RequestMsg (Historical (Maybe (Pact5.TxLog Pact5.RowData)))
     SyncToBlockMsg :: !SyncToBlockReq -> RequestMsg ()
-<<<<<<< HEAD
     ReplayMsg :: !ReplayReq -> RequestMsg ()
-=======
-    ReadOnlyReplayMsg :: !ReadOnlyReplayReq -> RequestMsg ()
->>>>>>> 2205fa98
     CloseMsg :: RequestMsg ()
 
 instance Show (RequestMsg r) where
@@ -1108,11 +1095,7 @@
     show (BlockTxHistoryMsg req) = show req
     show (HistoricalLookupMsg req) = show req
     show (SyncToBlockMsg req) = show req
-<<<<<<< HEAD
     show (ReplayMsg req) = show req
-=======
-    show (ReadOnlyReplayMsg req) = show req
->>>>>>> 2205fa98
     show CloseMsg = "CloseReq"
 
 data NewBlockReq
@@ -1181,7 +1164,6 @@
   show (HistoricalLookupReq h d k) =
     "HistoricalLookupReq@" ++ show h ++ ", " ++ show d ++ ", " ++ show k
 
-<<<<<<< HEAD
 data ReplayTarget b
   = ReplayTargetBlockRange
     { _replayLowerBound :: !b
@@ -1209,15 +1191,6 @@
 instance Show ReplayReq where
   show (ReplayReq t) =
     "ReplayReq@" ++ show t
-=======
-data ReadOnlyReplayReq = ReadOnlyReplayReq
-    { _readOnlyReplayLowerBound :: !BlockHeader
-    , _readOnlyReplayUpperBound :: !(Maybe BlockHeader)
-    }
-instance Show ReadOnlyReplayReq where
-  show (ReadOnlyReplayReq l u) =
-    "ReadOnlyReplayReq@" ++ show l ++ ", " ++ show u
->>>>>>> 2205fa98
 
 data SyncToBlockReq = SyncToBlockReq
     { _syncToBlockHeader :: !BlockHeader
