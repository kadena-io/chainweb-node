--- conflicted
+++ resolved
@@ -58,11 +58,7 @@
 import Pact.Types.Command (Command(..))
 import Pact.Types.Persistence (TxLog(..))
 import Pact.Types.Term (KeySet(..), Name(..))
-<<<<<<< HEAD
-import qualified Pact.Types.Util as P
-=======
 import Pact.Types.Util (Hash(..))
->>>>>>> 707d0900
 
 -- internal chainweb modules
 
@@ -73,11 +69,7 @@
 -- checkpointed & restored
 data PactTransaction = PactTransaction
     { _ptTxId :: Word64
-<<<<<<< HEAD
-    , _ptCmd :: P.Command ByteString
-=======
     , _ptCmd :: Command ByteString
->>>>>>> 707d0900
     } deriving (Show, Eq)
 
 instance ToJSON PactTransaction where
@@ -92,19 +84,9 @@
         <*> o .: "ptCmd"
     {-# INLINE parseJSON #-}
 
-<<<<<<< HEAD
-newtype Transactions = Transactions { _transactionPairs :: [(PactTransaction, FullLogTxOutput)] }
-
-instance Eq Transactions where
-    (==) a b =
-      let tpa = _transactionPairs a
-          tpb = _transactionPairs b
-      in (fst <$> tpa) == (fst <$> tpb) && (snd <$> tpa) == (snd <$> tpb)
-=======
 newtype Transactions = Transactions
     { _transactionPairs :: [(PactTransaction, FullLogTxOutput)]
     } deriving (Eq)
->>>>>>> 707d0900
 
 instance ToJSON Transactions where
     toJSON o = object
@@ -123,11 +105,7 @@
 
 data FullLogTxOutput = FullLogTxOutput
     { _flCommandResult :: A.Value
-<<<<<<< HEAD
-    , _flTxLogs :: [P.TxLog A.Value]
-=======
     , _flTxLogs :: [TxLog A.Value]
->>>>>>> 707d0900
     } deriving (Show, Eq)
 
 instance FromJSON FullLogTxOutput where
@@ -140,12 +118,11 @@
     toJSON o = object
         [ "flCommandResult" .= _flCommandResult o
         , "flTxLogs" .= _flTxLogs o]
-<<<<<<< HEAD
     {-# INLINE toJSON #-}
 
 data HashedLogTxOutput = HashedLogTxOutput
     { _hlCommandResult :: Value
-    , _hlTxLogHash :: P.Hash
+    , _hlTxLogHash :: Hash
     } deriving (Eq, Show)
 
 instance FromJSON HashedLogTxOutput where
@@ -154,33 +131,6 @@
         <*> o .: "hlTxLogs"
     {-# INLINE parseJSON #-}
 
-instance ToJSON HashedLogTxOutput where
-    toJSON o = object
-        [ "hlCommandResult" .= _hlCommandResult o
-        , "hlTxLogs" .= _hlTxLogHash o]
-    {-# INLINE toJSON #-}
-
-data MinerInfo = MinerInfo
-  { _minerAccount :: Text
-  , _minerKeys :: KeySet
-  }
-=======
-    {-# INLINE toJSON #-}
-
-data HashedLogTxOutput = HashedLogTxOutput
-    { _hlCommandResult :: Value
-    , _hlTxLogHash :: Hash
-    } deriving (Eq, Show)
->>>>>>> 707d0900
-
-instance FromJSON HashedLogTxOutput where
-    parseJSON = withObject "TransactionOutput" $ \o -> HashedLogTxOutput
-        <$> o .: "hlCommandResult"
-        <*> o .: "hlTxLogs"
-    {-# INLINE parseJSON #-}
-
-<<<<<<< HEAD
-=======
 instance ToJSON HashedLogTxOutput where
     toJSON o = object
         [ "hlCommandResult" .= _hlCommandResult o
@@ -199,7 +149,6 @@
 defaultMiner :: MinerInfo
 defaultMiner = MinerInfo "miner" $ KeySet [] (Name "" def)
 
->>>>>>> 707d0900
 data PactDbStatePersist = PactDbStatePersist
     { _pdbspRestoreFile :: Maybe FilePath
     , _pdbspPactDbState :: PactDbState
