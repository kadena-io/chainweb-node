--- conflicted
+++ resolved
@@ -15,33 +15,14 @@
 --
 -- Pact Types module for Chainweb
 module Chainweb.Pact.Types
-<<<<<<< HEAD
-    ( PactDbStatePersist(..)
-    , pdbspRestoreFile
-    , pdbspPactDbState
-    , MemPoolAccess
-    , PactT
-    , Transaction(..)
-    , Transactions(..)
-    , tCmd
-    , tTxId
-    , TransactionCriteria(..)
-    , TransactionOutput(..)
-    , module Chainweb.Pact.Backend.Types
-    ) where
-=======
-  ( Block(..)
-  , PactDbStatePersist(..)
+  ( PactDbStatePersist(..)
   , PactT
   , Transaction(..)
-  , TransactionCriteria(..)
+  , Transactions(..)
   , TransactionOutput(..)
+  , MemPoolAccess
   , MinerInfo(..)
     -- * optics
-  , bBlockHeight
-  , bHash
-  , bParentHeader
-  , bTransactions
   , bMinerInfo
   , pdbspRestoreFile
   , pdbspPactDbState
@@ -54,7 +35,6 @@
     -- * module exports
   , module Chainweb.Pact.Backend.Types
   ) where
->>>>>>> 5befd39b
 
 import Control.Lens hiding ((.=))
 import Control.Monad.Trans.Reader
@@ -125,13 +105,12 @@
     , _getTxLogs :: [P.TxLog A.Value]
     } deriving (Show, Eq)
 
-<<<<<<< HEAD
 instance ToJSON TransactionOutput where
     toJSON o = object
         [ "getCommandResult" .= _getCommandResult o
         , "getTxLogs" .= _getTxLogs o]
     {-# INLINE toJSON #-}
-=======
+
 data MinerInfo = MinerInfo
   { _minerAccount :: Text
   , _minerKeys :: KeySet
@@ -141,14 +120,7 @@
 defaultMiner :: MinerInfo
 defaultMiner = MinerInfo "" $ KeySet [] (Name "" def)
 
-data Block = Block
-    { _bHash :: Maybe BlockPayloadHash
-    , _bParentHeader :: BlockHeader
-    , _bBlockHeight :: BlockHeight
-    , _bTransactions :: [(Transaction, TransactionOutput)]
-    , _bMinerInfo :: MinerInfo
-    }
->>>>>>> 5befd39b
+
 
 instance FromJSON TransactionOutput where
     parseJSON = withObject "TransactionOutput" $ \o -> TransactionOutput
