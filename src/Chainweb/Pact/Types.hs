{-# LANGUAGE DeriveGeneric #-}
{-# LANGUAGE GeneralizedNewtypeDeriving #-}
{-# LANGUAGE OverloadedStrings #-}
{-# LANGUAGE RecordWildCards #-}
{-# LANGUAGE StrictData #-}
{-# LANGUAGE TemplateHaskell #-}

-- |
-- Module: Chainweb.Pact.Types
-- Copyright: Copyright © 2018 Kadena LLC.
-- License: See LICENSE file
-- Maintainer: Mark Nichols <mark@kadena.io>
-- Stability: experimental
--
-- Pact Types module for Chainweb
module Chainweb.Pact.Types
  ( PactDbStatePersist(..)
  , Transactions(..)
  , MinerInfo(..)
  , toMinerData, fromMinerData
  , toCoinbaseOutput, fromCoinbaseOutput
  , GasSupply(..)
  , GasId(..)
<<<<<<< HEAD
=======
  , PactServiceEnv(..)
  , PactServiceState(..)
    -- * types
  , PactServiceM
  , TransactionM
  , ModuleCache
  , HashCommandResult
>>>>>>> 06c4da82
    -- * optics
  , minerAccount
  , minerKeys
  , pdbspRestoreFile
  , pdbspPactDbState
    -- * defaults
  , defaultMiner
  , emptyPayload
  , noMiner
  , noCoinbase
<<<<<<< HEAD
  , HashCommandResult
=======
    -- * module exports
  , module Chainweb.Pact.Backend.Types
>>>>>>> 06c4da82
  ) where

import Control.Lens hiding ((.=))
import Control.Monad.Catch

import Data.Aeson
import Data.Default (def)
import Data.HashMap.Strict
import Data.Text (Text)
import Data.Vector (Vector)

-- internal pact modules

import Pact.Parse (ParsedDecimal)
import Pact.Types.Command
import Pact.Types.Exp
import qualified Pact.Types.Hash as H
import Pact.Types.PactValue
<<<<<<< HEAD
import Pact.Types.Term (KeySet(..), Name(..), PactId(..))
=======
import Pact.Types.Runtime (ModuleData)
import Pact.Types.Server (CommandEnv)
import Pact.Types.SPV
import Pact.Types.Term (KeySet(..), Name(..), PactId(..), Ref, ModuleName)
>>>>>>> 06c4da82

-- internal chainweb modules

import Chainweb.Pact.Backend.Types
import Chainweb.Payload
import Chainweb.Utils


type HashCommandResult = CommandResult H.Hash

type ModuleCache = HashMap ModuleName (ModuleData Ref, Bool)

data Transactions = Transactions
    { _transactionPairs :: !(Vector (Transaction, HashCommandResult))
    , _transactionCoinbase :: !HashCommandResult
    } deriving (Eq, Show)

type MinerKeys = KeySet
type MinerId = Text

data MinerInfo = MinerInfo
  { _minerAccount :: !MinerId
  , _minerKeys :: !MinerKeys
  } deriving (Show,Eq)

instance ToJSON MinerInfo where
  toJSON MinerInfo{..} =
    object [ "m" .= _minerAccount
           , "ks" .= _ksKeys _minerKeys
           , "kp" .= _ksPredFun _minerKeys ]
instance FromJSON MinerInfo where
  parseJSON = withObject "MinerInfo" $ \o ->
    MinerInfo <$> o .: "m" <*> (KeySet <$> o .: "ks" <*> o .: "kp")

emptyPayload :: PayloadWithOutputs
emptyPayload = PayloadWithOutputs mempty miner coinbase h i o
  where
    (BlockPayload h i o) = newBlockPayload miner coinbase mempty
    miner = MinerData $ encodeToByteString noMiner
    coinbase = toCoinbaseOutput noCoinbase

noMiner :: MinerInfo
noMiner = MinerInfo "NoMiner" (KeySet [] (Name "<" def))

noCoinbase :: CommandResult a
noCoinbase = CommandResult (RequestKey H.pactInitialHash) Nothing
             (PactResult (Right (PLiteral (LString "NO_COINBASE"))))
             0 Nothing Nothing Nothing

toMinerData :: MinerInfo -> MinerData
toMinerData = MinerData . encodeToByteString

fromMinerData :: MonadThrow m => MinerData -> m MinerInfo
fromMinerData = decodeStrictOrThrow' . _minerData

toCoinbaseOutput :: HashCommandResult -> CoinbaseOutput
toCoinbaseOutput = CoinbaseOutput . encodeToByteString

fromCoinbaseOutput :: MonadThrow m => CoinbaseOutput -> m HashCommandResult
fromCoinbaseOutput = decodeStrictOrThrow' . _coinbaseOutput

-- Keyset taken from cp examples in Pact
-- The private key here was taken from `examples/cp` from the Pact repository
defaultMiner :: MinerInfo
defaultMiner = MinerInfo "miner" $ KeySet
  ["f880a433d6e2a13a32b6169030f56245efdd8c1b8a5027e9ce98a88e886bef27"]
  (Name "keys-all" def)

data PactDbStatePersist = PactDbStatePersist
    { _pdbspRestoreFile :: !(Maybe FilePath)
    , _pdbspPactDbState :: !PactDbState
    }

-- | Indicates a computed gas charge (gas amount * gas price)
newtype GasSupply = GasSupply { _gasSupply :: ParsedDecimal }
   deriving (Eq,Show,Ord,Num,Real,Fractional,ToJSON,FromJSON)

newtype GasId = GasId PactId deriving (Eq, Show)

type TransactionM p a = ReaderT (CommandEnv p) IO a


makeLenses ''MinerInfo
makeLenses ''PactDbStatePersist<|MERGE_RESOLUTION|>--- conflicted
+++ resolved
@@ -21,16 +21,12 @@
   , toCoinbaseOutput, fromCoinbaseOutput
   , GasSupply(..)
   , GasId(..)
-<<<<<<< HEAD
-=======
   , PactServiceEnv(..)
   , PactServiceState(..)
     -- * types
-  , PactServiceM
   , TransactionM
   , ModuleCache
   , HashCommandResult
->>>>>>> 06c4da82
     -- * optics
   , minerAccount
   , minerKeys
@@ -41,16 +37,13 @@
   , emptyPayload
   , noMiner
   , noCoinbase
-<<<<<<< HEAD
-  , HashCommandResult
-=======
     -- * module exports
   , module Chainweb.Pact.Backend.Types
->>>>>>> 06c4da82
   ) where
 
 import Control.Lens hiding ((.=))
 import Control.Monad.Catch
+import Control.Monad.Reader
 
 import Data.Aeson
 import Data.Default (def)
@@ -65,14 +58,10 @@
 import Pact.Types.Exp
 import qualified Pact.Types.Hash as H
 import Pact.Types.PactValue
-<<<<<<< HEAD
-import Pact.Types.Term (KeySet(..), Name(..), PactId(..))
-=======
 import Pact.Types.Runtime (ModuleData)
 import Pact.Types.Server (CommandEnv)
-import Pact.Types.SPV
+-- import Pact.Types.SPV
 import Pact.Types.Term (KeySet(..), Name(..), PactId(..), Ref, ModuleName)
->>>>>>> 06c4da82
 
 -- internal chainweb modules
 
