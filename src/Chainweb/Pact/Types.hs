{-# LANGUAGE DeriveGeneric #-}
{-# LANGUAGE GeneralizedNewtypeDeriving #-}
{-# LANGUAGE OverloadedStrings #-}
{-# LANGUAGE RecordWildCards #-}
{-# LANGUAGE StrictData #-}
{-# LANGUAGE TemplateHaskell #-}

-- |
-- Module: Chainweb.Pact.Types
-- Copyright: Copyright © 2018 Kadena LLC.
-- License: See LICENSE file
-- Maintainer: Mark Nichols <mark@kadena.io>
-- Stability: experimental
--
-- Pact Types module for Chainweb
module Chainweb.Pact.Types
  ( PactDbStatePersist(..)
  , Transactions(..)
  , MinerInfo(..)
  , toMinerData, fromMinerData
  , toCoinbaseOutput, fromCoinbaseOutput
  , GasSupply(..)
  , GasId(..)
<<<<<<< HEAD
=======
  , PactServiceEnv(..)
  , PactServiceState(..)
    -- * types
  , TransactionM
  , ModuleCache
  , HashCommandResult
>>>>>>> 621a9f22
    -- * optics
  , minerAccount
  , minerKeys
  , pdbspRestoreFile
  , pdbspPactDbState
    -- * defaults
  , defaultMiner
  , emptyPayload
  , noMiner
  , noCoinbase
<<<<<<< HEAD
  , HashCommandResult
=======
    -- * module exports
  , module Chainweb.Pact.Backend.Types
>>>>>>> 621a9f22
  ) where

import Control.Lens hiding ((.=))
import Control.Monad.Catch
<<<<<<< HEAD
=======
import Control.Monad.Reader
>>>>>>> 621a9f22

import Data.Aeson
import Data.Default (def)
import Data.HashMap.Strict
import Data.Text (Text)
import Data.Vector (Vector)

-- internal pact modules

import Pact.Parse (ParsedDecimal)
import Pact.Types.Command
import Pact.Types.Exp
import qualified Pact.Types.Hash as H
import Pact.Types.PactValue
<<<<<<< HEAD
import Pact.Types.Term (KeySet(..), Name(..), PactId(..))
=======
import Pact.Types.Runtime (ModuleData)
import Pact.Types.Server (CommandEnv)
-- import Pact.Types.SPV
import Pact.Types.Term (KeySet(..), Name(..), PactId(..), Ref, ModuleName)
>>>>>>> 621a9f22

-- internal chainweb modules

import Chainweb.Pact.Backend.Types
import Chainweb.Payload
import Chainweb.Utils


type HashCommandResult = CommandResult H.Hash

type ModuleCache = HashMap ModuleName (ModuleData Ref, Bool)

data Transactions = Transactions
    { _transactionPairs :: !(Vector (Transaction, HashCommandResult))
    , _transactionCoinbase :: !HashCommandResult
    } deriving (Eq, Show)

type MinerKeys = KeySet
type MinerId = Text

data MinerInfo = MinerInfo
  { _minerAccount :: !MinerId
  , _minerKeys :: !MinerKeys
  } deriving (Show,Eq)

instance ToJSON MinerInfo where
  toJSON MinerInfo{..} =
    object [ "m" .= _minerAccount
           , "ks" .= _ksKeys _minerKeys
           , "kp" .= _ksPredFun _minerKeys ]
instance FromJSON MinerInfo where
  parseJSON = withObject "MinerInfo" $ \o ->
    MinerInfo <$> o .: "m" <*> (KeySet <$> o .: "ks" <*> o .: "kp")

emptyPayload :: PayloadWithOutputs
emptyPayload = PayloadWithOutputs mempty miner coinbase h i o
  where
    (BlockPayload h i o) = newBlockPayload miner coinbase mempty
    miner = MinerData $ encodeToByteString noMiner
    coinbase = toCoinbaseOutput noCoinbase

noMiner :: MinerInfo
noMiner = MinerInfo "NoMiner" (KeySet [] (Name "<" def))

noCoinbase :: CommandResult a
noCoinbase = CommandResult (RequestKey H.pactInitialHash) Nothing
             (PactResult (Right (PLiteral (LString "NO_COINBASE"))))
             0 Nothing Nothing Nothing

toMinerData :: MinerInfo -> MinerData
toMinerData = MinerData . encodeToByteString

fromMinerData :: MonadThrow m => MinerData -> m MinerInfo
fromMinerData = decodeStrictOrThrow' . _minerData

toCoinbaseOutput :: HashCommandResult -> CoinbaseOutput
toCoinbaseOutput = CoinbaseOutput . encodeToByteString

fromCoinbaseOutput :: MonadThrow m => CoinbaseOutput -> m HashCommandResult
fromCoinbaseOutput = decodeStrictOrThrow' . _coinbaseOutput

-- Keyset taken from cp examples in Pact
-- The private key here was taken from `examples/cp` from the Pact repository
defaultMiner :: MinerInfo
defaultMiner = MinerInfo "miner" $ KeySet
  ["f880a433d6e2a13a32b6169030f56245efdd8c1b8a5027e9ce98a88e886bef27"]
  (Name "keys-all" def)

data PactDbStatePersist = PactDbStatePersist
    { _pdbspRestoreFile :: !(Maybe FilePath)
    , _pdbspPactDbState :: !PactDbState
    }

-- | Indicates a computed gas charge (gas amount * gas price)
newtype GasSupply = GasSupply { _gasSupply :: ParsedDecimal }
   deriving (Eq,Show,Ord,Num,Real,Fractional,ToJSON,FromJSON)

newtype GasId = GasId PactId deriving (Eq, Show)
<<<<<<< HEAD
=======

type TransactionM p a = ReaderT (CommandEnv p) IO a

>>>>>>> 621a9f22

makeLenses ''MinerInfo
makeLenses ''PactDbStatePersist<|MERGE_RESOLUTION|>--- conflicted
+++ resolved
@@ -21,15 +21,12 @@
   , toCoinbaseOutput, fromCoinbaseOutput
   , GasSupply(..)
   , GasId(..)
-<<<<<<< HEAD
-=======
   , PactServiceEnv(..)
   , PactServiceState(..)
     -- * types
   , TransactionM
   , ModuleCache
   , HashCommandResult
->>>>>>> 621a9f22
     -- * optics
   , minerAccount
   , minerKeys
@@ -40,20 +37,13 @@
   , emptyPayload
   , noMiner
   , noCoinbase
-<<<<<<< HEAD
-  , HashCommandResult
-=======
     -- * module exports
   , module Chainweb.Pact.Backend.Types
->>>>>>> 621a9f22
   ) where
 
 import Control.Lens hiding ((.=))
 import Control.Monad.Catch
-<<<<<<< HEAD
-=======
 import Control.Monad.Reader
->>>>>>> 621a9f22
 
 import Data.Aeson
 import Data.Default (def)
@@ -68,14 +58,9 @@
 import Pact.Types.Exp
 import qualified Pact.Types.Hash as H
 import Pact.Types.PactValue
-<<<<<<< HEAD
-import Pact.Types.Term (KeySet(..), Name(..), PactId(..))
-=======
 import Pact.Types.Runtime (ModuleData)
 import Pact.Types.Server (CommandEnv)
--- import Pact.Types.SPV
 import Pact.Types.Term (KeySet(..), Name(..), PactId(..), Ref, ModuleName)
->>>>>>> 621a9f22
 
 -- internal chainweb modules
 
@@ -154,12 +139,9 @@
    deriving (Eq,Show,Ord,Num,Real,Fractional,ToJSON,FromJSON)
 
 newtype GasId = GasId PactId deriving (Eq, Show)
-<<<<<<< HEAD
-=======
 
 type TransactionM p a = ReaderT (CommandEnv p) IO a
 
->>>>>>> 621a9f22
 
 makeLenses ''MinerInfo
 makeLenses ''PactDbStatePersist