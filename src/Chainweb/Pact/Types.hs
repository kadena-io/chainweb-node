--- conflicted
+++ resolved
@@ -67,18 +67,10 @@
 
 import Pact.Types.ChainMeta (PublicData(..))
 import Pact.Types.Command (CommandSuccess(..))
-<<<<<<< HEAD
-import Pact.Types.Hash (hash)
-import Pact.Types.Persistence (TxLog(..))
-import Pact.Types.Runtime (SPVSupport(..))
-import Pact.Types.Term (KeySet(..), Name(..), Term, tStr)
-import Pact.Types.Util (Hash(..))
-=======
 import qualified Pact.Types.Hash as H
 import Pact.Types.Persistence (TxLog(..))
 import Pact.Types.Runtime (SPVSupport(..))
 import Pact.Types.Term (KeySet(..), Name(..), Term, tStr)
->>>>>>> 8b493360
 
 -- internal chainweb modules
 
@@ -132,15 +124,10 @@
 toHashedLogTxOutput FullLogTxOutput{..} =
     HashedLogTxOutput
         { _hlCommandResult = _flCommandResult
-<<<<<<< HEAD
-        , _hlTxLogHash = hashed
-        }
-=======
         , _hlTxLogHash = H.toUntypedHash hashed }
   where
     hashed :: H.PactHash
     hashed = H.hash $ encodeToByteString _flTxLogs
->>>>>>> 8b493360
 
 type MinerKeys = KeySet
 
