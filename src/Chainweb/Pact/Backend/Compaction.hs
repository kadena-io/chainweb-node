--- conflicted
+++ resolved
@@ -45,20 +45,13 @@
 import Chainweb.Pact.Backend.PactState
 import Chainweb.Pact.Backend.Types
 import Chainweb.Pact.Backend.Utils
-<<<<<<< HEAD
 import Chainweb.Pact.Payload.PayloadStore (addNewPayload, lookupPayloadWithHeight)
 import Chainweb.Pact.Payload.PayloadStore.RocksDB (newPayloadDb)
 import Chainweb.Storage.Table (Iterator(..), Entry(..), withTableIterator, unCasify, tableInsert)
 import Chainweb.Storage.Table.RocksDB (RocksDb, withRocksDb, withReadOnlyRocksDb, modernDefaultOptions)
 import Chainweb.Utils (sshow, fromTextM, toText, int)
 import Chainweb.Version (ChainId, HasVersion(..), withVersion, ChainwebVersion(..))
-=======
-import Chainweb.Payload.PayloadStore (initializePayloadDb, addNewPayload, lookupPayloadWithHeight)
-import Chainweb.Payload.PayloadStore.RocksDB (newPayloadDb)
-import Chainweb.Utils (sshow, fromText, toText, int)
-import Chainweb.Version (ChainId, ChainwebVersion(..), chainIdToText)
 import Chainweb.Version.Guards (minimumBlockHeaderHistory)
->>>>>>> 730ae037
 import Chainweb.Version.Mainnet (mainnet)
 import Chainweb.Version.Registry (findKnownVersion)
 import Chainweb.Version.Testnet04 (testnet04)
@@ -765,7 +758,7 @@
       --
       -- On new enough chainweb versions, we want to only copy over
       -- the minimal number of block headers.
-      case minimumBlockHeaderHistory cwVersion latestHeader of
+      case minimumBlockHeaderHistory latestHeader of
         -- Go to the earliest possible entry. We migrate all BlockHeaders, for now.
         -- They are needed for SPV.
         --
@@ -773,7 +766,7 @@
         -- them does not.
         Nothing -> do
           iterFirst it
-        
+
         Just minBlockHeaderHistory -> do
           let runBack =
                 let x = int latestHeader
