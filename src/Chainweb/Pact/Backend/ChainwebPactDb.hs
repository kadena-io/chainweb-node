--- conflicted
+++ resolved
@@ -94,7 +94,6 @@
   where
     callDbWithKey :: FromJSON v => Utf8 -> BlockHandler SQLiteEnv (Maybe v)
     callDbWithKey kstr = do
-<<<<<<< HEAD
         result <- callDb "doReadRow" $ \db -> qry db stmt [SText kstr] [RBlob]
         case result of
             [] -> return Nothing
@@ -109,22 +108,6 @@
           \ WHERE rowkey = ?\
           \ ORDER BY blockheight DESC\
           \ LIMIT 1"
-=======
-      result <- callDb "doReadRow" $ \db -> do
-                 let stmt =
-                       "SELECT rowdata \
-                       \FROM [" <> domainTableName d <> "]\
-                       \ WHERE rowkey = ?\
-                       \ ORDER BY blockheight DESC, version, txid DESC\
-                       \ LIMIT 1"
-                 qry db stmt [SText kstr] [RBlob]
-      case result of
-          [] -> return Nothing
-          [[SBlob a]] -> return $ decode $ fromStrict a
-          err -> internalError $
-                   "doReadRow: Expected (at most) a single result, but got: " <>
-                   T.pack (show err)
->>>>>>> 2270e3a0
 
 writeSys
     :: (AsString k, ToJSON v)
@@ -186,36 +169,26 @@
     -> v
     -> Database
     -> IO ()
-<<<<<<< HEAD
 backendWriteUpdate key tn bh txid v db = do
-    exec' db q [ SBlob (toStrict (Data.Aeson.encode v))
-               , SText key
+    exec' db q [ SText key
                , SInt (fromIntegral bh)
                , SInt (fromIntegral txid)
+               , SBlob (toStrict (Data.Aeson.encode v))
                ]
     exec' db mutq [SText tn, SInt (fromIntegral bh)]
   where
     mutq = "INSERT OR IGNORE INTO VersionedTableMutation VALUES (?,?);"
-    q = mconcat [ "UPDATE ["
+    q = mconcat
+      ["INSERT OR REPLACE INTO ["
+      , tn
+      , "](rowkey,blockheight,txid,rowdata) "
+      , "VALUES(?,?,?,?)"]
+    {-q = mconcat [ "UPDATE ["
                 , tn
                 , "] SET rowdata = ? WHERE rowkey = ? AND blockheight = ? \
                   \ AND txid = ? ;"
                 ]
-=======
-backendWriteUpdate key tn bh version txid v db =
-  exec' db q [ SText key
-             , SInt (fromIntegral bh)
-             , SInt (fromIntegral version)
-             , SInt (fromIntegral txid)
-             , SBlob (toStrict (Data.Aeson.encode v))
-             ]
-  where
-    q = mconcat
-      ["INSERT OR REPLACE INTO ["
-      , tn
-      , "](rowkey,blockheight,version,txid,rowdata) "
-      , "VALUES(?,?,?,?,?)"]
->>>>>>> 2270e3a0
+    -}
 
 backendWriteWrite
     :: ToJSON v
@@ -297,19 +270,14 @@
     => Domain k v
     -> BlockHandler SQLiteEnv [k]
 doKeys d = do
-<<<<<<< HEAD
-    ks <- callDb "doKeys" $ \db -> qry_ db stmt [RText]
-=======
-    let tn = domainTableName d
     ks <- callDb "doKeys" $ \db ->
-            qry_ db  ("SELECT DISTINCT rowkey FROM [" <> tn <> "];") [RText]
->>>>>>> 2270e3a0
+            qry_ db  stmt [RText]
     forM ks $ \row -> do
         case row of
             [SText (Utf8 k)] -> return $ fromString $ toS k
             _ -> internalError "doKeys: The impossible happened."
   where
-    stmt = "SELECT rowkey FROM [" <> domainTableName d <> "];"
+    stmt = "SELECT DISTINCT rowkey FROM [" <> domainTableName d <> "];"
 {-# INLINE doKeys #-}
 
 -- tid is non-inclusive lower bound for the search
