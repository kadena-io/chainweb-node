--- conflicted
+++ resolved
@@ -637,57 +637,6 @@
     indexcreationstmt =
         "CREATE INDEX IF NOT EXISTS " <> tbl ixName <> " ON " <> tbl tablename <> "(txid DESC);"
 
-<<<<<<< HEAD
--- | set up the block state to prepare for a block being played on top of
--- a parent header.
-prepareToPlayBlock
-  :: T.Text
-  -> ChainwebVersion
-  -> ChainId
-  -> Maybe ParentHeader
-  -> BlockHandler logger SQLiteEnv ()
-prepareToPlayBlock msg v cid mph = do
-  let currentHeight = maybe (genesisHeight v cid) (succ . view blockHeight . _parentHeader) mph
-  bsBlockHeight .= currentHeight
-  bsModuleNameFix .= enableModuleNameFix v cid currentHeight
-  bsSortedKeys .= pact42 v cid currentHeight
-  bsLowerCaseTables .= chainweb217Pact v cid currentHeight
-  txid <- getEndTxId (msg <> ".prepareToPlayBlock") mph
-  bsTxId .= txid
-  clearPendingTxState
-
-
--- | Delete any state from the database newer than the input parent header.
-rewindDbTo
-    :: Logger logger
-    => Maybe ParentHeader
-    -> BlockHandler logger SQLiteEnv ()
-rewindDbTo Nothing = do
-    -- rewind before genesis, delete all user tables and all rows in all tables
-    withSavepoint DbTransaction $
-      callDb "doRestoreInitial: resetting tables" $ \db -> do
-      exec_ db "DELETE FROM BlockHistory;"
-      exec_ db "DELETE FROM [SYS:KeySets];"
-      exec_ db "DELETE FROM [SYS:Modules];"
-      exec_ db "DELETE FROM [SYS:Namespaces];"
-      exec_ db "DELETE FROM [SYS:Pacts];"
-      tblNames <- qry_ db "SELECT tablename FROM VersionedTableCreation;" [RText]
-      forM_ tblNames $ \t -> case t of
-        [SText tn] -> exec_ db ("DROP TABLE [" <> tn <> "];")
-        _ -> internalError "Something went wrong when resetting tables."
-      exec_ db "DELETE FROM VersionedTableCreation;"
-      exec_ db "DELETE FROM VersionedTableMutation;"
-      exec_ db "DELETE FROM TransactionIndex;"
-rewindDbTo (Just (ParentHeader ph)) = do
-    let currentHeight = succ (view blockHeight ph)
-    !endingtx <- getEndTxId "rewindDbToBlock" (Just (ParentHeader ph))
-    tableMaintenanceRowsVersionedSystemTables endingtx
-    callDb "rewindBlock" $ \db -> do
-      droppedtbls <- dropTablesAtRewind currentHeight db
-      vacuumTablesAtRewind currentHeight endingtx droppedtbls db
-    deleteHistory currentHeight
-    clearTxIndex currentHeight
-=======
 -- | Delete any state from the database newer than the input parent header.
 rewindDbTo
     :: SQLiteEnv
@@ -696,7 +645,7 @@
 rewindDbTo db Nothing = rewindDbToGenesis db
 rewindDbTo db mh@(Just (ParentHeader ph)) = do
     !endingtxid <- getEndTxId "rewindDbToBlock" db mh
-    rewindDbToBlock db (_blockHeight ph) endingtxid
+    rewindDbToBlock db (view blockHeight ph) endingtxid
 
 -- rewind before genesis, delete all user tables and all rows in all tables
 rewindDbToGenesis
@@ -729,7 +678,6 @@
     vacuumTablesAtRewind droppedtbls
     deleteHistory
     clearTxIndex
->>>>>>> 158b4bc6
   where
     dropTablesAtRewind :: IO (HashSet BS.ByteString)
     dropTablesAtRewind = do
@@ -917,11 +865,7 @@
 getEndTxId :: Text -> SQLiteEnv -> Maybe ParentHeader -> IO TxId
 getEndTxId msg sql pc = case pc of
   Nothing -> return 0
-<<<<<<< HEAD
-  Just (ParentHeader ph) -> getEndTxId' msg (view blockHeight ph) (view blockHash ph)
-=======
-  Just (ParentHeader ph) -> getEndTxId' msg sql (_blockHeight ph) (_blockHash ph)
->>>>>>> 158b4bc6
+  Just (ParentHeader ph) -> getEndTxId' msg sql (view blockHeight ph) (view blockHash ph)
 
 getEndTxId' :: Text -> SQLiteEnv -> BlockHeight -> BlockHash -> IO TxId
 getEndTxId' msg sql bh bhsh = do
