--- conflicted
+++ resolved
@@ -19,14 +19,11 @@
 , handlePossibleRewind
 , blockHistoryInsert
 , initSchema
-<<<<<<< HEAD
 , indexTransaction
-=======
 , clearPendingTxState
 , backendWriteUpdateBatch
 , createUserTable
 , vacuumDb
->>>>>>> 46285fbc
 ) where
 
 import Control.Lens
@@ -665,18 +662,11 @@
         tableMaintenanceRowsVersionedSystemTables endingtx
         callDb "rewindBlock" $ \db -> do
             droppedtbls <- dropTablesAtRewind bh db
-<<<<<<< HEAD
-            vacuumTablesAtRewind bh droppedtbls db
-        t <- deleteHistory
-        assign bsTxId t
-        clearTxIndex
-        return $! t
-=======
             vacuumTablesAtRewind bh endingtx droppedtbls db
         deleteHistory bh
         assign bsTxId endingtx
+        clearTxIndex
         return endingtx
->>>>>>> 46285fbc
 
 dropTablesAtRewind :: BlockHeight -> Database -> IO (HashSet BS.ByteString)
 dropTablesAtRewind bh db = do
