{-# LANGUAGE BangPatterns #-}
{-# LANGUAGE LambdaCase #-}
{-# LANGUAGE OverloadedStrings #-}

-- |
-- Module: Chainweb.Pact.Backend.RelationalCheckpointer
-- Copyright: Copyright © 2019 Kadena LLC.
-- License: See LICENSE file
-- Maintainers: Emmanuel Denloye <emmanuel@kadena.io>
-- Stability: experimental
--
-- Pact Checkpointer for Chainweb
module Chainweb.Pact.Backend.RelationalCheckpointer
  ( initRelationalCheckpointer
  , initRelationalCheckpointer'
  ) where

import Control.Concurrent.MVar
import Control.Exception
import Control.Lens
import Control.Monad
import Control.Monad.State (gets)

import Data.Serialize hiding (get)

import Prelude hiding (log)

-- pact

import Pact.Interpreter (PactDbEnv(..))
import Pact.Types.Gas (GasEnv(..))
import Pact.Types.Logger (Logger(..))
import Pact.Types.SQLite

-- chainweb
import Chainweb.BlockHash
import Chainweb.BlockHeader
import Chainweb.Pact.Backend.ChainwebPactDb
import Chainweb.Pact.Backend.Types
import Chainweb.Pact.Backend.Utils
import Chainweb.Pact.Service.Types (internalError)


initRelationalCheckpointer
    :: BlockState
    -> SQLiteEnv
    -> Logger
    -> GasEnv
    -> IO CheckpointEnv
initRelationalCheckpointer bstate sqlenv loggr gasEnv =
    snd <$!> initRelationalCheckpointer' bstate sqlenv loggr gasEnv

-- for testing
initRelationalCheckpointer'
    :: BlockState
    -> SQLiteEnv
    -> Logger
    -> GasEnv
    -> IO (PactDbEnv', CheckpointEnv)
initRelationalCheckpointer' bstate sqlenv loggr gasEnv = do
    let dbenv = BlockDbEnv sqlenv loggr
    db <- newMVar (BlockEnv dbenv bstate)
    runBlockEnv db initSchema
    return $!
      (PactDbEnv' (PactDbEnv chainwebPactDb db),
       CheckpointEnv
        { _cpeCheckpointer =
            Checkpointer
              (doRestore db)
              (doSave db)
              (doDiscard db)
              (doGetLatest db)
              (doWithAtomicRewind db)
              (doLookupBlock db)
        , _cpeLogger = loggr
        , _cpeGasEnv = gasEnv
        })

type Db = MVar (BlockEnv SQLiteEnv)


doRestore :: Db -> Maybe (BlockHeight, ParentHash) -> IO PactDbEnv'
doRestore dbenv (Just (bh, hash)) = do
    runBlockEnv dbenv $ do
        void $ withSavepoint PreBlock $ handleVersion bh hash
        beginSavepoint Block
    return $! PactDbEnv' $! PactDbEnv chainwebPactDb dbenv
<<<<<<< HEAD
doRestore dbenv Nothing = do
    runBlockEnv dbenv $ do
      withSavepoint DbTransaction $ do
       callDb "doRestoreInitial: resetting tables" $ \db -> do
         exec_ db "DELETE FROM BlockHistory;"
         exec_ db "DELETE FROM VersionHistory;"
         exec_ db "DELETE FROM [SYS:KeySets];"
         exec_ db "DELETE FROM [SYS:Modules];"
         exec_ db "DELETE FROM [SYS:Namespaces];"
         exec_ db "DELETE FROM [SYS:Pacts];"
         tblNames <- qry_ db "SELECT tablename FROM UserTables;" [RText]
         forM_ tblNames $ \tbl -> case tbl of
             [SText t] -> exec_ db ("DROP TABLE [" <> t <> "];")
             _ -> internalError "Something went wrong when resetting tables."
       assign bsTxId 0
      beginSavepoint Block
=======
doRestore dbenv Nothing = runBlockEnv dbenv $ do
    withSavepoint DbTransaction $
      callDb "doRestoreInitial: resetting tables" $ \db -> do
        exec_ db "DELETE FROM BlockHistory;"
        exec_ db "DELETE FROM VersionHistory;"
        exec_ db "DELETE FROM [SYS:KeySets];"
        exec_ db "DELETE FROM [SYS:Modules];"
        exec_ db "DELETE FROM [SYS:Namespaces];"
        exec_ db "DELETE FROM [SYS:Pacts];"
        tblNames <- qry_ db "SELECT tablename FROM UserTables;" [RText]
        forM_ tblNames $ \tbl -> case tbl of
            [SText t] -> exec_ db ("DROP TABLE [" <> t <> "];")
            _ -> internalError "Something went wrong when resetting tables."
        exec_ db "DELETE FROM UserTables;"
    beginSavepoint Block
    assign bsTxId 0
>>>>>>> 19494081
    return $! PactDbEnv' $ PactDbEnv chainwebPactDb dbenv

doSave :: Db -> BlockHash -> IO ()
doSave dbenv hash = runBlockEnv dbenv $ do
    commitSavepoint Block
    nextTxId <- gets _bsTxId
    (BlockVersion height _) <- gets _bsBlockVersion
    blockHistoryInsert height hash nextTxId

doDiscard :: Db -> IO ()
doDiscard dbenv = runBlockEnv dbenv $ rollbackSavepoint Block

doGetLatest :: Db -> IO (Maybe (BlockHeight, BlockHash))
doGetLatest dbenv =
    runBlockEnv dbenv $ callDb "getLatestBlock" $ \db -> do
        r <- qry db qtext [] [RInt, RBlob] >>= mapM go
        case r of
          [] -> return Nothing
          (!o:_) -> return $! Just o
  where
    qtext = "SELECT blockheight, hash FROM BlockHistory \
            \ ORDER BY blockheight DESC LIMIT 1"

    go [SInt hgt, SBlob blob] =
        let hash = either error id $ Data.Serialize.decode blob
        in return $! (fromIntegral hgt, hash)
    go _ = fail "impossible"

doWithAtomicRewind :: Db -> IO a -> IO a
doWithAtomicRewind db m = mask $ \r -> do
    r (runBlockEnv db $ beginSavepoint RewindSavepoint)
    a <- r m `onException` rollback
    r (runBlockEnv db $ commitSavepoint RewindSavepoint)
    return a
  where
    rollback = runBlockEnv db (rollbackSavepoint RewindSavepoint)

doLookupBlock :: Db -> (BlockHeight, BlockHash) -> IO Bool
doLookupBlock dbenv (bheight, bhash) = runBlockEnv dbenv $ do
    r <- callDb "lookupBlock" $ \db ->
         qry db qtext [SInt $ fromIntegral bheight, SBlob (encode bhash)]
                      [RInt]
    liftIO (expectSingle "row" r) >>= \case
        [SInt n] -> return $! n /= 0
        _ -> internalError "doLookupBlock: output mismatch"
  where
    qtext = "SELECT COUNT(*) FROM BlockHistory WHERE blockheight = ? \
            \ AND hash = ?;"<|MERGE_RESOLUTION|>--- conflicted
+++ resolved
@@ -85,24 +85,6 @@
         void $ withSavepoint PreBlock $ handleVersion bh hash
         beginSavepoint Block
     return $! PactDbEnv' $! PactDbEnv chainwebPactDb dbenv
-<<<<<<< HEAD
-doRestore dbenv Nothing = do
-    runBlockEnv dbenv $ do
-      withSavepoint DbTransaction $ do
-       callDb "doRestoreInitial: resetting tables" $ \db -> do
-         exec_ db "DELETE FROM BlockHistory;"
-         exec_ db "DELETE FROM VersionHistory;"
-         exec_ db "DELETE FROM [SYS:KeySets];"
-         exec_ db "DELETE FROM [SYS:Modules];"
-         exec_ db "DELETE FROM [SYS:Namespaces];"
-         exec_ db "DELETE FROM [SYS:Pacts];"
-         tblNames <- qry_ db "SELECT tablename FROM UserTables;" [RText]
-         forM_ tblNames $ \tbl -> case tbl of
-             [SText t] -> exec_ db ("DROP TABLE [" <> t <> "];")
-             _ -> internalError "Something went wrong when resetting tables."
-       assign bsTxId 0
-      beginSavepoint Block
-=======
 doRestore dbenv Nothing = runBlockEnv dbenv $ do
     withSavepoint DbTransaction $
       callDb "doRestoreInitial: resetting tables" $ \db -> do
@@ -119,7 +101,6 @@
         exec_ db "DELETE FROM UserTables;"
     beginSavepoint Block
     assign bsTxId 0
->>>>>>> 19494081
     return $! PactDbEnv' $ PactDbEnv chainwebPactDb dbenv
 
 doSave :: Db -> BlockHash -> IO ()
