--- conflicted
+++ resolved
@@ -19,6 +19,7 @@
 import Control.Exception
 import Control.Lens
 import Control.Monad
+import Control.Monad.IO.Class
 import Control.Monad.State (gets)
 
 import Data.Serialize hiding (get)
@@ -82,50 +83,25 @@
 doRestore :: Db -> Maybe (BlockHeight, ParentHash) -> IO PactDbEnv'
 doRestore dbenv (Just (bh, hash)) = do
     runBlockEnv dbenv $ do
-<<<<<<< HEAD
-        txid <- withSavepoint PreBlock $ handlePossibleRewind bh hash
-        -- we assign txid twice if handlePossibleRewind is successful,
-        -- bring this up with Greg.
-        assign bsTxId txid
-        beginSavepoint Block
-    return $! PactDbEnv' $! PactDbEnv chainwebPactDb dbenv
-doRestore dbenv Nothing = do
-    runBlockEnv dbenv $ do
-      withSavepoint DbTransaction $
-        callDb "doRestoreInitial: resetting tables" $ \db -> do
-          exec_ db "DELETE FROM BlockHistory;"
-          exec_ db "DELETE FROM [SYS:KeySets];"
-          exec_ db "DELETE FROM [SYS:Modules];"
-          exec_ db "DELETE FROM [SYS:Namespaces];"
-          exec_ db "DELETE FROM [SYS:Pacts];"
-          tblNames <- qry_ db "SELECT tablename FROM VersionedTableCreation;" [RText]
-          forM_ tblNames $ \tbl -> case tbl of
-              [SText t] -> exec_ db ("DROP TABLE [" <> t <> "];")
-              _ -> internalError "Something went wrong when resetting tables."
-          exec_ db "DELETE FROM VersionedTableCreation;"
-          exec_ db "DELETE FROM VersionedTableMutation;"
-      beginSavepoint Block
-=======
-        void $ withSavepoint PreBlock $ handleVersion bh hash
+        void $ withSavepoint PreBlock $ handlePossibleRewind bh hash
         beginSavepoint Block
     return $! PactDbEnv' $! PactDbEnv chainwebPactDb dbenv
 doRestore dbenv Nothing = runBlockEnv dbenv $ do
     withSavepoint DbTransaction $
       callDb "doRestoreInitial: resetting tables" $ \db -> do
         exec_ db "DELETE FROM BlockHistory;"
-        exec_ db "DELETE FROM VersionHistory;"
         exec_ db "DELETE FROM [SYS:KeySets];"
         exec_ db "DELETE FROM [SYS:Modules];"
         exec_ db "DELETE FROM [SYS:Namespaces];"
         exec_ db "DELETE FROM [SYS:Pacts];"
-        tblNames <- qry_ db "SELECT tablename FROM UserTables;" [RText]
+        tblNames <- qry_ db "SELECT tablename FROM VersionedTableCreation;" [RText]
         forM_ tblNames $ \tbl -> case tbl of
             [SText t] -> exec_ db ("DROP TABLE [" <> t <> "];")
             _ -> internalError "Something went wrong when resetting tables."
-        exec_ db "DELETE FROM UserTables;"
+        exec_ db "DELETE FROM VersionedTableCreation;"
+        exec_ db "DELETE FROM VersionedTableMutation;"
     beginSavepoint Block
     assign bsTxId 0
->>>>>>> 8934a092
     return $! PactDbEnv' $ PactDbEnv chainwebPactDb dbenv
 
 doSave :: Db -> BlockHash -> IO ()
