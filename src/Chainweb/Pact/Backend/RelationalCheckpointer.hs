{-# LANGUAGE BangPatterns #-}
{-# LANGUAGE LambdaCase #-}
{-# LANGUAGE OverloadedStrings #-}

-- |
-- Module: Chainweb.Pact.Backend.RelationalCheckpointer
-- Copyright: Copyright © 2019 Kadena LLC.
-- License: See LICENSE file
-- Maintainers: Emmanuel Denloye <emmanuel@kadena.io>
-- Stability: experimental
--
-- Pact Checkpointer for Chainweb
module Chainweb.Pact.Backend.RelationalCheckpointer
  ( initRelationalCheckpointer
  , initRelationalCheckpointer'
  ) where

import Control.Concurrent.MVar
import Control.Exception
import Control.Lens
import Control.Monad
import Control.Monad.IO.Class
import Control.Monad.State (gets)

import Data.Serialize hiding (get)

import Prelude hiding (log)

-- pact

import Pact.Interpreter (PactDbEnv(..))
import Pact.Types.Gas (GasEnv(..))
import Pact.Types.Logger (Logger(..))
import Pact.Types.SQLite

-- chainweb
import Chainweb.BlockHash
import Chainweb.BlockHeader
import Chainweb.BlockHeaderDB
import Chainweb.Pact.Backend.ChainwebPactDb
import Chainweb.Pact.Backend.Types
import Chainweb.Pact.Backend.Utils
import Chainweb.Pact.Service.Types (internalError)
import Chainweb.Payload.PayloadStore


initRelationalCheckpointer :: BlockState -> SQLiteEnv -> Logger -> GasEnv -> BlockHeaderDb -> Maybe (PayloadDb cas) -> IO CheckpointEnv
initRelationalCheckpointer bstate sqlenv loggr gasEnv cdb payloadDb =
  snd <$> initRelationalCheckpointer' bstate sqlenv loggr gasEnv cdb payloadDb

-- for testing
initRelationalCheckpointer' :: BlockState -> SQLiteEnv -> Logger -> GasEnv -> BlockHeaderDb -> Maybe (PayloadDb cas) -> IO (PactDbEnv', CheckpointEnv)
initRelationalCheckpointer' bstate sqlenv loggr gasEnv cdb payloadDb = do
  let dbenv = BlockDbEnv sqlenv loggr
  db <- newMVar (BlockEnv dbenv bstate)
  runBlockEnv db initSchema
  return $
    (PactDbEnv' (PactDbEnv chainwebPactDb db),
     CheckpointEnv
      { _cpeCheckpointer =
          Checkpointer
            (doRestore db cdb payloadDb)
            (doSave db)
            (doDiscard db)
            (doGetLatest db)
            (doWithAtomicRewind db)
      , _cpeLogger = loggr
      , _cpeGasEnv = gasEnv
      })

type Db = MVar (BlockEnv SQLiteEnv)


<<<<<<< HEAD
dump :: BlockHandler SQLiteEnv ()
dump = do
    -- TODO: cleanup/remove dump code
    bstate <- get
    log "INFO" $ "dumping bstate here:" <> show bstate
    log "INFO" "dumping blockhistory here"
    txts <- callDb "dumping" $ \db -> do
        qry_ db "SELECT * FROM BlockHistory;" [RInt,RBlob,RInt] >>= mapM go
    log "INFO" (intercalate ":" txts)
      -- log "Info" "dumping versionhistory\n"
      -- qry_ db "SELECT * FROM VersionHistory;" [RInt,RInt,RInt] >>= print
  where
    go :: [SType] -> IO String
    go [SInt a, SBlob blob, SInt b] = do
        let getshit = either error id
        return $
            "row= " <> show a <> " " <>
            show ((getshit $ Data.Serialize.decode blob) :: BlockHash) <>
            " " <>
            show b
    go _ = error "whatever"

doRestore :: Db -> BlockHeaderDb -> Maybe (PayloadDb cas) -> Maybe (BlockHeight, ParentHash) -> IO PactDbEnv'
doRestore dbenv _cdb _payloadDb (Just (bh, hash)) = do
  runBlockEnv dbenv $ do
    dump
    txid <- withSavepoint PreBlock $ handleVersion bh hash _cdb _payloadDb
    dump
=======
doRestore :: Db -> Maybe (BlockHeight, ParentHash) -> IO PactDbEnv'
doRestore dbenv (Just (bh, hash)) = do
  runBlockEnv dbenv $ do
    txid <- withSavepoint PreBlock $ handleVersion bh hash
>>>>>>> 27f8275a
    assign bsTxId txid
    beginSavepoint Block
  return $ PactDbEnv' $ PactDbEnv chainwebPactDb dbenv
doRestore dbenv _cdb _payloadDb Nothing = do
  runBlockEnv dbenv $ do
    r <- callDb "doRestoreInitial"
         $ \db -> qry db
                  "SELECT COUNT(*) FROM BlockHistory WHERE blockheight = ? AND hash = ?;"
              [SInt 0, SBlob (encode nullBlockHash)]
              [RInt]
    liftIO (expectSingle "row" r) >>= \case
      [SInt 0] -> do
        withSavepoint DbTransaction $
           callDb "doRestoreInitial: resetting tables" $ \db -> do
             exec_ db "DELETE FROM BlockHistory;"
             exec_ db "DELETE FROM VersionHistory;"
             exec_ db "DELETE FROM [SYS:KeySets];"
             exec_ db "DELETE FROM [SYS:Modules];"
             exec_ db "DELETE FROM [SYS:Namespaces];"
             exec_ db "DELETE FROM [SYS:Pacts];"
             exec_ db "DELETE FROM UserTables;"
             tblNames <- qry_ db "SELECT tablename FROM UserTables;" [RText]
             forM_ tblNames $ \tbl -> case tbl of
               [SText t] -> exec_ db ("DROP TABLE [" <> t <> "];")
               _ -> internalError "Something went wrong when resetting tables."
        beginSavepoint Block
      _ -> internalError "restoreInitial: The genesis state cannot be recovered!"

  return $ PactDbEnv' $ PactDbEnv chainwebPactDb dbenv

doSave :: Db -> BlockHash -> IO ()
doSave dbenv hash = runBlockEnv dbenv $ do
  commitSavepoint Block
  nextTxId <- gets _bsTxId
  (BlockVersion height _) <- gets _bsBlockVersion
  blockHistoryInsert height hash nextTxId

doDiscard :: Db -> IO ()
doDiscard dbenv = runBlockEnv dbenv $ rollbackSavepoint Block

doGetLatest :: Db -> IO (Maybe (BlockHeight, BlockHash))
doGetLatest dbenv =
    runBlockEnv dbenv $ callDb "getLatestBlock" $ \db -> do
        r <- qry db qtext [] [RInt, RBlob] >>= mapM go
        case r of
          [] -> return Nothing
          (!o:_) -> return $! Just o
  where
    qtext = "SELECT blockheight, hash FROM BlockHistory \
            \ ORDER BY blockheight DESC LIMIT 1"

    go [SInt hgt, SBlob blob] =
        let hash = either error id $ Data.Serialize.decode blob
        in return $! (fromIntegral hgt, hash)
    go _ = fail "impossible"

doWithAtomicRewind :: Db -> IO a -> IO a
doWithAtomicRewind db m = mask $ \r -> do
    r (runBlockEnv db $ beginSavepoint RewindSavepoint)
    a <- r m `onException` rollback
    r (runBlockEnv db $ commitSavepoint RewindSavepoint)
    return a
  where
    rollback = runBlockEnv db (rollbackSavepoint RewindSavepoint)<|MERGE_RESOLUTION|>--- conflicted
+++ resolved
@@ -36,21 +36,19 @@
 -- chainweb
 import Chainweb.BlockHash
 import Chainweb.BlockHeader
-import Chainweb.BlockHeaderDB
 import Chainweb.Pact.Backend.ChainwebPactDb
 import Chainweb.Pact.Backend.Types
 import Chainweb.Pact.Backend.Utils
 import Chainweb.Pact.Service.Types (internalError)
-import Chainweb.Payload.PayloadStore
 
 
-initRelationalCheckpointer :: BlockState -> SQLiteEnv -> Logger -> GasEnv -> BlockHeaderDb -> Maybe (PayloadDb cas) -> IO CheckpointEnv
-initRelationalCheckpointer bstate sqlenv loggr gasEnv cdb payloadDb =
-  snd <$> initRelationalCheckpointer' bstate sqlenv loggr gasEnv cdb payloadDb
+initRelationalCheckpointer :: BlockState -> SQLiteEnv -> Logger -> GasEnv -> IO CheckpointEnv
+initRelationalCheckpointer bstate sqlenv loggr gasEnv =
+  snd <$> initRelationalCheckpointer' bstate sqlenv loggr gasEnv
 
 -- for testing
-initRelationalCheckpointer' :: BlockState -> SQLiteEnv -> Logger -> GasEnv -> BlockHeaderDb -> Maybe (PayloadDb cas) -> IO (PactDbEnv', CheckpointEnv)
-initRelationalCheckpointer' bstate sqlenv loggr gasEnv cdb payloadDb = do
+initRelationalCheckpointer' :: BlockState -> SQLiteEnv -> Logger -> GasEnv -> IO (PactDbEnv', CheckpointEnv)
+initRelationalCheckpointer' bstate sqlenv loggr gasEnv = do
   let dbenv = BlockDbEnv sqlenv loggr
   db <- newMVar (BlockEnv dbenv bstate)
   runBlockEnv db initSchema
@@ -59,7 +57,7 @@
      CheckpointEnv
       { _cpeCheckpointer =
           Checkpointer
-            (doRestore db cdb payloadDb)
+            (doRestore db)
             (doSave db)
             (doDiscard db)
             (doGetLatest db)
@@ -71,45 +69,14 @@
 type Db = MVar (BlockEnv SQLiteEnv)
 
 
-<<<<<<< HEAD
-dump :: BlockHandler SQLiteEnv ()
-dump = do
-    -- TODO: cleanup/remove dump code
-    bstate <- get
-    log "INFO" $ "dumping bstate here:" <> show bstate
-    log "INFO" "dumping blockhistory here"
-    txts <- callDb "dumping" $ \db -> do
-        qry_ db "SELECT * FROM BlockHistory;" [RInt,RBlob,RInt] >>= mapM go
-    log "INFO" (intercalate ":" txts)
-      -- log "Info" "dumping versionhistory\n"
-      -- qry_ db "SELECT * FROM VersionHistory;" [RInt,RInt,RInt] >>= print
-  where
-    go :: [SType] -> IO String
-    go [SInt a, SBlob blob, SInt b] = do
-        let getshit = either error id
-        return $
-            "row= " <> show a <> " " <>
-            show ((getshit $ Data.Serialize.decode blob) :: BlockHash) <>
-            " " <>
-            show b
-    go _ = error "whatever"
-
-doRestore :: Db -> BlockHeaderDb -> Maybe (PayloadDb cas) -> Maybe (BlockHeight, ParentHash) -> IO PactDbEnv'
-doRestore dbenv _cdb _payloadDb (Just (bh, hash)) = do
-  runBlockEnv dbenv $ do
-    dump
-    txid <- withSavepoint PreBlock $ handleVersion bh hash _cdb _payloadDb
-    dump
-=======
 doRestore :: Db -> Maybe (BlockHeight, ParentHash) -> IO PactDbEnv'
 doRestore dbenv (Just (bh, hash)) = do
   runBlockEnv dbenv $ do
     txid <- withSavepoint PreBlock $ handleVersion bh hash
->>>>>>> 27f8275a
     assign bsTxId txid
     beginSavepoint Block
   return $ PactDbEnv' $ PactDbEnv chainwebPactDb dbenv
-doRestore dbenv _cdb _payloadDb Nothing = do
+doRestore dbenv Nothing = do
   runBlockEnv dbenv $ do
     r <- callDb "doRestoreInitial"
          $ \db -> qry db
