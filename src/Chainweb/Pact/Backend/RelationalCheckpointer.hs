--- conflicted
+++ resolved
@@ -233,15 +233,6 @@
     --
     commitSavepoint Block
 
-<<<<<<< HEAD
-doGetEarliest :: Db logger -> IO (Maybe (BlockHeight, BlockHash))
-doGetEarliest dbenv =
-  runBlockEnv dbenv $ callDb "getEarliestBlock" $ \db -> do
-    r <- qry_ db qtext [RInt, RBlob] >>= mapM go
-    case r of
-      [] -> return Nothing
-      (!o:_) -> return (Just o)
-=======
 doGetEarliest :: HasCallStack => Db logger -> IO (BlockHeight, BlockHash)
 doGetEarliest dbenv =
   runBlockEnv dbenv $ callDb "getLatestBlock" $ \db -> do
@@ -249,7 +240,6 @@
     case r of
       [] -> fail "Chainweb.Pact.Backend.RelationalCheckpointer.doGetEarliest: no earliest block. This is a bug in chainweb-node."
       (!o:_) -> return o
->>>>>>> d58ed287
   where
     qtext = "SELECT blockheight, hash FROM BlockHistory \
             \ ORDER BY blockheight ASC LIMIT 1"
@@ -257,15 +247,9 @@
     go [SInt hgt, SBlob blob] =
         let hash = either error id $ runGetEitherS decodeBlockHash blob
         in return (fromIntegral hgt, hash)
-<<<<<<< HEAD
-    go _ = fail "impossible"
-
-doGetLatest :: Db logger -> IO (Maybe (BlockHeight, BlockHash))
-=======
     go _ = fail "Chainweb.Pact.Backend.RelationalCheckpointer.doGetEarliest: impossible. This is a bug in chainweb-node."
 
 doGetLatest :: HasCallStack => Db logger -> IO (Maybe (BlockHeight, BlockHash))
->>>>>>> d58ed287
 doGetLatest dbenv =
     runBlockEnv dbenv $ callDb "getLatestBlock" $ \db -> do
         r <- qry_ db qtext [RInt, RBlob] >>= mapM go
