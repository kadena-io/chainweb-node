{-# LANGUAGE AllowAmbiguousTypes #-}
{-# LANGUAGE DerivingVia #-}
{-# LANGUAGE DuplicateRecordFields #-}
{-# LANGUAGE FlexibleContexts #-}
{-# LANGUAGE ImportQualifiedPost #-}
{-# LANGUAGE LambdaCase #-}
{-# LANGUAGE OverloadedStrings #-}
{-# LANGUAGE ScopedTypeVariables #-}
{-# LANGUAGE TupleSections #-}
{-# LANGUAGE TypeApplications #-}

module Chainweb.Pact.Backend.PactState.GrandHash.Utils
  (

    withConnections
  , resolveLatestCutHeaders
  , resolveCutHeadersAtHeight
  , resolveCutHeadersAtHeights
  , computeGrandHashesAt
  , exitLog
  , hex
  , chainwebDbFilePath
  , rocksParser
  , cwvParser
  )
  where

import Chainweb.BlockHeader (BlockHeader, blockHeight)
import Chainweb.BlockHeight (BlockHeight(..))
import Chainweb.ChainId (ChainId, chainIdToText)
import Chainweb.CutDB (cutHashesTable, readHighestCutHeaders)
import Chainweb.Logger (Logger, logFunctionText)
import Chainweb.Pact.Backend.PactState (getLatestPactStateAt, getLatestBlockHeight, addChainIdLabel)
import Chainweb.Pact.Backend.PactState.EmbeddedSnapshot (Snapshot(..))
import Chainweb.Pact.Backend.PactState.GrandHash.Algorithm (computeGrandHash)
import Chainweb.Pact.Backend.Types (SQLiteEnv)
import Chainweb.Pact.Backend.Utils (startSqliteDb, stopSqliteDb)
import Chainweb.Storage.Table.RocksDB (RocksDb)
import Chainweb.TreeDB (seekAncestor)
import Chainweb.Utils (fromText, toText, sshow)
import Chainweb.Version (ChainwebVersion(..))
import Chainweb.Version.Mainnet (mainnet)
import Chainweb.Version.Registry (lookupVersionByName)
import Chainweb.WebBlockHeaderDB (WebBlockHeaderDb, getWebBlockHeaderDb, initWebBlockHeaderDb)
import Control.Exception (bracket)
import Control.Lens ((^?!), ix, view)
import Control.Monad (forM, when)
import Data.ByteString (ByteString)
import Data.ByteString.Base16 qualified as Base16
import Data.HashMap.Strict (HashMap)
import Data.HashMap.Strict qualified as HM
import Data.Maybe (fromMaybe)
import Data.Text (Text)
import Data.Text qualified as Text
import Data.Text.Encoding qualified as Text
import Options.Applicative qualified as O
import System.Directory (doesFileExist)
import System.Exit (exitFailure)
import System.FilePath ((</>))
import System.LogLevel (LogLevel(..))
import UnliftIO.Async (pooledForConcurrently, pooledForConcurrently_)

-- | Get the cut headers at the specified blockheight.
--
--   This works by taking the latest cut headers (from 'readLatestCutHeaders')
--   and calling 'seekAncestor' to find the 'BlockHeader's associated with the
--   specified blockheight at each chain (this is the cut header).
limitCut :: (Logger logger)
  => logger
  -> WebBlockHeaderDb
  -> HashMap ChainId BlockHeader -- ^ latest cut headers
  -> HashMap ChainId SQLiteEnv
  -> BlockHeight
  -> IO (HashMap ChainId BlockHeader)
limitCut logger wbhdb latestCutHeaders pactConns blockHeight_ = do
  fmap (HM.mapMaybe id) $ flip HM.traverseWithKey latestCutHeaders $ \cid latestCutHeader -> do
    let logger' = addChainIdLabel cid logger
    bdb <- getWebBlockHeaderDb wbhdb cid
    seekAncestor bdb latestCutHeader (fromIntegral blockHeight_) >>= \case
      -- Block exists on that chain
      Just h -> do
        -- Sanity check, should absolutely never happen
        when (view blockHeight h /= blockHeight_) $ do
          exitLog logger' "expected seekAncestor behaviour is broken"

        -- Confirm that PactDB is not behind RocksDB (it can be ahead though)
        let db = pactConns ^?! ix cid
        latestPactHeight <- getLatestBlockHeight db
        when (latestPactHeight < blockHeight_) $ do
          exitLog logger' "Pact State is behind RocksDB. This should never happen."

        pure (Just h)

      -- Block does not exist on that chain
      Nothing -> do
        logFunctionText logger' Debug $ "Block " <> sshow blockHeight_ <> " is not accessible on this chain."
        pure Nothing

-- | Get the latest cut headers.
--   Note that the latest cut headers reflects the latest state of consensus.
--
--   Also returns a 'WebBlockHeaderDb' for convenience to callers.
getLatestCutHeaders :: ()
  => ChainwebVersion
  -> RocksDb
  -> IO (WebBlockHeaderDb, HashMap ChainId BlockHeader)
getLatestCutHeaders v rocksDb = do
  wbhdb <- initWebBlockHeaderDb rocksDb v
  let cutHashes = cutHashesTable rocksDb
  latestCutHeaders <- readHighestCutHeaders v (\_ _ -> pure ()) wbhdb cutHashes
  pure (wbhdb, latestCutHeaders)

-- | Take the latest cut headers, and find the minimum 'BlockHeight' across
--   the 'BlockHeader's of each chain, i.e, the highest 'BlockHeight' shared
--   amongst all chains. Then return the cut headers associated with that
--   latest common 'BlockHeight'.
resolveLatestCutHeaders :: (Logger logger)
  => logger
  -> ChainwebVersion
  -> HashMap ChainId SQLiteEnv
  -> RocksDb
  -> IO (BlockHeight, HashMap ChainId BlockHeader)
resolveLatestCutHeaders logger v pactConns rocksDb = do
  (wbhdb, latestCutHeaders) <- getLatestCutHeaders v rocksDb
  let latestCommonBlockHeight = minimum $ fmap (view blockHeight) latestCutHeaders
  headers <- limitCut logger wbhdb latestCutHeaders pactConns latestCommonBlockHeight
  pure (latestCommonBlockHeight, headers)

-- | Take the latest cut headers, and return the cut headers associated with
--   the specified 'BlockHeight'.
resolveCutHeadersAtHeight :: (Logger logger)
  => logger
  -> ChainwebVersion
  -> HashMap ChainId SQLiteEnv
  -> RocksDb
  -> BlockHeight
  -> IO (HashMap ChainId BlockHeader)
resolveCutHeadersAtHeight logger v pactConns rocksDb target = do
  (wbhdb, latestCutHeaders) <- getLatestCutHeaders v rocksDb
  limitCut logger wbhdb latestCutHeaders pactConns target

-- | Take the latest cut headers, and, for each specified 'BlockHeight',
--   return the cut headers associated with that 'BlockHeight'.
--
--   The list returned pairs the input 'BlockHeight's with the found headers.
resolveCutHeadersAtHeights :: (Logger logger)
  => logger
  -> ChainwebVersion
  -> HashMap ChainId SQLiteEnv
  -> RocksDb
  -> [BlockHeight] -- ^ targets
  -> IO [(BlockHeight, HashMap ChainId BlockHeader)]
resolveCutHeadersAtHeights logger v pactConns rocksDb targets = do
  (wbhdb, latestCutHeaders) <- getLatestCutHeaders v rocksDb
  forM targets $ \target -> do
    fmap (target, ) $ limitCut logger wbhdb latestCutHeaders pactConns target

-- | Compute the 'ChainGrandHash'es for each Chain. A 'Snapshot' just pairs
--   a 'BlockHeader' with the computed 'ChainGrandHash' at the header's
--   'BlockHeight'.
computeGrandHashesAt :: ()
  => HashMap ChainId SQLiteEnv
     -- ^ pact connections
  -> HashMap ChainId BlockHeader
     -- ^ Resolved targets, i.e, blockheights that are accessible per each
     --   chain.
  -> IO (HashMap ChainId Snapshot)
computeGrandHashesAt pactConns cutHeader = do
  fmap HM.fromList $ pooledForConcurrently (HM.toList cutHeader) $ \(cid, bHeader) -> do
<<<<<<< HEAD
    let SQLiteEnv db _ = pactConns ^?! ix cid
    (hash, ()) <- computeGrandHash (getLatestPactStateAt db (view blockHeight bHeader))
=======
    let db = pactConns ^?! ix cid
    (hash, ()) <- computeGrandHash (getLatestPactStateAt db (_blockHeight bHeader))
>>>>>>> 158b4bc6
    pure (cid, Snapshot hash bHeader)

checkPactDbsExist :: FilePath -> [ChainId] -> IO ()
checkPactDbsExist dbDir cids = pooledForConcurrently_ cids $ \cid -> do
  e <- doesFileExist (chainwebDbFilePath cid dbDir)
  when (not e) $ do
    error $ "Pact database doesn't exist for expected chain id " <> Text.unpack (chainIdToText cid)

chainwebDbFilePath :: ChainId -> FilePath -> FilePath
chainwebDbFilePath cid dbDir =
  let fileName = mconcat
        [ "pact-v1-chain-"
        , Text.unpack (chainIdToText cid)
        , ".sqlite"
        ]
  in dbDir </> fileName

exitLog :: (Logger logger) => logger -> Text -> IO a
exitLog logger msg = do
  logFunctionText logger Error msg
  exitFailure

-- | Provide SQLite connections to all chains.
--
--   N.B. This is not at all exception-safe. This is not intended to be
--   used in production code paths.
--
--   This should either use ResourceT or some other mechanism for exception
--   safety.
withConnections :: (Logger logger)
  => logger
  -> FilePath
  -> [ChainId]
  -> (HashMap ChainId SQLiteEnv -> IO x)
  -> IO x
withConnections logger pactDir cids f = do
  checkPactDbsExist pactDir cids
  bracket openConnections closeConnections f
  where
    openConnections :: IO (HashMap ChainId SQLiteEnv)
    openConnections = fmap HM.fromList $ forM cids $ \cid -> do
      (cid, ) <$> startSqliteDb cid logger pactDir False

    closeConnections :: HashMap ChainId SQLiteEnv -> IO ()
    closeConnections = mapM_ stopSqliteDb

hex :: ByteString -> Text
hex = Text.decodeUtf8 . Base16.encode

cwvParser :: O.Parser ChainwebVersion
cwvParser = fmap (lookupVersionByName . fromMaybe (error "ChainwebVersion parse failed") . fromText)
  $ O.strOption
      (O.long "graph-version"
        <> O.short 'v'
        <> O.metavar "CHAINWEB_VERSION"
        <> O.help "Chainweb version for graph. Only needed for non-standard graphs."
        <> O.value (toText (_versionName mainnet))
        <> O.showDefault
      )

rocksParser :: O.Parser FilePath
rocksParser = O.strOption
  (O.long "rocksdb-dir"
   <> O.metavar "ROCKSDB DIR"
   <> O.help "Path to RocksDB directory"
  )<|MERGE_RESOLUTION|>--- conflicted
+++ resolved
@@ -167,13 +167,8 @@
   -> IO (HashMap ChainId Snapshot)
 computeGrandHashesAt pactConns cutHeader = do
   fmap HM.fromList $ pooledForConcurrently (HM.toList cutHeader) $ \(cid, bHeader) -> do
-<<<<<<< HEAD
-    let SQLiteEnv db _ = pactConns ^?! ix cid
+    let db = pactConns ^?! ix cid
     (hash, ()) <- computeGrandHash (getLatestPactStateAt db (view blockHeight bHeader))
-=======
-    let db = pactConns ^?! ix cid
-    (hash, ()) <- computeGrandHash (getLatestPactStateAt db (_blockHeight bHeader))
->>>>>>> 158b4bc6
     pure (cid, Snapshot hash bHeader)
 
 checkPactDbsExist :: FilePath -> [ChainId] -> IO ()
