{-# LANGUAGE DeriveGeneric #-}
{-# LANGUAGE DerivingStrategies #-}
{-# LANGUAGE ExistentialQuantification #-}
{-# LANGUAGE FlexibleInstances #-}
{-# LANGUAGE FunctionalDependencies #-}
{-# LANGUAGE GeneralizedNewtypeDeriving #-}
{-# LANGUAGE MultiParamTypeClasses #-}
{-# LANGUAGE OverloadedStrings #-}
{-# LANGUAGE RankNTypes #-}
{-# LANGUAGE RecordWildCards #-}
{-# LANGUAGE StrictData #-}
{-# LANGUAGE TemplateHaskell #-}
{-# LANGUAGE TypeFamilies #-}

-- |
-- Module: Chainweb.Pact.Backend.Types
-- Copyright: Copyright © 2018 Kadena LLC.
-- License: See LICENSE file
-- Maintainer: Mark Nichols <mark@kadena.io>
-- Stability: experimental
--
-- Chainweb / Pact Types module for various database backends
module Chainweb.Pact.Backend.Types
    ( CheckpointEnv(..)
    , cpeCheckpointer
    , cpeLogger
    , cpeGasEnv
    , Checkpointer(..)
    , Env'(..)
    , EnvPersist'(..)
    , PactDbConfig(..)
    , pdbcGasLimit
    , pdbcGasRate
    , pdbcLogDir
    , pdbcPersistDir
    , pdbcPragmas
    , PactDbEnv'(..)
    , PactDbEnvPersist(..)
    , pdepEnv
    , pdepPactDb
    , PactDbState(..)
    , pdbsDbEnv
    , BlockState(..)
<<<<<<< HEAD
    , initBlockState
    , bsBlockVersion
=======
    , bsBlockHeight
>>>>>>> a48d3859
    , bsTxRecord
    , bsMode
    , bsTxId
    , BlockEnv(..)
    , benvBlockState
    , benvDb
    , SQLiteEnv(..)
    , sConn
    , sConfig
    , BlockHandler(..)
    , ParentHash
    , BlockDbEnv(..)
    , bdbenvDb
    , SQLiteFlag(..)

      -- * mempool
    , MemPoolAccess(..)

      -- * pact service monad + types
    , PactServiceEnv(..)
    , PactServiceState(..)
    , PactServiceM

    , PactServiceException(..)

      -- * optics
    , psMempoolAccess
    , psCheckpointEnv
    , psSpvSupport
    , psPublicData
    , psStateValidated
    , psPdb
    , psBlockHeaderDb
    ) where

import Control.Exception
import Control.Exception.Safe hiding (bracket)
import Control.Lens
import Control.Monad.Fail
import Control.Monad.Reader
import Control.Monad.State.Strict

import Data.Aeson
import Data.Bits
import Data.Map.Strict (Map)
import Data.Vector (Vector)

import Foreign.C.Types (CInt(..))

import Database.SQLite3.Direct as SQ3

import GHC.Generics

import Pact.Interpreter (PactDbEnv(..))
import Pact.Persist.SQLite (Pragma(..), SQLiteConfig(..))
import Pact.PersistPactDb (DbEnv(..))
import Pact.Types.ChainMeta (PublicData(..))
import Pact.Types.Logger (Logger(..), Logging(..))
import Pact.Types.Runtime
    (ExecutionMode(..), GasEnv(..), PactDb(..), TableName(..), TxId(..),
    TxLog(..))
import Pact.Types.SPV

-- internal modules
import Chainweb.BlockHash
import Chainweb.BlockHeader
import Chainweb.BlockHeaderDB.Types
import Chainweb.Payload.PayloadStore.Types
import Chainweb.Transaction

data Env' = forall a. Env' (PactDbEnv (DbEnv a))

data PactDbEnvPersist p = PactDbEnvPersist
    { _pdepPactDb :: PactDb (DbEnv p)
    , _pdepEnv :: DbEnv p
    }

makeLenses ''PactDbEnvPersist


data EnvPersist' = forall a. EnvPersist' (PactDbEnvPersist a)

data PactDbState = PactDbState { _pdbsDbEnv :: EnvPersist' }

makeLenses ''PactDbState

data PactDbConfig = PactDbConfig
    { _pdbcPersistDir :: Maybe FilePath
    , _pdbcLogDir :: FilePath
    , _pdbcPragmas :: [Pragma]
    , _pdbcGasLimit :: Maybe Int
    , _pdbcGasRate :: Maybe Int
    } deriving (Eq, Show, Generic)

instance FromJSON PactDbConfig

makeLenses ''PactDbConfig

data SQLiteEnv = SQLiteEnv
    { _sConn :: !Database
    , _sConfig :: !SQLiteConfig
    }

makeLenses ''SQLiteEnv

data BlockState = BlockState
    { _bsTxId :: !TxId
    , _bsMode :: !(Maybe ExecutionMode)
    , _bsBlockHeight :: !BlockHeight
    , _bsTxRecord :: !(Map TableName [TxLog Value])
    }
    deriving Show

initBlockState :: BlockState
initBlockState = BlockState 0 Nothing (BlockVersion 0 0) mempty

makeLenses ''BlockState

data BlockDbEnv p = BlockDbEnv
    { _bdbenvDb :: !p
    , _logger :: !Logger
    }

makeLenses ''BlockDbEnv

data BlockEnv p = BlockEnv
    { _benvDb :: !(BlockDbEnv p)
    , _benvBlockState :: !BlockState -- ^ The current block state.
    }

makeLenses ''BlockEnv

newtype BlockHandler p a = BlockHandler
    { runBlockHandler :: ReaderT (BlockDbEnv p) (StateT BlockState IO) a
    } deriving ( Functor
               , Applicative
               , Monad
               , MonadState BlockState
               , MonadThrow
               , MonadCatch
               , MonadMask
               , MonadIO
               , MonadReader (BlockDbEnv p)
               , MonadFail
               )

data PactDbEnv' = forall e. PactDbEnv' (PactDbEnv e)

instance Logging (BlockHandler p) where
    log c s = view logger >>= \l -> liftIO $ logLog l c s

type ParentHash = BlockHash

data Checkpointer = Checkpointer
    {
      restore :: Maybe (BlockHeight, ParentHash) -> IO PactDbEnv'
      -- ^ prerequisite: (BlockHeight - 1, ParentHash) is a direct ancestor of
      -- the "latest block"
    , save :: BlockHash -> IO ()
      -- ^ commits pending modifications to block, with the given blockhash
    , discard :: IO ()
      -- ^ discard pending block changes
    , getLatestBlock :: IO (Maybe (BlockHeight, BlockHash))
      -- ^ get the checkpointer's idea of the latest block
    , withAtomicRewind :: forall a . IO a -> IO a
      -- ^ in the event of rewind we may wish to play through many blocks. In
      -- the event of any of them failing, we should discard the whole
      -- transaction in total.
    , lookupBlockInCheckpointer :: (BlockHeight, BlockHash) -> IO Bool
      -- ^ is the checkpointer aware of the given block?
    , getBlockParent :: (BlockHeight, BlockHash) -> IO (Maybe BlockHash)
    }

data CheckpointEnv = CheckpointEnv
    { _cpeCheckpointer :: !Checkpointer
    , _cpeLogger :: !Logger
    , _cpeGasEnv :: !GasEnv
    }

makeLenses ''CheckpointEnv

newtype SQLiteFlag = SQLiteFlag { getFlag :: CInt }
  deriving (Eq, Ord, Bits, Num)

data PactServiceEnv cas = PactServiceEnv
    { _psMempoolAccess :: !(Maybe MemPoolAccess)
    , _psCheckpointEnv :: !CheckpointEnv
    , _psSpvSupport :: !SPVSupport
    , _psPublicData :: !PublicData
    , _psPdb :: PayloadDb cas
    , _psBlockHeaderDb :: BlockHeaderDb
    }

data PactServiceState = PactServiceState
    {_psStateValidated :: Maybe BlockHeader
    }

type PactServiceM cas = ReaderT (PactServiceEnv cas) (StateT PactServiceState IO)

data MemPoolAccess = MemPoolAccess
  { mpaGetBlock :: BlockHeight -> BlockHash -> BlockHeader -> IO (Vector ChainwebTransaction)
  , mpaSetLastHeader :: BlockHeader -> IO ()
  , mpaProcessFork :: BlockHeader -> IO ()
  }

instance Semigroup MemPoolAccess where
  MemPoolAccess f g h <> MemPoolAccess t u v = MemPoolAccess (f <> t) (g <> u) (h <> v)

instance Monoid MemPoolAccess where
  mempty = MemPoolAccess (\_ _ _ -> mempty) (const mempty) (const mempty)

makeLenses ''PactServiceEnv
makeLenses ''PactServiceState

data PactServiceException = PactServiceIllegalRewind {
    _attemptedRewindTo :: Maybe (BlockHeight, BlockHash)
  , _latestBlock :: Maybe (BlockHeight, BlockHash)
  }
  deriving (Generic)

instance Show PactServiceException where
  show (PactServiceIllegalRewind att l)
    = concat [ "illegal rewind attempt to block "
             , show att
             , ", latest was "
             , show l
             ]

instance Exception PactServiceException<|MERGE_RESOLUTION|>--- conflicted
+++ resolved
@@ -41,12 +41,8 @@
     , PactDbState(..)
     , pdbsDbEnv
     , BlockState(..)
-<<<<<<< HEAD
     , initBlockState
-    , bsBlockVersion
-=======
     , bsBlockHeight
->>>>>>> a48d3859
     , bsTxRecord
     , bsMode
     , bsTxId
@@ -161,7 +157,7 @@
     deriving Show
 
 initBlockState :: BlockState
-initBlockState = BlockState 0 Nothing (BlockVersion 0 0) mempty
+initBlockState = BlockState 0 Nothing 0 mempty
 
 makeLenses ''BlockState
 
