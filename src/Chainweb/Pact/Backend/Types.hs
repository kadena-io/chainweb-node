{-# LANGUAGE DeriveGeneric #-}
{-# LANGUAGE DerivingStrategies #-}
{-# LANGUAGE ExistentialQuantification #-}
{-# LANGUAGE FlexibleInstances #-}
{-# LANGUAGE FunctionalDependencies #-}
{-# LANGUAGE GeneralizedNewtypeDeriving #-}
{-# LANGUAGE MultiParamTypeClasses #-}
{-# LANGUAGE OverloadedStrings #-}
{-# LANGUAGE RankNTypes #-}
{-# LANGUAGE RecordWildCards #-}
{-# LANGUAGE StrictData #-}
{-# LANGUAGE TemplateHaskell #-}
{-# LANGUAGE TypeFamilies #-}

-- |
-- Module: Chainweb.Pact.Backend.Types
-- Copyright: Copyright © 2018 Kadena LLC.
-- License: See LICENSE file
-- Maintainer: Mark Nichols <mark@kadena.io>
-- Stability: experimental
--
-- Chainweb / Pact Types module for various database backends
module Chainweb.Pact.Backend.Types
    ( CheckpointEnv(..)
    , cpeCheckpointer
    , cpeLogger
    , cpeGasEnv
    , Checkpointer(..)
    , Env'(..)
    , EnvPersist'(..)
    , PactDbConfig(..)
    , pdbcGasLimit
    , pdbcGasRate
    , pdbcLogDir
    , pdbcPersistDir
    , pdbcPragmas
    , PactDbEnv'(..)
    , PactDbEnvPersist(..)
    , pdepEnv
    , pdepPactDb
    , PactDbState(..)
    , pdbsDbEnv
<<<<<<< HEAD
    , BlockState(..)
    , bsBlockHeight
=======
    , ReorgVersion(..)
    , BlockVersion(..)
    , bvVersion
    , bvBlock
    , BlockState(..)
    , bsBlockVersion
>>>>>>> 621a9f22
    , bsTxRecord
    , bsMode
    , bsTxId
    , BlockEnv(..)
    , benvBlockState
    , benvDb
    , SQLiteEnv(..)
    , sConn
    , sConfig
    , BlockHandler(..)
    , ParentHash
    , BlockDbEnv(..)
    , bdbenvDb
    , SQLiteFlag(..)

      -- * mempool
    , MemPoolAccess(..)

      -- * pact service monad + types
    , PactServiceEnv(..)
    , PactServiceState(..)
    , PactServiceM

<<<<<<< HEAD
=======
    , PactServiceException(..)

>>>>>>> 621a9f22
      -- * optics
    , psMempoolAccess
    , psCheckpointEnv
    , psSpvSupport
    , psPublicData
    , psStateValidated
    , psPdb
    , psBlockHeaderDb
    ) where

<<<<<<< HEAD
=======
import Control.DeepSeq
import Control.Exception
>>>>>>> 621a9f22
import Control.Exception.Safe hiding (bracket)
import Control.Lens
import Control.Monad.Fail
import Control.Monad.Reader
import Control.Monad.State.Strict
<<<<<<< HEAD

import Data.Aeson
import Data.Bits
import Data.Map.Strict (Map)
import Data.Vector (Vector)

import Database.SQLite3.Direct as SQ3

import Foreign.C.Types (CInt(..))
=======

import Data.Aeson
import Data.Bits
import Data.Int
import Data.Map.Strict (Map)
import Data.Vector (Vector)
import Data.Word

import Database.SQLite3.Direct as SQ3
>>>>>>> 621a9f22

import GHC.Generics

import Pact.Interpreter (PactDbEnv(..))
import Pact.Persist.SQLite (Pragma(..), SQLiteConfig(..))
import Pact.PersistPactDb (DbEnv(..))
import Pact.Types.ChainMeta (PublicData(..))
import Pact.Types.Logger (Logger(..), Logging(..))
import Pact.Types.Runtime
    (ExecutionMode(..), GasEnv(..), PactDb(..), TableName(..), TxId(..),
    TxLog(..))
import Pact.Types.SPV

-- internal modules
import Chainweb.BlockHash
import Chainweb.BlockHeader
import Chainweb.BlockHeaderDB.Types
import Chainweb.Payload.PayloadStore.Types
import Chainweb.Transaction

data Env' = forall a. Env' (PactDbEnv (DbEnv a))

data PactDbEnvPersist p = PactDbEnvPersist
    { _pdepPactDb :: PactDb (DbEnv p)
    , _pdepEnv :: DbEnv p
    }

makeLenses ''PactDbEnvPersist


data EnvPersist' = forall a. EnvPersist' (PactDbEnvPersist a)

data PactDbState = PactDbState { _pdbsDbEnv :: EnvPersist' }

makeLenses ''PactDbState

data PactDbConfig = PactDbConfig
    { _pdbcPersistDir :: Maybe FilePath
    , _pdbcLogDir :: FilePath
    , _pdbcPragmas :: [Pragma]
    , _pdbcGasLimit :: Maybe Int
    , _pdbcGasRate :: Maybe Int
    } deriving (Eq, Show, Generic)

instance FromJSON PactDbConfig

makeLenses ''PactDbConfig

data SQLiteEnv = SQLiteEnv
<<<<<<< HEAD
    { _sConn :: !Database
    , _sConfig :: !SQLiteConfig
    }

makeLenses ''SQLiteEnv

data BlockState = BlockState
    { _bsTxId :: !TxId
    , _bsMode :: !(Maybe ExecutionMode)
    , _bsBlockHeight :: !BlockHeight
    , _bsTxRecord :: !(Map TableName [TxLog Value])
    }
    deriving Show
=======
  { _sConn :: !Database
  , _sConfig :: !SQLiteConfig
  }

makeLenses ''SQLiteEnv

newtype ReorgVersion = ReorgVersion
  { _getReorgVersion :: Int64
  }
  deriving newtype (Num, Integral, Enum, Real, Ord, Eq)
  deriving stock Show

instance NFData ReorgVersion where
  rnf (ReorgVersion v) = rnf v

data BlockVersion = BlockVersion
  { _bvBlock :: !BlockHeight
  , _bvVersion :: !ReorgVersion
  }
  deriving (Eq, Show)

instance NFData BlockVersion where
  rnf (BlockVersion bvBlock bvVersion) = rnf bvBlock `seq` rnf bvVersion

makeLenses ''BlockVersion

data BlockState = BlockState
  { _bsTxId :: !TxId
  , _bsMode :: !(Maybe ExecutionMode)
  , _bsBlockVersion :: !BlockVersion
  , _bsTxRecord :: !(Map TableName [TxLog Value])
  }
  deriving Show
>>>>>>> 621a9f22

makeLenses ''BlockState

data BlockDbEnv p = BlockDbEnv
<<<<<<< HEAD
    { _bdbenvDb :: !p
    , _logger :: !Logger
    }
=======
  { _bdbenvDb :: !p
  , _logger :: !Logger
  }
>>>>>>> 621a9f22

makeLenses ''BlockDbEnv

data BlockEnv p = BlockEnv
<<<<<<< HEAD
    { _benvDb :: !(BlockDbEnv p)
    , _benvBlockState :: !BlockState -- ^ The current block state.
    }
=======
  { _benvDb :: !(BlockDbEnv p)
  , _benvBlockState :: !BlockState -- ^ The current block state.
  }
>>>>>>> 621a9f22

makeLenses ''BlockEnv

newtype BlockHandler p a = BlockHandler
<<<<<<< HEAD
    { runBlockHandler :: ReaderT (BlockDbEnv p) (StateT BlockState IO) a
    } deriving ( Functor
               , Applicative
               , Monad
               , MonadState BlockState
               , MonadThrow
               , MonadCatch
               , MonadMask
               , MonadIO
               , MonadReader (BlockDbEnv p)
               , MonadFail
               )
=======
  { runBlockHandler :: ReaderT (BlockDbEnv p) (StateT BlockState IO) a
  } deriving ( Functor
             , Applicative
             , Monad
             , MonadState BlockState
             , MonadThrow
             , MonadCatch
             , MonadMask
             , MonadIO
             , MonadReader (BlockDbEnv p)
             , MonadFail
             )
>>>>>>> 621a9f22

data PactDbEnv' = forall e. PactDbEnv' (PactDbEnv e)

instance Logging (BlockHandler p) where
<<<<<<< HEAD
    log c s = view logger >>= \l -> liftIO $ logLog l c s
=======
  log c s = view logger >>= \l -> liftIO $ logLog l c s
>>>>>>> 621a9f22

type ParentHash = BlockHash

data Checkpointer = Checkpointer
    {
      restore :: Maybe (BlockHeight, ParentHash) -> IO PactDbEnv'
      -- ^ prerequisite: (BlockHeight - 1, ParentHash) is a direct ancestor of
      -- the "latest block"
    , save :: BlockHash -> IO ()
      -- ^ commits pending modifications to block, with the given blockhash
    , discard :: IO ()
      -- ^ discard pending block changes
    , getLatestBlock :: IO (Maybe (BlockHeight, BlockHash))
      -- ^ get the checkpointer's idea of the latest block
    , withAtomicRewind :: forall a . IO a -> IO a
      -- ^ in the event of rewind we may wish to play through many blocks. In
      -- the event of any of them failing, we should discard the whole
      -- transaction in total.
    , lookupBlockInCheckpointer :: (BlockHeight, BlockHash) -> IO Bool
      -- ^ is the checkpointer aware of the given block?
<<<<<<< HEAD
=======
    , getBlockParent :: (BlockHeight, BlockHash) -> IO (Maybe BlockHash)
>>>>>>> 621a9f22
    }

data CheckpointEnv = CheckpointEnv
    { _cpeCheckpointer :: !Checkpointer
    , _cpeLogger :: !Logger
    , _cpeGasEnv :: !GasEnv
<<<<<<< HEAD
    }

makeLenses ''CheckpointEnv

newtype SQLiteFlag = SQLiteFlag { getFlag :: CInt }
  deriving (Eq, Ord, Bits, Num)

data PactServiceEnv cas = PactServiceEnv
    { _psMempoolAccess :: !(Maybe MemPoolAccess)
    , _psCheckpointEnv :: !CheckpointEnv
    , _psSpvSupport :: !SPVSupport
    , _psPublicData :: !PublicData
    , _psPdb :: PayloadDb cas
    , _psBlockHeaderDb :: BlockHeaderDb
    }

data PactServiceState = PactServiceState
    {_psStateValidated :: Maybe BlockHeader
    }
=======
    }

makeLenses ''CheckpointEnv

newtype SQLiteFlag = SQLiteFlag { getFlag :: Word32 }
  deriving (Eq, Ord, Bits, Num)

data PactServiceEnv cas = PactServiceEnv
  { _psMempoolAccess :: !(Maybe MemPoolAccess)
  , _psCheckpointEnv :: !CheckpointEnv
  , _psSpvSupport :: !SPVSupport
  , _psPublicData :: !PublicData
  , _psPdb :: PayloadDb cas
  , _psBlockHeaderDb :: BlockHeaderDb
  }

data PactServiceState = PactServiceState
  {_psStateValidated :: Maybe BlockHeader
  }
>>>>>>> 621a9f22

type PactServiceM cas = ReaderT (PactServiceEnv cas) (StateT PactServiceState IO)

data MemPoolAccess = MemPoolAccess
<<<<<<< HEAD
    { mpaGetBlock :: BlockHeight -> BlockHash -> BlockHeader -> IO (Vector ChainwebTransaction)
    , mpaSetLastHeader :: BlockHeader -> IO ()
    , mpaProcessFork :: BlockHeader -> IO ()
    }

instance Semigroup MemPoolAccess where
    MemPoolAccess f g h <> MemPoolAccess t u v = MemPoolAccess (f <> t) (g <> u) (h <> v)

instance Monoid MemPoolAccess where
    mempty = MemPoolAccess (\_ _ _ -> mempty) (const mempty) (const mempty)

makeLenses ''PactServiceEnv
makeLenses ''PactServiceState
=======
  { mpaGetBlock :: BlockHeight -> BlockHash -> BlockHeader -> IO (Vector ChainwebTransaction)
  , mpaSetLastHeader :: BlockHeader -> IO ()
  , mpaProcessFork :: BlockHeader -> IO ()
  }

instance Semigroup MemPoolAccess where
  MemPoolAccess f g h <> MemPoolAccess t u v = MemPoolAccess (f <> t) (g <> u) (h <> v)

instance Monoid MemPoolAccess where
  mempty = MemPoolAccess (\_ _ _ -> mempty) (const mempty) (const mempty)

makeLenses ''PactServiceEnv
makeLenses ''PactServiceState

data PactServiceException = PactServiceIllegalRewind {
    _attemptedRewindTo :: Maybe (BlockHeight, BlockHash)
  , _latestBlock :: Maybe (BlockHeight, BlockHash)
  }
  deriving (Generic)

instance Show PactServiceException where
  show (PactServiceIllegalRewind att l)
    = concat [ "illegal rewind attempt to block "
             , show att
             , ", latest was "
             , show l
             ]

instance Exception PactServiceException
>>>>>>> 621a9f22
<|MERGE_RESOLUTION|>--- conflicted
+++ resolved
@@ -40,17 +40,8 @@
     , pdepPactDb
     , PactDbState(..)
     , pdbsDbEnv
-<<<<<<< HEAD
     , BlockState(..)
     , bsBlockHeight
-=======
-    , ReorgVersion(..)
-    , BlockVersion(..)
-    , bvVersion
-    , bvBlock
-    , BlockState(..)
-    , bsBlockVersion
->>>>>>> 621a9f22
     , bsTxRecord
     , bsMode
     , bsTxId
@@ -74,11 +65,8 @@
     , PactServiceState(..)
     , PactServiceM
 
-<<<<<<< HEAD
-=======
     , PactServiceException(..)
 
->>>>>>> 621a9f22
       -- * optics
     , psMempoolAccess
     , psCheckpointEnv
@@ -89,37 +77,21 @@
     , psBlockHeaderDb
     ) where
 
-<<<<<<< HEAD
-=======
-import Control.DeepSeq
 import Control.Exception
->>>>>>> 621a9f22
 import Control.Exception.Safe hiding (bracket)
 import Control.Lens
 import Control.Monad.Fail
 import Control.Monad.Reader
 import Control.Monad.State.Strict
-<<<<<<< HEAD
 
 import Data.Aeson
 import Data.Bits
 import Data.Map.Strict (Map)
 import Data.Vector (Vector)
 
+import Foreign.C.Types (CInt(..))
+
 import Database.SQLite3.Direct as SQ3
-
-import Foreign.C.Types (CInt(..))
-=======
-
-import Data.Aeson
-import Data.Bits
-import Data.Int
-import Data.Map.Strict (Map)
-import Data.Vector (Vector)
-import Data.Word
-
-import Database.SQLite3.Direct as SQ3
->>>>>>> 621a9f22
 
 import GHC.Generics
 
@@ -169,7 +141,6 @@
 makeLenses ''PactDbConfig
 
 data SQLiteEnv = SQLiteEnv
-<<<<<<< HEAD
     { _sConn :: !Database
     , _sConfig :: !SQLiteConfig
     }
@@ -183,72 +154,24 @@
     , _bsTxRecord :: !(Map TableName [TxLog Value])
     }
     deriving Show
-=======
-  { _sConn :: !Database
-  , _sConfig :: !SQLiteConfig
-  }
-
-makeLenses ''SQLiteEnv
-
-newtype ReorgVersion = ReorgVersion
-  { _getReorgVersion :: Int64
-  }
-  deriving newtype (Num, Integral, Enum, Real, Ord, Eq)
-  deriving stock Show
-
-instance NFData ReorgVersion where
-  rnf (ReorgVersion v) = rnf v
-
-data BlockVersion = BlockVersion
-  { _bvBlock :: !BlockHeight
-  , _bvVersion :: !ReorgVersion
-  }
-  deriving (Eq, Show)
-
-instance NFData BlockVersion where
-  rnf (BlockVersion bvBlock bvVersion) = rnf bvBlock `seq` rnf bvVersion
-
-makeLenses ''BlockVersion
-
-data BlockState = BlockState
-  { _bsTxId :: !TxId
-  , _bsMode :: !(Maybe ExecutionMode)
-  , _bsBlockVersion :: !BlockVersion
-  , _bsTxRecord :: !(Map TableName [TxLog Value])
-  }
-  deriving Show
->>>>>>> 621a9f22
 
 makeLenses ''BlockState
 
 data BlockDbEnv p = BlockDbEnv
-<<<<<<< HEAD
     { _bdbenvDb :: !p
     , _logger :: !Logger
     }
-=======
-  { _bdbenvDb :: !p
-  , _logger :: !Logger
-  }
->>>>>>> 621a9f22
 
 makeLenses ''BlockDbEnv
 
 data BlockEnv p = BlockEnv
-<<<<<<< HEAD
     { _benvDb :: !(BlockDbEnv p)
     , _benvBlockState :: !BlockState -- ^ The current block state.
     }
-=======
-  { _benvDb :: !(BlockDbEnv p)
-  , _benvBlockState :: !BlockState -- ^ The current block state.
-  }
->>>>>>> 621a9f22
 
 makeLenses ''BlockEnv
 
 newtype BlockHandler p a = BlockHandler
-<<<<<<< HEAD
     { runBlockHandler :: ReaderT (BlockDbEnv p) (StateT BlockState IO) a
     } deriving ( Functor
                , Applicative
@@ -261,29 +184,11 @@
                , MonadReader (BlockDbEnv p)
                , MonadFail
                )
-=======
-  { runBlockHandler :: ReaderT (BlockDbEnv p) (StateT BlockState IO) a
-  } deriving ( Functor
-             , Applicative
-             , Monad
-             , MonadState BlockState
-             , MonadThrow
-             , MonadCatch
-             , MonadMask
-             , MonadIO
-             , MonadReader (BlockDbEnv p)
-             , MonadFail
-             )
->>>>>>> 621a9f22
 
 data PactDbEnv' = forall e. PactDbEnv' (PactDbEnv e)
 
 instance Logging (BlockHandler p) where
-<<<<<<< HEAD
     log c s = view logger >>= \l -> liftIO $ logLog l c s
-=======
-  log c s = view logger >>= \l -> liftIO $ logLog l c s
->>>>>>> 621a9f22
 
 type ParentHash = BlockHash
 
@@ -304,17 +209,13 @@
       -- transaction in total.
     , lookupBlockInCheckpointer :: (BlockHeight, BlockHash) -> IO Bool
       -- ^ is the checkpointer aware of the given block?
-<<<<<<< HEAD
-=======
     , getBlockParent :: (BlockHeight, BlockHash) -> IO (Maybe BlockHash)
->>>>>>> 621a9f22
     }
 
 data CheckpointEnv = CheckpointEnv
     { _cpeCheckpointer :: !Checkpointer
     , _cpeLogger :: !Logger
     , _cpeGasEnv :: !GasEnv
-<<<<<<< HEAD
     }
 
 makeLenses ''CheckpointEnv
@@ -334,46 +235,10 @@
 data PactServiceState = PactServiceState
     {_psStateValidated :: Maybe BlockHeader
     }
-=======
-    }
-
-makeLenses ''CheckpointEnv
-
-newtype SQLiteFlag = SQLiteFlag { getFlag :: Word32 }
-  deriving (Eq, Ord, Bits, Num)
-
-data PactServiceEnv cas = PactServiceEnv
-  { _psMempoolAccess :: !(Maybe MemPoolAccess)
-  , _psCheckpointEnv :: !CheckpointEnv
-  , _psSpvSupport :: !SPVSupport
-  , _psPublicData :: !PublicData
-  , _psPdb :: PayloadDb cas
-  , _psBlockHeaderDb :: BlockHeaderDb
-  }
-
-data PactServiceState = PactServiceState
-  {_psStateValidated :: Maybe BlockHeader
-  }
->>>>>>> 621a9f22
 
 type PactServiceM cas = ReaderT (PactServiceEnv cas) (StateT PactServiceState IO)
 
 data MemPoolAccess = MemPoolAccess
-<<<<<<< HEAD
-    { mpaGetBlock :: BlockHeight -> BlockHash -> BlockHeader -> IO (Vector ChainwebTransaction)
-    , mpaSetLastHeader :: BlockHeader -> IO ()
-    , mpaProcessFork :: BlockHeader -> IO ()
-    }
-
-instance Semigroup MemPoolAccess where
-    MemPoolAccess f g h <> MemPoolAccess t u v = MemPoolAccess (f <> t) (g <> u) (h <> v)
-
-instance Monoid MemPoolAccess where
-    mempty = MemPoolAccess (\_ _ _ -> mempty) (const mempty) (const mempty)
-
-makeLenses ''PactServiceEnv
-makeLenses ''PactServiceState
-=======
   { mpaGetBlock :: BlockHeight -> BlockHash -> BlockHeader -> IO (Vector ChainwebTransaction)
   , mpaSetLastHeader :: BlockHeader -> IO ()
   , mpaProcessFork :: BlockHeader -> IO ()
@@ -402,5 +267,4 @@
              , show l
              ]
 
-instance Exception PactServiceException
->>>>>>> 621a9f22
+instance Exception PactServiceException