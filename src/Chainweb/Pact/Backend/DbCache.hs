{-# LANGUAGE BangPatterns #-}
{-# LANGUAGE FlexibleContexts #-}
{-# LANGUAGE GeneralizedNewtypeDeriving #-}
{-# LANGUAGE LambdaCase #-}
{-# LANGUAGE OverloadedStrings #-}
{-# LANGUAGE TemplateHaskell #-}
{-# LANGUAGE TypeApplications #-}
{-# LANGUAGE ScopedTypeVariables #-}

-- |
-- Module: Chainweb.Pact.Backend.DbCache
-- Copyright: Copyright © 2022 Kadena LLC.
-- License: See LICENSE file
--
-- LRU cache for avoiding expensive JSON deserialization.
--
module Chainweb.Pact.Backend.DbCache
( DbCache
, checkDbCache
, emptyDbCache
, cacheSize
, cacheCount
, isEmptyCache
, cacheStats
) where

import Control.Lens hiding ((.=))
import Control.Monad.State.Strict

import qualified Crypto.Hash as C (hash)
import Crypto.Hash.Algorithms

import Data.Aeson (FromJSON, Value, object, decodeStrict', (.=))
import qualified Data.ByteArray as BA
import Data.ByteString (ByteString)
import qualified Data.ByteString as BS
import Data.Hashable
import qualified Data.HashMap.Strict as HM
import Data.List (sort)

import Database.SQLite3.Direct

import Pact.Types.Persistence

-- -------------------------------------------------------------------------- --
-- CacheAddress

newtype CacheAddress = CacheAddress ByteString
    deriving (Show,Eq,Ord,Hashable)

-- -------------------------------------------------------------------------- --
-- CacheEntry

data CacheEntry a = CacheEntry
  { _ceTxId :: !TxId
    -- ^ Priority for cache eviction
  , _ceAddy :: !CacheAddress
    -- ^ Key. Uniquely identifies entries in the cache
  , _ceSize :: !Int
    -- ^ The size of the entry. Used to keep track of the cache limit
  , _ceData :: !a
    -- ^ Cached data.
  , _ceHits :: Int
    -- ^ Count of cache hits for this entry
  }
  deriving (Show)

ceTxId :: Lens' (CacheEntry a) TxId
ceTxId = lens _ceTxId (\a b -> a { _ceTxId = b })

ceHits :: Lens' (CacheEntry a) Int
ceHits = lens _ceHits (\a b -> a { _ceHits = b })

instance Eq (CacheEntry a) where
  a == b = _ceAddy a == _ceAddy b && _ceTxId a == _ceTxId b

-- | Sort by '_ceTxId' so that smaller tx ids are evicted first from the
-- cache. '_ceAddy' is just for stable sort.
--
instance Ord (CacheEntry a) where
  a `compare` b = cmp _ceTxId (cmp _ceAddy EQ)
    where
      cmp acc next = case acc a `compare` acc b of
        EQ -> next
        c -> c

-- -------------------------------------------------------------------------- --
-- DbCache

data DbCache a = DbCache
  { _dcStore :: !(HM.HashMap CacheAddress (CacheEntry a))
  , _dcSize :: !Int
  , _dcLimit :: !Int

  -- Telemetry
  , _dcMisses :: !Int
  , _dcHits :: !Int
  }
  deriving (Show)

makeLenses 'DbCache

emptyDbCache :: Int -> DbCache a
emptyDbCache limit = DbCache
    { _dcStore = mempty
    , _dcSize = 0
    , _dcLimit = limit
    , _dcMisses = 0
    , _dcHits = 0
    }

isEmptyCache :: DbCache a -> Bool
isEmptyCache = HM.null . _dcStore

-- | The total size of all data in the cache.
--
-- Complexity: \(O(1)\)
--
cacheSize :: DbCache a -> Int
cacheSize = _dcSize

-- | Number of entries in the cache.
--
-- Complexity: \(O(n)\), linear in the number of entries
--
cacheCount :: DbCache a -> Int
cacheCount = HM.size . _dcStore

-- | Provide read-time caching of deserialized JSON values.
-- If cache entry is found, mark it with the current txid and return value.
-- If not, deserialize row data and store in cache, which triggers
-- cache maintenance.
--
checkDbCache
    :: FromJSON a
    => Utf8
        -- ^ Db key for data
    -> ByteString
        -- ^ row data that contains the encoded value
    -> TxId
       -- ^ Current TxId from checkpointer, used as priority for cache eviction.
       -- Smaller values are evicted first.
    -> DbCache a
    -> (Maybe a, DbCache a)
checkDbCache key rowdata txid = runState $ do
    readCache txid addy >>= \case

        -- Cache hit
        Just !x -> do
            modify' (dcHits +~ 1)
            return $ Just x

        -- Cache miss: decode module and insert into cache
        Nothing -> case decodeStrict' rowdata of
            Nothing -> return Nothing
            Just !m -> do
                writeCache txid addy (BS.length rowdata) m
                modify' (dcMisses +~ 1)
                return $ Just m
  where
    addy = mkAddress key rowdata

cacheStats :: DbCache a -> Value
cacheStats mc = object
    [ "misses" .= _dcMisses mc
    , "hits" .= _dcHits mc
    , "size" .=  cacheSize mc
    , "count" .= cacheCount mc
    ]

-- -------------------------------------------------------------------------- --
-- Internal

mkAddress :: Utf8 -> ByteString -> CacheAddress
mkAddress (Utf8 key) rowdata = CacheAddress $
    key <> ":" <> BA.convert (C.hash @_ @SHA512t_256 rowdata)

readCache
    :: TxId
        -- ^ Current TxId from checkpointer
    -> CacheAddress
    -> State (DbCache a) (Maybe a)
readCache txid ca = do
    mc <- use dcStore
    forM (HM.lookup ca mc) $ \e -> do
        modify'
            $ (dcStore . ix ca . ceTxId .~ txid)
            . (dcStore . ix ca . ceHits +~ 1)
        return $! _ceData e

-- | Add item to module cache
--
writeCache
    :: TxId
    -> CacheAddress
    -> Int
    -> a
    -> State (DbCache a) ()
writeCache txid ca sz v = do
    modify'
<<<<<<< HEAD
        $ over dcStore (HM.insert ca (CacheEntry txid ca sz v))
        . over dcSize (+ sz)
=======
        $ (dcStore %~ HM.insert ca (CacheEntry txid ca sz v 0))
        . (dcSize +~ sz)
>>>>>>> ca44ac49
    maintainCache

-- | Prune Cache to meet size limit
--
-- Complexity: \(O(n \log(n))\) in the number of entries
--
maintainCache :: State (DbCache a) ()
maintainCache = do
    sz <- use dcSize
    lim <- use dcLimit
    unless (sz < lim) $ do
        vals <- sort . HM.elems <$> use dcStore
        evict sz lim vals
  where
    evict _ _ [] = return ()
    evict sz lim (e:es)
        | sz < lim = return ()
        | otherwise = do
            let sz' = sz - _ceSize e
            modify'
<<<<<<< HEAD
                $ over dcStore (HM.delete (_ceAddy e))
                . set dcSize sz'
=======
                $ (dcStore %~ HM.delete (_ceAddy e))
                . (dcSize .~ sz')
>>>>>>> ca44ac49
            evict sz' lim es<|MERGE_RESOLUTION|>--- conflicted
+++ resolved
@@ -198,13 +198,8 @@
     -> State (DbCache a) ()
 writeCache txid ca sz v = do
     modify'
-<<<<<<< HEAD
-        $ over dcStore (HM.insert ca (CacheEntry txid ca sz v))
-        . over dcSize (+ sz)
-=======
         $ (dcStore %~ HM.insert ca (CacheEntry txid ca sz v 0))
         . (dcSize +~ sz)
->>>>>>> ca44ac49
     maintainCache
 
 -- | Prune Cache to meet size limit
@@ -225,11 +220,6 @@
         | otherwise = do
             let sz' = sz - _ceSize e
             modify'
-<<<<<<< HEAD
-                $ over dcStore (HM.delete (_ceAddy e))
-                . set dcSize sz'
-=======
                 $ (dcStore %~ HM.delete (_ceAddy e))
                 . (dcSize .~ sz')
->>>>>>> ca44ac49
             evict sz' lim es