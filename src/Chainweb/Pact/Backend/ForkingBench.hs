{-# LANGUAGE BangPatterns #-}
{-# LANGUAGE DeriveAnyClass #-}
{-# LANGUAGE DeriveGeneric #-}
{-# LANGUAGE FlexibleContexts #-}
{-# LANGUAGE LambdaCase #-}
{-# LANGUAGE OverloadedStrings #-}
{-# LANGUAGE QuasiQuotes #-}
{-# LANGUAGE RecordWildCards #-}
{-# LANGUAGE TemplateHaskell #-}
{-# LANGUAGE TupleSections #-}
{-# LANGUAGE TypeApplications #-}
{-# LANGUAGE TypeFamilies #-}
{-# LANGUAGE ScopedTypeVariables #-}

module Chainweb.Pact.Backend.ForkingBench
  (bench
  ) where

import Control.Concurrent.Async
import Control.Concurrent.MVar
import Control.Concurrent.STM.TBQueue
import Control.Lens hiding ((.=), elements, from, to)
import Control.Monad
import Control.Monad.Catch
import Control.Monad.Reader
import Control.Monad.State
import qualified Criterion.Main as C

import Data.Aeson hiding (Error)
import Data.Bool
import Data.ByteString (ByteString)
import Data.Bytes.Put
import Data.Char
import Data.Decimal
import Data.FileEmbed
import Data.Foldable (toList)
import Data.IORef
import Data.List (uncons)
import Data.List.NonEmpty (NonEmpty)
import Data.Maybe
import qualified Data.Map.Strict as M
import Data.Map.Strict (Map)
import Data.Text (Text)
import Data.Text.Encoding
import Data.Tuple.Strict
import Data.Word
import qualified Data.ByteString as B
import qualified Data.List.NonEmpty as NEL
import qualified Data.Text as T
import qualified Data.Text.IO as T
import qualified Data.Vector as V
import qualified Data.Yaml as Y

import Fake

import GHC.Conc hiding (withMVar)
import GHC.Generics hiding (from, to)

import System.Directory
import System.Environment
import System.IO.Temp
import System.IO.Extra
import System.LogLevel
import System.Random

import Text.Printf

-- pact imports

import Pact.ApiReq
import Pact.Parse
import Pact.Types.Capability
import Pact.Types.ChainMeta
import Pact.Types.Command
import Pact.Types.Crypto
import Pact.Types.Exp
import Pact.Types.Info
import Pact.Types.Names
import Pact.Types.PactValue
import Pact.Types.Util hiding (unwrap)
import qualified Pact.Types.ChainId as Pact

-- chainweb imports

import Chainweb.BlockHash
import Chainweb.BlockHeader
import Chainweb.BlockHeader.Genesis
import Chainweb.BlockHeaderDB
import Chainweb.ChainId
import Chainweb.Difficulty
import Chainweb.Logger
import Chainweb.Miner.Core
import Chainweb.Miner.Pact
import Chainweb.Pact.Backend.Types
import Chainweb.Pact.PactService
import Chainweb.Pact.Service.BlockValidation
import Chainweb.Pact.Service.PactQueue
import Chainweb.Payload
import Chainweb.Payload.PayloadStore.InMemory
import Chainweb.Payload.PayloadStore.Types
import Chainweb.Time
import Chainweb.Transaction
import Chainweb.TreeDB
import Chainweb.Utils
import Chainweb.Utils.Bench
import Chainweb.Version

import Data.CAS.HashMap hiding (toList)
import Data.CAS.RocksDB

_run :: [String] -> IO ()
_run args = withArgs args $ C.defaultMain [bench]

bench :: C.Benchmark
<<<<<<< HEAD
bench = C.bgroup "PactServiceBench" $
    [ C.bench "forkingBench" $ withResources Nothing 10 Quiet forkingBench
    , C.bench "oneBlock-5" $ oneBlock 5
    , C.bench "oneBlock-10" $ oneBlock 10
    , C.bench "oneBlock-25" $ oneBlock 25
=======
bench = C.bgroup "PactService" $
    [ withResources 10 Quiet forkingBench
    , oneBlock True 1
    , oneBlock True 10
    , oneBlock True 50
    , oneBlock True 100
    , oneBlock False 1
    , oneBlock False 10
    , oneBlock False 50
    , oneBlock False 100
>>>>>>> 1a2fd839
    ]
  where
    forkingBench mainLineBlocks pdb bhdb nonceCounter pactQueue _ =
      C.bench "forkingBench"  $ C.whnfIO $ do
        let (T3 _ join1 _) = mainLineBlocks !! 5
            forkLength1 = 5
            forkLength2 = 5
        void $ playLine pdb bhdb forkLength1 join1 pactQueue nonceCounter
        void $ playLine pdb bhdb forkLength2 join1 pactQueue nonceCounter
<<<<<<< HEAD
    oneBlock txCount = withResources (Just (mkStdGen 1)) 1 Error $ go
=======

    oneBlock validate txCount = withResources 1 Error $ go
>>>>>>> 1a2fd839
      where
        go mainLineBlocks _pdb _bhdb _nonceCounter pactQueue txsPerBlock =
          C.bench name $ C.whnfIO $ do
            writeIORef txsPerBlock txCount
            let (T3 _ join1 _) = mainLineBlocks !! 0
            noMineBlock validate join1 (Nonce 1234) pactQueue
        name = "block-new" ++ (if validate then "-valid" else "") ++
               "[" ++ show txCount ++ "]"

testMemPoolAccess :: Maybe StdGen -> IORef Int -> MVar (Map Account (NonEmpty SomeKeyPairCaps)) -> Time Integer -> MemPoolAccess
testMemPoolAccess mseed txsPerBlock accounts t = mempty
    { mpaGetBlock = \validate bh hash _header -> getTestBlock accounts t validate bh hash }
  where

    setTime time = \pb -> pb { _pmCreationTime = toTxCreationTime time }

    getTestBlock mVarAccounts txOrigTime validate bHeight@(BlockHeight bh) hash
        | bh == 1 = do
            meta <- setTime txOrigTime <$> makeMeta cid
            (as, kss, cmds) <- unzip3 . toList <$> createCoinAccounts testVer meta
            case traverse validateCommand cmds of
              Left err -> throwM $ userError err
              Right !r -> do
                  modifyMVar' mVarAccounts
                    (const $ M.fromList $ zip as kss)
                  vs <- validate bHeight hash (V.fromList $ toList r)
                  -- TODO: something better should go here
                  unless (and vs) $ throwM $ userError "at blockheight 1"
                  return $! V.fromList $ toList r

        | otherwise =
          withMVar mVarAccounts $ \accs -> do
            blockSize <- readIORef txsPerBlock
            coinReqs <- do
              vs <- V.replicateM blockSize (mkRandomCoinContractRequest True accs)
              gen <- fromMaybe newStdGen (pure <$> mseed)
              evalStateT (traverse generate' vs) gen
            txs <- forM coinReqs $ \coinReq -> do
                let (Account sender, ks) =
                      case coinReq of
                        CoinCreateAccount account (Guard guardd) -> (account, guardd)
                        CoinAccountBalance account -> (account, fromJuste $ M.lookup account accs)
                        CoinTransfer (SenderName sn) rcvr amt ->
                          mkTransferCaps rcvr amt (sn, fromJuste $ M.lookup sn accs)
                        CoinTransferAndCreate (SenderName acc) rcvr (Guard guardd) amt ->
                          mkTransferCaps rcvr amt (acc, guardd)
                meta <- setTime txOrigTime <$> makeMetaWithSender sender cid
                eCmd <- validateCommand <$> createCoinContractRequest testVer meta ks coinReq
                case eCmd of
                  Left e -> throwM $ userError e
                  Right tx -> return tx
            return $! txs

    generate' (MkFGen g) = do
      r <- get
      modify' $ snd <$> next
      return $ g r

    mkTransferCaps :: ReceiverName -> Amount -> (Account, NonEmpty SomeKeyPairCaps) -> (Account, NonEmpty SomeKeyPairCaps)
    mkTransferCaps (ReceiverName (Account r)) (Amount m) (s@(Account ss),ks) = (s, (caps <$) <$> ks)
      where
        caps = [gas,tfr]
        gas = SigCapability (QualifiedName "coin" "GAS" (mkInfo "coin.GAS")) []
        tfr = SigCapability (QualifiedName "coin" "TRANSFER" (mkInfo "coin.TRANSFER"))
                      [ PLiteral $ LString $ T.pack ss
                      , PLiteral $ LString $ T.pack r
                      , PLiteral $ LDecimal m]

playLine
    :: PayloadDb HashMapCas
    -> BlockHeaderDb
    -> Word64
    -> BlockHeader
    -> PactQueue
    -> IORef Word64
    -> IO [T3 BlockHeader BlockHeader PayloadWithOutputs]
playLine  pdb bhdb trunkLength startingBlock rr =
    mineLine startingBlock trunkLength
  where
    mineLine :: BlockHeader -> Word64 -> IORef Word64 -> IO [T3 BlockHeader BlockHeader PayloadWithOutputs]
    mineLine start l ncounter =
        evalStateT (runReaderT (mapM (const go) [startHeight :: Word64 .. startHeight + l - 1]) rr) start
      where
        startHeight :: Num a => a
        startHeight = fromIntegral $ _blockHeight start
        go = do
            r <- ask
            pblock <- get
            n <- liftIO $ Nonce <$> readIORef ncounter
            ret@(T3 _ newblock _) <- liftIO $ mineBlock pblock n pdb bhdb r
            liftIO $ modifyIORef' ncounter succ
            put newblock
            return ret

mineBlock
    :: BlockHeader
    -> Nonce
    -> PayloadDb HashMapCas
    -> BlockHeaderDb
    -> PactQueue
    -> IO (T3 BlockHeader BlockHeader PayloadWithOutputs)
mineBlock parentHeader nonce pdb bhdb r = do

     -- assemble block without nonce and timestamp
     creationTime <- getCurrentTimeIntegral

     mv <- newBlock noMiner parentHeader (BlockCreationTime creationTime) r

     payload <- assertNotLeft =<< takeMVar mv

     let bh = newBlockHeader
              (BlockHashRecord mempty)
              (_payloadWithOutputsPayloadHash payload)
              nonce
              creationTime
              parentHeader
         hbytes = HeaderBytes . runPutS $ encodeBlockHeaderWithoutHash bh
         tbytes = TargetBytes . runPutS . encodeHashTarget $ _blockTarget bh

     T2 (HeaderBytes new) _ <- usePowHash testVer (\p -> mine p (_blockNonce bh) tbytes) hbytes
     newHeader <- runGet decodeBlockHeaderWithoutHash new

     mv' <- validateBlock newHeader (payloadWithOutputsToPayloadData payload) r

     void $ assertNotLeft =<< takeMVar mv'

     addNewPayload pdb payload

     insert bhdb newHeader

     return $ T3 parentHeader newHeader payload



noMineBlock
    :: Bool
    -> BlockHeader
    -> Nonce
    -> PactQueue
    -> IO (T3 BlockHeader BlockHeader PayloadWithOutputs)
noMineBlock validate parentHeader nonce r = do

     -- assemble block without nonce and timestamp
     creationTime <- getCurrentTimeIntegral

     mv <- newBlock noMiner parentHeader (BlockCreationTime creationTime) r

     payload <- assertNotLeft =<< takeMVar mv

     let bh = newBlockHeader
              (BlockHashRecord mempty)
              (_payloadWithOutputsPayloadHash payload)
              nonce
              creationTime
              parentHeader

     when validate $ do
       mv' <- validateBlock bh (payloadWithOutputsToPayloadData payload) r

       void $ assertNotLeft =<< takeMVar mv'

     return $ T3 parentHeader bh payload


data Resources
  = Resources
    {
      rocksDbAndDir :: !(FilePath, RocksDb)
    , payloadDb :: !(PayloadDb HashMapCas)
    , blockHeaderDb :: !BlockHeaderDb
    , tempDir :: !FilePath
    , pactService :: (Async (), PactQueue)
    , mainTrunkBlocks :: [T3 BlockHeader BlockHeader PayloadWithOutputs]
    , coinAccounts :: MVar (Map Account (NonEmpty SomeKeyPairCaps))
    , nonceCounter :: IORef Word64
    , txPerBlock :: IORef Int
    }

type RunPactService =
  [T3 BlockHeader BlockHeader PayloadWithOutputs]
  -> PayloadDb HashMapCas
  -> BlockHeaderDb
  -> IORef Word64
  -> PactQueue
  -> IORef Int
  -> C.Benchmark

<<<<<<< HEAD
withResources :: NFData b => Maybe StdGen -> Word64 -> LogLevel -> RunPactService b -> C.Benchmarkable
withResources mseed trunkLength logLevel f = C.perRunEnvWithCleanup create destroy unwrap
=======
withResources :: Word64 -> LogLevel -> RunPactService -> C.Benchmark
withResources trunkLength logLevel f = C.envWithCleanup create destroy unwrap
>>>>>>> 1a2fd839
  where

    create = do
        rocksDbAndDir <- createRocksResource
        payloadDb <- createPayloadDb
        blockHeaderDb <- testBlockHeaderDb (snd rocksDbAndDir) genesisBlock
        tempDir <- fst <$> newTempDir
        time <- getCurrentTimeIntegral
        coinAccounts <- newMVar mempty
        nonceCounter <- newIORef 1
        txPerBlock <- newIORef 10
        pactService <-
          startPact testVer logger blockHeaderDb payloadDb (testMemPoolAccess mseed txPerBlock coinAccounts time) tempDir
        mainTrunkBlocks <-
          playLine payloadDb blockHeaderDb trunkLength genesisBlock (snd pactService) nonceCounter
        return $ NoopNFData $ Resources {..}

    destroy (NoopNFData (Resources {..})) = do
      stopPact pactService
      destroyRocksResource rocksDbAndDir
      destroyPayloadDb payloadDb

    unwrap ~(NoopNFData (Resources {..})) =
      f mainTrunkBlocks payloadDb blockHeaderDb nonceCounter (snd $ pactService) txPerBlock

    pactQueueSize = 2000

    logger = genericLogger logLevel T.putStrLn

    startPact version l bhdb pdb mempool dir = do
        mv <- newEmptyMVar
        reqQ <- atomically $ newTBQueue pactQueueSize
        a <- async $ initPactService version cid l reqQ mempool mv
                                     bhdb pdb (Just dir) Nothing False
        return (a, reqQ)

    stopPact (a, _) = cancel a

cid :: ChainId
cid = someChainId testVer

testVer :: ChainwebVersion
testVer = Development
-- we might need to change the version to fastTimedCPM

genesisBlock :: BlockHeader
genesisBlock = genesisBlockHeader testVer cid

createRocksResource :: IO (FilePath, RocksDb)
createRocksResource = do
    sysdir <- getCanonicalTemporaryDirectory
    dir <- createTempDirectory sysdir "chainweb-rocksdb-tmp"
    rocks <- openRocksDb dir
    return (dir, rocks)

destroyRocksResource :: (FilePath, RocksDb) -> IO ()
destroyRocksResource (dir, rocks)  =  do
    closeRocksDb rocks
    destroyRocksDb dir
    doesDirectoryExist dir >>= flip when (removeDirectoryRecursive dir)

createPayloadDb :: IO (PayloadDb HashMapCas)
createPayloadDb = newPayloadDb

destroyPayloadDb :: PayloadDb HashMapCas -> IO ()
destroyPayloadDb = const $ return ()

testBlockHeaderDb
    :: RocksDb
    -> BlockHeader
    -> IO BlockHeaderDb
testBlockHeaderDb rdb h = do
    rdb' <- testRocksDb "withTestBlockHeaderDb" rdb
    initBlockHeaderDb (Configuration h rdb')

testRocksDb
    :: B.ByteString
    -> RocksDb
    -> IO RocksDb
testRocksDb l = rocksDbNamespace (const prefix)
  where
    prefix = (<>) l . sshow <$> (randomIO @Word64)

toTxCreationTime :: Time Integer -> TxCreationTime
toTxCreationTime (Time timespan) = case timeSpanToSeconds timespan of
          Seconds s -> TxCreationTime $ ParsedInteger s

assertNotLeft :: (MonadThrow m, Exception e) => Either e a -> m a
assertNotLeft (Left l) = throwM l
assertNotLeft (Right r) = return r

-- MORE CODE DUPLICATION

createCoinAccount
    :: ChainwebVersion
    -> PublicMeta
    -> String
    -> IO (NonEmpty SomeKeyPairCaps, Command Text)
createCoinAccount v meta name = do
    sender00Keyset <- NEL.fromList <$> getKeyset "sender00"
    nameKeyset <- NEL.fromList <$> getKeyset name
    let attach = attachCaps "sender00" name 1000.0
    let theData = object [T.pack name .= fmap (formatB16PubKey . fst) (attach nameKeyset)]
    res <- mkExec theCode theData meta (NEL.toList $ attach sender00Keyset) (Just $ Pact.NetworkId $ toText v) Nothing
    pure (nameKeyset, res)
  where
    theCode = printf "(coin.transfer-create \"sender00\" \"%s\" (read-keyset \"%s\") 1000.0)" name name
    isSenderAccount name'  =
      elem name' (map getAccount coinAccountNames)

    getKeyset :: String -> IO [SomeKeyPairCaps]
    getKeyset s
      | isSenderAccount s = do
          keypair <- stockKey (T.pack s)
          mkKeyPairs [keypair]
      | otherwise = (\k -> [(k, [])]) <$> genKeyPair defaultScheme

    attachCaps s rcvr m ks = (caps <$) <$> ks
      where
        caps = [gas, tfr]
        gas = SigCapability (QualifiedName "coin" "GAS" (mkInfo "coin.GAS")) []
        tfr = SigCapability (QualifiedName "coin" "TRANSFER" (mkInfo "coin.TRANSFER"))
              [ PLiteral $ LString $ T.pack s
              , PLiteral $ LString $ T.pack rcvr
              , PLiteral $ LDecimal m]

coinAccountNames :: [Account]
coinAccountNames = (Account . ("sender0" <>) . show) <$> [0 :: Int .. 9]

-- | Convenient access to predefined testnet sender accounts
stockKey :: Text -> IO ApiKeyPair
stockKey s = do
  let (kps :: M.Map Text ApiKeyPair) = either (error . show) id $ Y.decodeEither' stockKeyFile
  case M.lookup s kps of
    Nothing -> error $ "stockKey: bad keys name: " ++ show s
    Just akp -> return akp

stockKeyFile :: ByteString
stockKeyFile = $(embedFile "pact/genesis/devnet/keys.yaml")

createCoinAccounts :: ChainwebVersion -> PublicMeta -> IO (NonEmpty (Account, NonEmpty SomeKeyPairCaps, Command Text))
createCoinAccounts v meta = traverse (go <*> createCoinAccount v meta) names
  where
    go a m = do
      (b,c) <- m
      return (Account a,b,c)

names :: NonEmpty String
names = NEL.map safeCapitalize . NEL.fromList $ words "mary elizabeth patricia jennifer linda barbara margaret susan dorothy jessica james john robert michael william david richard joseph charles thomas"

accountNames :: NonEmpty Account
accountNames = Account <$> names

formatB16PubKey :: SomeKeyPair -> Text
formatB16PubKey = toB16Text . formatPublicKey

safeCapitalize :: String -> String
safeCapitalize = fromMaybe [] . fmap (uncurry (:) . bimap toUpper (Prelude.map toLower)) . Data.List.uncons

validateCommand :: Command Text -> Either String ChainwebTransaction
validateCommand cmdText = case verifyCommand cmdBS of
    ProcSucc cmd -> Right (mkPayloadWithText <$> cmd)
    ProcFail err -> Left err
  where
    cmdBS :: Command ByteString
    cmdBS = encodeUtf8 <$> cmdText

mkRandomCoinContractRequest
    :: Bool
    -> M.Map Account (NonEmpty SomeKeyPairCaps)
    -> IO (FGen CoinContractRequest)
mkRandomCoinContractRequest transfersPred kacts = do
    request <- bool (randomRIO @Int (0, 1)) (return 1) transfersPred
    pure $ case request of
      0 -> CoinAccountBalance <$> fake
      1 -> do
          (from, to) <- distinctPair (M.keys kacts)
          case M.lookup to kacts of
              Nothing -> error $ errmsg ++ getAccount to
              Just _keyset -> CoinTransfer
                  (SenderName from)
                  (ReceiverName to)
                  <$> fake
      _ -> error "mkRandomCoinContractRequest: impossible case"
    where
      errmsg =
        "mkRandomCoinContractRequest: something went wrong." ++
        " Cannot find account name: "

newtype Account = Account
  { getAccount :: String
  } deriving (Eq, Ord, Show, Generic)

data CoinContractRequest
  = CoinCreateAccount Account Guard
  | CoinAccountBalance Account
  | CoinTransfer SenderName ReceiverName Amount
  | CoinTransferAndCreate SenderName ReceiverName Guard Amount
  deriving Show

newtype Guard = Guard (NonEmpty SomeKeyPairCaps)
newtype SenderName = SenderName Account
newtype ReceiverName = ReceiverName Account

instance Show Guard where
    show _ = "<guard>"

instance Show SenderName where
    show (SenderName account) = "sender: " ++ show account

instance Show ReceiverName where
    show (ReceiverName account) = "sender: " ++ show account

instance Fake Account where
  fake = elements $ NEL.toList accountNames

newtype Amount = Amount
  { getAmount :: Decimal
  } deriving (Eq, Show, Generic)

instance Fake Amount where
  fake =
    (Amount . realFracToDecimal 12) <$>
    (fromRange @Double (lowerLimit, upperLimit))
    where
      lowerLimit = 0
      upperLimit = 5

distinctPair :: (Fake a, Eq a) => [a] -> FGen (a,a)
distinctPair xs = elements xs >>= \a -> (,) a <$> suchThat fake (/= a)

createCoinContractRequest
    :: ChainwebVersion
    -> PublicMeta
    -> NEL.NonEmpty SomeKeyPairCaps
    -> CoinContractRequest
    -> IO (Command Text)
createCoinContractRequest v meta ks request =
    case request of
      CoinCreateAccount (Account account) (Guard guardd) -> do
        let theCode =
              printf
              "(coin.create-account \"%s\" (read-keyset \"%s\"))"
              account
              ("create-account-guard" :: String)
            theData =
              object
                [ "create-account-guard" .= fmap (formatB16PubKey . fst) guardd
                ]
        mkExec theCode theData meta (NEL.toList ks) (Just $ Pact.NetworkId $ toText v) Nothing
      CoinAccountBalance (Account account) -> do
        let theData = Null
            theCode =
              printf
              "(coin.get-balance \"%s\")"
              account
        mkExec theCode theData meta (NEL.toList ks) (Just $ Pact.NetworkId $ toText v) Nothing
      CoinTransferAndCreate (SenderName (Account sn)) (ReceiverName (Account rn)) (Guard guardd) (Amount amount) -> do
        let theCode =
              printf
              "(coin.transfer-create \"%s\" \"%s\" (read-keyset \"%s\") %f)"
              sn
              rn
              ("receiver-guard" :: String)
              (fromRational @Double $ toRational amount)
            theData =
              object
                [ "receiver-guard" .= fmap (formatB16PubKey . fst) guardd
                ]
        mkExec theCode theData meta (NEL.toList ks) (Just $ Pact.NetworkId $ toText v) Nothing

      CoinTransfer (SenderName (Account sn)) (ReceiverName (Account rn)) (Amount amount) -> do
        let theCode =
              printf
              "(coin.transfer \"%s\" \"%s\" %f)"
              sn
              rn
              -- Super janky, but gets the job done for now
              (fromRational @Double $ toRational amount)
            theData = object []
        mkExec theCode theData meta (NEL.toList ks) (Just $ Pact.NetworkId $ toText v) Nothing

makeMetaWithSender :: String -> ChainId -> IO PublicMeta
makeMetaWithSender sender c =
    set pmSender (T.pack sender) <$> makeMeta c

-- hardcoded sender (sender00)
makeMeta :: ChainId -> IO PublicMeta
makeMeta c = do
    t <- toTxCreationTime <$> getCurrentTimeIntegral
    return $ PublicMeta
        {
          _pmChainId = Pact.ChainId $ chainIdToText c
        , _pmSender = "sender00"
        , _pmGasLimit = 10000
        , _pmGasPrice = 0.000000000001
        , _pmTTL = 3600
        , _pmCreationTime = t
        }<|MERGE_RESOLUTION|>--- conflicted
+++ resolved
@@ -112,15 +112,8 @@
 _run args = withArgs args $ C.defaultMain [bench]
 
 bench :: C.Benchmark
-<<<<<<< HEAD
-bench = C.bgroup "PactServiceBench" $
-    [ C.bench "forkingBench" $ withResources Nothing 10 Quiet forkingBench
-    , C.bench "oneBlock-5" $ oneBlock 5
-    , C.bench "oneBlock-10" $ oneBlock 10
-    , C.bench "oneBlock-25" $ oneBlock 25
-=======
 bench = C.bgroup "PactService" $
-    [ withResources 10 Quiet forkingBench
+    [ withResources Nothing 10 Quiet forkingBench
     , oneBlock True 1
     , oneBlock True 10
     , oneBlock True 50
@@ -129,7 +122,6 @@
     , oneBlock False 10
     , oneBlock False 50
     , oneBlock False 100
->>>>>>> 1a2fd839
     ]
   where
     forkingBench mainLineBlocks pdb bhdb nonceCounter pactQueue _ =
@@ -139,12 +131,8 @@
             forkLength2 = 5
         void $ playLine pdb bhdb forkLength1 join1 pactQueue nonceCounter
         void $ playLine pdb bhdb forkLength2 join1 pactQueue nonceCounter
-<<<<<<< HEAD
-    oneBlock txCount = withResources (Just (mkStdGen 1)) 1 Error $ go
-=======
-
-    oneBlock validate txCount = withResources 1 Error $ go
->>>>>>> 1a2fd839
+
+    oneBlock validate txCount = withResources (Just (mkStdGen 1)) 1 Error $ go
       where
         go mainLineBlocks _pdb _bhdb _nonceCounter pactQueue txsPerBlock =
           C.bench name $ C.whnfIO $ do
@@ -332,13 +320,8 @@
   -> IORef Int
   -> C.Benchmark
 
-<<<<<<< HEAD
-withResources :: NFData b => Maybe StdGen -> Word64 -> LogLevel -> RunPactService b -> C.Benchmarkable
-withResources mseed trunkLength logLevel f = C.perRunEnvWithCleanup create destroy unwrap
-=======
-withResources :: Word64 -> LogLevel -> RunPactService -> C.Benchmark
-withResources trunkLength logLevel f = C.envWithCleanup create destroy unwrap
->>>>>>> 1a2fd839
+withResources :: Maybe StdGen -> Word64 -> LogLevel -> RunPactService -> C.Benchmark
+withResources mseed trunkLength logLevel f = C.envWithCleanup create destroy unwrap
   where
 
     create = do
