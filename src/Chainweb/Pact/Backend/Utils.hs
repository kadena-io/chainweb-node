--- conflicted
+++ resolved
@@ -237,16 +237,6 @@
   [ "synchronous = NORMAL"
   , "journal_mode = WAL"
   , "locking_mode = NORMAL"
-<<<<<<< HEAD
-  -- ^ changed from locking_mode = EXCLUSIVE to allow backups to run concurrently
-  -- with Pact service operation. the effect of this change is twofold:
-  --   - now file locks are grabbed at the beginning of each transaction; with
-  --     EXCLUSIVE, file locks are never let go until the entire connection closes.
-  --     (see https://web.archive.org/web/20220222231602/https://sqlite.org/pragma.html#pragma_locking_mode)
-  --   - now we can query the database while another connection is open,
-  --     taking full advantage of WAL mode.
-  --     (see https://web.archive.org/web/20220226212219/https://sqlite.org/wal.html#sometimes_queries_return_sqlite_busy_in_wal_mode)
-=======
       -- changed from locking_mode = EXCLUSIVE to allow backups to run concurrently
       -- with Pact service operation. the effect of this change is twofold:
       --   - now file locks are grabbed at the beginning of each transaction; with
@@ -255,7 +245,6 @@
       --   - now we can query the database while another connection is open,
       --     taking full advantage of WAL mode.
       --     (see https://web.archive.org/web/20220226212219/https://sqlite.org/wal.html#sometimes_queries_return_sqlite_busy_in_wal_mode)
->>>>>>> f57ea98f
   , "temp_store = MEMORY"
   , "auto_vacuum = NONE"
   , "page_size = 1024"
