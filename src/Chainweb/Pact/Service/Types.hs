{-# LANGUAGE BangPatterns #-}
{-# LANGUAGE DeriveGeneric #-}
{-# LANGUAGE DerivingStrategies #-}
{-# LANGUAGE ExistentialQuantification #-}
{-# LANGUAGE GeneralizedNewtypeDeriving #-}
{-# LANGUAGE LambdaCase #-}
{-# LANGUAGE MultiParamTypeClasses #-}
{-# LANGUAGE OverloadedStrings #-}
{-# LANGUAGE RankNTypes #-}
{-# LANGUAGE RecordWildCards #-}
{-# LANGUAGE ScopedTypeVariables #-}
{-# LANGUAGE TypeApplications #-}
{-# LANGUAGE TemplateHaskell #-}
-- |
-- Module: Chainweb.Pact.Service.Types
-- Copyright: Copyright © 2018 Kadena LLC.
-- License: See LICENSE file
-- Maintainer: Mark Nichols <mark@kadena.io>
-- Stability: experimental
--
-- Types module for Pact execution API

module Chainweb.Pact.Service.Types where

import Control.DeepSeq
import Control.Concurrent.MVar.Strict
import Control.Lens hiding ((.=))
import Control.Monad.Catch
import Control.Applicative

import Data.Aeson
import Data.HashMap.Strict (HashMap)
import Data.Map (Map)
import qualified Data.List.NonEmpty as NE
import Data.Text (Text, pack, unpack)
import Data.Vector (Vector)
import Data.Word (Word64)

import GHC.Generics
import Numeric.Natural (Natural)

-- internal pact modules

import qualified Pact.Types.ChainId as Pact
import Pact.Types.Command
import Pact.Types.PactError
import Pact.Types.Gas
import Pact.Types.Hash
import Pact.Types.Persistence
import Pact.Types.RowData

import qualified Pact.JSON.Encode as J

-- internal chainweb modules

import Chainweb.BlockHash ( BlockHash )
import Chainweb.BlockHeader
import Chainweb.BlockHeight
import Chainweb.ChainId
import Chainweb.Mempool.Mempool (InsertError(..),TransactionHash)
import Chainweb.Miner.Pact
import Chainweb.Pact.Backend.DbCache
import Chainweb.Payload
import Chainweb.Transaction
<<<<<<< HEAD
import Chainweb.Utils (T2, encodeToText)
=======
import Chainweb.Utils (T2)
import Chainweb.Time

-- | Value that represents a limitation for rewinding.
newtype RewindLimit = RewindLimit { _rewindLimit :: Word64 }
  deriving (Eq, Ord)
  deriving newtype (Show, FromJSON, ToJSON, Enum, Bounded)

-- | Value that represents how far to go backwards while rewinding.
newtype RewindDepth = RewindDepth { _rewindDepth :: Word64 }
  deriving (Eq, Ord)
  deriving newtype (Show, FromJSON, ToJSON, Enum, Bounded)

newtype ConfirmationDepth = ConfirmationDepth { _confirmationDepth :: Word64 }
  deriving (Eq, Ord)
  deriving newtype (Show, FromJSON, ToJSON, Enum, Bounded)
>>>>>>> cda46fc8

-- | Externally-injected PactService properties.
--
data PactServiceConfig = PactServiceConfig
  { _pactReorgLimit :: !RewindLimit
    -- ^ Maximum allowed reorg depth, implemented as a rewind limit in validate. New block
    -- hardcodes this to 8 currently.
  , _pactLocalRewindDepthLimit :: !RewindLimit
    -- ^ Maximum allowed rewind depth in the local command.
  , _pactPreInsertCheckTimeout :: !Micros
    -- ^ Maximum allowed execution time for the transactions validation.
  , _pactRevalidate :: !Bool
    -- ^ Re-validate payload hashes during transaction replay
  , _pactAllowReadsInLocal :: !Bool
    -- ^ Allow direct database reads in local mode
  , _pactQueueSize :: !Natural
    -- ^ max size of pact internal queue.
  , _pactResetDb :: !Bool
    -- ^ blow away pact dbs
  , _pactUnlimitedInitialRewind :: !Bool
    -- ^ disable initial rewind limit
  , _pactBlockGasLimit :: !GasLimit
    -- ^ the gas limit for new block creation, not for validation
  , _pactLogGas :: !Bool
    -- ^ whether to write transaction gas logs at INFO
  , _pactModuleCacheLimit :: !DbCacheLimitBytes
    -- ^ limit of the database module cache in bytes of corresponding row data
  } deriving (Eq,Show)

data GasPurchaseFailure = GasPurchaseFailure TransactionHash PactError
    deriving (Eq,Generic)
instance Show GasPurchaseFailure where show = unpack . J.encodeText

instance J.Encode GasPurchaseFailure where
    build (GasPurchaseFailure h e) = J.build (J.Array (h, e))

gasPurchaseFailureHash :: GasPurchaseFailure -> TransactionHash
gasPurchaseFailureHash (GasPurchaseFailure h _) = h

-- | Used by /local to trigger user signature verification
--
data LocalSignatureVerification
    = Verify
    | NoVerify
    deriving stock (Eq, Show, Generic)

-- | Used by /local to trigger preflight simulation
--
data LocalPreflightSimulation
    = PreflightSimulation
    | LegacySimulation
    deriving stock (Eq, Show, Generic)

newtype BlockValidationFailureMsg = BlockValidationFailureMsg J.JsonText
    deriving (Eq, Ord, Generic)
    deriving newtype (J.Encode)

-- | Intended only for use in Testing and Debugging. This doesn't
-- roundtrip and may result in misleading failure messages.
--
instance FromJSON BlockValidationFailureMsg where
    parseJSON = pure . BlockValidationFailureMsg . J.encodeWithAeson

-- | The type of local results (used in /local endpoint)
--
data LocalResult
    = MetadataValidationFailure !(NE.NonEmpty Text)
    | LocalResultWithWarns !(CommandResult Hash) ![Text]
    | LocalResultLegacy !(CommandResult Hash)
    deriving (Show, Generic)

makePrisms ''LocalResult

instance NFData LocalResult where
    rnf (MetadataValidationFailure t) = rnf t
    rnf (LocalResultWithWarns cr ws) = rnf cr `seq` rnf ws
    rnf (LocalResultLegacy cr) = rnf cr

instance J.Encode LocalResult where
    build (MetadataValidationFailure e) = J.object
        [ "preflightValidationFailures" J..= J.Array (J.text <$> e)
        ]
    build (LocalResultLegacy cr) = J.build cr
    build (LocalResultWithWarns cr ws) = J.object
        [ "preflightResult" J..= cr
        , "preflightWarnings" J..= J.Array (J.text <$> ws)
        ]
    {-# INLINE build #-}

instance FromJSON LocalResult where
    parseJSON v = withObject "LocalResult"
        (\o -> metaFailureParser o
            <|> localWithWarnParser o
            <|> legacyFallbackParser o
        )
        v
      where
        metaFailureParser o =
            MetadataValidationFailure <$> o .: "preflightValidationFailure"
        localWithWarnParser o = LocalResultWithWarns
            <$> o .: "preflightResult"
            <*> o .: "preflightWarnings"
        legacyFallbackParser _ = LocalResultLegacy <$> parseJSON v

-- | Exceptions thrown by PactService components that
-- are _not_ recorded in blockchain record.
--
data PactException
  = BlockValidationFailure !BlockValidationFailureMsg
  | PactInternalError !Text
  | PactTransactionExecError !PactHash !Text
  | CoinbaseFailure !Text
  | NoBlockValidatedYet
  | TransactionValidationException ![(PactHash, Text)]
  | PactDuplicateTableError !Text
  | TransactionDecodeFailure !Text
  | RewindLimitExceeded
      { _rewindExceededLimit :: !RewindLimit
          -- ^ Rewind limit
      , _rewindExceededLastHeight :: !BlockHeight
          -- ^ current height
      , _rewindExceededForkHeight :: !BlockHeight
          -- ^ fork height
      , _rewindExceededTarget :: !BlockHeader
          -- ^ target header
      }
  | BlockHeaderLookupFailure !Text
  | BuyGasFailure !GasPurchaseFailure
  | MempoolFillFailure !Text
  | BlockGasLimitExceeded !Gas
  | LocalRewindLimitExceeded
    { _localRewindExceededLimit :: !RewindLimit
    , _localRewindRequestedDepth :: !RewindDepth }
  | LocalRewindGenesisExceeded
  deriving (Eq,Generic)

instance Show PactException where
    show = unpack . J.encodeText

instance J.Encode PactException where
  build (BlockValidationFailure msg) = tagged "BlockValidationFailure" msg
  build (PactInternalError msg) = tagged "PactInternalError" msg
  build (PactTransactionExecError h msg) = tagged "PactTransactionExecError" (J.Array (h, msg))
  build (CoinbaseFailure msg) = tagged "CoinbaseFailure" msg
  build NoBlockValidatedYet = tagged "NoBlockValidatedYet" J.null
  build (TransactionValidationException l) = tagged "TransactionValidationException" (J.Array $ J.Array <$> l)
  build (PactDuplicateTableError msg) = tagged "PactDuplicateTableError" msg
  build (TransactionDecodeFailure msg) = tagged "TransactionDecodeFailure" msg
  build o@(RewindLimitExceeded{}) = tagged "RewindLimitExceeded" $ J.object
    [ "_rewindExceededLimit" J..= J.Aeson (_rewindLimit $ _rewindExceededLimit o)
    , "_rewindExceededLastHeight" J..= J.Aeson @Int (fromIntegral $ _rewindExceededLastHeight o)
    , "_rewindExceededForkHeight" J..= J.Aeson @Int (fromIntegral $ _rewindExceededForkHeight o)
    , "_rewindExceededTarget" J..= J.encodeWithAeson (_rewindExceededTarget o)
    ]
  build (BlockHeaderLookupFailure msg) = tagged "BlockHeaderLookupFailure" msg
  build (BuyGasFailure failure) = tagged "BuyGasFailure" failure
  build (MempoolFillFailure msg) = tagged "MempoolFillFailure" msg
  build (BlockGasLimitExceeded gas) = tagged "BlockGasLimitExceeded" gas
  build o@(LocalRewindLimitExceeded {}) = tagged "LocalRewindLimitExceeded" $ J.object
    [ "_localRewindExceededLimit" J..= J.Aeson (_rewindLimit $ _localRewindExceededLimit o)
    , "_localRewindRequestedDepth" J..= J.Aeson @Int (fromIntegral $ _rewindDepth $ _localRewindRequestedDepth o)
    ]
  build LocalRewindGenesisExceeded = tagged "LocalRewindGenesisExceeded" J.null

tagged :: J.Encode v => Text -> v -> J.Builder
tagged t v = J.object
    [ "tag" J..= t
    , "contents" J..= v
    ]

instance Exception PactException

-- | Used in tests for matching on JSON serialized pact exceptions
--
newtype PactExceptionTag = PactExceptionTag Text
    deriving (Show, Eq)

instance FromJSON PactExceptionTag where
    parseJSON = withObject "PactExceptionTag" $ \o -> PactExceptionTag
        <$> o .: "tag"

-- | Gather tx logs for a block, along with last tx for each
-- key in history, if any
-- Not intended for public API use; ToJSONs are for logging output.
data BlockTxHistory = BlockTxHistory
  { _blockTxHistory :: !(Map TxId [TxLog RowData])
  , _blockPrevHistory :: !(Map RowKey (TxLog RowData))
  }
  deriving (Eq,Generic)
instance Show BlockTxHistory where
  show = show . fmap (J.encodeText . J.Array) . _blockTxHistory
instance NFData BlockTxHistory




internalError :: MonadThrow m => Text -> m a
internalError = throwM . PactInternalError

internalError' :: MonadThrow m => String -> m a
internalError' = internalError . pack

data RequestMsg = NewBlockMsg !NewBlockReq
                | ValidateBlockMsg !ValidateBlockReq
                | LocalMsg !LocalReq
                | LookupPactTxsMsg !LookupPactTxsReq
                | PreInsertCheckMsg !PreInsertCheckReq
                | BlockTxHistoryMsg !BlockTxHistoryReq
                | HistoricalLookupMsg !HistoricalLookupReq
                | SyncToBlockMsg !SyncToBlockReq
                | CloseMsg
                deriving (Show)

type PactExMVar t = MVar (Either PactException t)

data NewBlockReq = NewBlockReq
    { _newBlockHeader :: !ParentHeader
    , _newMiner :: !Miner
    , _newResultVar :: !(PactExMVar PayloadWithOutputs)
    }
instance Show NewBlockReq where show NewBlockReq{..} = show (_newBlockHeader, _newMiner)

data ValidateBlockReq = ValidateBlockReq
    { _valBlockHeader :: !BlockHeader
    , _valPayloadData :: !PayloadData
    , _valResultVar :: !(PactExMVar PayloadWithOutputs)
    }
instance Show ValidateBlockReq where show ValidateBlockReq{..} = show (_valBlockHeader, _valPayloadData)

data LocalReq = LocalReq
    { _localRequest :: !ChainwebTransaction
    , _localPreflight :: !(Maybe LocalPreflightSimulation)
    , _localSigVerification :: !(Maybe LocalSignatureVerification)
    , _localRewindDepth :: !(Maybe RewindDepth)
    , _localResultVar :: !(PactExMVar LocalResult)
    }
instance Show LocalReq where show LocalReq{..} = show _localRequest

data LookupPactTxsReq = LookupPactTxsReq
    { _lookupRestorePoint :: !Rewind
        -- here if the restore point is "Nothing" it means "we don't care"
    , _lookupConfirmationDepth :: !(Maybe ConfirmationDepth)
    , _lookupKeys :: !(Vector PactHash)
    , _lookupResultVar :: !(PactExMVar (HashMap PactHash (T2 BlockHeight BlockHash)))
    }
instance Show LookupPactTxsReq where
    show (LookupPactTxsReq m _ _ _) =
        "LookupPactTxsReq@" ++ show m

data PreInsertCheckReq = PreInsertCheckReq
    { _preInsCheckTxs :: !(Vector ChainwebTransaction)
    , _preInsCheckResult :: !(PactExMVar (Vector (Either InsertError ())))
    }
instance Show PreInsertCheckReq where
    show (PreInsertCheckReq v _) =
        "PreInsertCheckReq@" ++ show v

-- | Existential wrapper for a Pact persistence domain.
data Domain' = forall k v . (FromJSON v) => Domain' (Domain k v)
instance Show Domain' where
  show (Domain' d) = show d

data BlockTxHistoryReq = BlockTxHistoryReq
  { _blockTxHistoryHeader :: !BlockHeader
  , _blockTxHistoryDomain :: !(Domain RowKey RowData)
  , _blockTxHistoryResult :: !(PactExMVar BlockTxHistory)
  }
instance Show BlockTxHistoryReq where
  show (BlockTxHistoryReq h d _) =
    "BlockTxHistoryReq@" ++ show h ++ ", " ++ show d

data HistoricalLookupReq = HistoricalLookupReq
  { _historicalLookupHeader :: !BlockHeader
  , _historicalLookupDomain :: !(Domain RowKey RowData)
  , _historicalLookupRowKey :: !RowKey
  , _historicalLookupResult :: !(PactExMVar (Maybe (TxLog RowData)))
  }
instance Show HistoricalLookupReq where
  show (HistoricalLookupReq h d k _) =
    "HistoricalLookupReq@" ++ show h ++ ", " ++ show d ++ ", " ++ show k

data SyncToBlockReq = SyncToBlockReq
    { _syncToBlockHeader :: !BlockHeader
    , _syncToResultVar :: !(PactExMVar ())
    }
instance Show SyncToBlockReq where show SyncToBlockReq{..} = show _syncToBlockHeader

data SpvRequest = SpvRequest
    { _spvRequestKey :: !RequestKey
    , _spvTargetChainId :: !Pact.ChainId
    } deriving (Eq, Show, Generic)

instance J.Encode SpvRequest where
  build r = J.object
    [ "requestKey" J..= _spvRequestKey r
    , "targetChainId" J..= _spvTargetChainId r
    ]
  {-# INLINE build #-}


instance FromJSON SpvRequest where
  parseJSON = withObject "SpvRequest" $ \o -> SpvRequest
    <$> o .: "requestKey"
    <*> o .: "targetChainId"
  {-# INLINE parseJSON #-}

newtype TransactionOutputProofB64 = TransactionOutputProofB64 Text
    deriving stock (Eq, Show, Generic)
    deriving newtype (ToJSON, FromJSON)

-- | This data type marks whether or not a particular header is
-- expected to rewind or not. In the case of 'NoRewind', no
-- header data is given, and a chain id is given instead for
-- routing purposes
--
data Rewind
    = DoRewind !BlockHeader
    | NoRewind {-# UNPACK #-} !ChainId
    deriving (Eq, Show)

instance HasChainId Rewind where
    _chainId = \case
      DoRewind !bh -> _chainId bh
      NoRewind !cid -> cid
    {-# INLINE _chainId #-}<|MERGE_RESOLUTION|>--- conflicted
+++ resolved
@@ -62,9 +62,6 @@
 import Chainweb.Pact.Backend.DbCache
 import Chainweb.Payload
 import Chainweb.Transaction
-<<<<<<< HEAD
-import Chainweb.Utils (T2, encodeToText)
-=======
 import Chainweb.Utils (T2)
 import Chainweb.Time
 
@@ -81,7 +78,6 @@
 newtype ConfirmationDepth = ConfirmationDepth { _confirmationDepth :: Word64 }
   deriving (Eq, Ord)
   deriving newtype (Show, FromJSON, ToJSON, Enum, Bounded)
->>>>>>> cda46fc8
 
 -- | Externally-injected PactService properties.
 --
