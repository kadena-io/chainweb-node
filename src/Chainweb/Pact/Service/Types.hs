--- conflicted
+++ resolved
@@ -9,12 +9,8 @@
 {-# LANGUAGE RankNTypes #-}
 {-# LANGUAGE RecordWildCards #-}
 {-# LANGUAGE ScopedTypeVariables #-}
-<<<<<<< HEAD
 {-# LANGUAGE TypeApplications #-}
-=======
-{-# LANGUAGE ExistentialQuantification #-}
 {-# LANGUAGE TemplateHaskell #-}
->>>>>>> 284a6295
 -- |
 -- Module: Chainweb.Pact.Service.Types
 -- Copyright: Copyright © 2018 Kadena LLC.
@@ -112,7 +108,6 @@
     | LegacySimulation
     deriving stock (Eq, Show, Generic)
 
-<<<<<<< HEAD
 newtype BlockValidationFailureMsg = BlockValidationFailureMsg J.JsonText
     deriving (Eq, Ord, Generic)
     deriving newtype (J.Encode)
@@ -122,7 +117,7 @@
 --
 instance FromJSON BlockValidationFailureMsg where
     parseJSON = pure . BlockValidationFailureMsg . J.encodeWithAeson
-=======
+
 -- | The type of local results (used in /local endpoint)
 --
 data LocalResult
@@ -139,31 +134,39 @@
     rnf (LocalResultLegacy cr) = rnf cr
 
 instance ToJSON LocalResult where
-  toJSON (MetadataValidationFailure e) = object
-    [ "preflightValidationFailure" .= toJSON e ]
-  toJSON (LocalResultLegacy cr) = toJSON cr
-  toJSON (LocalResultWithWarns cr ws) = object
-    [ "preflightResult" .= cr
-    , "preflightWarnings" .= ws
-    ]
+    toJSON (MetadataValidationFailure e) = object
+        [ "preflightValidationFailure" .= e ]
+    toJSON (LocalResultLegacy cr) = toJSON cr
+    toJSON (LocalResultWithWarns cr ws) = object
+        [ "preflightResult" .= cr
+        , "preflightWarnings" .= ws
+        ]
+
+    toEncoding (MetadataValidationFailure e) = pairs
+        $ "preflightValidationFailure" .= e
+    toEncoding (LocalResultLegacy cr) = toEncoding cr
+    toEncoding (LocalResultWithWarns cr ws) = pairs
+        $ "preflightResult" .= cr
+        <> "preflightWarnings" .= ws
 
 instance FromJSON LocalResult where
-  parseJSON v = withObject "LocalResult"
-    (\o -> metaFailureParser o
-      <|> localWithWarnParser o
-      <|> legacyFallbackParser o)
-    v
-    where
-      metaFailureParser o =
-        MetadataValidationFailure <$> o .: "preflightValidationFailure"
-      localWithWarnParser o = LocalResultWithWarns
-        <$> o .: "preflightResult"
-        <*> o .: "preflightWarnings"
-      legacyFallbackParser _ = LocalResultLegacy <$> parseJSON v
->>>>>>> 284a6295
+    parseJSON v = withObject "LocalResult"
+        (\o -> metaFailureParser o
+            <|> localWithWarnParser o
+            <|> legacyFallbackParser o
+        )
+        v
+      where
+        metaFailureParser o =
+            MetadataValidationFailure <$> o .: "preflightValidationFailure"
+        localWithWarnParser o = LocalResultWithWarns
+            <$> o .: "preflightResult"
+            <*> o .: "preflightWarnings"
+        legacyFallbackParser _ = LocalResultLegacy <$> parseJSON v
 
 -- | Exceptions thrown by PactService components that
 -- are _not_ recorded in blockchain record.
+--
 data PactException
   = BlockValidationFailure !BlockValidationFailureMsg
   | PactInternalError !Text
