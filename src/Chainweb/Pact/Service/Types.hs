{-# LANGUAGE BangPatterns #-}
{-# LANGUAGE DeriveGeneric #-}
{-# LANGUAGE DerivingStrategies #-}
{-# LANGUAGE ExistentialQuantification #-}
{-# LANGUAGE GeneralizedNewtypeDeriving #-}
{-# LANGUAGE LambdaCase #-}
{-# LANGUAGE MultiParamTypeClasses #-}
{-# LANGUAGE OverloadedStrings #-}
{-# LANGUAGE RankNTypes #-}
{-# LANGUAGE RecordWildCards #-}
{-# LANGUAGE ScopedTypeVariables #-}
{-# LANGUAGE TypeApplications #-}
{-# LANGUAGE TemplateHaskell #-}
-- |
-- Module: Chainweb.Pact.Service.Types
-- Copyright: Copyright © 2018 Kadena LLC.
-- License: See LICENSE file
-- Maintainer: Mark Nichols <mark@kadena.io>
-- Stability: experimental
--
-- Types module for Pact execution API

module Chainweb.Pact.Service.Types where

import Control.DeepSeq
import Control.Concurrent.MVar.Strict
import Control.Lens hiding ((.=))
import Control.Monad.Catch
import Control.Applicative

import Data.Aeson
import Data.HashMap.Strict (HashMap)
import Data.Map (Map)
import qualified Data.List.NonEmpty as NE
import Data.Text (Text, pack, unpack)
import Data.Vector (Vector)
import Data.Word (Word64)

import GHC.Generics
import Numeric.Natural (Natural)

-- internal pact modules

import qualified Pact.Types.ChainId as Pact
import Pact.Types.Command
import Pact.Types.PactError
import Pact.Types.Gas
import Pact.Types.Hash
import Pact.Types.Persistence
import Pact.Types.RowData

import qualified Pact.JSON.Encode as J

-- internal chainweb modules

import Chainweb.BlockHash ( BlockHash )
import Chainweb.BlockHeader
import Chainweb.BlockHeight
import Chainweb.ChainId
import Chainweb.Mempool.Mempool (InsertError(..),TransactionHash)
import Chainweb.Miner.Pact
import Chainweb.Pact.Backend.DbCache
import Chainweb.Payload
import Chainweb.Transaction
import Chainweb.Utils (T2)
import Chainweb.Time

-- | Value that represents a limitation for rewinding.
newtype RewindLimit = RewindLimit { _rewindLimit :: Word64 }
  deriving (Eq, Ord)
  deriving newtype (Show, FromJSON, ToJSON, Enum, Bounded)

-- | Value that represents how far to go backwards while rewinding.
newtype RewindDepth = RewindDepth { _rewindDepth :: Word64 }
  deriving (Eq, Ord)
  deriving newtype (Show, FromJSON, ToJSON, Enum, Bounded)

newtype ConfirmationDepth = ConfirmationDepth { _confirmationDepth :: Word64 }
  deriving (Eq, Ord)
  deriving newtype (Show, FromJSON, ToJSON, Enum, Bounded)

-- | Externally-injected PactService properties.
--
data PactServiceConfig = PactServiceConfig
  { _pactReorgLimit :: !RewindLimit
    -- ^ Maximum allowed reorg depth, implemented as a rewind limit in validate. New block
    -- hardcodes this to 8 currently.
  , _pactLocalRewindDepthLimit :: !RewindLimit
    -- ^ Maximum allowed rewind depth in the local command.
<<<<<<< HEAD
=======
  , _pactPreInsertCheckTimeout :: !Micros
    -- ^ Maximum allowed execution time for the transactions validation.
  , _pactRevalidate :: !Bool
    -- ^ Re-validate payload hashes during transaction replay
>>>>>>> 81a9f85a
  , _pactAllowReadsInLocal :: !Bool
    -- ^ Allow direct database reads in local mode
  , _pactQueueSize :: !Natural
    -- ^ max size of pact internal queue.
  , _pactResetDb :: !Bool
    -- ^ blow away pact dbs
  , _pactUnlimitedInitialRewind :: !Bool
    -- ^ disable initial rewind limit
  , _pactBlockGasLimit :: !GasLimit
    -- ^ the gas limit for new block creation, not for validation
  , _pactLogGas :: !Bool
    -- ^ whether to write transaction gas logs at INFO
  , _pactModuleCacheLimit :: !DbCacheLimitBytes
    -- ^ limit of the database module cache in bytes of corresponding row data
  } deriving (Eq,Show)

data GasPurchaseFailure = GasPurchaseFailure TransactionHash PactError
    deriving (Eq,Generic)
instance Show GasPurchaseFailure where show = unpack . J.encodeText

instance J.Encode GasPurchaseFailure where
    build (GasPurchaseFailure h e) = J.build (J.Array (h, e))

gasPurchaseFailureHash :: GasPurchaseFailure -> TransactionHash
gasPurchaseFailureHash (GasPurchaseFailure h _) = h

-- | Used by /local to trigger user signature verification
--
data LocalSignatureVerification
    = Verify
    | NoVerify
    deriving stock (Eq, Show, Generic)

-- | Used by /local to trigger preflight simulation
--
data LocalPreflightSimulation
    = PreflightSimulation
    | LegacySimulation
    deriving stock (Eq, Show, Generic)

newtype BlockValidationFailureMsg = BlockValidationFailureMsg J.JsonText
    deriving (Eq, Ord, Generic)
    deriving newtype (J.Encode)

-- | Intended only for use in Testing and Debugging. This doesn't
-- roundtrip and may result in misleading failure messages.
--
instance FromJSON BlockValidationFailureMsg where
    parseJSON = pure . BlockValidationFailureMsg . J.encodeWithAeson

-- | The type of local results (used in /local endpoint)
--
data LocalResult
    = MetadataValidationFailure !(NE.NonEmpty Text)
    | LocalResultWithWarns !(CommandResult Hash) ![Text]
    | LocalResultLegacy !(CommandResult Hash)
    deriving (Show, Generic)

makePrisms ''LocalResult

instance NFData LocalResult where
    rnf (MetadataValidationFailure t) = rnf t
    rnf (LocalResultWithWarns cr ws) = rnf cr `seq` rnf ws
    rnf (LocalResultLegacy cr) = rnf cr

instance J.Encode LocalResult where
    build (MetadataValidationFailure e) = J.object
        [ "preflightValidationFailures" J..= J.Array (J.text <$> e)
        ]
    build (LocalResultLegacy cr) = J.build cr
    build (LocalResultWithWarns cr ws) = J.object
        [ "preflightResult" J..= cr
        , "preflightWarnings" J..= J.Array (J.text <$> ws)
        ]
    {-# INLINE build #-}

instance FromJSON LocalResult where
    parseJSON v = withObject "LocalResult"
        (\o -> metaFailureParser o
            <|> localWithWarnParser o
            <|> legacyFallbackParser o
        )
        v
      where
        metaFailureParser o =
            MetadataValidationFailure <$> o .: "preflightValidationFailure"
        localWithWarnParser o = LocalResultWithWarns
            <$> o .: "preflightResult"
            <*> o .: "preflightWarnings"
        legacyFallbackParser _ = LocalResultLegacy <$> parseJSON v

-- | Exceptions thrown by PactService components that
-- are _not_ recorded in blockchain record.
--
data PactException
  = BlockValidationFailure !BlockValidationFailureMsg
  | PactInternalError !Text
  | PactTransactionExecError !PactHash !Text
  | CoinbaseFailure !Text
  | NoBlockValidatedYet
  | TransactionValidationException ![(PactHash, Text)]
  | PactDuplicateTableError !Text
  | TransactionDecodeFailure !Text
  | RewindLimitExceeded
      { _rewindExceededLimit :: !RewindLimit
          -- ^ Rewind limit
      , _rewindExceededLastHeight :: !BlockHeight
          -- ^ current height
      , _rewindExceededForkHeight :: !BlockHeight
          -- ^ fork height
      , _rewindExceededTarget :: !BlockHeader
          -- ^ target header
      }
  | BlockHeaderLookupFailure !Text
  | BuyGasFailure !GasPurchaseFailure
  | MempoolFillFailure !Text
  | BlockGasLimitExceeded !Gas
  | LocalRewindLimitExceeded
    { _localRewindExceededLimit :: !RewindLimit
    , _localRewindRequestedDepth :: !RewindDepth }
  | LocalRewindGenesisExceeded
  deriving (Eq,Generic)

instance Show PactException where
    show = unpack . J.encodeText

instance J.Encode PactException where
  build (BlockValidationFailure msg) = tagged "BlockValidationFailure" msg
  build (PactInternalError msg) = tagged "PactInternalError" msg
  build (PactTransactionExecError h msg) = tagged "PactTransactionExecError" (J.Array (h, msg))
  build (CoinbaseFailure msg) = tagged "CoinbaseFailure" msg
  build NoBlockValidatedYet = tagged "NoBlockValidatedYet" J.null
  build (TransactionValidationException l) = tagged "TransactionValidationException" (J.Array $ J.Array <$> l)
  build (PactDuplicateTableError msg) = tagged "PactDuplicateTableError" msg
  build (TransactionDecodeFailure msg) = tagged "TransactionDecodeFailure" msg
  build o@(RewindLimitExceeded{}) = tagged "RewindLimitExceeded" $ J.object
    [ "_rewindExceededLimit" J..= J.Aeson (_rewindLimit $ _rewindExceededLimit o)
    , "_rewindExceededLastHeight" J..= J.Aeson @Int (fromIntegral $ _rewindExceededLastHeight o)
    , "_rewindExceededForkHeight" J..= J.Aeson @Int (fromIntegral $ _rewindExceededForkHeight o)
    , "_rewindExceededTarget" J..= J.encodeWithAeson (_rewindExceededTarget o)
    ]
  build (BlockHeaderLookupFailure msg) = tagged "BlockHeaderLookupFailure" msg
  build (BuyGasFailure failure) = tagged "BuyGasFailure" failure
  build (MempoolFillFailure msg) = tagged "MempoolFillFailure" msg
  build (BlockGasLimitExceeded gas) = tagged "BlockGasLimitExceeded" gas
  build o@(LocalRewindLimitExceeded {}) = tagged "LocalRewindLimitExceeded" $ J.object
    [ "_localRewindExceededLimit" J..= J.Aeson (_rewindLimit $ _localRewindExceededLimit o)
    , "_localRewindRequestedDepth" J..= J.Aeson @Int (fromIntegral $ _rewindDepth $ _localRewindRequestedDepth o)
    ]
  build LocalRewindGenesisExceeded = tagged "LocalRewindGenesisExceeded" J.null

tagged :: J.Encode v => Text -> v -> J.Builder
tagged t v = J.object
    [ "tag" J..= t
    , "contents" J..= v
    ]

instance Exception PactException

-- | Used in tests for matching on JSON serialized pact exceptions
--
newtype PactExceptionTag = PactExceptionTag Text
    deriving (Show, Eq)

instance FromJSON PactExceptionTag where
    parseJSON = withObject "PactExceptionTag" $ \o -> PactExceptionTag
        <$> o .: "tag"

-- | Gather tx logs for a block, along with last tx for each
-- key in history, if any
-- Not intended for public API use; ToJSONs are for logging output.
data BlockTxHistory = BlockTxHistory
  { _blockTxHistory :: !(Map TxId [TxLog RowData])
  , _blockPrevHistory :: !(Map RowKey (TxLog RowData))
  }
  deriving (Eq,Generic)
instance Show BlockTxHistory where
  show = show . fmap (J.encodeText . J.Array) . _blockTxHistory
instance NFData BlockTxHistory




internalError :: MonadThrow m => Text -> m a
internalError = throwM . PactInternalError

internalError' :: MonadThrow m => String -> m a
internalError' = internalError . pack

data RequestMsg = NewBlockMsg !NewBlockReq
                | ValidateBlockMsg !ValidateBlockReq
                | LocalMsg !LocalReq
                | LookupPactTxsMsg !LookupPactTxsReq
                | PreInsertCheckMsg !PreInsertCheckReq
                | BlockTxHistoryMsg !BlockTxHistoryReq
                | HistoricalLookupMsg !HistoricalLookupReq
                | SyncToBlockMsg !SyncToBlockReq
                | CloseMsg
                deriving (Show)

type PactExMVar t = MVar (Either PactException t)

data NewBlockReq = NewBlockReq
    { _newBlockHeader :: !ParentHeader
    , _newMiner :: !Miner
    , _newResultVar :: !(PactExMVar PayloadWithOutputs)
    }
instance Show NewBlockReq where show NewBlockReq{..} = show (_newBlockHeader, _newMiner)

data ValidateBlockReq = ValidateBlockReq
    { _valBlockHeader :: !BlockHeader
    , _valPayloadData :: !PayloadData
    , _valResultVar :: !(PactExMVar PayloadWithOutputs)
    }
instance Show ValidateBlockReq where show ValidateBlockReq{..} = show (_valBlockHeader, _valPayloadData)

data LocalReq = LocalReq
    { _localRequest :: !ChainwebTransaction
    , _localPreflight :: !(Maybe LocalPreflightSimulation)
    , _localSigVerification :: !(Maybe LocalSignatureVerification)
    , _localRewindDepth :: !(Maybe RewindDepth)
    , _localResultVar :: !(PactExMVar LocalResult)
    }
instance Show LocalReq where show LocalReq{..} = show _localRequest

data LookupPactTxsReq = LookupPactTxsReq
    { _lookupRestorePoint :: !Rewind
        -- here if the restore point is "Nothing" it means "we don't care"
    , _lookupConfirmationDepth :: !(Maybe ConfirmationDepth)
    , _lookupKeys :: !(Vector PactHash)
    , _lookupResultVar :: !(PactExMVar (HashMap PactHash (T2 BlockHeight BlockHash)))
    }
instance Show LookupPactTxsReq where
    show (LookupPactTxsReq m _ _ _) =
        "LookupPactTxsReq@" ++ show m

data PreInsertCheckReq = PreInsertCheckReq
    { _preInsCheckTxs :: !(Vector ChainwebTransaction)
    , _preInsCheckResult :: !(PactExMVar (Vector (Either InsertError ())))
    }
instance Show PreInsertCheckReq where
    show (PreInsertCheckReq v _) =
        "PreInsertCheckReq@" ++ show v

-- | Existential wrapper for a Pact persistence domain.
data Domain' = forall k v . (FromJSON v) => Domain' (Domain k v)
instance Show Domain' where
  show (Domain' d) = show d

data BlockTxHistoryReq = BlockTxHistoryReq
  { _blockTxHistoryHeader :: !BlockHeader
  , _blockTxHistoryDomain :: !(Domain RowKey RowData)
  , _blockTxHistoryResult :: !(PactExMVar BlockTxHistory)
  }
instance Show BlockTxHistoryReq where
  show (BlockTxHistoryReq h d _) =
    "BlockTxHistoryReq@" ++ show h ++ ", " ++ show d

data HistoricalLookupReq = HistoricalLookupReq
  { _historicalLookupHeader :: !BlockHeader
  , _historicalLookupDomain :: !(Domain RowKey RowData)
  , _historicalLookupRowKey :: !RowKey
  , _historicalLookupResult :: !(PactExMVar (Maybe (TxLog RowData)))
  }
instance Show HistoricalLookupReq where
  show (HistoricalLookupReq h d k _) =
    "HistoricalLookupReq@" ++ show h ++ ", " ++ show d ++ ", " ++ show k

data SyncToBlockReq = SyncToBlockReq
    { _syncToBlockHeader :: !BlockHeader
    , _syncToResultVar :: !(PactExMVar ())
    }
instance Show SyncToBlockReq where show SyncToBlockReq{..} = show _syncToBlockHeader

data SpvRequest = SpvRequest
    { _spvRequestKey :: !RequestKey
    , _spvTargetChainId :: !Pact.ChainId
    } deriving (Eq, Show, Generic)

instance J.Encode SpvRequest where
  build r = J.object
    [ "requestKey" J..= _spvRequestKey r
    , "targetChainId" J..= _spvTargetChainId r
    ]
  {-# INLINE build #-}


instance FromJSON SpvRequest where
  parseJSON = withObject "SpvRequest" $ \o -> SpvRequest
    <$> o .: "requestKey"
    <*> o .: "targetChainId"
  {-# INLINE parseJSON #-}

newtype TransactionOutputProofB64 = TransactionOutputProofB64 Text
    deriving stock (Eq, Show, Generic)
    deriving newtype (ToJSON, FromJSON)

-- | This data type marks whether or not a particular header is
-- expected to rewind or not. In the case of 'NoRewind', no
-- header data is given, and a chain id is given instead for
-- routing purposes
--
data Rewind
    = DoRewind !BlockHeader
    | NoRewind {-# UNPACK #-} !ChainId
    deriving (Eq, Show)

instance HasChainId Rewind where
    _chainId = \case
      DoRewind !bh -> _chainId bh
      NoRewind !cid -> cid
    {-# INLINE _chainId #-}<|MERGE_RESOLUTION|>--- conflicted
+++ resolved
@@ -87,13 +87,8 @@
     -- hardcodes this to 8 currently.
   , _pactLocalRewindDepthLimit :: !RewindLimit
     -- ^ Maximum allowed rewind depth in the local command.
-<<<<<<< HEAD
-=======
   , _pactPreInsertCheckTimeout :: !Micros
     -- ^ Maximum allowed execution time for the transactions validation.
-  , _pactRevalidate :: !Bool
-    -- ^ Re-validate payload hashes during transaction replay
->>>>>>> 81a9f85a
   , _pactAllowReadsInLocal :: !Bool
     -- ^ Allow direct database reads in local mode
   , _pactQueueSize :: !Natural
