{-# LANGUAGE DataKinds #-}
{-# LANGUAGE FlexibleContexts #-}
{-# LANGUAGE FlexibleInstances #-}
{-# LANGUAGE MultiParamTypeClasses #-}
{-# LANGUAGE OverloadedStrings #-}
{-# LANGUAGE RankNTypes #-}
{-# LANGUAGE ScopedTypeVariables #-}
{-# LANGUAGE TypeOperators #-}

-- |
-- Module: Chainweb.Pact.Service.PactInProcApi
-- Copyright: Copyright © 2018 Kadena LLC.
-- License: See LICENSE file
-- Maintainer: Mark Nichols <mark@kadena.io>
-- Stability: experimental
--
-- Pact execution (in-process) API for Chainweb

module Chainweb.Pact.Service.PactInProcApi
    ( withPactService
    , withPactService'
    , newBlock
    , validateBlock
    ) where

import Control.Concurrent.Async
import Control.Concurrent.MVar.Strict
import Control.Concurrent.STM.TQueue
import Control.Monad.STM

import Data.Int

import qualified Network.Wai.Handler.Warp as Warp

import Chainweb.BlockHeader
import Chainweb.ChainId
import Chainweb.Logger
import Chainweb.Mempool.Mempool
import qualified Chainweb.Pact.PactService as PS
import Chainweb.Pact.Service.Http.PactApi
import Chainweb.Pact.Service.PactQueue
import Chainweb.Pact.Service.Types
import Chainweb.Pact.Types
import Chainweb.Payload
import Chainweb.Transaction
import Chainweb.Version (ChainwebVersion)

-- | Initialization for Pact (in process) Api
withPactService
    :: Logger logger
    => ChainwebVersion
    -> ChainId
    -> logger
    -> MempoolBackend ChainwebTransaction
    -> (TQueue RequestMsg -> IO a)
    -> IO a
withPactService ver cid logger memPool action
    = withPactService' ver cid logger (pactMemPoolAccess memPool) action

-- | Alternate Initialization for Pact (in process) Api, used only in tests to provide memPool
--   with test transactions
withPactService'
    :: Logger logger
    => ChainwebVersion
    -> ChainId
    -> logger
    -> MemPoolAccess
    -> (TQueue RequestMsg -> IO a)
    -> IO a
withPactService' ver cid logger memPoolAccess action = do
    reqQ <- atomically (newTQueue :: STM (TQueue RequestMsg))
<<<<<<< HEAD
    a <- async (PS.initPactService logger reqQ memPoolAccess 3)
=======
    a <- async (PS.initPactService ver cid logger reqQ memPoolAccess)
>>>>>>> 36180dea
    link a
    initWebService reqQ (return ()) -- web service for 'local' requests not yet implemented
    r <- action reqQ
    closeQueue reqQ
    return r

-- TODO: get from config
maxBlockSize :: Int64
maxBlockSize = 10000

pactMemPoolAccess :: MempoolBackend ChainwebTransaction -> MemPoolAccess
pactMemPoolAccess mempool _height _hash =
    -- TODO: log request with height hash
    mempoolGetBlock mempool maxBlockSize

initWebService :: TQueue RequestMsg -> IO a -> IO a
initWebService reqQ action = do
    (_port, socket) <- Warp.openFreePort
    withPactServiceApp (Left socket) "127.0.0.1" reqQ action

newBlock :: BlockHeader -> TQueue RequestMsg -> IO (MVar (Either PactException PayloadWithOutputs))
newBlock bHeader reqQ = do
    resultVar <- newEmptyMVar :: IO (MVar (Either PactException PayloadWithOutputs))
    let msg = NewBlockMsg NewBlockReq
          { _newBlockHeader = bHeader
          , _newResultVar = resultVar }
    addRequest reqQ msg
    return resultVar

validateBlock
    :: BlockHeader
    -> PayloadData
    -> TQueue RequestMsg
    -> IO (MVar (Either PactException PayloadWithOutputs))
validateBlock bHeader plData reqQ = do
    resultVar <- newEmptyMVar :: IO (MVar (Either PactException PayloadWithOutputs))
    let msg = ValidateBlockMsg ValidateBlockReq
          { _valBlockHeader = bHeader
          , _valResultVar = resultVar
          , _valPayloadData = plData }
    addRequest reqQ msg
    return resultVar

closeQueue :: TQueue RequestMsg -> IO ()
closeQueue = sendCloseMsg<|MERGE_RESOLUTION|>--- conflicted
+++ resolved
@@ -69,11 +69,7 @@
     -> IO a
 withPactService' ver cid logger memPoolAccess action = do
     reqQ <- atomically (newTQueue :: STM (TQueue RequestMsg))
-<<<<<<< HEAD
-    a <- async (PS.initPactService logger reqQ memPoolAccess 3)
-=======
     a <- async (PS.initPactService ver cid logger reqQ memPoolAccess)
->>>>>>> 36180dea
     link a
     initWebService reqQ (return ()) -- web service for 'local' requests not yet implemented
     r <- action reqQ
