{-# LANGUAGE AllowAmbiguousTypes #-}
{-# LANGUAGE BangPatterns #-}
{-# LANGUAGE FlexibleContexts #-}
{-# LANGUAGE LambdaCase #-}
{-# LANGUAGE OverloadedStrings #-}
{-# LANGUAGE RankNTypes #-}
{-# LANGUAGE RecordWildCards #-}
{-# LANGUAGE ScopedTypeVariables #-}
{-# LANGUAGE TupleSections #-}
{-# LANGUAGE TypeApplications #-}

-- |
-- Module      :  Chainweb.Pact.TransactionExec
-- Copyright   :  Copyright © 2018 Kadena LLC.
-- License     :  (see the file LICENSE)
-- Maintainer  :  Mark Nichols <mark@kadena.io>, Emily Pillmore <emily@kadena.io>
-- Stability   :  experimental
--
-- Pact command execution and coin-contract transaction logic for Chainweb
--
module Chainweb.Pact.TransactionExec
( -- * Transaction Execution
  applyCmd
, applyGenesisCmd
, applyLocal
, applyExec
, applyExec'
, applyContinuation
, applyContinuation'
, runPayload

  -- * Gas Execution
, buyGas
, mkBuyGasCmd

  -- * Coinbase Execution
, applyCoinbase
, mkCoinbaseCmd
, EnforceCoinbaseFailure(..)

  -- * Command Helpers
, publicMetaOf
, networkIdOf
, gasSupplyOf
, gasPriceOf

  -- * Utilities
, buildExecParsedCode
, jsonErrorResult
, mkMagicCapSlot

) where

import Control.Lens
import Control.Monad.Reader
import Control.Monad.State.Strict
import Control.Monad.Trans.Maybe


import Data.Aeson hiding ((.=))
import qualified Data.Aeson as A
import Data.Bifunctor
import qualified Data.ByteString as B
import qualified Data.ByteString.Short as SB
import Data.Decimal (Decimal, roundTo)
import Data.Default (def)
import Data.Foldable (for_)
import qualified Data.HashMap.Strict as HM
import Data.Text (Text)
import qualified Data.Text as T
import Data.Tuple.Strict (T2(..))

-- internal Pact modules

import Pact.Eval (liftTerm, lookupModule)
import Pact.Gas (freeGasEnv)
import Pact.Gas.Table
import Pact.Interpreter
import Pact.Native.Capabilities (evalCap)
import Pact.Parse (parseExprs)
import Pact.Parse (ParsedDecimal(..))
import Pact.Runtime.Capabilities (popCapStack)
import Pact.Types.Capability
import Pact.Types.Command
import Pact.Types.Hash as Pact
import Pact.Types.Logger
import Pact.Types.PactValue
import Pact.Types.Pretty
import Pact.Types.RPC
import Pact.Types.Runtime
import Pact.Types.Server
import Pact.Types.SPV

-- internal Chainweb modules

import Chainweb.BlockHash
import Chainweb.Miner.Pact
import Chainweb.Pact.Service.Types (internalError)
import Chainweb.Pact.Types
import Chainweb.Transaction
import Chainweb.Utils (sshow)


-- | "Magic" capability 'COINBASE' used in the coin contract to
-- constrain coinbase calls.
--
magic_COINBASE :: CapSlot UserCapability
magic_COINBASE = mkMagicCapSlot "COINBASE"

-- | "Magic" capability 'GAS' used in the coin contract to
-- constrain gas buy/redeem calls.
--
magic_GAS :: CapSlot UserCapability
magic_GAS = mkMagicCapSlot "GAS"

-- | "Magic" capability 'GENESIS' used in the coin contract to
-- constrain genesis-only allocations
--
magic_GENESIS :: CapSlot UserCapability
magic_GENESIS = mkMagicCapSlot "GENESIS"

-- | The main entry point to executing transactions. From here,
-- 'applyCmd' assembles the command environment for a command and
-- orchestrates gas buys/redemption, and executing payloads.
--
applyCmd
    :: Logger
      -- ^ Pact logger
    -> PactDbEnv p
      -- ^ Pact db environment
    -> Miner
      -- ^ The miner chosen to mine the block
    -> GasModel
      -- ^ Gas model (pact Service config)
    -> PublicData
      -- ^ Contains block height, time, prev hash + metadata
    -> SPVSupport
      -- ^ SPV support (validates cont proofs)
    -> Command PayloadWithText
      -- ^ command with payload to execute
    -> ModuleCache
      -- ^ cached module state
    -> Bool
      -- ^ execution config for module install
    -> IO (T2 (CommandResult [TxLog Value]) ModuleCache)
applyCmd logger pdbenv miner gasModel pd spv cmdIn mcache0 ecMod =
    second _txCache <$!>
      runTransactionM cenv txst applyBuyGas
  where
    txst = TransactionState mcache0 mempty 0 Nothing (_geGasModel freeGasEnv)
<<<<<<< HEAD
    cenv = TransactionEnv Transactional pdbenv logger pd spv nid gasPrice
      requestKey (fromIntegral gasLimit)
=======
    executionConfigNoHistory = ExecutionConfig ecMod False
    cenv = TransactionEnv Transactional pdbenv logger pd' spv nid gasPrice
      requestKey (fromIntegral gasLimit) executionConfigNoHistory
>>>>>>> 9c0ed409

    cmd = payloadObj <$> cmdIn
    requestKey = cmdToRequestKey cmd
    gasPrice = gasPriceOf cmd
    gasLimit = gasLimitOf cmd
    initialGas = initialGasOf (_cmdPayload cmdIn)
    nid = networkIdOf cmd

    applyBuyGas =
      catchesPactError (buyGas cmd miner) >>= \case
        Left e -> fatal $ "tx failure for requestKey when buying gas: " <> sshow e
        Right _ -> checkTooBigTx initialGas gasLimit applyPayload

    applyPayload = do
      txGasModel .= gasModel
      txGasUsed .= initialGas

      cr <- catchesPactError $! runPayload cmd managedNamespacePolicy
      case cr of
        Left e -> jsonErrorResult e "tx failure for request key when running cmd"
        Right r -> applyRedeem r

    applyRedeem cr = do
      txGasModel .= (_geGasModel freeGasEnv)

      r <- catchesPactError $! redeemGas cmd
      case r of
        Left e -> jsonErrorResult e "tx failure for request key while redeeming gas"
        Right _ -> do
          logs <- use txLogs
          return $! set crLogs (Just logs) cr

applyGenesisCmd
    :: Logger
      -- ^ Pact logger
    -> PactDbEnv p
      -- ^ Pact db environment
    -> PublicData
      -- ^ Contains block height, time, prev hash + metadata
    -> SPVSupport
      -- ^ SPV support (validates cont proofs)
    -> Command (Payload PublicMeta ParsedCode)
      -- ^ command with payload to execute
    -> IO (T2 (CommandResult [TxLog Value]) ModuleCache)
applyGenesisCmd logger dbEnv pd spv cmd =
    second _txCache <$!> runTransactionM tenv txst go
  where
    nid = networkIdOf cmd
    rk = cmdToRequestKey cmd
<<<<<<< HEAD
    tenv = TransactionEnv Transactional dbEnv logger pd spv nid 0.0 rk 0
=======
    tenv = TransactionEnv Transactional dbEnv logger pd' spv nid 0.0 rk 0
           justInstallsExecutionConfig
>>>>>>> 9c0ed409
    txst = TransactionState mempty mempty 0 Nothing (_geGasModel freeGasEnv)

    interp = initStateInterpreter $ initCapabilities [magic_GENESIS, magic_COINBASE]

    go = do
      cr <- catchesPactError $! runGenesis cmd permissiveNamespacePolicy interp
      case cr of
        Left e -> fatal $ "Genesis command failed: " <> sshow e
        Right r -> r <$ debug "successful genesis tx for request key"


applyCoinbase
    :: Logger
      -- ^ Pact logger
    -> PactDbEnv p
      -- ^ Pact db environment
    -> Miner
      -- ^ The miner chosen to mine the block
    -> ParsedDecimal
      -- ^ Miner reward
    -> PublicData
      -- ^ Contains block height, time, prev hash + metadata
    -> BlockHash
      -- ^ hash of the mined block
    -> EnforceCoinbaseFailure
      -- ^ treat
    -> ModuleCache
    -> IO (CommandResult [TxLog Value])
applyCoinbase logger dbEnv (Miner mid mks) reward@(ParsedDecimal d) pd ph
  (EnforceCoinbaseFailure throwCritical) mc =
    evalTransactionM tenv txst go
  where
    tenv = TransactionEnv Transactional dbEnv logger pd noSPVSupport
           Nothing 0.0 rk 0 restrictiveExecutionConfig
    txst =TransactionState mc mempty 0 Nothing (_geGasModel freeGasEnv)
    interp = initStateInterpreter $ initCapabilities [magic_COINBASE]
    chash = Pact.Hash (sshow ph)
    rk = RequestKey chash

    go = do
      cexec <- liftIO $ mkCoinbaseCmd mid mks reward
      cr <- catchesPactError $!
        applyExec' interp cexec mempty chash managedNamespacePolicy

      case cr of
        Left e
          | throwCritical -> fatal $ "Coinbase tx failure: " <> sshow e
          | otherwise -> jsonErrorResult e "coinbase tx failure"
        Right er -> do
          debug
            $! "successful coinbase of "
            <> (T.take 18 $ sshow d)
            <> " to "
            <> sshow mid

          return $! CommandResult rk (_erTxId er) (PactResult (Right (last $ _erOutput er)))
           (_erGas er) (Just $ _erLogs er) (_erExec er) Nothing

applyLocal
    :: Logger
      -- ^ Pact logger
    -> PactDbEnv p
      -- ^ Pact db environment
    -> PublicData
      -- ^ Contains block height, time, prev hash + metadata
    -> SPVSupport
      -- ^ SPV support (validates cont proofs)
    -> Command PayloadWithText
      -- ^ command with payload to execute
    -> ModuleCache
    -> IO (CommandResult [TxLog Value])
applyLocal logger dbEnv pd spv cmdIn mc =
    evalTransactionM tenv txst go
  where
    cmd = payloadObj <$> cmdIn
    rk = cmdToRequestKey cmd
    nid = networkIdOf cmd
    chash = toUntypedHash $ _cmdHash cmd
    signers = _pSigners $ _cmdPayload cmd
    gasPrice = gasPriceOf cmd
    gasLimit = gasLimitOf cmd
<<<<<<< HEAD
    tenv = TransactionEnv Local dbEnv logger pd spv nid gasPrice rk (fromIntegral gasLimit)
=======
    tenv = TransactionEnv Local dbEnv logger pd' spv nid gasPrice rk (fromIntegral gasLimit) permissiveExecutionConfig
>>>>>>> 9c0ed409
    gasmodel = tableGasModel defaultGasConfig
    txst = TransactionState mc mempty 0 Nothing gasmodel
    gas0 = initialGasOf (_cmdPayload cmdIn)

    applyPayload em = do
      interp <- gasInterpreter gas0
      cr <- catchesPactError $!
        applyExec interp em signers chash managedNamespacePolicy

      case cr of
        Left e -> jsonErrorResult e "applyLocal"
        Right r -> return $! r { _crMetaData = Just (toJSON pd) }

    go = do
      em <- case _pPayload $ _cmdPayload cmd of
        Exec !pm -> return pm
        _ -> throwCmdEx "local continuations not supported"

      checkTooBigTx gas0 gasLimit (applyPayload em)

jsonErrorResult
    :: PactError
    -> Text
    -> TransactionM p (CommandResult [TxLog Value])
jsonErrorResult err msg = do
    logs <- use txLogs
    gas <- use txGasUsed
    rk <- view txRequestKey
    l <- view txLogger

    liftIO
      $! logLog l "ERROR"
      $! T.unpack msg
      <> ": " <> show rk
      <> ": " <> show err

    return $! CommandResult rk Nothing (PactResult (Left err))
      gas (Just logs) Nothing Nothing

runPayload
    :: Command (Payload PublicMeta ParsedCode)
    -> NamespacePolicy
    -> TransactionM p (CommandResult [TxLog Value])
runPayload cmd nsp = do
    g0 <- use txGasUsed
    interp <- gasInterpreter g0

    case payload of
      Exec pm ->
        applyExec interp pm signers chash nsp
      Continuation ym ->
        applyContinuation interp ym signers chash nsp

  where
    signers = _pSigners $ _cmdPayload cmd
    chash = toUntypedHash $ _cmdHash cmd
    payload = _pPayload $ _cmdPayload cmd

-- | Run genesis transaction payloads with custom interpreter
--
runGenesis
    :: Command (Payload PublicMeta ParsedCode)
    -> NamespacePolicy
    -> Interpreter p
    -> TransactionM p (CommandResult [TxLog Value])
runGenesis cmd nsp interp = case payload of
    Exec pm ->
      applyExec interp pm signers chash nsp
    Continuation ym ->
      applyContinuation interp ym signers chash nsp
  where
    signers = _pSigners $ _cmdPayload cmd
    chash = toUntypedHash $ _cmdHash cmd
    payload = _pPayload $ _cmdPayload cmd

-- | Execute an 'ExecMsg' and Return the result with module cache
--
applyExec
    :: Interpreter p
    -> ExecMsg ParsedCode
    -> [Signer]
    -> Hash
    -> NamespacePolicy
    -> TransactionM p (CommandResult [TxLog Value])
applyExec interp em senderSigs hsh nsp = do
    EvalResult{..} <- applyExec' interp em senderSigs hsh nsp
    logs <- use txLogs
    rk <- view txRequestKey
    -- applyExec enforces non-empty expression set so `last` ok
    return $! CommandResult rk _erTxId (PactResult (Right (last _erOutput)))
      _erGas (Just logs) _erExec Nothing

-- | Variation on 'applyExec' that returns 'EvalResult' as opposed to
-- wrapping it up in a JSON result.
--
applyExec'
    :: Interpreter p
    -> ExecMsg ParsedCode
    -> [Signer]
    -> Hash
    -> NamespacePolicy
    -> TransactionM p EvalResult
applyExec' interp (ExecMsg parsedCode execData) senderSigs hsh nsp
    | null (_pcExps parsedCode) = throwCmdEx "No expressions found"
    | otherwise = do

      eenv <- mkEvalEnv nsp (MsgData execData Nothing hsh senderSigs)
      er <- liftIO $! evalExec interp eenv parsedCode

      for_ (_erExec er) $ \pe -> debug
        $ "applyExec: new pact added: "
        <> sshow (_pePactId pe, _peStep pe, _peYield pe, _peExecuted pe)

      -- set log + cache updates + used gas
      setTxResultState er

      return er


-- | Execute a 'ContMsg' and return the command result and module cache
--
applyContinuation
    :: Interpreter p
    -> ContMsg
    -> [Signer]
    -> Hash
    -> NamespacePolicy
    -> TransactionM p (CommandResult [TxLog Value])
applyContinuation interp cm senderSigs hsh nsp = do
    EvalResult{..} <- applyContinuation' interp cm senderSigs hsh nsp
    logs <- use txLogs
    rk <- view txRequestKey
    -- last safe here because cont msg is guaranteed one exp
    return $! (CommandResult rk _erTxId (PactResult (Right (last _erOutput)))
      _erGas (Just logs) _erExec Nothing)

-- | Execute a 'ContMsg' and return just eval result, not wrapped in a
-- 'CommandResult' wrapper
--
applyContinuation'
    :: Interpreter p
    -> ContMsg
    -> [Signer]
    -> Hash
    -> NamespacePolicy
    -> TransactionM p EvalResult
applyContinuation' interp cm@(ContMsg pid s rb d _) senderSigs hsh nsp = do
    eenv <- mkEvalEnv nsp $ MsgData d pactStep hsh senderSigs
    er <- liftIO $! evalContinuation interp eenv cm

    setTxResultState er

    return er
  where
    pactStep = Just $ PactStep s rb pid Nothing

-- | Build and execute 'coin.buygas' command from miner info and user command
-- info (see 'TransactionExec.applyCmd')
--
-- see: 'pact/coin-contract/coin.pact#fund-tx'
--
buyGas :: Command (Payload PublicMeta ParsedCode) -> Miner -> TransactionM p ()
buyGas cmd (Miner mid mks) = go
  where
    sender = view (cmdPayload . pMeta . pmSender) cmd
    initState mc = setModuleCache mc $ initCapabilities [magic_GAS]
    interp mc = Interpreter $ \input ->
      put (initState mc) >> run input
    run input = do
      findPayer >>= \r -> case r of
        Nothing -> input
        Just withPayerCap -> withPayerCap input

    (Hash chash) = toUntypedHash (_cmdHash cmd)
    bgHash = Hash (chash <> "-buygas")

    go = do
      mcache <- use txCache
      supply <- gasSupplyOf <$> view txGasLimit <*> view txGasPrice

      buyGasCmd <- liftIO $! mkBuyGasCmd mid mks sender supply

      result <- applyExec' (interp mcache) buyGasCmd
        (_pSigners $ _cmdPayload cmd) bgHash managedNamespacePolicy

      case _erExec result of
        Nothing -> fatal "buyGas: Internal error - empty continuation"
        Just pe -> void $! txGasId .= (Just $ GasId (_pePactId pe))

findPayer :: Eval e (Maybe (Eval e [Term Name] -> Eval e [Term Name]))
findPayer = runMaybeT $ do
    (!m,!qn,!as) <- MaybeT findPayerCap
    pMod <- MaybeT $ lookupModule qn m
    capRef <- MaybeT $ return $ lookupIfaceModRef qn pMod
    return $ runCap (getInfo qn) capRef as
  where
    findPayerCap :: Eval e (Maybe (ModuleName,QualifiedName,[PactValue]))
    findPayerCap = preview $ eeMsgSigs . folded . folded . to sigPayerCap . _Just

    sigPayerCap (SigCapability q@(QualifiedName m n _) as)
      | n == "GAS_PAYER" = Just (m,q,as)
    sigPayerCap _ = Nothing

    gasPayerIface = ModuleName "gas-payer-v1" Nothing

    lookupIfaceModRef (QualifiedName _ n _) (ModuleData (MDModule (Module {..})) refs)
      | gasPayerIface `elem` _mInterfaces = HM.lookup n refs
    lookupIfaceModRef _ _ = Nothing

    mkApp i r as = App (TVar r i) (map (liftTerm . fromPactValue) as) i

    runCap i capRef as input = do
      ar <- evalCap i CapCallStack False $ mkApp i capRef as
      case ar of
        NewlyAcquired -> do
          r <- input
          popCapStack (const (return ()))
          return r
        _ -> evalError' i "Internal error, GAS_PAYER already acquired"


-- | Build and execute 'coin.redeem-gas' command from miner info and previous
-- command results (see 'TransactionExec.applyCmd')
--
-- see: 'pact/coin-contract/coin.pact#fund-tx'
--
redeemGas :: Command (Payload PublicMeta ParsedCode) -> TransactionM p ()
redeemGas cmd = do
    mcache <- use txCache

    gid <- use txGasId >>= \case
      Nothing -> fatal $! "redeemGas: no gas id in scope for gas refunds"
      Just g -> return g

    fee <- gasSupplyOf <$> use txGasUsed <*> view txGasPrice

    void $! applyContinuation (initState mcache) (redeemGasCmd fee gid)
      (_pSigners $ _cmdPayload cmd) (toUntypedHash $ _cmdHash cmd)
      managedNamespacePolicy

  where
    initState mc = initStateInterpreter
      $ setModuleCache mc
      $ initCapabilities [magic_GAS]

    redeemGasCmd fee (GasId pid) =
      ContMsg pid 1 False (object [ "fee" A..= fee ]) Nothing

-- | Build the 'coin-contract.buygas' command
--
mkBuyGasCmd
    :: MinerId   -- ^ Id of the miner to fund
    -> MinerKeys -- ^ Miner keyset
    -> Text      -- ^ Address of the sender from the command
    -> GasSupply -- ^ The gas limit total * price
    -> IO (ExecMsg ParsedCode)
mkBuyGasCmd (MinerId mid) (MinerKeys ks) sender total =
    buildExecParsedCode buyGasData $ mconcat
      [ "(coin.fund-tx"
      , " \"" <> sender <> "\""
      , " \"" <> mid <> "\""
      , " (read-keyset \"miner-keyset\")"
      , " (read-decimal \"total\"))"
      ]
  where
    buyGasData = Just $ object
      [ "miner-keyset" A..= ks
      , "total" A..= total
      ]
{-# INLINABLE mkBuyGasCmd #-}

mkCoinbaseCmd :: MinerId -> MinerKeys -> ParsedDecimal -> IO (ExecMsg ParsedCode)
mkCoinbaseCmd (MinerId mid) (MinerKeys ks) reward =
    buildExecParsedCode coinbaseData $ mconcat
      [ "(coin.coinbase"
      , " \"" <> mid <> "\""
      , " (read-keyset \"miner-keyset\")"
      , " (read-decimal \"reward\"))"
      ]
  where
    coinbaseData = Just $ object
      [ "miner-keyset" A..= ks
      , "reward" A..= reward
      ]
{-# INLINABLE mkCoinbaseCmd #-}

-- ---------------------------------------------------------------------------- --
-- Utilities

-- | Initialize a fresh eval state with magic capabilities.
-- This is the way we inject the correct guards into the environment
-- during Pact code execution
--
initCapabilities :: [CapSlot UserCapability] -> EvalState
initCapabilities cs = set (evalCapabilities . capStack) cs def
{-# INLINABLE initCapabilities #-}

initStateInterpreter :: EvalState -> Interpreter p
initStateInterpreter s = Interpreter $ (put s >>)


checkTooBigTx
    :: Gas
    -> GasLimit
    -> TransactionM p (CommandResult [TxLog Value])
    -> TransactionM p (CommandResult [TxLog Value])
checkTooBigTx initialGas gasLimit next
  | initialGas >= (fromIntegral gasLimit) = do
      txGasUsed .= (fromIntegral gasLimit) -- all gas is consumed

      let !pe = PactError GasError def []
            $ "Tx too big (" <> pretty initialGas <> "), limit "
            <> pretty gasLimit

      jsonErrorResult pe "Tx too big"
  | otherwise = next

gasInterpreter :: Gas -> TransactionM db (Interpreter p)
gasInterpreter g = do
    mc <- use txCache
    return $ initStateInterpreter
        $ set evalGas g
        $ setModuleCache mc def

-- | Initial gas charged for transaction size
--   ignoring the size of a continuation proof, if present
--
initialGasOf :: PayloadWithText -> Gas
initialGasOf cmd = gasFee
  where
    feePerByte :: Decimal = 0.01

    contProofSize =
      case _pPayload (payloadObj cmd) of
        Continuation (ContMsg _ _ _ _ (Just (ContProof p))) -> B.length p
        _ -> 0
    txSize = SB.length (payloadBytes cmd) - contProofSize

    costPerByte = fromIntegral txSize * feePerByte
    sizePenalty = txSizeAccelerationFee costPerByte
    gasFee = ceiling (costPerByte + sizePenalty)
{-# INLINE initialGasOf #-}

txSizeAccelerationFee :: Decimal -> Decimal
txSizeAccelerationFee costPerByte = total
  where
    total = (costPerByte / bytePenalty) ^ power
    bytePenalty = 512
    power :: Integer = 7
{-# INLINE txSizeAccelerationFee #-}

-- | Set the module cache of a pact 'EvalState'
--
setModuleCache
  :: ModuleCache
  -> EvalState
  -> EvalState
setModuleCache = set (evalRefs . rsLoadedModules)
{-# INLINE setModuleCache #-}

-- | Set tx result state
--
setTxResultState :: EvalResult -> TransactionM db ()
setTxResultState er = do
    txLogs <>= (_erLogs er)
    txCache .= (_erLoadedModules er)
    txGasUsed .= (_erGas er)
{-# INLINE setTxResultState #-}

-- | Make an 'EvalEnv' given a tx env + state
--
mkEvalEnv
    :: NamespacePolicy
    -> MsgData
    -> TransactionM db (EvalEnv db)
mkEvalEnv nsp msg = do
    tenv <- ask
    genv <- GasEnv
      <$> view (txGasLimit . to fromIntegral)
      <*> view txGasPrice
      <*> use txGasModel

    return $ setupEvalEnv (_txDbEnv tenv) Nothing (_txMode tenv)
      msg initRefStore genv
      nsp (_txSpvSupport tenv) (_txPublicData tenv) (_txExecutionConfig tenv)

-- | Managed namespace policy CAF
--
managedNamespacePolicy :: NamespacePolicy
managedNamespacePolicy = SmartNamespacePolicy False
  (QualifiedName (ModuleName "ns" Nothing) "validate" def)
{-# NOINLINE managedNamespacePolicy #-}

-- | Builder for "magic" capabilities given a magic cap name
--
mkMagicCapSlot :: Text -> CapSlot UserCapability
mkMagicCapSlot c = CapSlot CapCallStack cap []
  where
    mn = ModuleName "coin" Nothing
    fqn = QualifiedName mn c def
    cap = SigCapability fqn []
{-# INLINE mkMagicCapSlot #-}

-- | Build the 'ExecMsg' for some pact code fed to the function. The 'value'
-- parameter is for any possible environmental data that needs to go into
-- the 'ExecMsg'.
--
buildExecParsedCode :: Maybe Value -> Text -> IO (ExecMsg ParsedCode)
buildExecParsedCode value code = maybe (go Null) go value
  where
    go v = case ParsedCode code <$> parseExprs code of
      Right !t -> pure $! ExecMsg t v
      -- if we can't construct coin contract calls, this should
      -- fail fast
      Left err -> internalError $ "buildExecParsedCode: parse failed: " <> T.pack err


-- | Retrieve public metadata from a command
--
publicMetaOf :: Command (Payload PublicMeta c) -> PublicMeta
publicMetaOf = _pMeta . _cmdPayload
{-# INLINE publicMetaOf #-}

-- | Retrieve the optional Network identifier from a command
--
networkIdOf :: Command (Payload a b) -> Maybe NetworkId
networkIdOf = _pNetworkId . _cmdPayload
{-# INLINE networkIdOf #-}

-- | Calculate the gas fee (pact-generate gas cost * user-specified gas price),
-- rounding to the nearest stu.
--
gasSupplyOf :: Gas -> GasPrice -> GasSupply
gasSupplyOf gas (GasPrice (ParsedDecimal gp)) = GasSupply (ParsedDecimal gs)
  where
    gs = toCoinUnit ((fromIntegral gas) * gp)
{-# INLINE gasSupplyOf #-}

-- | Round to the nearest Stu
--
toCoinUnit :: Decimal -> Decimal
toCoinUnit = roundTo 12
{-# INLINE toCoinUnit #-}

-- | Log request keys at DEBUG when successful
--
debug :: forall db. Text -> TransactionM db ()
debug s = do
    l <- view txLogger
    rk <- view txRequestKey
    liftIO $! logLog l "DEBUG" $! T.unpack s <> ": " <> show rk


-- | Denotes fatal failure points in the tx exec process
--
fatal :: forall db a. Text -> TransactionM db a
fatal e = do
    l <- view txLogger
    rk <- view txRequestKey

    liftIO
      $! logLog l "ERROR"
      $! "critical transaction failure: "
      <> sshow rk <> ": " <> T.unpack e

    internalError e<|MERGE_RESOLUTION|>--- conflicted
+++ resolved
@@ -148,14 +148,9 @@
       runTransactionM cenv txst applyBuyGas
   where
     txst = TransactionState mcache0 mempty 0 Nothing (_geGasModel freeGasEnv)
-<<<<<<< HEAD
+    executionConfigNoHistory = ExecutionConfig ecMod False
     cenv = TransactionEnv Transactional pdbenv logger pd spv nid gasPrice
-      requestKey (fromIntegral gasLimit)
-=======
-    executionConfigNoHistory = ExecutionConfig ecMod False
-    cenv = TransactionEnv Transactional pdbenv logger pd' spv nid gasPrice
       requestKey (fromIntegral gasLimit) executionConfigNoHistory
->>>>>>> 9c0ed409
 
     cmd = payloadObj <$> cmdIn
     requestKey = cmdToRequestKey cmd
@@ -205,12 +200,8 @@
   where
     nid = networkIdOf cmd
     rk = cmdToRequestKey cmd
-<<<<<<< HEAD
     tenv = TransactionEnv Transactional dbEnv logger pd spv nid 0.0 rk 0
-=======
-    tenv = TransactionEnv Transactional dbEnv logger pd' spv nid 0.0 rk 0
            justInstallsExecutionConfig
->>>>>>> 9c0ed409
     txst = TransactionState mempty mempty 0 Nothing (_geGasModel freeGasEnv)
 
     interp = initStateInterpreter $ initCapabilities [magic_GENESIS, magic_COINBASE]
@@ -245,7 +236,7 @@
   where
     tenv = TransactionEnv Transactional dbEnv logger pd noSPVSupport
            Nothing 0.0 rk 0 restrictiveExecutionConfig
-    txst =TransactionState mc mempty 0 Nothing (_geGasModel freeGasEnv)
+    txst = TransactionState mc mempty 0 Nothing (_geGasModel freeGasEnv)
     interp = initStateInterpreter $ initCapabilities [magic_COINBASE]
     chash = Pact.Hash (sshow ph)
     rk = RequestKey chash
@@ -292,11 +283,8 @@
     signers = _pSigners $ _cmdPayload cmd
     gasPrice = gasPriceOf cmd
     gasLimit = gasLimitOf cmd
-<<<<<<< HEAD
-    tenv = TransactionEnv Local dbEnv logger pd spv nid gasPrice rk (fromIntegral gasLimit)
-=======
-    tenv = TransactionEnv Local dbEnv logger pd' spv nid gasPrice rk (fromIntegral gasLimit) permissiveExecutionConfig
->>>>>>> 9c0ed409
+    tenv = TransactionEnv Local dbEnv logger pd spv nid gasPrice
+           rk (fromIntegral gasLimit) permissiveExecutionConfig
     gasmodel = tableGasModel defaultGasConfig
     txst = TransactionState mc mempty 0 Nothing gasmodel
     gas0 = initialGasOf (_cmdPayload cmdIn)
