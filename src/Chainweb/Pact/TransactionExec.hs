{-# LANGUAGE AllowAmbiguousTypes #-}
{-# LANGUAGE BangPatterns #-}
{-# LANGUAGE FlexibleContexts #-}
{-# LANGUAGE LambdaCase #-}
{-# LANGUAGE OverloadedStrings #-}
{-# LANGUAGE RankNTypes #-}
{-# LANGUAGE RecordWildCards #-}
{-# LANGUAGE ScopedTypeVariables #-}
{-# LANGUAGE TupleSections #-}
{-# LANGUAGE TypeApplications #-}

-- |
-- Module      :  Chainweb.Pact.TransactionExec
-- Copyright   :  Copyright © 2018 Kadena LLC.
-- License     :  (see the file LICENSE)
-- Maintainer  :  Mark Nichols <mark@kadena.io>, Emily Pillmore <emily@kadena.io>
-- Stability   :  experimental
--
-- Pact command execution and coin-contract transaction logic for Chainweb
--
module Chainweb.Pact.TransactionExec
( -- * Transaction Execution
  applyCmd
, applyGenesisCmd
, applyLocal
, applyExec
, applyExec'
, applyContinuation
, applyContinuation'
, runPayload

  -- * Gas Execution
, buyGas

  -- * Coinbase Execution
, applyCoinbase
, EnforceCoinbaseFailure(..)

  -- * Command Helpers
, publicMetaOf
, networkIdOf
, gasSupplyOf
, gasPriceOf

  -- * Utilities
, buildExecParsedCode
, jsonErrorResult
, mkMagicCapSlot

) where

import Control.Monad.Catch
import Control.Lens
import Control.Monad.Catch
import Control.Monad.Reader
import Control.Monad.State.Strict
import Control.Monad.Trans.Maybe

import Data.Aeson hiding ((.=))
import qualified Data.Aeson as A
import Data.Bifunctor
import qualified Data.ByteString as B
import qualified Data.ByteString.Short as SB
import Data.Decimal (Decimal, roundTo)
import Data.Default (def)
import Data.Foldable (for_)
import qualified Data.HashMap.Strict as HM
import qualified Data.Set as S
import Data.Text (Text)
import qualified Data.Text as T
import Data.Tuple.Strict (T2(..))

-- internal Pact modules

import Pact.Eval (eval, liftTerm, lookupModule)
import Pact.Gas (freeGasEnv)
import Pact.Interpreter
import Pact.Native.Capabilities (evalCap)
import Pact.Parse (parseExprs)
import Pact.Parse (ParsedDecimal(..))
import Pact.Runtime.Capabilities (popCapStack)
import Pact.Types.Capability
import Pact.Types.Command
import Pact.Types.Hash as Pact
import Pact.Types.Logger hiding (logError)
import Pact.Types.PactValue
import Pact.Types.Pretty
import Pact.Types.RPC
import Pact.Types.Runtime
import Pact.Types.Server
import Pact.Types.SPV

-- internal Chainweb modules

import Chainweb.BlockHeader
import Chainweb.Miner.Pact
import Chainweb.Pact.Service.Types
import Chainweb.Pact.Templates
import Chainweb.Pact.Transactions.UpgradeTransactions (upgradeTransactions)
import Chainweb.Pact.Types
import Chainweb.Time hiding (second)
import Chainweb.Transaction
import Chainweb.Utils (sshow)
import Chainweb.Version


-- | "Magic" capability 'COINBASE' used in the coin contract to
-- constrain coinbase calls.
--
magic_COINBASE :: CapSlot UserCapability
magic_COINBASE = mkMagicCapSlot "COINBASE"

-- | "Magic" capability 'GAS' used in the coin contract to
-- constrain gas buy/redeem calls.
--
magic_GAS :: CapSlot UserCapability
magic_GAS = mkMagicCapSlot "GAS"

-- | "Magic" capability 'GENESIS' used in the coin contract to
-- constrain genesis-only allocations
--
magic_GENESIS :: CapSlot UserCapability
magic_GENESIS = mkMagicCapSlot "GENESIS"


-- | The main entry point to executing transactions. From here,
-- 'applyCmd' assembles the command environment for a command and
-- orchestrates gas buys/redemption, and executing payloads.
--
applyCmd
    :: Logger
      -- ^ Pact logger
    -> PactDbEnv p
      -- ^ Pact db environment
    -> Miner
      -- ^ The miner chosen to mine the block
    -> GasModel
      -- ^ Gas model (pact Service config)
    -> PublicData
      -- ^ Contains block height, time, prev hash + metadata
    -> SPVSupport
      -- ^ SPV support (validates cont proofs)
    -> Command PayloadWithText
      -- ^ command with payload to execute
    -> ModuleCache
      -- ^ cached module state
    -> Bool
      -- ^ execution config for module install
    -> IO (T2 (CommandResult [TxLog Value]) ModuleCache)
applyCmd logger pdbenv miner gasModel pd spv cmdIn mcache0 ecMod =
    second _txCache <$!>
      runTransactionM cenv txst applyBuyGas
  where
    txst = TransactionState mcache0 mempty 0 Nothing (_geGasModel freeGasEnv)
    executionConfigNoHistory = ExecutionConfig ecMod False
    cenv = TransactionEnv Transactional pdbenv logger pd spv nid gasPrice
      requestKey (fromIntegral gasLimit) executionConfigNoHistory

    cmd = payloadObj <$> cmdIn
    requestKey = cmdToRequestKey cmd
    gasPrice = gasPriceOf cmd
    gasLimit = gasLimitOf cmd
    initialGas = initialGasOf (_cmdPayload cmdIn)
    nid = networkIdOf cmd

    redeemAllGas r = do
      txGasUsed .= fromIntegral gasLimit
      applyRedeem r

    applyBuyGas =
      catchesPactError (buyGas cmd miner) >>= \case
        Left e -> fatal $ "tx failure for requestKey when buying gas: " <> sshow e
        Right _ -> checkTooBigTx initialGas gasLimit applyPayload redeemAllGas

    applyPayload = do
      txGasModel .= gasModel
      txGasUsed .= initialGas

      cr <- catchesPactError $! runPayload cmd managedNamespacePolicy
      case cr of
        Left e -> do
          r <- jsonErrorResult e "tx failure for request key when running cmd"
          redeemAllGas r
        Right r -> applyRedeem r

    applyRedeem cr = do
      txGasModel .= (_geGasModel freeGasEnv)

      r <- catchesPactError $! redeemGas cmd
      case r of
        Left e ->
          -- redeem gas failure is fatal (block-failing) so miner doesn't lose coins
          fatal $ "tx failure for request key while redeeming gas: " <> sshow e
        Right _ -> do
          logs <- use txLogs
          return $! set crLogs (Just logs) cr

applyGenesisCmd
    :: Logger
      -- ^ Pact logger
    -> PactDbEnv p
      -- ^ Pact db environment
    -> PublicData
      -- ^ Contains block height, time, prev hash + metadata
    -> SPVSupport
      -- ^ SPV support (validates cont proofs)
    -> Command (Payload PublicMeta ParsedCode)
      -- ^ command with payload to execute
    -> IO (T2 (CommandResult [TxLog Value]) ModuleCache)
applyGenesisCmd logger dbEnv pd spv cmd =
    second _txCache <$!> runTransactionM tenv txst go
  where
    nid = networkIdOf cmd
    rk = cmdToRequestKey cmd
    tenv = TransactionEnv Transactional dbEnv logger pd spv nid 0.0 rk 0
           justInstallsExecutionConfig
    txst = TransactionState mempty mempty 0 Nothing (_geGasModel freeGasEnv)

    interp = initStateInterpreter $ initCapabilities [magic_GENESIS, magic_COINBASE]

    go = do
      cr <- catchesPactError $! runGenesis cmd permissiveNamespacePolicy interp
      case cr of
        Left e -> fatal $ "Genesis command failed: " <> sshow e
        Right r -> r <$ debug "successful genesis tx for request key"


applyCoinbase
    :: ChainwebVersion
    -> Logger
      -- ^ Pact logger
    -> PactDbEnv p
      -- ^ Pact db environment
    -> Miner
      -- ^ The miner chosen to mine the block
    -> ParsedDecimal
      -- ^ Miner reward
    -> PublicData
      -- ^ Contains block height, time, prev hash + metadata
    -> BlockHeader
      -- ^ parent header
    -> BlockCreationTime
      -- ^ current block creation time
    -> EnforceCoinbaseFailure
      -- ^ enforce coinbase failure or not
    -> CoinbaseUsePrecompiled
      -- ^ always enable precompilation
    -> ModuleCache
    -> IO (CommandResult [TxLog Value], Maybe ModuleCache)
applyCoinbase v logger dbEnv (Miner mid mks) reward@(ParsedDecimal d) pd parentHeader currCreationTime
  (EnforceCoinbaseFailure enfCBFailure) (CoinbaseUsePrecompiled enablePC) mc
  | fork1_3InEffect || enablePC = do
    let (cterm, cexec) = mkCoinbaseTerm mid mks reward
        interp = Interpreter $ \_ -> do put initState; fmap pure (eval cterm)
    go interp cexec
  | otherwise = do
    cexec <- mkCoinbaseCmd mid mks reward
    let interp = initStateInterpreter initState
    go interp cexec
  where
    forkTime = vuln797FixDate v
    fork1_3InEffect = blockTime >= forkTime
    throwCritical = fork1_3InEffect || enfCBFailure
    blockTime = blockTimeOf pd

    tenv = TransactionEnv Transactional dbEnv logger pd noSPVSupport
           Nothing 0.0 rk 0 restrictiveExecutionConfig
    txst = TransactionState mc mempty 0 Nothing (_geGasModel freeGasEnv)
    initState = initCapabilities [magic_COINBASE]
    chash = Pact.Hash (sshow $ _blockHash parentHeader)
    rk = RequestKey chash

    go interp cexec = evalTransactionM tenv txst $! do
      cr <- catchesPactError $!
        applyExec' interp cexec mempty chash managedNamespacePolicy

      case cr of
        Left e
<<<<<<< HEAD
          | throwCritical -> fatal $ "Coinbase tx failure: " <> sshow e
          | otherwise -> (,Nothing) <$> jsonErrorResult e "coinbase tx failure"
=======
          | throwCritical -> throwM $ CoinbaseFailure $ sshow e
          | otherwise -> jsonErrorResult e "coinbase tx failure"
>>>>>>> 8bc47a59
        Right er -> do
          debug
            $! "successful coinbase of "
            <> (T.take 18 $ sshow d)
            <> " to "
            <> sshow mid

          upgradedModuleCache <-
            applyUpgrades v parentHeader currCreationTime
          logs <- use txLogs

          return $! (CommandResult rk (_erTxId er) (PactResult (Right (last $ _erOutput er)))
                     (_erGas er) (Just $ logs) (_erExec er) Nothing
                    ,upgradedModuleCache)


applyLocal
    :: Logger
      -- ^ Pact logger
    -> PactDbEnv p
      -- ^ Pact db environment
    -> GasModel
      -- ^ Gas model (pact Service config)
    -> PublicData
      -- ^ Contains block height, time, prev hash + metadata
    -> SPVSupport
      -- ^ SPV support (validates cont proofs)
    -> Command PayloadWithText
      -- ^ command with payload to execute
    -> ModuleCache
    -> IO (CommandResult [TxLog Value])
applyLocal logger dbEnv gasModel pd spv cmdIn mc =
    evalTransactionM tenv txst go
  where
    cmd = payloadObj <$> cmdIn
    rk = cmdToRequestKey cmd
    nid = networkIdOf cmd
    chash = toUntypedHash $ _cmdHash cmd
    signers = _pSigners $ _cmdPayload cmd
    gasPrice = gasPriceOf cmd
    gasLimit = gasLimitOf cmd
    tenv = TransactionEnv Local dbEnv logger pd spv nid gasPrice
           rk (fromIntegral gasLimit) permissiveExecutionConfig
    txst = TransactionState mc mempty 0 Nothing gasModel
    gas0 = initialGasOf (_cmdPayload cmdIn)

    applyPayload em = do
      interp <- gasInterpreter gas0
      cr <- catchesPactError $!
        applyExec interp em signers chash managedNamespacePolicy

      case cr of
        Left e -> jsonErrorResult e "applyLocal"
        Right r -> return $! r { _crMetaData = Just (toJSON pd) }

    go = do
      em <- case _pPayload $ _cmdPayload cmd of
        Exec !pm -> return pm
        _ -> throwCmdEx "local continuations not supported"

      checkTooBigTx gas0 gasLimit (applyPayload em) return

applyUpgrades
  :: ChainwebVersion
  -> BlockHeader
  -> BlockCreationTime
  -> TransactionM p (Maybe ModuleCache)
applyUpgrades v parentHeader (BlockCreationTime currCreationTime) =
  case upgradeCoinV2Date v of
    Nothing -> testBlock1
    Just t -> testUpgradeTime t
  where

    testBlock1 | parentBlockHeight == 0 = go
               | otherwise = noop
    parentBlockHeight = _blockHeight parentHeader

    testUpgradeTime t | isUpgradeBlockTime t = go
                      | otherwise = noop
    isUpgradeBlockTime upgradeTime =
      parentTime < upgradeTime
      &&
      upgradeTime <= currCreationTime
    (BlockCreationTime parentTime) = _blockCreationTime parentHeader

    noop = return Nothing

    installCoinModuleAdmin = set (evalCapabilities . capModuleAdmin) $ S.singleton (ModuleName "coin" Nothing)

    go = applyTxs (upgradeTransactions v $ _blockChainId parentHeader)

    infoLog s = do
      l <- view txLogger
      liftIO $! logLog l "INFO" $! T.unpack s

    applyTxs txsIO = do
      infoLog $ "Applying upgrade!"
      txs <- map (fmap payloadObj) <$> liftIO txsIO
      local (set (txExecutionConfig . ecAllowModuleInstall) True) $
        mapM_ applyTx txs
      mc <- use txCache
      return $ Just mc

    interp = initStateInterpreter $ installCoinModuleAdmin $ initCapabilities [magic_COINBASE]

    applyTx tx = do

      infoLog $ "Running upgrade tx " <> sshow (_cmdHash tx)

      r <- try $ runGenesis tx permissiveNamespacePolicy interp

      case r of
        Right _ -> return ()
        Left (e :: SomeException) -> do
          logError $ "Upgrade transaction failed! " <> sshow e
          return ()



blockTimeOf :: PublicData -> Time Micros
blockTimeOf pd = Time (TimeSpan (Micros $ _pdBlockTime pd))

jsonErrorResult
    :: PactError
    -> Text
    -> TransactionM p (CommandResult [TxLog Value])
jsonErrorResult err msg = do
    logs <- use txLogs
    gas <- view txGasLimit -- error means all gas was charged
    rk <- view txRequestKey
    l <- view txLogger

    liftIO
      $! logLog l "ERROR"
      $! T.unpack msg
      <> ": " <> show rk
      <> ": " <> show err

    return $! CommandResult rk Nothing (PactResult (Left err))
      gas (Just logs) Nothing Nothing

runPayload
    :: Command (Payload PublicMeta ParsedCode)
    -> NamespacePolicy
    -> TransactionM p (CommandResult [TxLog Value])
runPayload cmd nsp = do
    g0 <- use txGasUsed
    interp <- gasInterpreter g0

    case payload of
      Exec pm ->
        applyExec interp pm signers chash nsp
      Continuation ym ->
        applyContinuation interp ym signers chash nsp

  where
    signers = _pSigners $ _cmdPayload cmd
    chash = toUntypedHash $ _cmdHash cmd
    payload = _pPayload $ _cmdPayload cmd

-- | Run genesis transaction payloads with custom interpreter
--
runGenesis
    :: Command (Payload PublicMeta ParsedCode)
    -> NamespacePolicy
    -> Interpreter p
    -> TransactionM p (CommandResult [TxLog Value])
runGenesis cmd nsp interp = case payload of
    Exec pm ->
      applyExec interp pm signers chash nsp
    Continuation ym ->
      applyContinuation interp ym signers chash nsp
  where
    signers = _pSigners $ _cmdPayload cmd
    chash = toUntypedHash $ _cmdHash cmd
    payload = _pPayload $ _cmdPayload cmd

-- | Execute an 'ExecMsg' and Return the result with module cache
--
applyExec
    :: Interpreter p
    -> ExecMsg ParsedCode
    -> [Signer]
    -> Hash
    -> NamespacePolicy
    -> TransactionM p (CommandResult [TxLog Value])
applyExec interp em senderSigs hsh nsp = do
    EvalResult{..} <- applyExec' interp em senderSigs hsh nsp
    logs <- use txLogs
    rk <- view txRequestKey
    -- applyExec enforces non-empty expression set so `last` ok
    return $! CommandResult rk _erTxId (PactResult (Right (last _erOutput)))
      _erGas (Just logs) _erExec Nothing

-- | Variation on 'applyExec' that returns 'EvalResult' as opposed to
-- wrapping it up in a JSON result.
--
applyExec'
    :: Interpreter p
    -> ExecMsg ParsedCode
    -> [Signer]
    -> Hash
    -> NamespacePolicy
    -> TransactionM p EvalResult
applyExec' interp (ExecMsg parsedCode execData) senderSigs hsh nsp
    | null (_pcExps parsedCode) = throwCmdEx "No expressions found"
    | otherwise = do

      eenv <- mkEvalEnv nsp (MsgData execData Nothing hsh senderSigs)
      er <- liftIO $! evalExec interp eenv parsedCode

      for_ (_erExec er) $ \pe -> debug
        $ "applyExec: new pact added: "
        <> sshow (_pePactId pe, _peStep pe, _peYield pe, _peExecuted pe)

      -- set log + cache updates + used gas
      setTxResultState er

      return er


-- | Execute a 'ContMsg' and return the command result and module cache
--
applyContinuation
    :: Interpreter p
    -> ContMsg
    -> [Signer]
    -> Hash
    -> NamespacePolicy
    -> TransactionM p (CommandResult [TxLog Value])
applyContinuation interp cm senderSigs hsh nsp = do
    EvalResult{..} <- applyContinuation' interp cm senderSigs hsh nsp
    logs <- use txLogs
    rk <- view txRequestKey
    -- last safe here because cont msg is guaranteed one exp
    return $! (CommandResult rk _erTxId (PactResult (Right (last _erOutput)))
      _erGas (Just logs) _erExec Nothing)

-- | Execute a 'ContMsg' and return just eval result, not wrapped in a
-- 'CommandResult' wrapper
--
applyContinuation'
    :: Interpreter p
    -> ContMsg
    -> [Signer]
    -> Hash
    -> NamespacePolicy
    -> TransactionM p EvalResult
applyContinuation' interp cm@(ContMsg pid s rb d _) senderSigs hsh nsp = do
    eenv <- mkEvalEnv nsp $ MsgData d pactStep hsh senderSigs
    er <- liftIO $! evalContinuation interp eenv cm

    setTxResultState er

    return er
  where
    pactStep = Just $ PactStep s rb pid Nothing

-- | Build and execute 'coin.buygas' command from miner info and user command
-- info (see 'TransactionExec.applyCmd')
--
-- see: 'pact/coin-contract/coin.pact#fund-tx'
--
buyGas :: Command (Payload PublicMeta ParsedCode) -> Miner -> TransactionM p ()
buyGas cmd (Miner mid mks) = go
  where
    sender = view (cmdPayload . pMeta . pmSender) cmd
    initState mc = setModuleCache mc $ initCapabilities [magic_GAS]

    run input = do
      findPayer >>= \r -> case r of
        Nothing -> input
        Just withPayerCap -> withPayerCap input

    (Hash chash) = toUntypedHash (_cmdHash cmd)
    bgHash = Hash (chash <> "-buygas")

    go = do
      mcache <- use txCache
      supply <- gasSupplyOf <$> view txGasLimit <*> view txGasPrice

      let (buyGasTerm, buyGasCmd) = mkBuyGasTerm mid mks sender supply
          interp mc = Interpreter $ \_input ->
            put (initState mc) >> run (pure <$> eval buyGasTerm)

      result <- applyExec' (interp mcache) buyGasCmd
        (_pSigners $ _cmdPayload cmd) bgHash managedNamespacePolicy

      case _erExec result of
        Nothing -> fatal "buyGas: Internal error - empty continuation"
        Just pe -> void $! txGasId .= (Just $! GasId (_pePactId pe))

findPayer :: Eval e (Maybe (Eval e [Term Name] -> Eval e [Term Name]))
findPayer = runMaybeT $ do
    (!m,!qn,!as) <- MaybeT findPayerCap
    pMod <- MaybeT $ lookupModule qn m
    capRef <- MaybeT $ return $ lookupIfaceModRef qn pMod
    return $ runCap (getInfo qn) capRef as
  where
    findPayerCap :: Eval e (Maybe (ModuleName,QualifiedName,[PactValue]))
    findPayerCap = preview $ eeMsgSigs . folded . folded . to sigPayerCap . _Just

    sigPayerCap (SigCapability q@(QualifiedName m n _) as)
      | n == "GAS_PAYER" = Just (m,q,as)
    sigPayerCap _ = Nothing

    gasPayerIface = ModuleName "gas-payer-v1" Nothing

    lookupIfaceModRef (QualifiedName _ n _) (ModuleData (MDModule (Module {..})) refs)
      | gasPayerIface `elem` _mInterfaces = HM.lookup n refs
    lookupIfaceModRef _ _ = Nothing

    mkApp i r as = App (TVar r i) (map (liftTerm . fromPactValue) as) i

    runCap i capRef as input = do
      ar <- evalCap i CapCallStack False $ mkApp i capRef as
      case ar of
        NewlyAcquired -> do
          r <- input
          popCapStack (const (return ()))
          return r
        _ -> evalError' i "Internal error, GAS_PAYER already acquired"


-- | Build and execute 'coin.redeem-gas' command from miner info and previous
-- command results (see 'TransactionExec.applyCmd')
--
-- see: 'pact/coin-contract/coin.pact#fund-tx'
--
redeemGas :: Command (Payload PublicMeta ParsedCode) -> TransactionM p ()
redeemGas cmd = do
    mcache <- use txCache

    gid <- use txGasId >>= \case
      Nothing -> fatal $! "redeemGas: no gas id in scope for gas refunds"
      Just g -> return g

    fee <- gasSupplyOf <$> use txGasUsed <*> view txGasPrice

    void $! applyContinuation (initState mcache) (redeemGasCmd fee gid)
      (_pSigners $ _cmdPayload cmd) (toUntypedHash $ _cmdHash cmd)
      managedNamespacePolicy

  where
    initState mc = initStateInterpreter
      $ setModuleCache mc
      $ initCapabilities [magic_GAS]

    redeemGasCmd fee (GasId pid) =
      ContMsg pid 1 False (object [ "fee" A..= fee ]) Nothing


-- ---------------------------------------------------------------------------- --
-- Utilities

-- | Initialize a fresh eval state with magic capabilities.
-- This is the way we inject the correct guards into the environment
-- during Pact code execution
--
initCapabilities :: [CapSlot UserCapability] -> EvalState
initCapabilities cs = set (evalCapabilities . capStack) cs def
{-# INLINABLE initCapabilities #-}

initStateInterpreter :: EvalState -> Interpreter p
initStateInterpreter s = Interpreter $ (put s >>)


-- | Check whether the cost of running a tx is more than the allowed
-- gas limit and do some action depending on the outcome
--
checkTooBigTx
    :: Gas
    -> GasLimit
    -> TransactionM p (CommandResult [TxLog Value])
    -> (CommandResult [TxLog Value] -> TransactionM p (CommandResult [TxLog Value]))
    -> TransactionM p (CommandResult [TxLog Value])
checkTooBigTx initialGas gasLimit next onFail
  | initialGas >= (fromIntegral gasLimit) = do
      txGasUsed .= (fromIntegral gasLimit) -- all gas is consumed

      let !pe = PactError GasError def []
            $ "Tx too big (" <> pretty initialGas <> "), limit "
            <> pretty gasLimit

      r <- jsonErrorResult pe "Tx too big"
      onFail r
  | otherwise = next

gasInterpreter :: Gas -> TransactionM db (Interpreter p)
gasInterpreter g = do
    mc <- use txCache
    return $ initStateInterpreter
        $ set evalGas g
        $ setModuleCache mc def

-- | Initial gas charged for transaction size
--   ignoring the size of a continuation proof, if present
--
initialGasOf :: PayloadWithText -> Gas
initialGasOf cmd = gasFee
  where
    feePerByte :: Decimal = 0.01

    contProofSize =
      case _pPayload (payloadObj cmd) of
        Continuation (ContMsg _ _ _ _ (Just (ContProof p))) -> B.length p
        _ -> 0
    txSize = SB.length (payloadBytes cmd) - contProofSize

    costPerByte = fromIntegral txSize * feePerByte
    sizePenalty = txSizeAccelerationFee costPerByte
    gasFee = ceiling (costPerByte + sizePenalty)
{-# INLINE initialGasOf #-}

txSizeAccelerationFee :: Decimal -> Decimal
txSizeAccelerationFee costPerByte = total
  where
    total = (costPerByte / bytePenalty) ^ power
    bytePenalty = 512
    power :: Integer = 7
{-# INLINE txSizeAccelerationFee #-}

-- | Set the module cache of a pact 'EvalState'
--
setModuleCache
  :: ModuleCache
  -> EvalState
  -> EvalState
setModuleCache = set (evalRefs . rsLoadedModules)
{-# INLINE setModuleCache #-}

-- | Set tx result state
--
setTxResultState :: EvalResult -> TransactionM db ()
setTxResultState er = do
    txLogs <>= (_erLogs er)
    txCache .= (_erLoadedModules er)
    txGasUsed .= (_erGas er)
{-# INLINE setTxResultState #-}

-- | Make an 'EvalEnv' given a tx env + state
--
mkEvalEnv
    :: NamespacePolicy
    -> MsgData
    -> TransactionM db (EvalEnv db)
mkEvalEnv nsp msg = do
    tenv <- ask
    genv <- GasEnv
      <$> view (txGasLimit . to fromIntegral)
      <*> view txGasPrice
      <*> use txGasModel

    return $ setupEvalEnv (_txDbEnv tenv) Nothing (_txMode tenv)
      msg initRefStore genv
      nsp (_txSpvSupport tenv) (_txPublicData tenv) (_txExecutionConfig tenv)

-- | Managed namespace policy CAF
--
managedNamespacePolicy :: NamespacePolicy
managedNamespacePolicy = SmartNamespacePolicy False
  (QualifiedName (ModuleName "ns" Nothing) "validate" def)
{-# NOINLINE managedNamespacePolicy #-}

-- | Builder for "magic" capabilities given a magic cap name
--
mkMagicCapSlot :: Text -> CapSlot UserCapability
mkMagicCapSlot c = CapSlot CapCallStack cap []
  where
    mn = ModuleName "coin" Nothing
    fqn = QualifiedName mn c def
    cap = SigCapability fqn []
{-# INLINE mkMagicCapSlot #-}

-- | Build the 'ExecMsg' for some pact code fed to the function. The 'value'
-- parameter is for any possible environmental data that needs to go into
-- the 'ExecMsg'.
--
buildExecParsedCode :: Maybe Value -> Text -> IO (ExecMsg ParsedCode)
buildExecParsedCode value code = maybe (go Null) go value
  where
    go v = case ParsedCode code <$> parseExprs code of
      Right !t -> pure $! ExecMsg t v
      -- if we can't construct coin contract calls, this should
      -- fail fast
      Left err -> internalError $ "buildExecParsedCode: parse failed: " <> T.pack err

-- | Retrieve public metadata from a command
--
publicMetaOf :: Command (Payload PublicMeta ParsedCode) -> PublicMeta
publicMetaOf = _pMeta . _cmdPayload
{-# INLINE publicMetaOf #-}

-- | Retrieve the optional Network identifier from a command
--
networkIdOf :: Command (Payload PublicMeta ParsedCode) -> Maybe NetworkId
networkIdOf = _pNetworkId . _cmdPayload
{-# INLINE networkIdOf #-}

-- | Calculate the gas fee (pact-generate gas cost * user-specified gas price),
-- rounding to the nearest stu.
--
gasSupplyOf :: Gas -> GasPrice -> GasSupply
gasSupplyOf gas (GasPrice (ParsedDecimal gp)) = GasSupply (ParsedDecimal gs)
  where
    gs = toCoinUnit ((fromIntegral gas) * gp)
{-# INLINE gasSupplyOf #-}

-- | Round to the nearest Stu
--
toCoinUnit :: Decimal -> Decimal
toCoinUnit = roundTo 12
{-# INLINE toCoinUnit #-}

-- | Log request keys at DEBUG when successful
--
debug :: Text -> TransactionM db ()
debug s = do
    l <- view txLogger
    rk <- view txRequestKey
    liftIO $! logLog l "DEBUG" $! T.unpack s <> ": " <> show rk


-- | Denotes fatal failure points in the tx exec process
--
fatal :: Text -> TransactionM db a
fatal e = do
    l <- view txLogger
    rk <- view txRequestKey

    liftIO
      $! logLog l "ERROR"
      $! "critical transaction failure: "
      <> sshow rk <> ": " <> T.unpack e

<<<<<<< HEAD
    internalError e

logError :: Text -> TransactionM db ()
logError msg = view txLogger >>= \l -> liftIO $ logLog l "ERROR" (T.unpack msg)
=======
    throwM $ PactTransactionExecError (fromUntypedHash $ unRequestKey rk) e
>>>>>>> 8bc47a59
<|MERGE_RESOLUTION|>--- conflicted
+++ resolved
@@ -276,13 +276,8 @@
 
       case cr of
         Left e
-<<<<<<< HEAD
-          | throwCritical -> fatal $ "Coinbase tx failure: " <> sshow e
+          | throwCritical -> throwM $ CoinbaseFailure $ sshow e
           | otherwise -> (,Nothing) <$> jsonErrorResult e "coinbase tx failure"
-=======
-          | throwCritical -> throwM $ CoinbaseFailure $ sshow e
-          | otherwise -> jsonErrorResult e "coinbase tx failure"
->>>>>>> 8bc47a59
         Right er -> do
           debug
             $! "successful coinbase of "
@@ -818,11 +813,7 @@
       $! "critical transaction failure: "
       <> sshow rk <> ": " <> T.unpack e
 
-<<<<<<< HEAD
-    internalError e
+    throwM $ PactTransactionExecError (fromUntypedHash $ unRequestKey rk) e
 
 logError :: Text -> TransactionM db ()
-logError msg = view txLogger >>= \l -> liftIO $ logLog l "ERROR" (T.unpack msg)
-=======
-    throwM $ PactTransactionExecError (fromUntypedHash $ unRequestKey rk) e
->>>>>>> 8bc47a59
+logError msg = view txLogger >>= \l -> liftIO $ logLog l "ERROR" (T.unpack msg)