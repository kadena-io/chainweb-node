{-# LANGUAGE AllowAmbiguousTypes #-}
{-# LANGUAGE BangPatterns #-}
{-# LANGUAGE DerivingStrategies #-}
{-# LANGUAGE DeriveAnyClass #-}
{-# LANGUAGE DeriveGeneric #-}
{-# LANGUAGE FlexibleContexts #-}
{-# LANGUAGE GeneralizedNewtypeDeriving #-}
{-# LANGUAGE LambdaCase #-}
{-# LANGUAGE OverloadedStrings #-}
{-# LANGUAGE RankNTypes #-}
{-# LANGUAGE RecordWildCards #-}
{-# LANGUAGE ScopedTypeVariables #-}
-- |
-- Module      :  Chainweb.Pact.TransactionExec
-- Copyright   :  Copyright © 2018 Kadena LLC.
-- License     :  (see the file LICENSE)
-- Maintainer  :  Mark Nichols <mark@kadena.io>, Emily Pillmore <emily@kadena.io>
-- Stability   :  experimental
--
-- Pact command execution and coin-contract transaction logic for Chainweb
--
module Chainweb.Pact.TransactionExec
( -- * Transaction Execution
  applyCmd
, applyGenesisCmd
, applyLocal
, applyExec
, applyExec'
, applyContinuation
, applyContinuation'
, runPayload
, readInitModules
, enablePactEvents'
, enforceKeysetFormats'
, disableReturnRTC

  -- * Gas Execution
, buyGas

  -- * Coinbase Execution
, applyCoinbase
, EnforceCoinbaseFailure(..)

  -- * Command Helpers
, publicMetaOf
, networkIdOf
, gasSupplyOf

  -- * Utilities
, buildExecParsedCode
, mkMagicCapSlot
, listErrMsg
, initialGasOf

) where

import Control.DeepSeq
import Control.Lens
import Control.Monad
import Control.Monad.Catch
import Control.Monad.Reader
import Control.Monad.State.Strict
import Control.Monad.Trans.Maybe
import Control.Parallel.Strategies(usingIO, rseq)

import Data.Aeson hiding ((.=))
import qualified Data.Aeson as A
import Data.Bifunctor
import qualified Data.ByteString as B
import qualified Data.ByteString.Short as SB
import Data.Decimal (Decimal, roundTo)
import Data.Default (def)
import Data.Foldable (fold, for_)
import Data.IORef
import qualified Data.HashMap.Strict as HM
import Data.Maybe
import qualified Data.Set as S
import Data.Text (Text)
import qualified Data.Text as T
import qualified System.LogLevel as L

-- internal Pact modules

import Pact.Eval (eval, liftTerm)
import Pact.Gas (freeGasEnv)
import Pact.Interpreter
import qualified Pact.JSON.Encode as J
import Pact.JSON.Legacy.Value
import Pact.Native.Capabilities (evalCap)
import Pact.Native.Internal (appToCap)
import Pact.Parse (ParsedDecimal(..))
import Pact.Runtime.Capabilities (popCapStack)
import Pact.Runtime.Utils (lookupModule)
import Pact.Types.Capability
import Pact.Types.Command
import Pact.Types.Hash as Pact
import Pact.Types.KeySet
import Pact.Types.PactValue
import Pact.Types.Pretty
import Pact.Types.RPC
import Pact.Types.Runtime hiding (catchesPactError)
import Pact.Types.Server
import Pact.Types.SPV
import Pact.Types.Verifier

-- internal Chainweb modules

import Chainweb.BlockHeader
import Chainweb.BlockHeight
import Chainweb.Logger
import qualified Chainweb.ChainId as Chainweb
import Chainweb.Mempool.Mempool (requestKeyToTransactionHash)
import Chainweb.Miner.Pact
import Chainweb.Pact.Service.Types
import Chainweb.Pact.Templates
import Chainweb.Pact.Types hiding (logError)
import Chainweb.Transaction
import Chainweb.Utils (encodeToByteString, sshow, tryAllSynchronous, T2(..), T3(..))
import Chainweb.VerifierPlugin
import Chainweb.Version as V
import Chainweb.Version.Guards as V
import Chainweb.Version.Utils as V
import Pact.JSON.Encode (toJsonViaEncode)


-- -------------------------------------------------------------------------- --

-- | "Magic" capability 'COINBASE' used in the coin contract to
-- constrain coinbase calls.
--
magic_COINBASE :: CapSlot SigCapability
magic_COINBASE = mkMagicCapSlot "COINBASE"

-- | "Magic" capability 'GAS' used in the coin contract to
-- constrain gas buy/redeem calls.
--
magic_GAS :: CapSlot SigCapability
magic_GAS = mkMagicCapSlot "GAS"

-- | "Magic" capability 'GENESIS' used in the coin contract to
-- constrain genesis-only allocations
--
magic_GENESIS :: CapSlot SigCapability
magic_GENESIS = mkMagicCapSlot "GENESIS"

onChainErrorPrintingFor :: TxContext -> UnexpectedErrorPrinting
onChainErrorPrintingFor txCtx =
  if chainweb219Pact (ctxVersion txCtx) (ctxChainId txCtx) (ctxCurrentBlockHeight txCtx)
  then CensorsUnexpectedError
  else PrintsUnexpectedError

-- | The main entry point to executing transactions. From here,
-- 'applyCmd' assembles the command environment for a command and
-- orchestrates gas buys/redemption, and executing payloads.
--
applyCmd
    :: (Logger logger)
    => ChainwebVersion
    -> logger
      -- ^ Pact logger
    -> Maybe logger
      -- ^ Pact gas logger
    -> PactDbEnv p
      -- ^ Pact db environment
    -> Miner
      -- ^ The miner chosen to mine the block
    -> GasModel
      -- ^ Gas model (pact Service config)
    -> TxContext
      -- ^ tx metadata and parent header
    -> SPVSupport
      -- ^ SPV support (validates cont proofs)
    -> Command (Payload PublicMeta ParsedCode)
      -- ^ command with payload to execute
    -> Gas
      -- ^ initial gas used
    -> ModuleCache
      -- ^ cached module state
    -> ApplyCmdExecutionContext
      -- ^ is this a local or send execution context?
    -> IO (T3 (CommandResult [TxLogJson]) ModuleCache (S.Set PactWarning))
applyCmd v logger gasLogger pdbenv miner gasModel txCtx spv cmd initialGas mcache0 callCtx = do
    T2 cr st <- runTransactionM cenv txst applyBuyGas

    let cache = _txCache st
        warns = _txWarnings st

    pure $ T3 cr cache warns
  where
    stGasModel
      | chainweb217Pact' = gasModel
      | otherwise = _geGasModel freeGasEnv
    txst = TransactionState mcache0 mempty 0 Nothing stGasModel mempty

    executionConfigNoHistory = ExecutionConfig
      $ S.singleton FlagDisableHistoryInTransactionalMode
      <> S.fromList
        ([ FlagOldReadOnlyBehavior | isPactBackCompatV16 ]
        ++ [ FlagPreserveModuleNameBug | not isModuleNameFix ]
        ++ [ FlagPreserveNsModuleInstallBug | not isModuleNameFix2 ])
      <> flagsFor v (ctxChainId txCtx) (ctxCurrentBlockHeight txCtx)

    cenv = TransactionEnv Transactional pdbenv logger gasLogger (ctxToPublicData txCtx) spv nid gasPrice
      requestKey (fromIntegral gasLimit) executionConfigNoHistory

    requestKey = cmdToRequestKey cmd
    gasPrice = view cmdGasPrice cmd
    gasLimit = view cmdGasLimit cmd
    nid = networkIdOf cmd
    currHeight = ctxCurrentBlockHeight txCtx
    cid = ctxChainId txCtx
    isModuleNameFix = enableModuleNameFix v cid currHeight
    isModuleNameFix2 = enableModuleNameFix2 v cid currHeight
    isPactBackCompatV16 = pactBackCompat_v16 v cid currHeight
    chainweb213Pact' = chainweb213Pact v cid currHeight
    chainweb217Pact' = chainweb217Pact v cid currHeight
    chainweb219Pact' = chainweb219Pact v cid currHeight
    allVerifiers = verifiersAt v cid currHeight
    toEmptyPactError (PactError errty _ _ _) = PactError errty def [] mempty

    toOldListErr pe = pe { peDoc = listErrMsg }
    isOldListErr = \case
      PactError EvalError _ _ doc -> "Unknown primitive" `T.isInfixOf` renderCompactText' doc
      _ -> False

    redeemAllGas r = do
      txGasUsed .= fromIntegral gasLimit
      applyRedeem r

    applyBuyGas =
      catchesPactError logger (onChainErrorPrintingFor txCtx) (buyGas isPactBackCompatV16 cmd miner) >>= \case
        Left e -> view txRequestKey >>= \rk ->
          throwM $ BuyGasFailure $ GasPurchaseFailure (requestKeyToTransactionHash rk) e
        Right _ -> checkTooBigTx initialGas gasLimit applyVerifiers redeemAllGas

    displayPactError e = do
      r <- failTxWith e "tx failure for request key when running cmd"
      redeemAllGas r

    stripPactError e = do
      let e' = case callCtx of
            ApplyLocal -> e
            ApplySend -> toEmptyPactError e
      r <- failTxWith e' "tx failure for request key when running cmd"
      redeemAllGas r

    applyVerifiers = do
      gasUsed <- use txGasUsed
      let initGasLimit = gasLimit - fromIntegral gasUsed
      verifierResult <- liftIO $ runVerifierPlugins allVerifiers initGasLimit cmd
      case verifierResult of
        Left err -> do
          cmdResult <- failTxWith
            (PactError TxFailure def [] (pretty $ "Tx verifier error: " <> getVerifierError err))
            "verifier error"
          redeemAllGas cmdResult
        Right finalGasLimit -> do
          txGasUsed += fromIntegral (initGasLimit - finalGasLimit)
          applyPayload

    applyPayload = do
      txGasModel .= gasModel
      if chainweb217Pact' then txGasUsed += initialGas
      else txGasUsed .= initialGas

      cr <- catchesPactError logger (onChainErrorPrintingFor txCtx) $! runPayload cmd managedNamespacePolicy
      case cr of
        Left e
          -- 2.19 onwards errors return on chain
          | chainweb219Pact' -> displayPactError e
          -- 2.17 errors were removed
          | chainweb217Pact' -> stripPactError e
          | chainweb213Pact' || not (isOldListErr e) -> displayPactError e
          | otherwise -> do
              r <- failTxWith (toOldListErr e) "tx failure for request key when running cmd"
              redeemAllGas r
        Right r -> applyRedeem r

    applyRedeem cr = do
      txGasModel .= (_geGasModel freeGasEnv)

      r <- catchesPactError logger (onChainErrorPrintingFor txCtx) $! redeemGas cmd
      case r of
        Left e ->
          -- redeem gas failure is fatal (block-failing) so miner doesn't lose coins
          fatal $ "tx failure for request key while redeeming gas: " <> sshow e
        Right es -> do
          logs <- use txLogs

          -- /local requires enriched results with metadata, while /send strips them.
          -- when ?preflight=true is set, make sure that metadata occurs in result.

          let !cr' = case callCtx of
                ApplySend -> set crLogs (Just logs) $ over crEvents (es ++) cr
                ApplyLocal -> set crMetaData (Just $ J.toJsonViaEncode $ ctxToPublicData' txCtx)
                  $ set crLogs (Just logs)
                  $ over crEvents (es ++) cr

          return cr'

listErrMsg :: Doc
listErrMsg =
    "Unknown primitive \"list\" in determining cost of GUnreduced\nCallStack (from HasCallStack):\n  error, called at src/Pact/Gas/Table.hs:209:22 in pact-4.2.0-fe223ad86f1795ba381192792f450820557e59c2926c747bf2aa6e398394bee6:Pact.Gas.Table"

applyGenesisCmd
    :: (Logger logger)
    => logger
      -- ^ Pact logger
    -> PactDbEnv p
      -- ^ Pact db environment
    -> SPVSupport
      -- ^ SPV support (validates cont proofs)
    -> TxContext
      -- ^ tx metadata
    -> Command (Payload PublicMeta ParsedCode)
      -- ^ command with payload to execute
    -> IO (T2 (CommandResult [TxLogJson]) ModuleCache)
applyGenesisCmd logger dbEnv spv txCtx cmd =
    second _txCache <$!> runTransactionM tenv txst go
  where
    nid = networkIdOf cmd
    rk = cmdToRequestKey cmd
    tenv = TransactionEnv
        { _txMode = Transactional
        , _txDbEnv = dbEnv
        , _txLogger = logger
        , _txGasLogger = Nothing
        , _txPublicData = def
        , _txSpvSupport = spv
        , _txNetworkId = nid
        , _txGasPrice = 0.0
        , _txRequestKey = rk
        , _txGasLimit = 0
        , _txExecutionConfig = ExecutionConfig
          $ flagsFor (ctxVersion txCtx) (ctxChainId txCtx) (_blockHeight $ ctxBlockHeader txCtx)
          -- TODO this is very ugly. Genesis blocks need to install keysets
          -- outside of namespaces so we need to disable Pact 4.4. It would be
          -- preferable to have a flag specifically for the namespaced keyset
          -- stuff so that we retain this power in genesis and upgrade txs even
          -- after the block height where pact4.4 is on.
          <> S.fromList [ FlagDisableInlineMemCheck, FlagDisablePact44 ]
        }
    txst = TransactionState
        { _txCache = mempty
        , _txLogs = mempty
        , _txGasUsed = 0
        , _txGasId = Nothing
        , _txGasModel = _geGasModel freeGasEnv
        , _txWarnings = mempty
        }

    interp = initStateInterpreter
      $ initCapabilities [magic_GENESIS, magic_COINBASE]

    go = do
      -- TODO: fix with version recordification so that this matches the flags at genesis heights.
      cr <- catchesPactError logger (onChainErrorPrintingFor txCtx) $! runGenesis cmd permissiveNamespacePolicy interp
      case cr of
        Left e -> fatal $ "Genesis command failed: " <> sshow e
        Right r -> r <$ debug "successful genesis tx for request key"

flagsFor :: ChainwebVersion -> V.ChainId -> BlockHeight -> S.Set ExecutionFlag
flagsFor v cid bh = S.fromList $ concat
  [ enablePactEvents' v cid bh
  , enablePact40 v cid bh
  , enablePact42 v cid bh
  , enforceKeysetFormats' v cid bh
  , enablePactModuleMemcheck v cid bh
  , enablePact43 v cid bh
  , enablePact431 v cid bh
  , enablePact44 v cid bh
  , enablePact45 v cid bh
  , enableNewTrans v cid bh
  , enablePact46 v cid bh
  , enablePact47 v cid bh
  , enablePact48 v cid bh
  , disableReturnRTC v cid bh
  , enablePact49 v cid bh
  , enablePact410 v cid bh
  , enablePactVerifiers v cid bh
  ]

applyCoinbase
    :: (Logger logger)
    => ChainwebVersion
    -> logger
      -- ^ Pact logger
    -> PactDbEnv p
      -- ^ Pact db environment
    -> Miner
      -- ^ The miner chosen to mine the block
    -> ParsedDecimal
      -- ^ Miner reward
    -> TxContext
      -- ^ tx metadata and parent header
    -> EnforceCoinbaseFailure
      -- ^ enforce coinbase failure or not
    -> CoinbaseUsePrecompiled
      -- ^ always enable precompilation
    -> ModuleCache
    -> IO (T2 (CommandResult [TxLogJson]) (Maybe ModuleCache))
applyCoinbase v logger dbEnv (Miner mid mks@(MinerKeys mk)) reward@(ParsedDecimal d) txCtx
  (EnforceCoinbaseFailure enfCBFailure) (CoinbaseUsePrecompiled enablePC) mc
  | fork1_3InEffect || enablePC = do
    when chainweb213Pact' $ enforceKeyFormats
        (\k -> throwM $ CoinbaseFailure $ "Invalid miner key: " <> sshow k)
        (validKeyFormats v (ctxChainId txCtx) (ctxCurrentBlockHeight txCtx))
        mk
    let (cterm, cexec) = mkCoinbaseTerm mid mks reward
        interp = Interpreter $ \_ -> do put initState; fmap pure (eval cterm)

    go interp cexec
  | otherwise = do
    cexec <- mkCoinbaseCmd mid mks reward
    let interp = initStateInterpreter initState
    go interp cexec
  where
    chainweb213Pact' = chainweb213Pact v cid bh
    fork1_3InEffect = vuln797Fix v cid bh
    throwCritical = fork1_3InEffect || enfCBFailure
    ec = ExecutionConfig $ S.delete FlagEnforceKeyFormats $ fold
      [ S.singleton FlagDisableModuleInstall
      , S.singleton FlagDisableHistoryInTransactionalMode
      , flagsFor v (ctxChainId txCtx) (ctxCurrentBlockHeight txCtx)
      ]
    tenv = TransactionEnv Transactional dbEnv logger Nothing (ctxToPublicData txCtx) noSPVSupport
           Nothing 0.0 rk 0 ec
    txst = TransactionState mc mempty 0 Nothing (_geGasModel freeGasEnv) mempty
    initState = setModuleCache mc $ initCapabilities [magic_COINBASE]
    rk = RequestKey chash
    parent = _tcParentHeader txCtx

    bh = ctxCurrentBlockHeight txCtx
    cid = Chainweb._chainId parent
    chash = Pact.Hash $ SB.toShort $ encodeToByteString $ _blockHash $ _parentHeader parent
        -- NOTE: it holds that @ _pdPrevBlockHash pd == encode _blockHash@
        -- NOTE: chash includes the /quoted/ text of the parent header.

    go interp cexec = evalTransactionM tenv txst $! do
      cr <- catchesPactError logger (onChainErrorPrintingFor txCtx) $
        applyExec' 0 interp cexec [] [] chash managedNamespacePolicy

      case cr of
        Left e
          | throwCritical -> throwM $ CoinbaseFailure $ sshow e
          | otherwise -> (`T2` Nothing) <$> failTxWith e "coinbase tx failure"
        Right er -> do
          debug
            $! "successful coinbase of "
            <> T.take 18 (sshow d)
            <> " to "
            <> sshow mid

          upgradedModuleCache <- applyUpgrades v cid bh

          logs <- use txLogs

          return $! T2
            (CommandResult rk (_erTxId er) (PactResult (Right (last $ _erOutput er)))
              (_erGas er) (Just logs) (_erExec er) Nothing (_erEvents er))
            upgradedModuleCache


applyLocal
    :: (Logger logger)
    => logger
      -- ^ Pact logger
    -> Maybe logger
      -- ^ Pact gas logger
    -> PactDbEnv p
      -- ^ Pact db environment
    -> GasModel
      -- ^ Gas model (pact Service config)
    -> TxContext
      -- ^ tx metadata and parent header
    -> SPVSupport
      -- ^ SPV support (validates cont proofs)
    -> Command PayloadWithText
      -- ^ command with payload to execute
    -> ModuleCache
    -> ExecutionConfig
    -> IO (CommandResult [TxLogJson])
applyLocal logger gasLogger dbEnv gasModel txCtx spv cmdIn mc execConfig =
    evalTransactionM tenv txst go
  where
    cmd = payloadObj <$> cmdIn
    rk = cmdToRequestKey cmd
    nid = networkIdOf cmd
    chash = toUntypedHash $ _cmdHash cmd
    signers = _pSigners $ _cmdPayload cmd
    verifiers = fromMaybe [] $ _pVerifiers $ _cmdPayload cmd
    gasPrice = view cmdGasPrice cmd
    gasLimit = view cmdGasLimit cmd
    tenv = TransactionEnv Local dbEnv logger gasLogger (ctxToPublicData txCtx) spv nid gasPrice
           rk (fromIntegral gasLimit) execConfig
    txst = TransactionState mc mempty 0 Nothing gasModel mempty
    gas0 = initialGasOf (_cmdPayload cmdIn)

    applyPayload m = do
      interp <- gasInterpreter gas0
      cr <- catchesPactError logger PrintsUnexpectedError $! case m of
        Exec em ->
          applyExec gas0 interp em signers verifiers chash managedNamespacePolicy
        Continuation cm ->
          applyContinuation gas0 interp cm signers chash managedNamespacePolicy

      case cr of
        Left e -> failTxWith e "applyLocal"
        Right r -> return $! r { _crMetaData = Just (J.toJsonViaEncode $ ctxToPublicData' txCtx) }

    go = checkTooBigTx gas0 gasLimit (applyPayload $ _pPayload $ _cmdPayload cmd) return


readInitModules
    :: forall logger p. (Logger logger)
    => logger
      -- ^ Pact logger
    -> PactDbEnv p
      -- ^ Pact db environment
    -> TxContext
      -- ^ tx metadata and parent header
    -> IO ModuleCache
readInitModules logger dbEnv txCtx
    | chainweb217Pact' = evalTransactionM tenv txst goCw217
    | otherwise = evalTransactionM tenv txst go
  where
    -- guarding chainweb 2.17 here to allow for
    -- cache purging everything but coin and its
    -- dependencies.
    chainweb217Pact' = chainweb217Pact
      (ctxVersion txCtx)
      (ctxChainId txCtx)
      (ctxCurrentBlockHeight txCtx)

    parent = _tcParentHeader txCtx
    v = ctxVersion txCtx
    cid = ctxChainId txCtx
    h = _blockHeight (_parentHeader parent) + 1
    rk = RequestKey chash
    nid = Nothing
    chash = pactInitialHash
    tenv = TransactionEnv Local dbEnv logger Nothing (ctxToPublicData txCtx) noSPVSupport nid 0.0
           rk 0 def
    txst = TransactionState mempty mempty 0 Nothing (_geGasModel freeGasEnv) mempty
    interp = defaultInterpreter
    die msg = throwM $ PactInternalError $ "readInitModules: " <> msg
    mkCmd = buildExecParsedCode (pactParserVersion v cid h) Nothing
    run msg cmd = do
      er <- catchesPactError logger (onChainErrorPrintingFor txCtx) $!
        applyExec' 0 interp cmd [] [] chash permissiveNamespacePolicy
      case er of
        Left e -> die $ msg <> ": failed: " <> sshow e
        Right r -> case _erOutput r of
          [] -> die $ msg <> ": empty result"
          (o:_) -> return o


    go :: TransactionM logger p ModuleCache
    go = do

      -- see if fungible-v2 is there
      checkCmd <- liftIO $ mkCmd "(contains \"fungible-v2\" (list-modules))"
      checkFv2 <- run "check fungible-v2" checkCmd
      hasFv2 <- case checkFv2 of
        (PLiteral (LBool b)) -> return b
        t -> die $ "got non-bool result from module read: " <> T.pack (showPretty t)

      -- see if fungible-xchain-v1 is there
      checkCmdx <- liftIO $ mkCmd "(contains \"fungible-xchain-v1\" (list-modules))"
      checkFx <- run "check fungible-xchain-v1" checkCmdx
      hasFx <- case checkFx of
        (PLiteral (LBool b)) -> return b
        t -> die $ "got non-bool result from module read: " <> T.pack (showPretty t)

      -- load modules by referencing members
      refModsCmd <- liftIO $ mkCmd $ T.intercalate " " $
        [ "coin.MINIMUM_PRECISION"
        , "ns.GUARD_SUCCESS"
        , "(use gas-payer-v1)"
        , "fungible-v1.account-details"] ++
        [ "fungible-v2.account-details" | hasFv2 ] ++
        [ "(let ((m:module{fungible-xchain-v1} coin)) 1)" | hasFx ]
      void $ run "load modules" refModsCmd

      -- return loaded cache
      use txCache

    -- Only load coin and its dependencies for chainweb >=2.17
    -- Note: no need to check if things are there, because this
    -- requires a block height that witnesses the invariant.
    --
    -- if this changes, we must change the filter in 'updateInitCache'
    goCw217 :: TransactionM logger p ModuleCache
    goCw217 = do
      coinDepCmd <- liftIO $ mkCmd "coin.MINIMUM_PRECISION"
      void $ run "load modules" coinDepCmd
      use txCache

-- | Apply (forking) upgrade transactions and module cache updates
-- at a particular blockheight.
--
-- This is the place where we consistently /introduce/ new transactions
-- into the blockchain along with module cache updates. The only other
-- places are Pact Service startup and the
-- empty-module-cache-after-initial-rewind case caught in 'execTransactions'
-- which both hit the database.
--
applyUpgrades
  :: (Logger logger)
  => ChainwebVersion
  -> Chainweb.ChainId
  -> BlockHeight
  -> TransactionM logger p (Maybe ModuleCache)
applyUpgrades v cid height
     | Just upg <-
         v ^? versionUpgrades . onChain cid . at height . _Just = applyUpgrade upg
     | cleanModuleCache v cid height = filterModuleCache
     | otherwise = return Nothing
  where
    installCoinModuleAdmin = set (evalCapabilities . capModuleAdmin) $ S.singleton (ModuleName "coin" Nothing)

    filterModuleCache = do
      mc <- use txCache
      pure $ Just $ filterModuleCacheByKey (== "coin") mc

    applyUpgrade upg = do
      infoLog "Applying upgrade!"
      let payloads = map (fmap payloadObj) $ _upgradeTransactions upg

      --
      -- In order to prime the module cache with all new modules for subsequent
      -- blocks, the caches from each tx are collected and the union of all
      -- those caches is returned. The calling code adds this new cache to the
      -- init cache in the pact service state (_psInitCache).
      --

      let flags = flagsFor v cid (if _legacyUpgradeIsPrecocious upg then height + 1 else height)
      caches <- local
        (txExecutionConfig .~ ExecutionConfig flags)
        (mapM applyTx payloads)
      return $ Just $ mconcat $ reverse caches

    interp = initStateInterpreter
        $ installCoinModuleAdmin
        $ initCapabilities [mkMagicCapSlot "REMEDIATE"]

    applyTx tx = do
      infoLog $ "Running upgrade tx " <> sshow (_cmdHash tx)

      tryAllSynchronous (runGenesis tx permissiveNamespacePolicy interp) >>= \case
        Right _ -> use txCache
        Left e -> do
          logError $ "Upgrade transaction failed! " <> sshow e
          throwM e

failTxWith
    :: (Logger logger)
    => PactError
    -> Text
    -> TransactionM logger p (CommandResult [TxLogJson])
failTxWith err msg = do
    logs <- use txLogs
    gas <- view txGasLimit -- error means all gas was charged
    rk <- view txRequestKey
    l <- view txLogger

    liftIO $ logFunction l L.Info
      (TxFailureLog rk err msg)

    return $! CommandResult rk Nothing (PactResult (Left err))
      gas (Just logs) Nothing Nothing []

runPayload
    :: (Logger logger)
    => Command (Payload PublicMeta ParsedCode)
    -> NamespacePolicy
    -> TransactionM logger p (CommandResult [TxLogJson])
runPayload cmd nsp = do
    g0 <- use txGasUsed
    interp <- gasInterpreter g0

    case payload of
      Exec pm ->
        applyExec g0 interp pm signers verifiers chash nsp
      Continuation ym ->
        applyContinuation g0 interp ym signers chash nsp


  where
    verifiers = fromMaybe [] $ _pVerifiers $ _cmdPayload cmd
    signers = _pSigners $ _cmdPayload cmd
    chash = toUntypedHash $ _cmdHash cmd
    payload = _pPayload $ _cmdPayload cmd

-- | Run genesis transaction payloads with custom interpreter
--
runGenesis
    :: (Logger logger)
    => Command (Payload PublicMeta ParsedCode)
    -> NamespacePolicy
    -> Interpreter p
    -> TransactionM logger p (CommandResult [TxLogJson])
runGenesis cmd nsp interp = case payload of
    Exec pm ->
      applyExec 0 interp pm signers verifiers chash nsp
    Continuation ym ->
      applyContinuation 0 interp ym signers chash nsp
  where
    signers = _pSigners $ _cmdPayload cmd
    verifiers = fromMaybe [] $ _pVerifiers $ _cmdPayload cmd
    chash = toUntypedHash $ _cmdHash cmd
    payload = _pPayload $ _cmdPayload cmd

-- | Execute an 'ExecMsg' and Return the result with module cache
--
applyExec
    :: (Logger logger)
    => Gas
    -> Interpreter p
    -> ExecMsg ParsedCode
    -> [Signer]
<<<<<<< HEAD
    -> [Verifier ParsedVerifierArgs]
=======
    -> [Verifier ParsedVerifierProof]
>>>>>>> 76afbe11
    -> Hash
    -> NamespacePolicy
    -> TransactionM logger p (CommandResult [TxLogJson])
applyExec initialGas interp em senderSigs verifiers hsh nsp = do
    EvalResult{..} <- applyExec' initialGas interp em senderSigs verifiers hsh nsp
    for_ _erLogGas $ \gl -> gasLog $ "gas logs: " <> sshow gl
    !logs <- use txLogs
    !rk <- view txRequestKey

    -- concat tx warnings with eval warnings
    modify' $ txWarnings <>~ _erWarnings

    -- applyExec enforces non-empty expression set so `last` ok
    -- forcing it here for lazy errors. TODO NFData the Pacts
    let !lastResult = force $ last _erOutput
    return $ CommandResult rk _erTxId (PactResult (Right lastResult))
      _erGas (Just logs) _erExec Nothing _erEvents

-- | Variation on 'applyExec' that returns 'EvalResult' as opposed to
-- wrapping it up in a JSON result.
--
applyExec'
    :: (Logger logger)
    => Gas
    -> Interpreter p
    -> ExecMsg ParsedCode
    -> [Signer]
<<<<<<< HEAD
    -> [Verifier ParsedVerifierArgs]
=======
    -> [Verifier ParsedVerifierProof]
>>>>>>> 76afbe11
    -> Hash
    -> NamespacePolicy
    -> TransactionM logger p EvalResult
applyExec' initialGas interp (ExecMsg parsedCode execData) senderSigs verifiers hsh nsp
    | null (_pcExps parsedCode) = throwCmdEx "No expressions found"
    | otherwise = do

      discardVerifierArgs <- liftIO
        (fmap (fmap (\_ -> ())) verifiers `usingIO` (traverse . traverse) rseq)

      eenv <- mkEvalEnv nsp (MsgData execData Nothing hsh senderSigs discardVerifierArgs)

      setEnvGas initialGas eenv

      er <- liftIO $! evalExec interp eenv parsedCode

      for_ (_erExec er) $ \pe -> debug
        $ "applyExec: new pact added: "
        <> sshow (_pePactId pe, _peStep pe, _peYield pe, _peExecuted pe)

      -- set log + cache updates + used gas
      setTxResultState er

      return er

enablePactEvents' :: ChainwebVersion -> V.ChainId -> BlockHeight -> [ExecutionFlag]
enablePactEvents' v cid bh = [FlagDisablePactEvents | not (enablePactEvents v cid bh)]

enforceKeysetFormats' :: ChainwebVersion -> V.ChainId -> BlockHeight -> [ExecutionFlag]
enforceKeysetFormats' v cid bh = [FlagEnforceKeyFormats | enforceKeysetFormats v cid bh]

enablePact40 :: ChainwebVersion -> V.ChainId -> BlockHeight -> [ExecutionFlag]
enablePact40 v cid bh = [FlagDisablePact40 | not (pact4Coin3 v cid bh)]

enablePact42 :: ChainwebVersion -> V.ChainId -> BlockHeight -> [ExecutionFlag]
enablePact42 v cid bh = [FlagDisablePact42 | not (pact42 v cid bh)]

enablePactModuleMemcheck :: ChainwebVersion -> V.ChainId -> BlockHeight -> [ExecutionFlag]
enablePactModuleMemcheck v cid bh = [FlagDisableInlineMemCheck | not (chainweb213Pact v cid bh)]

enablePact43 :: ChainwebVersion -> V.ChainId -> BlockHeight -> [ExecutionFlag]
enablePact43 v cid bh = [FlagDisablePact43 | not (chainweb214Pact v cid bh)]

enablePact431 :: ChainwebVersion -> V.ChainId -> BlockHeight -> [ExecutionFlag]
enablePact431 v cid bh = [FlagDisablePact431 | not (chainweb215Pact v cid bh)]

enablePact44 :: ChainwebVersion -> V.ChainId -> BlockHeight -> [ExecutionFlag]
enablePact44 v cid bh = [FlagDisablePact44 | not (chainweb216Pact v cid bh)]

enablePact45 :: ChainwebVersion -> V.ChainId -> BlockHeight -> [ExecutionFlag]
enablePact45 v cid bh = [FlagDisablePact45 | not (chainweb217Pact v cid bh)]

enableNewTrans :: ChainwebVersion -> V.ChainId -> BlockHeight -> [ExecutionFlag]
enableNewTrans v cid bh = [FlagDisableNewTrans | not (pact44NewTrans v cid bh)]

enablePact46 :: ChainwebVersion -> V.ChainId -> BlockHeight -> [ExecutionFlag]
enablePact46 v cid bh = [FlagDisablePact46 | not (chainweb218Pact v cid bh)]

enablePact47 :: ChainwebVersion -> V.ChainId -> BlockHeight -> [ExecutionFlag]
enablePact47 v cid bh = [FlagDisablePact47 | not (chainweb219Pact v cid bh)]

enablePact48 :: ChainwebVersion -> V.ChainId -> BlockHeight -> [ExecutionFlag]
enablePact48 v cid bh = [FlagDisablePact48 | not (chainweb220Pact v cid bh)]

enablePact49 :: ChainwebVersion -> V.ChainId -> BlockHeight -> [ExecutionFlag]
enablePact49 v cid bh = [FlagDisablePact49 | not (chainweb221Pact v cid bh)]

enablePact410 :: ChainwebVersion -> V.ChainId -> BlockHeight -> [ExecutionFlag]
enablePact410 v cid bh = [FlagDisablePact410 | not (chainweb222Pact v cid bh)]

enablePactVerifiers :: ChainwebVersion -> V.ChainId -> BlockHeight -> [ExecutionFlag]
enablePactVerifiers v cid bh = [FlagDisableVerifiers | not (enableVerifiers v cid bh)]

-- | Even though this is not forking, abstracting for future shutoffs
disableReturnRTC :: ChainwebVersion -> V.ChainId -> BlockHeight -> [ExecutionFlag]
disableReturnRTC _v _cid _bh = [FlagDisableRuntimeReturnTypeChecking]

-- | Execute a 'ContMsg' and return the command result and module cache
--
applyContinuation
    :: (Logger logger)
    => Gas
    -> Interpreter p
    -> ContMsg
    -> [Signer]
    -> Hash
    -> NamespacePolicy
    -> TransactionM logger p (CommandResult [TxLogJson])
applyContinuation initialGas interp cm senderSigs hsh nsp = do
    EvalResult{..} <- applyContinuation' initialGas interp cm senderSigs hsh nsp
    for_ _erLogGas $ \gl -> gasLog $ "gas logs: " <> sshow gl
    logs <- use txLogs
    rk <- view txRequestKey

    -- set tx warnings to eval warnings
    txWarnings <>= _erWarnings

    -- last safe here because cont msg is guaranteed one exp
    return $! CommandResult rk _erTxId (PactResult (Right (last _erOutput)))
      _erGas (Just logs) _erExec Nothing _erEvents


setEnvGas :: Gas -> EvalEnv e -> TransactionM logger p ()
setEnvGas initialGas = liftIO . views eeGas (`writeIORef` gasToMilliGas initialGas)

-- | Execute a 'ContMsg' and return just eval result, not wrapped in a
-- 'CommandResult' wrapper
--
applyContinuation'
    :: Gas
    -> Interpreter p
    -> ContMsg
    -> [Signer]
    -> Hash
    -> NamespacePolicy
    -> TransactionM logger p EvalResult
applyContinuation' initialGas interp cm@(ContMsg pid s rb d _) senderSigs hsh nsp = do

    eenv <- mkEvalEnv nsp (MsgData d pactStep hsh senderSigs [])

    setEnvGas initialGas eenv

    er <- liftIO $! evalContinuation interp eenv cm

    setTxResultState er

    return er
  where
    pactStep = Just $ PactStep s rb pid Nothing

-- | Build and execute 'coin.buygas' command from miner info and user command
-- info (see 'TransactionExec.applyCmd')
--
-- see: 'pact/coin-contract/coin.pact#fund-tx'
--
buyGas :: (Logger logger) => Bool -> Command (Payload PublicMeta ParsedCode) -> Miner -> TransactionM logger p ()
buyGas isPactBackCompatV16 cmd (Miner mid mks) = go
  where
    sender = view (cmdPayload . pMeta . pmSender) cmd

    initState mc logGas =
      set evalLogGas (guard logGas >> Just [("GBuyGas",0)]) $ setModuleCache mc $ initCapabilities [magic_GAS]

    run input = do
      (findPayer isPactBackCompatV16 cmd) >>= \r -> case r of
        Nothing -> input
        Just withPayerCap -> withPayerCap input

    (Hash chash) = toUntypedHash (_cmdHash cmd)
    bgHash = Hash (chash <> "-buygas")

    go = do
      mcache <- use txCache
      supply <- gasSupplyOf <$> view txGasLimit <*> view txGasPrice
      logGas <- isJust <$> view txGasLogger

      let (buyGasTerm, buyGasCmd) = mkBuyGasTerm mid mks sender supply
          interp mc = Interpreter $ \_input ->
            put (initState mc logGas) >> run (pure <$> eval buyGasTerm)

      -- no verifiers are allowed in buy gas
      result <- applyExec' 0 (interp mcache) buyGasCmd
        (_pSigners $ _cmdPayload cmd) [] bgHash managedNamespacePolicy

      case _erExec result of
        Nothing ->
          -- should never occur: would mean coin.fund-tx is not a pact
          fatal "buyGas: Internal error - empty continuation"
        Just pe -> void $! txGasId .= (Just $! GasId (_pePactId pe))

findPayer
  :: Bool
  -> Command (Payload PublicMeta ParsedCode)
  -> Eval e (Maybe (Eval e [Term Name] -> Eval e [Term Name]))
findPayer isPactBackCompatV16 cmd = runMaybeT $ do
    (!m,!qn,!as) <- MaybeT findPayerCap
    pMod <- MaybeT $ lookupModule qn m
    capRef <- MaybeT $ return $ lookupIfaceModRef qn pMod
    return $ runCap (getInfo qn) capRef as
  where
    setEnvMsgBody v e = set eeMsgBody v e

    findPayerCap :: Eval e (Maybe (ModuleName,QualifiedName,[PactValue]))
    findPayerCap = preview $ eeMsgSigs . folded . folded . to sigPayerCap . _Just

    sigPayerCap (SigCapability q@(QualifiedName m n _) as)
      | n == "GAS_PAYER" = Just (m,q,as)
    sigPayerCap _ = Nothing

    gasPayerIface = ModuleName "gas-payer-v1" Nothing

    lookupIfaceModRef (QualifiedName _ n _) (ModuleData (MDModule Module{..}) refs _)
      | gasPayerIface `elem` _mInterfaces = HM.lookup n refs
    lookupIfaceModRef _ _ = Nothing

    mkApp i r as = App (TVar r i) (map (liftTerm . fromPactValue) as) i

    runCap i capRef as input = do
      let msgBody = enrichedMsgBody cmd
          enrichMsgBody | isPactBackCompatV16 = id
                        | otherwise = setEnvMsgBody (toLegacyJson msgBody)
      ar <- local enrichMsgBody $ do
        (cap, capDef, args) <- appToCap $ mkApp i capRef as
        evalCap i CapCallStack False (cap, capDef, args, i)

      case ar of
        NewlyAcquired -> do
          r <- input
          popCapStack (const (return ()))
          return r
        _ -> evalError' i "Internal error, GAS_PAYER already acquired"

enrichedMsgBody :: Command (Payload PublicMeta ParsedCode) -> Value
enrichedMsgBody cmd = case (_pPayload $ _cmdPayload cmd) of
  Exec (ExecMsg (ParsedCode _ exps) userData) ->
    object [ "tx-type" A..= ( "exec" :: Text)
           , "exec-code" A..= map renderCompactText exps
           , "exec-user-data" A..= pactFriendlyUserData (_getLegacyValue userData) ]
  Continuation (ContMsg pid step isRollback userData proof) ->
    object [ "tx-type" A..= ("cont" :: Text)
           , "cont-pact-id" A..= toJsonViaEncode pid
           , "cont-step" A..= toJsonViaEncode (LInteger $ toInteger step)
           , "cont-is-rollback" A..= toJsonViaEncode (LBool isRollback)
           , "cont-user-data" A..= pactFriendlyUserData (_getLegacyValue userData)
           , "cont-has-proof" A..= toJsonViaEncode (isJust proof)
           ]
  where
    pactFriendlyUserData Null = object []
    pactFriendlyUserData v = v

-- | Build and execute 'coin.redeem-gas' command from miner info and previous
-- command results (see 'TransactionExec.applyCmd')
--
-- see: 'pact/coin-contract/coin.pact#fund-tx'
--
redeemGas :: (Logger logger) => Command (Payload PublicMeta ParsedCode) -> TransactionM logger p [PactEvent]
redeemGas cmd = do
    mcache <- use txCache

    gid <- use txGasId >>= \case
      Nothing -> fatal $! "redeemGas: no gas id in scope for gas refunds"
      Just g -> return g

    fee <- gasSupplyOf <$> use txGasUsed <*> view txGasPrice

    _crEvents <$> applyContinuation 0 (initState mcache) (redeemGasCmd fee gid)
      (_pSigners $ _cmdPayload cmd) (toUntypedHash $ _cmdHash cmd)
      managedNamespacePolicy

  where
    initState mc = initStateInterpreter
      $ setModuleCache mc
      $ initCapabilities [magic_GAS]

    redeemGasCmd fee (GasId pid) =
      ContMsg pid 1 False (toLegacyJson $ object [ "fee" A..= toJsonViaEncode fee ]) Nothing


-- ---------------------------------------------------------------------------- --
-- Utilities

-- | Initialize a fresh eval state with magic capabilities.
-- This is the way we inject the correct guards into the environment
-- during Pact code execution
--
initCapabilities :: [CapSlot SigCapability] -> EvalState
initCapabilities cs = set (evalCapabilities . capStack) cs def
{-# INLINABLE initCapabilities #-}

initStateInterpreter :: EvalState -> Interpreter e
initStateInterpreter s = Interpreter (put s >>)

-- | Check whether the cost of running a tx is more than the allowed
-- gas limit and do some action depending on the outcome
--
checkTooBigTx
    :: (Logger logger)
    => Gas
    -> GasLimit
    -> TransactionM logger p (CommandResult [TxLogJson])
    -> (CommandResult [TxLogJson] -> TransactionM logger p (CommandResult [TxLogJson]))
    -> TransactionM logger p (CommandResult [TxLogJson])
checkTooBigTx initialGas gasLimit next onFail
  | initialGas >= fromIntegral gasLimit = do

      let !pe = PactError GasError def []
            $ "Tx too big (" <> pretty initialGas <> "), limit "
            <> pretty gasLimit

      r <- failTxWith pe "Tx too big"
      onFail r
  | otherwise = next

gasInterpreter :: Gas -> TransactionM logger db (Interpreter p)
gasInterpreter g = do
    mc <- use txCache
    logGas <- isJust <$> view txGasLogger
    return $ initStateInterpreter
        $ set evalLogGas (guard logGas >> Just [("GTxSize",g)]) -- enables gas logging
        $ setModuleCache mc def


-- | Initial gas charged for transaction size
--   ignoring the size of a continuation proof, if present
--
initialGasOf :: PayloadWithText -> Gas
initialGasOf payload = gasFee
  where
    feePerByte :: Rational = 0.01

    contProofSize =
      case _pPayload (payloadObj payload) of
        Continuation (ContMsg _ _ _ _ (Just (ContProof p))) -> B.length p
        _ -> 0
    txSize = SB.length (payloadBytes payload) - contProofSize

    costPerByte = fromIntegral txSize * feePerByte
    sizePenalty = txSizeAccelerationFee costPerByte
    gasFee = ceiling (costPerByte + sizePenalty)
{-# INLINE initialGasOf #-}

txSizeAccelerationFee :: Rational -> Rational
txSizeAccelerationFee costPerByte = total
  where
    total = (costPerByte / bytePenalty) ^ power
    bytePenalty = 512
    power :: Integer = 7
{-# INLINE txSizeAccelerationFee #-}

-- | Set the module cache of a pact 'EvalState'
--
setModuleCache
  :: ModuleCache
  -> EvalState
  -> EvalState
setModuleCache mcache es =
  let allDeps = foldMap (allModuleExports . fst) $ _getModuleCache mcache
  in set (evalRefs . rsQualifiedDeps) allDeps $ set (evalRefs . rsLoadedModules) c es
 where
  c = moduleCacheToHashMap mcache
{-# INLINE setModuleCache #-}

-- | Set tx result state
--
setTxResultState :: EvalResult -> TransactionM logger db ()
setTxResultState er = do
    txLogs <>= (_erLogs er)
    txCache .= moduleCacheFromHashMap (_erLoadedModules er)
    txGasUsed .= (_erGas er)
{-# INLINE setTxResultState #-}

-- | Make an 'EvalEnv' given a tx env + state
--
mkEvalEnv
    :: NamespacePolicy
    -> MsgData
    -> TransactionM logger db (EvalEnv db)
mkEvalEnv nsp msg = do
    tenv <- ask
    genv <- GasEnv
      <$> view (txGasLimit . to (MilliGasLimit . gasToMilliGas))
      <*> view txGasPrice
      <*> use txGasModel
    liftIO $ setupEvalEnv (_txDbEnv tenv) Nothing (_txMode tenv)
      msg (versionedNativesRefStore (_txExecutionConfig tenv)) genv
      nsp (_txSpvSupport tenv) (_txPublicData tenv) (_txExecutionConfig tenv)

-- | Managed namespace policy CAF
--
managedNamespacePolicy :: NamespacePolicy
managedNamespacePolicy = SmartNamespacePolicy False
  (QualifiedName (ModuleName "ns" Nothing) "validate" def)
{-# NOINLINE managedNamespacePolicy #-}

-- | Builder for "magic" capabilities given a magic cap name
--
mkMagicCapSlot :: Text -> CapSlot SigCapability
mkMagicCapSlot c = CapSlot CapCallStack cap []
  where
    mn = ModuleName "coin" Nothing
    fqn = QualifiedName mn c def
    cap = SigCapability fqn []
{-# INLINE mkMagicCapSlot #-}

-- | Build the 'ExecMsg' for some pact code fed to the function. The 'value'
-- parameter is for any possible environmental data that needs to go into
-- the 'ExecMsg'.
--
buildExecParsedCode
    :: PactParserVersion
    -> Maybe Value
    -> Text
    -> IO (ExecMsg ParsedCode)
buildExecParsedCode ppv value code = maybe (go Null) go value
  where
    go val = case parsePact ppv code of
      Right !t -> pure $! ExecMsg t (toLegacyJson val)
      -- if we can't construct coin contract calls, this should
      -- fail fast
      Left err -> internalError $ "buildExecParsedCode: parse failed: " <> T.pack err

-- | Retrieve public metadata from a command
--
publicMetaOf :: Command (Payload PublicMeta ParsedCode) -> PublicMeta
publicMetaOf = _pMeta . _cmdPayload
{-# INLINE publicMetaOf #-}

-- | Retrieve the optional Network identifier from a command
--
networkIdOf :: Command (Payload PublicMeta ParsedCode) -> Maybe NetworkId
networkIdOf = _pNetworkId . _cmdPayload
{-# INLINE networkIdOf #-}

-- | Calculate the gas fee (pact-generate gas cost * user-specified gas price),
-- rounding to the nearest stu.
--
gasSupplyOf :: Gas -> GasPrice -> GasSupply
gasSupplyOf gas (GasPrice (ParsedDecimal gp)) = GasSupply (ParsedDecimal gs)
  where
    gs = toCoinUnit ((fromIntegral gas) * gp)
{-# INLINE gasSupplyOf #-}

-- | Round to the nearest Stu
--
toCoinUnit :: Decimal -> Decimal
toCoinUnit = roundTo 12
{-# INLINE toCoinUnit #-}

gasLog :: (Logger logger) => Text -> TransactionM logger db ()
gasLog m = do
  l <- view txGasLogger
  rk <- view txRequestKey
  for_ l $ \logger ->
    logInfo_ logger $ m <> ": " <> sshow rk

-- | Log request keys at DEBUG when successful
--
debug :: (Logger logger) => Text -> TransactionM logger db ()
debug s = do
    l <- view txLogger
    rk <- view txRequestKey
    logDebug_ l $ s <> ": " <> sshow rk


-- | Denotes fatal failure points in the tx exec process
--
fatal :: (Logger logger) => Text -> TransactionM logger db a
fatal e = do
    l <- view txLogger
    rk <- view txRequestKey

    logError_ l
      $ "critical transaction failure: "
      <> sshow rk <> ": " <> e

    throwM $ PactTransactionExecError (fromUntypedHash $ unRequestKey rk) e

logError :: (Logger logger) => Text -> TransactionM logger db ()
logError msg = view txLogger >>= \l -> logError_ l msg

infoLog :: (Logger logger) => Text -> TransactionM logger db ()
infoLog msg = view txLogger >>= \l -> logInfo_ l msg<|MERGE_RESOLUTION|>--- conflicted
+++ resolved
@@ -719,11 +719,7 @@
     -> Interpreter p
     -> ExecMsg ParsedCode
     -> [Signer]
-<<<<<<< HEAD
-    -> [Verifier ParsedVerifierArgs]
-=======
     -> [Verifier ParsedVerifierProof]
->>>>>>> 76afbe11
     -> Hash
     -> NamespacePolicy
     -> TransactionM logger p (CommandResult [TxLogJson])
@@ -751,11 +747,7 @@
     -> Interpreter p
     -> ExecMsg ParsedCode
     -> [Signer]
-<<<<<<< HEAD
-    -> [Verifier ParsedVerifierArgs]
-=======
     -> [Verifier ParsedVerifierProof]
->>>>>>> 76afbe11
     -> Hash
     -> NamespacePolicy
     -> TransactionM logger p EvalResult
