{-# LANGUAGE AllowAmbiguousTypes #-}
{-# LANGUAGE BangPatterns #-}
{-# LANGUAGE FlexibleContexts #-}
{-# LANGUAGE LambdaCase #-}
{-# LANGUAGE OverloadedStrings #-}
{-# LANGUAGE RankNTypes #-}
{-# LANGUAGE RecordWildCards #-}
{-# LANGUAGE ScopedTypeVariables #-}
-- |
-- Module      :  Chainweb.Pact.TransactionExec
-- Copyright   :  Copyright © 2018 Kadena LLC.
-- License     :  (see the file LICENSE)
-- Maintainer  :  Mark Nichols <mark@kadena.io>, Emily Pillmore <emily@kadena.io>
-- Stability   :  experimental
--
-- Pact command execution and coin-contract transaction logic for Chainweb
--
module Chainweb.Pact.TransactionExec
( -- * Transaction Execution
  applyCmd
, applyGenesisCmd
, applyLocal
, applyExec
, applyExec'
, applyContinuation
, applyContinuation'
, runPayload
, readInitModules
, enablePactEvents'
, enforceKeysetFormats'
, disableReturnRTC

  -- * Gas Execution
, buyGas

  -- * Coinbase Execution
, applyCoinbase
, EnforceCoinbaseFailure(..)

  -- * Command Helpers
, publicMetaOf
, networkIdOf
, gasSupplyOf

  -- * Utilities
, buildExecParsedCode
, mkMagicCapSlot
, listErrMsg
, initialGasOf

) where

import Control.DeepSeq
import Control.Lens
import Control.Monad
import Control.Monad.Catch
import Control.Monad.Reader
import Control.Monad.State.Strict
import Control.Monad.Trans.Maybe

import Data.Aeson hiding ((.=))
import qualified Data.Aeson as A
import Data.Bifunctor
import qualified Data.ByteString as B
import qualified Data.ByteString.Short as SB
import Data.Decimal (Decimal, roundTo)
import Data.Default (def)
<<<<<<< HEAD
import Data.Foldable (fold, for_, foldl')
=======
import Data.Foldable (fold, for_)
>>>>>>> eae5242f
import Data.IORef
import qualified Data.HashMap.Strict as HM
import Data.Maybe
import qualified Data.Set as S
import Data.Text (Text)
import qualified Data.Text as T

-- internal Pact modules

import Pact.Eval (eval, liftTerm)
import Pact.Gas (freeGasEnv)
import Pact.Interpreter
import Pact.Native.Capabilities (evalCap)
import Pact.Parse (ParsedDecimal(..))
import Pact.Runtime.Capabilities (popCapStack)
import Pact.Runtime.Utils (lookupModule)
import Pact.Types.Capability
import Pact.Types.Command
import Pact.Types.Hash as Pact
import Pact.Types.KeySet
import Pact.Types.Logger hiding (logError)
import Pact.Types.PactValue
import Pact.Types.Pretty
import Pact.Types.RPC
import Pact.Types.Runtime hiding (catchesPactError)
import Pact.Types.Server
import Pact.Types.SPV

-- internal Chainweb modules

import Chainweb.BlockHeader
import Chainweb.BlockHeight
import qualified Chainweb.ChainId as Chainweb
import Chainweb.Mempool.Mempool (requestKeyToTransactionHash)
import Chainweb.Miner.Pact
import Chainweb.Pact.Service.Types
import Chainweb.Pact.Templates
import Chainweb.Pact.Types hiding (logError)
import Chainweb.Transaction
import Chainweb.Utils (encodeToByteString, sshow, tryAllSynchronous, T2(..), T3(..))
import Chainweb.Version as V
import Chainweb.Version.Guards as V


-- -------------------------------------------------------------------------- --

-- | "Magic" capability 'COINBASE' used in the coin contract to
-- constrain coinbase calls.
--
magic_COINBASE :: CapSlot UserCapability
magic_COINBASE = mkMagicCapSlot "COINBASE"

-- | "Magic" capability 'GAS' used in the coin contract to
-- constrain gas buy/redeem calls.
--
magic_GAS :: CapSlot UserCapability
magic_GAS = mkMagicCapSlot "GAS"

-- | "Magic" capability 'GENESIS' used in the coin contract to
-- constrain genesis-only allocations
--
magic_GENESIS :: CapSlot UserCapability
magic_GENESIS = mkMagicCapSlot "GENESIS"

onChainErrorPrintingFor :: TxContext -> UnexpectedErrorPrinting
onChainErrorPrintingFor txCtx =
  if chainweb219Pact (ctxVersion txCtx) (ctxChainId txCtx) (ctxCurrentBlockHeight txCtx)
  then CensorsUnexpectedError
  else PrintsUnexpectedError

-- | The main entry point to executing transactions. From here,
-- 'applyCmd' assembles the command environment for a command and
-- orchestrates gas buys/redemption, and executing payloads.
--
applyCmd
    :: ChainwebVersion
    -> Logger
      -- ^ Pact logger
    -> Maybe Logger
      -- ^ Pact gas logger
    -> PactDbEnv p
      -- ^ Pact db environment
    -> Miner
      -- ^ The miner chosen to mine the block
    -> GasModel
      -- ^ Gas model (pact Service config)
    -> TxContext
      -- ^ tx metadata and parent header
    -> SPVSupport
      -- ^ SPV support (validates cont proofs)
    -> Command (Payload PublicMeta ParsedCode)
      -- ^ command with payload to execute
    -> Gas
      -- ^ initial gas used
    -> ModuleCache
      -- ^ cached module state
    -> ApplyCmdExecutionContext
      -- ^ is this a local or send execution context?
    -> IO (T3 (CommandResult [TxLog Value]) ModuleCache (S.Set PactWarning))
applyCmd v logger gasLogger pdbenv miner gasModel txCtx spv cmd initialGas mcache0 callCtx = do
    T2 cr st <- runTransactionM cenv txst applyBuyGas

    let cache = _txCache st
        warns = _txWarnings st

    pure $ T3 cr cache warns
  where
    stGasModel
      | chainweb217Pact' = gasModel
      | otherwise = _geGasModel freeGasEnv
    txst = TransactionState mcache0 mempty 0 Nothing stGasModel mempty


    executionConfigNoHistory = ExecutionConfig
      $ S.singleton FlagDisableHistoryInTransactionalMode
      <> S.fromList
        ([ FlagOldReadOnlyBehavior | isPactBackCompatV16 ]
        ++ [ FlagPreserveModuleNameBug | not isModuleNameFix ]
        ++ [ FlagPreserveNsModuleInstallBug | not isModuleNameFix2 ])
      <> flagsFor v (ctxChainId txCtx) (ctxCurrentBlockHeight txCtx)

    cenv = TransactionEnv Transactional pdbenv logger gasLogger (ctxToPublicData txCtx) spv nid gasPrice
      requestKey (fromIntegral gasLimit) executionConfigNoHistory

    requestKey = cmdToRequestKey cmd
    gasPrice = view cmdGasPrice cmd
    gasLimit = view cmdGasLimit cmd
    nid = networkIdOf cmd
    currHeight = ctxCurrentBlockHeight txCtx
    cid = ctxChainId txCtx
    isModuleNameFix = enableModuleNameFix v cid currHeight
    isModuleNameFix2 = enableModuleNameFix2 v cid currHeight
    isPactBackCompatV16 = pactBackCompat_v16 v cid currHeight
    chainweb213Pact' = chainweb213Pact v cid currHeight
    chainweb217Pact' = chainweb217Pact v cid currHeight
    chainweb219Pact' = chainweb219Pact v cid currHeight
    toEmptyPactError (PactError errty _ _ _) = PactError errty def [] mempty

    toOldListErr pe = pe { peDoc = listErrMsg }
    isOldListErr = \case
      PactError EvalError _ _ doc -> "Unknown primitive" `T.isInfixOf` renderCompactText' doc
      _ -> False

    redeemAllGas r = do
      txGasUsed .= fromIntegral gasLimit
      applyRedeem r

    applyBuyGas =
      catchesPactError logger (onChainErrorPrintingFor txCtx) (buyGas isPactBackCompatV16 cmd miner) >>= \case
        Left e -> view txRequestKey >>= \rk ->
          throwM $ BuyGasFailure $ GasPurchaseFailure (requestKeyToTransactionHash rk) e
        Right _ -> checkTooBigTx initialGas gasLimit applyPayload redeemAllGas

    displayPactError e = do
      r <- jsonErrorResult e "tx failure for request key when running cmd"
      redeemAllGas r

    stripPactError e = do
      let e' = case callCtx of
            ApplyLocal -> e
            ApplySend -> toEmptyPactError e
      r <- jsonErrorResult e' "tx failure for request key when running cmd"
      redeemAllGas r

    applyPayload = do
      txGasModel .= gasModel
      if chainweb217Pact' then txGasUsed += initialGas
      else txGasUsed .= initialGas

      cr <- catchesPactError logger (onChainErrorPrintingFor txCtx) $! runPayload cmd managedNamespacePolicy
      case cr of
        Left e
          -- 2.19 onwards errors return on chain
          | chainweb219Pact' -> displayPactError e
          -- 2.17 errors were removed
          | chainweb217Pact' -> stripPactError e
          | chainweb213Pact' || not (isOldListErr e) -> displayPactError e
          | otherwise -> do
              r <- jsonErrorResult (toOldListErr e) "tx failure for request key when running cmd"
              redeemAllGas r
        Right r -> applyRedeem r

    applyRedeem cr = do
      txGasModel .= (_geGasModel freeGasEnv)

      r <- catchesPactError logger (onChainErrorPrintingFor txCtx) $! redeemGas cmd
      case r of
        Left e ->
          -- redeem gas failure is fatal (block-failing) so miner doesn't lose coins
          fatal $ "tx failure for request key while redeeming gas: " <> sshow e
        Right es -> do
          logs <- use txLogs
          return $! set crLogs (Just logs) $ over crEvents (es ++) cr

listErrMsg :: Doc
listErrMsg =
    "Unknown primitive \"list\" in determining cost of GUnreduced\nCallStack (from HasCallStack):\n  error, called at src/Pact/Gas/Table.hs:209:22 in pact-4.2.0-fe223ad86f1795ba381192792f450820557e59c2926c747bf2aa6e398394bee6:Pact.Gas.Table"

applyGenesisCmd
    :: Logger
      -- ^ Pact logger
    -> PactDbEnv p
      -- ^ Pact db environment
    -> SPVSupport
      -- ^ SPV support (validates cont proofs)
    -> TxContext
      -- ^ tx metadata
    -> Command (Payload PublicMeta ParsedCode)
      -- ^ command with payload to execute
    -> IO (T2 (CommandResult [TxLog Value]) ModuleCache)
applyGenesisCmd logger dbEnv spv txCtx cmd =
    second _txCache <$!> runTransactionM tenv txst go
  where
    nid = networkIdOf cmd
    rk = cmdToRequestKey cmd
    tenv = TransactionEnv
        { _txMode = Transactional
        , _txDbEnv = dbEnv
        , _txLogger = logger
        , _txGasLogger = Nothing
        , _txPublicData = def
        , _txSpvSupport = spv
        , _txNetworkId = nid
        , _txGasPrice = 0.0
        , _txRequestKey = rk
        , _txGasLimit = 0
        , _txExecutionConfig = ExecutionConfig
          $ flagsFor (ctxVersion txCtx) (ctxChainId txCtx) (_blockHeight $ ctxBlockHeader txCtx)
          -- TODO this is very ugly. Genesis blocks need to install keysets
          -- outside of namespaces so we need to disable Pact 4.4. It would be
          -- preferable to have a flag specifically for the namespaced keyset
          -- stuff so that we retain the super cow powers in genesis and
          -- upgrade txs.
          <> S.fromList [ FlagDisableInlineMemCheck, FlagDisablePact44 ]
        }
    txst = TransactionState
        { _txCache = mempty
        , _txLogs = mempty
        , _txGasUsed = 0
        , _txGasId = Nothing
        , _txGasModel = _geGasModel freeGasEnv
        , _txWarnings = mempty
        }

    interp = initStateInterpreter
      $ initCapabilities [magic_GENESIS, magic_COINBASE]

    go = do
      -- TODO: fix with version recordification so that this matches the flags at genesis heights.
      cr <- catchesPactError logger PrintsUnexpectedError $! runGenesis cmd permissiveNamespacePolicy interp
      case cr of
        Left e -> fatal $ "Genesis command failed: " <> sshow e
        Right r -> r <$ debug "successful genesis tx for request key"

flagsFor :: ChainwebVersion -> V.ChainId -> BlockHeight -> S.Set ExecutionFlag
flagsFor v cid bh = S.fromList $ concat
  [ enablePactEvents' v cid bh
  , enablePact40 v cid bh
  , enablePact420 v cid bh
  , enforceKeysetFormats' v cid bh
  , enablePactModuleMemcheck v cid bh
  , enablePact43 v cid bh
  , enablePact431 v cid bh
  , enablePact44 v cid bh
  , enablePact45 v cid bh
  , enableNewTrans v cid bh
  , enablePact46 v cid bh
  , enablePact47 v cid bh
<<<<<<< HEAD
=======
  , disableReturnRTC v cid bh
>>>>>>> eae5242f
  ]

applyCoinbase
    :: ChainwebVersion
    -> Logger
      -- ^ Pact logger
    -> PactDbEnv p
      -- ^ Pact db environment
    -> Miner
      -- ^ The miner chosen to mine the block
    -> ParsedDecimal
      -- ^ Miner reward
    -> TxContext
      -- ^ tx metadata and parent header
    -> EnforceCoinbaseFailure
      -- ^ enforce coinbase failure or not
    -> CoinbaseUsePrecompiled
      -- ^ always enable precompilation
    -> ModuleCache
    -> IO (T2 (CommandResult [TxLog Value]) (Maybe ModuleCache))
applyCoinbase v logger dbEnv (Miner mid mks@(MinerKeys mk)) reward@(ParsedDecimal d) txCtx
  (EnforceCoinbaseFailure enfCBFailure) (CoinbaseUsePrecompiled enablePC) mc
  | fork1_3InEffect || enablePC = do
    when chainweb213Pact' $ enforceKeyFormats
        (\k -> throwM $ CoinbaseFailure $ "Invalid miner key: " <> sshow k)
        mk
    let (cterm, cexec) = mkCoinbaseTerm mid mks reward
        interp = Interpreter $ \_ -> do put initState; fmap pure (eval cterm)

    go interp cexec
  | otherwise = do
    cexec <- mkCoinbaseCmd mid mks reward
    let interp = initStateInterpreter initState
    go interp cexec
  where
    chainweb213Pact' = chainweb213Pact v cid bh
    fork1_3InEffect = vuln797Fix v cid bh
    throwCritical = fork1_3InEffect || enfCBFailure
    ec = ExecutionConfig $ S.delete FlagEnforceKeyFormats $ fold
      [ S.singleton FlagDisableModuleInstall
      , S.singleton FlagDisableHistoryInTransactionalMode
      , flagsFor v (ctxChainId txCtx) (ctxCurrentBlockHeight txCtx)
      ]
    tenv = TransactionEnv Transactional dbEnv logger Nothing (ctxToPublicData txCtx) noSPVSupport
           Nothing 0.0 rk 0 ec
    txst = TransactionState mc mempty 0 Nothing (_geGasModel freeGasEnv) mempty
    initState = setModuleCache mc $ initCapabilities [magic_COINBASE]
    rk = RequestKey chash
    parent = _tcParentHeader txCtx

    bh = ctxCurrentBlockHeight txCtx
    cid = Chainweb._chainId parent
    chash = Pact.Hash $ SB.toShort $ encodeToByteString $ _blockHash $ _parentHeader parent
        -- NOTE: it holds that @ _pdPrevBlockHash pd == encode _blockHash@
        -- NOTE: chash includes the /quoted/ text of the parent header.

    go interp cexec = evalTransactionM tenv txst $! do
      cr <- catchesPactError logger (onChainErrorPrintingFor txCtx) $
        applyExec' 0 interp cexec mempty chash managedNamespacePolicy

      case cr of
        Left e
          | throwCritical -> throwM $ CoinbaseFailure $ sshow e
          | otherwise -> (`T2` Nothing) <$> jsonErrorResult e "coinbase tx failure"
        Right er -> do
          debug
            $! "successful coinbase of "
            <> (T.take 18 $ sshow d)
            <> " to "
            <> sshow mid

          upgradedModuleCache <- applyUpgrades v cid bh

          -- NOTE (linda): When adding new forking transactions that are injected
          -- into a block's coinbase transaction, please add a corresponding case
          -- in Rosetta's `matchLogs` function and follow the coinv3 pattern.
          --
          -- Otherwise, Rosetta tooling has no idea that these upgrade transactions
          -- occurred.
          -- This is especially important if the transaction changes an account's balance.
          -- Rosetta tooling will error out if an account's balance changed and it
          -- didn't see the transaction that caused the change.
          --

          logs <- use txLogs

          return $! T2
            (CommandResult rk (_erTxId er) (PactResult (Right (last $ _erOutput er)))
              (_erGas er) (Just $ logs) (_erExec er) Nothing (_erEvents er))
            upgradedModuleCache


applyLocal
    :: Logger
      -- ^ Pact logger
    -> Maybe Logger
      -- ^ Pact gas logger
    -> PactDbEnv p
      -- ^ Pact db environment
    -> GasModel
      -- ^ Gas model (pact Service config)
    -> TxContext
      -- ^ tx metadata and parent header
    -> SPVSupport
      -- ^ SPV support (validates cont proofs)
    -> Command PayloadWithText
      -- ^ command with payload to execute
    -> ModuleCache
    -> ExecutionConfig
    -> IO (CommandResult [TxLog Value])
applyLocal logger gasLogger dbEnv gasModel txCtx spv cmdIn mc execConfig =
    evalTransactionM tenv txst go
  where
    cmd = payloadObj <$> cmdIn
    rk = cmdToRequestKey cmd
    nid = networkIdOf cmd
    chash = toUntypedHash $ _cmdHash cmd
    signers = _pSigners $ _cmdPayload cmd
    gasPrice = view cmdGasPrice cmd
    gasLimit = view cmdGasLimit cmd
    tenv = TransactionEnv Local dbEnv logger gasLogger (ctxToPublicData txCtx) spv nid gasPrice
           rk (fromIntegral gasLimit) execConfig
    txst = TransactionState mc mempty 0 Nothing gasModel mempty
    gas0 = initialGasOf (_cmdPayload cmdIn)

    applyPayload m = do
      interp <- gasInterpreter gas0
      cr <- catchesPactError logger PrintsUnexpectedError $! case m of
        Exec em ->
          applyExec gas0 interp em signers chash managedNamespacePolicy
        Continuation cm ->
          applyContinuation gas0 interp cm signers chash managedNamespacePolicy

      case cr of
        Left e -> jsonErrorResult e "applyLocal"
        Right r -> return $! r { _crMetaData = Just (toJSON $ ctxToPublicData' txCtx) }

    go = checkTooBigTx gas0 gasLimit (applyPayload $ _pPayload $ _cmdPayload cmd) return


readInitModules
    :: Logger
      -- ^ Pact logger
    -> PactDbEnv p
      -- ^ Pact db environment
    -> TxContext
      -- ^ tx metadata and parent header
    -> IO ModuleCache
readInitModules logger dbEnv txCtx
    | chainweb217Pact' = evalTransactionM tenv txst goCw217
    | otherwise = evalTransactionM tenv txst go
  where
    -- guarding chainweb 2.17 here to allow for
    -- cache purging everything but coin and its
    -- dependencies.
    chainweb217Pact' = chainweb217Pact
      (ctxVersion txCtx)
      (ctxChainId txCtx)
      (ctxCurrentBlockHeight txCtx)

    parent = _tcParentHeader txCtx
    v = ctxVersion txCtx
    cid = ctxChainId txCtx
    h = _blockHeight (_parentHeader parent) + 1
    rk = RequestKey chash
    nid = Nothing
    chash = pactInitialHash
    tenv = TransactionEnv Local dbEnv logger Nothing (ctxToPublicData txCtx) noSPVSupport nid 0.0
           rk 0 def
    txst = TransactionState mempty mempty 0 Nothing (_geGasModel freeGasEnv) mempty
    interp = defaultInterpreter
    die msg = throwM $ PactInternalError $ "readInitModules: " <> msg
    mkCmd = buildExecParsedCode (pactParserVersion v cid h) Nothing
    run msg cmd = do
      er <- catchesPactError logger (onChainErrorPrintingFor txCtx) $!
        applyExec' 0 interp cmd [] chash permissiveNamespacePolicy
      case er of
        Left e -> die $ msg <> ": failed: " <> sshow e
        Right r -> case _erOutput r of
          [] -> die $ msg <> ": empty result"
          (o:_) -> return o


    go :: TransactionM p ModuleCache
    go = do

      -- see if fungible-v2 is there
      checkCmd <- liftIO $ mkCmd "(contains \"fungible-v2\" (list-modules))"
      checkFv2 <- run "check fungible-v2" checkCmd
      hasFv2 <- case checkFv2 of
        (PLiteral (LBool b)) -> return b
        t -> die $ "got non-bool result from module read: " <> T.pack (showPretty t)

      -- see if fungible-xchain-v1 is there
      checkCmdx <- liftIO $ mkCmd "(contains \"fungible-xchain-v1\" (list-modules))"
      checkFx <- run "check fungible-xchain-v1" checkCmdx
      hasFx <- case checkFx of
        (PLiteral (LBool b)) -> return b
        t -> die $ "got non-bool result from module read: " <> T.pack (showPretty t)

      -- load modules by referencing members
      refModsCmd <- liftIO $ mkCmd $ T.intercalate " " $
        [ "coin.MINIMUM_PRECISION"
        , "ns.GUARD_SUCCESS"
        , "(use gas-payer-v1)"
        , "fungible-v1.account-details"] ++
        [ "fungible-v2.account-details" | hasFv2 ] ++
        [ "(let ((m:module{fungible-xchain-v1} coin)) 1)" | hasFx ]
      void $ run "load modules" refModsCmd

      -- return loaded cache
      use txCache

    -- Only load coin and its dependencies for chainweb >=2.17
    -- Note: no need to check if things are there, because this
    -- requires a block height that witnesses the invariant.
    --
    -- if this changes, we must change the filter in 'updateInitCache'
    goCw217 :: TransactionM p ModuleCache
    goCw217 = do
      coinDepCmd <- liftIO $ mkCmd "coin.MINIMUM_PRECISION"
      void $ run "load modules" coinDepCmd
      use txCache

-- | Apply (forking) upgrade transactions and module cache updates
-- at a particular blockheight.
--
-- This is the place where we consistently /introduce/ new transactions
-- into the blockchain along with module cache updates. The only other
-- places are Pact Service startup and the
-- empty-module-cache-after-initial-rewind case caught in 'execTransactions'
-- which both hit the database.
--
applyUpgrades
  :: ChainwebVersion
  -> Chainweb.ChainId
  -> BlockHeight
  -> TransactionM p (Maybe ModuleCache)
applyUpgrades v cid height
     | Just upg <-
         v ^? versionUpgrades . onChain cid . at height . _Just = applyUpgrade upg
     | cleanModuleCache v cid height = filterModuleCache
     | otherwise = return Nothing
  where
    installCoinModuleAdmin = set (evalCapabilities . capModuleAdmin) $ S.singleton (ModuleName "coin" Nothing)

    filterModuleCache = do
      mc <- use txCache
      pure $ Just $ HM.filterWithKey (\k _ -> k == "coin") mc

    applyUpgrade upg = do
      infoLog "Applying upgrade!"
      let payloads = map (fmap payloadObj) $ _upgradeTransactions upg

      --
      -- In order to prime the module cache with all new modules for subsequent
      -- blocks, the caches from each tx are collected and the union of all
      -- those caches is returned. The calling code adds this new cache to the
      -- init cache in the pact service state (_psInitCache).
      --

      let flags = flagsFor v cid (if _legacyUpgradeIsPrecocious upg then height + 1 else height)
      caches <- local
        (txExecutionConfig .~ ExecutionConfig flags)
        (mapM applyTx payloads)
      return $ Just (HM.unions caches)

    interp = initStateInterpreter
        $ installCoinModuleAdmin
        $ initCapabilities [mkMagicCapSlot "REMEDIATE"]

    applyTx tx = do
      infoLog $ "Running upgrade tx " <> sshow (_cmdHash tx)

      tryAllSynchronous (runGenesis tx permissiveNamespacePolicy interp) >>= \case
        Right _ -> use txCache
        Left e -> do
          logError $ "Upgrade transaction failed! " <> sshow e
          throwM e

jsonErrorResult
    :: PactError
    -> Text
    -> TransactionM p (CommandResult [TxLog Value])
jsonErrorResult err msg = do
    logs <- use txLogs
    gas <- view txGasLimit -- error means all gas was charged
    rk <- view txRequestKey
    l <- view txLogger

    liftIO
      $! logLog l "INFO"
      $! T.unpack msg
      <> ": " <> show rk
      <> ": " <> show err

    return $! CommandResult rk Nothing (PactResult (Left err))
      gas (Just logs) Nothing Nothing []

runPayload
    :: Command (Payload PublicMeta ParsedCode)
    -> NamespacePolicy
    -> TransactionM p (CommandResult [TxLog Value])
runPayload cmd nsp = do
    g0 <- use txGasUsed
    interp <- gasInterpreter g0

    case payload of
      Exec pm ->
        applyExec g0 interp pm signers chash nsp
      Continuation ym ->
        applyContinuation g0 interp ym signers chash nsp


  where
    signers = _pSigners $ _cmdPayload cmd
    chash = toUntypedHash $ _cmdHash cmd
    payload = _pPayload $ _cmdPayload cmd

-- | Run genesis transaction payloads with custom interpreter
--
runGenesis
    :: Command (Payload PublicMeta ParsedCode)
    -> NamespacePolicy
    -> Interpreter p
    -> TransactionM p (CommandResult [TxLog Value])
runGenesis cmd nsp interp = case payload of
    Exec pm ->
      applyExec 0 interp pm signers chash nsp
    Continuation ym ->
      applyContinuation 0 interp ym signers chash nsp
  where
    signers = _pSigners $ _cmdPayload cmd
    chash = toUntypedHash $ _cmdHash cmd
    payload = _pPayload $ _cmdPayload cmd

-- | Execute an 'ExecMsg' and Return the result with module cache
--
applyExec
    :: Gas
    -> Interpreter p
    -> ExecMsg ParsedCode
    -> [Signer]
    -> Hash
    -> NamespacePolicy
    -> TransactionM p (CommandResult [TxLog Value])
applyExec initialGas interp em senderSigs hsh nsp = do
    EvalResult{..} <- applyExec' initialGas interp em senderSigs hsh nsp
    for_ _erLogGas $ \gl -> gasLog $ "gas logs: " <> sshow gl
    logs <- use txLogs
    rk <- view txRequestKey

    -- concat tx warnings with eval warnings
    txWarnings <>= _erWarnings

    -- applyExec enforces non-empty expression set so `last` ok
    -- forcing it here for lazy errors. TODO NFData the Pacts
    lastResult <- return $!! last _erOutput
    return $! CommandResult rk _erTxId (PactResult (Right lastResult))
      _erGas (Just logs) _erExec Nothing _erEvents

-- | Variation on 'applyExec' that returns 'EvalResult' as opposed to
-- wrapping it up in a JSON result.
--
applyExec'
    :: Gas
    -> Interpreter p
    -> ExecMsg ParsedCode
    -> [Signer]
    -> Hash
    -> NamespacePolicy
    -> TransactionM p EvalResult
applyExec' initialGas interp (ExecMsg parsedCode execData) senderSigs hsh nsp
    | null (_pcExps parsedCode) = throwCmdEx "No expressions found"
    | otherwise = do

      eenv <- mkEvalEnv nsp (MsgData execData Nothing hsh senderSigs)

      setEnvGas initialGas eenv

      er <- liftIO $! evalExec interp eenv parsedCode

      for_ (_erExec er) $ \pe -> debug
        $ "applyExec: new pact added: "
        <> sshow (_pePactId pe, _peStep pe, _peYield pe, _peExecuted pe)

      -- set log + cache updates + used gas
      setTxResultState er

      return er

enablePactEvents' :: ChainwebVersion -> V.ChainId -> BlockHeight -> [ExecutionFlag]
enablePactEvents' v cid bh = [FlagDisablePactEvents | not (enablePactEvents v cid bh)]

enforceKeysetFormats' :: ChainwebVersion -> V.ChainId -> BlockHeight -> [ExecutionFlag]
enforceKeysetFormats' v cid bh = [FlagEnforceKeyFormats | enforceKeysetFormats v cid bh]

enablePact40 :: ChainwebVersion -> V.ChainId -> BlockHeight -> [ExecutionFlag]
enablePact40 v cid bh = [FlagDisablePact40 | not (pact4Coin3 v cid bh)]

enablePact420 :: ChainwebVersion -> V.ChainId -> BlockHeight -> [ExecutionFlag]
enablePact420 v cid bh = [FlagDisablePact420 | not (pact420 v cid bh)]

enablePactModuleMemcheck :: ChainwebVersion -> V.ChainId -> BlockHeight -> [ExecutionFlag]
enablePactModuleMemcheck v cid bh = [FlagDisableInlineMemCheck | not (chainweb213Pact v cid bh)]

enablePact43 :: ChainwebVersion -> V.ChainId -> BlockHeight -> [ExecutionFlag]
enablePact43 v cid bh = [FlagDisablePact43 | not (chainweb214Pact v cid bh)]

enablePact431 :: ChainwebVersion -> V.ChainId -> BlockHeight -> [ExecutionFlag]
enablePact431 v cid bh = [FlagDisablePact431 | not (chainweb215Pact v cid bh)]

enablePact44 :: ChainwebVersion -> V.ChainId -> BlockHeight -> [ExecutionFlag]
enablePact44 v cid bh = [FlagDisablePact44 | not (chainweb216Pact v cid bh)]

enablePact45 :: ChainwebVersion -> V.ChainId -> BlockHeight -> [ExecutionFlag]
enablePact45 v cid bh = [FlagDisablePact45 | not (chainweb217Pact v cid bh)]

enableNewTrans :: ChainwebVersion -> V.ChainId -> BlockHeight -> [ExecutionFlag]
enableNewTrans v cid bh = [FlagDisableNewTrans | not (pact44NewTrans v cid bh)]

enablePact46 :: ChainwebVersion -> V.ChainId -> BlockHeight -> [ExecutionFlag]
enablePact46 v cid bh = [FlagDisablePact46 | not (chainweb218Pact v cid bh)]

enablePact47 :: ChainwebVersion -> V.ChainId -> BlockHeight -> [ExecutionFlag]
enablePact47 v cid bh = [FlagDisablePact47 | not (chainweb219Pact v cid bh)]
<<<<<<< HEAD
=======

-- | Even though this is not forking, abstracting for future shutoffs
disableReturnRTC :: ChainwebVersion -> V.ChainId -> BlockHeight -> [ExecutionFlag]
disableReturnRTC _v _cid _bh = [FlagDisableRuntimeReturnTypeChecking]
>>>>>>> eae5242f

-- | Execute a 'ContMsg' and return the command result and module cache
--
applyContinuation
    :: Gas
    -> Interpreter p
    -> ContMsg
    -> [Signer]
    -> Hash
    -> NamespacePolicy
    -> TransactionM p (CommandResult [TxLog Value])
applyContinuation initialGas interp cm senderSigs hsh nsp = do
    EvalResult{..} <- applyContinuation' initialGas interp cm senderSigs hsh nsp
    for_ _erLogGas $ \gl -> gasLog $ "gas logs: " <> sshow gl
    logs <- use txLogs
    rk <- view txRequestKey

    -- set tx warnings to eval warnings
    txWarnings <>= _erWarnings

    -- last safe here because cont msg is guaranteed one exp
    return $! (CommandResult rk _erTxId (PactResult (Right (last _erOutput)))
      _erGas (Just logs) _erExec Nothing) _erEvents


setEnvGas :: Gas -> EvalEnv e -> TransactionM p ()
setEnvGas initialGas = liftIO . views eeGas (`writeIORef` initialGas)

-- | Execute a 'ContMsg' and return just eval result, not wrapped in a
-- 'CommandResult' wrapper
--
applyContinuation'
    :: Gas
    -> Interpreter p
    -> ContMsg
    -> [Signer]
    -> Hash
    -> NamespacePolicy
    -> TransactionM p EvalResult
applyContinuation' initialGas interp cm@(ContMsg pid s rb d _) senderSigs hsh nsp = do

    eenv <- mkEvalEnv nsp (MsgData d pactStep hsh senderSigs)

    setEnvGas initialGas eenv

    er <- liftIO $! evalContinuation interp eenv cm

    setTxResultState er

    return er
  where
    pactStep = Just $ PactStep s rb pid Nothing

-- | Build and execute 'coin.buygas' command from miner info and user command
-- info (see 'TransactionExec.applyCmd')
--
-- see: 'pact/coin-contract/coin.pact#fund-tx'
--
buyGas :: Bool -> Command (Payload PublicMeta ParsedCode) -> Miner -> TransactionM p ()
buyGas isPactBackCompatV16 cmd (Miner mid mks) = go
  where
    sender = view (cmdPayload . pMeta . pmSender) cmd

    initState mc logGas =
      set evalLogGas (guard logGas >> Just [("GBuyGas",0)]) $ setModuleCache mc $ initCapabilities [magic_GAS]

    run input = do
      (findPayer isPactBackCompatV16 cmd) >>= \r -> case r of
        Nothing -> input
        Just withPayerCap -> withPayerCap input

    (Hash chash) = toUntypedHash (_cmdHash cmd)
    bgHash = Hash (chash <> "-buygas")

    go = do
      mcache <- use txCache
      supply <- gasSupplyOf <$> view txGasLimit <*> view txGasPrice
      logGas <- isJust <$> view txGasLogger

      let (buyGasTerm, buyGasCmd) = mkBuyGasTerm mid mks sender supply
          interp mc = Interpreter $ \_input ->
            put (initState mc logGas) >> run (pure <$> eval buyGasTerm)

      result <- applyExec' 0 (interp mcache) buyGasCmd
        (_pSigners $ _cmdPayload cmd) bgHash managedNamespacePolicy

      case _erExec result of
        Nothing ->
          -- should never occur: would mean coin.fund-tx is not a pact
          fatal "buyGas: Internal error - empty continuation"
        Just pe -> void $! txGasId .= (Just $! GasId (_pePactId pe))

findPayer
  :: Bool
  -> Command (Payload PublicMeta ParsedCode)
  -> Eval e (Maybe (Eval e [Term Name] -> Eval e [Term Name]))
findPayer isPactBackCompatV16 cmd = runMaybeT $ do
    (!m,!qn,!as) <- MaybeT findPayerCap
    pMod <- MaybeT $ lookupModule qn m
    capRef <- MaybeT $ return $ lookupIfaceModRef qn pMod
    return $ runCap (getInfo qn) capRef as
  where
    setEnvMsgBody v e = set eeMsgBody v e

    findPayerCap :: Eval e (Maybe (ModuleName,QualifiedName,[PactValue]))
    findPayerCap = preview $ eeMsgSigs . folded . folded . to sigPayerCap . _Just

    sigPayerCap (SigCapability q@(QualifiedName m n _) as)
      | n == "GAS_PAYER" = Just (m,q,as)
    sigPayerCap _ = Nothing

    gasPayerIface = ModuleName "gas-payer-v1" Nothing

    lookupIfaceModRef (QualifiedName _ n _) (ModuleData (MDModule Module{..}) refs _)
      | gasPayerIface `elem` _mInterfaces = HM.lookup n refs
    lookupIfaceModRef _ _ = Nothing

    mkApp i r as = App (TVar r i) (map (liftTerm . fromPactValue) as) i

    runCap i capRef as input = do
      let msgBody = enrichedMsgBody cmd
          enrichMsgBody | isPactBackCompatV16 = id
                        | otherwise = setEnvMsgBody msgBody
      ar <- local enrichMsgBody $
        evalCap i CapCallStack False $ mkApp i capRef as

      case ar of
        NewlyAcquired -> do
          r <- input
          popCapStack (const (return ()))
          return r
        _ -> evalError' i "Internal error, GAS_PAYER already acquired"

enrichedMsgBody :: Command (Payload PublicMeta ParsedCode) -> Value
enrichedMsgBody cmd = case (_pPayload $ _cmdPayload cmd) of
  Exec (ExecMsg (ParsedCode _ exps) userData) ->
    object [ "tx-type" A..= ( "exec" :: Text)
           , "exec-code" A..= map renderCompactText exps
           , "exec-user-data" A..= pactFriendlyUserData userData ]
  Continuation (ContMsg pid step isRollback userData proof) ->
    object [ "tx-type" A..= ("cont" :: Text)
           , "cont-pact-id" A..= pid
           , "cont-step" A..= (LInteger $ toInteger step)
           , "cont-is-rollback" A..= LBool isRollback
           , "cont-user-data" A..= pactFriendlyUserData userData
           , "cont-has-proof" A..= (LBool $ isJust proof)
           ]
  where
    pactFriendlyUserData Null = object []
    pactFriendlyUserData v = v

-- | Build and execute 'coin.redeem-gas' command from miner info and previous
-- command results (see 'TransactionExec.applyCmd')
--
-- see: 'pact/coin-contract/coin.pact#fund-tx'
--
redeemGas :: Command (Payload PublicMeta ParsedCode) -> TransactionM p [PactEvent]
redeemGas cmd = do
    mcache <- use txCache

    gid <- use txGasId >>= \case
      Nothing -> fatal $! "redeemGas: no gas id in scope for gas refunds"
      Just g -> return g

    fee <- gasSupplyOf <$> use txGasUsed <*> view txGasPrice

    _crEvents <$> applyContinuation 0 (initState mcache) (redeemGasCmd fee gid)
      (_pSigners $ _cmdPayload cmd) (toUntypedHash $ _cmdHash cmd)
      managedNamespacePolicy

  where
    initState mc = initStateInterpreter
      $ setModuleCache mc
      $ initCapabilities [magic_GAS]

    redeemGasCmd fee (GasId pid) =
      ContMsg pid 1 False (object [ "fee" A..= fee ]) Nothing


-- ---------------------------------------------------------------------------- --
-- Utilities

-- | Initialize a fresh eval state with magic capabilities.
-- This is the way we inject the correct guards into the environment
-- during Pact code execution
--
initCapabilities :: [CapSlot UserCapability] -> EvalState
initCapabilities cs = set (evalCapabilities . capStack) cs def
{-# INLINABLE initCapabilities #-}

initStateInterpreter :: EvalState -> Interpreter e
initStateInterpreter s = Interpreter (put s >>)

-- | Check whether the cost of running a tx is more than the allowed
-- gas limit and do some action depending on the outcome
--
checkTooBigTx
    :: Gas
    -> GasLimit
    -> TransactionM p (CommandResult [TxLog Value])
    -> (CommandResult [TxLog Value] -> TransactionM p (CommandResult [TxLog Value]))
    -> TransactionM p (CommandResult [TxLog Value])
checkTooBigTx initialGas gasLimit next onFail
  | initialGas >= (fromIntegral gasLimit) = do
      txGasUsed .= (fromIntegral gasLimit) -- all gas is consumed

      let !pe = PactError GasError def []
            $ "Tx too big (" <> pretty initialGas <> "), limit "
            <> pretty gasLimit

      r <- jsonErrorResult pe "Tx too big"
      onFail r
  | otherwise = next

gasInterpreter :: Gas -> TransactionM db (Interpreter p)
gasInterpreter g = do
    mc <- use txCache
    logGas <- isJust <$> view txGasLogger
    return $ initStateInterpreter
        $ set evalLogGas (guard logGas >> Just [("GTxSize",g)]) -- enables gas logging
        $ setModuleCache mc def


-- | Initial gas charged for transaction size
--   ignoring the size of a continuation proof, if present
--
initialGasOf :: PayloadWithText -> Gas
initialGasOf payload = gasFee
  where
    feePerByte :: Rational = 0.01

    contProofSize =
      case _pPayload (payloadObj payload) of
        Continuation (ContMsg _ _ _ _ (Just (ContProof p))) -> B.length p
        _ -> 0
    txSize = SB.length (payloadBytes payload) - contProofSize

    costPerByte = fromIntegral txSize * feePerByte
    sizePenalty = txSizeAccelerationFee costPerByte
    gasFee = ceiling (costPerByte + sizePenalty)
{-# INLINE initialGasOf #-}

txSizeAccelerationFee :: Rational -> Rational
txSizeAccelerationFee costPerByte = total
  where
    total = (costPerByte / bytePenalty) ^ power
    bytePenalty = 512
    power :: Integer = 7
{-# INLINE txSizeAccelerationFee #-}

-- | Set the module cache of a pact 'EvalState'
--
setModuleCache
  :: ModuleCache
  -> EvalState
  -> EvalState
setModuleCache mcache es =
  let allDeps = foldMap (allModuleExports . fst) mcache
  in set (evalRefs . rsQualifiedDeps) allDeps $ set (evalRefs . rsLoadedModules) mcache $ es
{-# INLINE setModuleCache #-}

-- | Set tx result state
--
setTxResultState :: EvalResult -> TransactionM db ()
setTxResultState er = do
    txLogs <>= (_erLogs er)
    txCache .= (_erLoadedModules er)
    txGasUsed .= (_erGas er)
{-# INLINE setTxResultState #-}

-- | Make an 'EvalEnv' given a tx env + state
--
mkEvalEnv
    :: NamespacePolicy
    -> MsgData
    -> TransactionM db (EvalEnv db)
mkEvalEnv nsp msg = do
    tenv <- ask
    genv <- GasEnv
      <$> view (txGasLimit . to fromIntegral)
      <*> view txGasPrice
      <*> use txGasModel
    liftIO $ setupEvalEnv (_txDbEnv tenv) Nothing (_txMode tenv)
      msg (versionedNativesRefStore (_txExecutionConfig tenv)) genv
      nsp (_txSpvSupport tenv) (_txPublicData tenv) (_txExecutionConfig tenv)

-- | Managed namespace policy CAF
--
managedNamespacePolicy :: NamespacePolicy
managedNamespacePolicy = SmartNamespacePolicy False
  (QualifiedName (ModuleName "ns" Nothing) "validate" def)
{-# NOINLINE managedNamespacePolicy #-}

-- | Builder for "magic" capabilities given a magic cap name
--
mkMagicCapSlot :: Text -> CapSlot UserCapability
mkMagicCapSlot c = CapSlot CapCallStack cap []
  where
    mn = ModuleName "coin" Nothing
    fqn = QualifiedName mn c def
    cap = SigCapability fqn []
{-# INLINE mkMagicCapSlot #-}

-- | Build the 'ExecMsg' for some pact code fed to the function. The 'value'
-- parameter is for any possible environmental data that needs to go into
-- the 'ExecMsg'.
--
buildExecParsedCode
    :: PactParserVersion
    -> Maybe Value
    -> Text
    -> IO (ExecMsg ParsedCode)
buildExecParsedCode ppv value code = maybe (go Null) go value
  where
    go val = case parsePact ppv code of
      Right !t -> pure $! ExecMsg t val
      -- if we can't construct coin contract calls, this should
      -- fail fast
      Left err -> internalError $ "buildExecParsedCode: parse failed: " <> T.pack err

-- | Retrieve public metadata from a command
--
publicMetaOf :: Command (Payload PublicMeta ParsedCode) -> PublicMeta
publicMetaOf = _pMeta . _cmdPayload
{-# INLINE publicMetaOf #-}

-- | Retrieve the optional Network identifier from a command
--
networkIdOf :: Command (Payload PublicMeta ParsedCode) -> Maybe NetworkId
networkIdOf = _pNetworkId . _cmdPayload
{-# INLINE networkIdOf #-}

-- | Calculate the gas fee (pact-generate gas cost * user-specified gas price),
-- rounding to the nearest stu.
--
gasSupplyOf :: Gas -> GasPrice -> GasSupply
gasSupplyOf gas (GasPrice (ParsedDecimal gp)) = GasSupply (ParsedDecimal gs)
  where
    gs = toCoinUnit ((fromIntegral gas) * gp)
{-# INLINE gasSupplyOf #-}

-- | Round to the nearest Stu
--
toCoinUnit :: Decimal -> Decimal
toCoinUnit = roundTo 12
{-# INLINE toCoinUnit #-}

gasLog :: Text -> TransactionM db ()
gasLog m = do
  l <- view txGasLogger
  rk <- view txRequestKey
  for_ l $ \logger ->
    liftIO $! logLog logger "INFO" $! T.unpack m <> ": " <> show rk

-- | Log request keys at DEBUG when successful
--
debug :: Text -> TransactionM db ()
debug s = do
    l <- view txLogger
    rk <- view txRequestKey
    liftIO $! logLog l "DEBUG" $! T.unpack s <> ": " <> show rk


-- | Denotes fatal failure points in the tx exec process
--
fatal :: Text -> TransactionM db a
fatal e = do
    l <- view txLogger
    rk <- view txRequestKey

    liftIO
      $! logLog l "ERROR"
      $! "critical transaction failure: "
      <> sshow rk <> ": " <> T.unpack e

    throwM $ PactTransactionExecError (fromUntypedHash $ unRequestKey rk) e

logError :: Text -> TransactionM db ()
logError msg = view txLogger >>= \l -> liftIO $! logLog l "ERROR" (T.unpack msg)

infoLog :: Text -> TransactionM db ()
infoLog msg = view txLogger >>= \l -> liftIO $! logLog l "INFO" (T.unpack msg)<|MERGE_RESOLUTION|>--- conflicted
+++ resolved
@@ -65,11 +65,7 @@
 import qualified Data.ByteString.Short as SB
 import Data.Decimal (Decimal, roundTo)
 import Data.Default (def)
-<<<<<<< HEAD
-import Data.Foldable (fold, for_, foldl')
-=======
 import Data.Foldable (fold, for_)
->>>>>>> eae5242f
 import Data.IORef
 import qualified Data.HashMap.Strict as HM
 import Data.Maybe
@@ -338,10 +334,7 @@
   , enableNewTrans v cid bh
   , enablePact46 v cid bh
   , enablePact47 v cid bh
-<<<<<<< HEAD
-=======
   , disableReturnRTC v cid bh
->>>>>>> eae5242f
   ]
 
 applyCoinbase
@@ -768,13 +761,10 @@
 
 enablePact47 :: ChainwebVersion -> V.ChainId -> BlockHeight -> [ExecutionFlag]
 enablePact47 v cid bh = [FlagDisablePact47 | not (chainweb219Pact v cid bh)]
-<<<<<<< HEAD
-=======
 
 -- | Even though this is not forking, abstracting for future shutoffs
 disableReturnRTC :: ChainwebVersion -> V.ChainId -> BlockHeight -> [ExecutionFlag]
 disableReturnRTC _v _cid _bh = [FlagDisableRuntimeReturnTypeChecking]
->>>>>>> eae5242f
 
 -- | Execute a 'ContMsg' and return the command result and module cache
 --
