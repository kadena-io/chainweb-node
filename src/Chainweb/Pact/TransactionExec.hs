{-# LANGUAGE AllowAmbiguousTypes #-}
{-# LANGUAGE BangPatterns #-}
{-# LANGUAGE DerivingStrategies #-}
{-# LANGUAGE DeriveAnyClass #-}
{-# LANGUAGE DeriveGeneric #-}
{-# LANGUAGE FlexibleContexts #-}
{-# LANGUAGE GeneralizedNewtypeDeriving #-}
{-# LANGUAGE LambdaCase #-}
{-# LANGUAGE OverloadedStrings #-}
{-# LANGUAGE RankNTypes #-}
{-# LANGUAGE RecordWildCards #-}
{-# LANGUAGE ScopedTypeVariables #-}
-- |
-- Module      :  Chainweb.Pact.TransactionExec
-- Copyright   :  Copyright © 2018 Kadena LLC.
-- License     :  (see the file LICENSE)
-- Maintainer  :  Mark Nichols <mark@kadena.io>, Emily Pillmore <emily@kadena.io>
-- Stability   :  experimental
--
-- Pact command execution and coin-contract transaction logic for Chainweb
--
module Chainweb.Pact.TransactionExec
( -- * Transaction Execution
  applyCmd
, applyGenesisCmd
, applyLocal
, applyExec
, applyExec'
, applyContinuation
, applyContinuation'
, runPayload
, readInitModules
, enablePactEvents'
, enforceKeysetFormats'
, disableReturnRTC

  -- * Gas Execution
, buyGas

  -- * Coinbase Execution
, applyCoinbase
, EnforceCoinbaseFailure(..)

  -- * Command Helpers
, publicMetaOf
, networkIdOf
, gasSupplyOf

  -- * Utilities
, buildExecParsedCode
, mkMagicCapSlot
, listErrMsg
, initialGasOf

) where

import Control.DeepSeq
import Control.Lens
import Control.Monad
import Control.Monad.Catch
import Control.Monad.Reader
import Control.Monad.State.Strict
import Control.Monad.Trans.Maybe
<<<<<<< HEAD
import Control.Parallel.Strategies(usingIO, rseq)
=======
import Control.Parallel.Strategies(using, rseq)
>>>>>>> c97366d5

import Data.Aeson hiding ((.=))
import qualified Data.Aeson as A
import Data.Bifunctor
import qualified Data.ByteString as B
import qualified Data.ByteString.Short as SB
import Data.Decimal (Decimal, roundTo)
import Data.Default (def)
import Data.Foldable (fold, for_)
import Data.IORef
import qualified Data.HashMap.Strict as HM
import Data.Maybe
import qualified Data.Set as S
import Data.Text (Text)
import qualified Data.Text as T
import qualified System.LogLevel as L

-- internal Pact modules

import Pact.Eval (eval, liftTerm)
import Pact.Gas (freeGasEnv)
import Pact.Interpreter
import qualified Pact.JSON.Encode as J
import Pact.JSON.Legacy.Value
import Pact.Native.Capabilities (evalCap)
import Pact.Native.Internal (appToCap)
import Pact.Parse (ParsedDecimal(..))
import Pact.Runtime.Capabilities (popCapStack)
import Pact.Runtime.Utils (lookupModule)
import Pact.Types.Capability
import Pact.Types.Command
import Pact.Types.Hash as Pact
import Pact.Types.KeySet
import Pact.Types.PactValue
import Pact.Types.Pretty
import Pact.Types.RPC
import Pact.Types.Runtime hiding (catchesPactError)
import Pact.Types.Server
import Pact.Types.SPV
import Pact.Types.Verifier

-- internal Chainweb modules

import Chainweb.BlockHeader
import Chainweb.BlockHeight
import Chainweb.Logger
import qualified Chainweb.ChainId as Chainweb
import Chainweb.Mempool.Mempool (requestKeyToTransactionHash)
import Chainweb.Miner.Pact
import Chainweb.Pact.Service.Types
import Chainweb.Pact.Templates
import Chainweb.Pact.Types hiding (logError)
import Chainweb.Transaction
import Chainweb.Utils (encodeToByteString, sshow, tryAllSynchronous, T2(..), T3(..))
import Chainweb.VerifierPlugin
import Chainweb.Version as V
import Chainweb.Version.Guards as V
import Chainweb.Version.Utils as V
import Pact.JSON.Encode (toJsonViaEncode)

-- Note [Throw out verifier proofs eagerly]
-- ~~~~~~~~~~~~~~~~~~~~~~~~~~~~~~~~~~~~~~~~
-- We try to discard verifier proofs eagerly so that we don't hang onto them in
-- the liveset. This implies that we also try to discard `Command`s for the same
-- reason, because they contain the verifier proofs and other data we probably
-- don't need.

-- -------------------------------------------------------------------------- --

-- | "Magic" capability 'COINBASE' used in the coin contract to
-- constrain coinbase calls.
--
magic_COINBASE :: CapSlot SigCapability
magic_COINBASE = mkMagicCapSlot "COINBASE"

-- | "Magic" capability 'GAS' used in the coin contract to
-- constrain gas buy/redeem calls.
--
magic_GAS :: CapSlot SigCapability
magic_GAS = mkMagicCapSlot "GAS"

-- | "Magic" capability 'GENESIS' used in the coin contract to
-- constrain genesis-only allocations
--
magic_GENESIS :: CapSlot SigCapability
magic_GENESIS = mkMagicCapSlot "GENESIS"

onChainErrorPrintingFor :: TxContext -> UnexpectedErrorPrinting
onChainErrorPrintingFor txCtx =
  if chainweb219Pact (ctxVersion txCtx) (ctxChainId txCtx) (ctxCurrentBlockHeight txCtx)
  then CensorsUnexpectedError
  else PrintsUnexpectedError

-- | The main entry point to executing transactions. From here,
-- 'applyCmd' assembles the command environment for a command and
-- orchestrates gas buys/redemption, and executing payloads.
--
applyCmd
    :: (Logger logger)
    => ChainwebVersion
    -> logger
      -- ^ Pact logger
    -> Maybe logger
      -- ^ Pact gas logger
    -> PactDbEnv p
      -- ^ Pact db environment
    -> Miner
      -- ^ The miner chosen to mine the block
    -> GasModel
      -- ^ Gas model (pact Service config)
    -> TxContext
      -- ^ tx metadata and parent header
    -> SPVSupport
      -- ^ SPV support (validates cont proofs)
    -> Command (Payload PublicMeta ParsedCode)
      -- ^ command with payload to execute
    -> Gas
      -- ^ initial gas used
    -> ModuleCache
      -- ^ cached module state
    -> ApplyCmdExecutionContext
      -- ^ is this a local or send execution context?
    -> IO (T3 (CommandResult [TxLogJson]) ModuleCache (S.Set PactWarning))
applyCmd v logger gasLogger pdbenv miner gasModel txCtx spv cmd initialGas mcache0 callCtx = do
    T2 cr st <- runTransactionM cenv txst applyBuyGas

    let cache = _txCache st
        warns = _txWarnings st

    pure $ T3 cr cache warns
  where
    stGasModel
      | chainweb217Pact' = gasModel
      | otherwise = _geGasModel freeGasEnv
    txst = TransactionState mcache0 mempty 0 Nothing stGasModel mempty

    executionConfigNoHistory = ExecutionConfig
      $ S.singleton FlagDisableHistoryInTransactionalMode
      <> S.fromList
        ([ FlagOldReadOnlyBehavior | isPactBackCompatV16 ]
        ++ [ FlagPreserveModuleNameBug | not isModuleNameFix ]
        ++ [ FlagPreserveNsModuleInstallBug | not isModuleNameFix2 ])
      <> flagsFor v (ctxChainId txCtx) (ctxCurrentBlockHeight txCtx)

    cenv = TransactionEnv Transactional pdbenv logger gasLogger (ctxToPublicData txCtx) spv nid gasPrice
      requestKey (fromIntegral gasLimit) executionConfigNoHistory

    !requestKey = cmdToRequestKey cmd
    !gasPrice = view cmdGasPrice cmd
    !gasLimit = view cmdGasLimit cmd
    !nid = networkIdOf cmd
    currHeight = ctxCurrentBlockHeight txCtx
    cid = ctxChainId txCtx
    isModuleNameFix = enableModuleNameFix v cid currHeight
    isModuleNameFix2 = enableModuleNameFix2 v cid currHeight
    isPactBackCompatV16 = pactBackCompat_v16 v cid currHeight
    chainweb213Pact' = chainweb213Pact v cid currHeight
    chainweb217Pact' = chainweb217Pact v cid currHeight
    chainweb219Pact' = chainweb219Pact v cid currHeight
    allVerifiers = verifiersAt v cid currHeight
    toEmptyPactError (PactError errty _ _ _) = PactError errty def [] mempty

    toOldListErr pe = pe { peDoc = listErrMsg }
    isOldListErr = \case
      PactError EvalError _ _ doc -> "Unknown primitive" `T.isInfixOf` renderCompactText' doc
      _ -> False

    redeemAllGas r = do
      txGasUsed .= fromIntegral gasLimit
      applyRedeem r

    applyBuyGas =
      catchesPactError logger (onChainErrorPrintingFor txCtx) (buyGas isPactBackCompatV16 cmd miner) >>= \case
        Left e -> view txRequestKey >>= \rk ->
          throwM $ BuyGasFailure $ GasPurchaseFailure (requestKeyToTransactionHash rk) e
        Right _ -> checkTooBigTx initialGas gasLimit applyVerifiers redeemAllGas

    displayPactError e = do
      r <- failTxWith e "tx failure for request key when running cmd"
      redeemAllGas r

    stripPactError e = do
      let e' = case callCtx of
            ApplyLocal -> e
            ApplySend -> toEmptyPactError e
      r <- failTxWith e' "tx failure for request key when running cmd"
      redeemAllGas r

    applyVerifiers = do
      gasUsed <- use txGasUsed
<<<<<<< HEAD
      let initGasLimit = gasLimit - fromIntegral gasUsed
      verifierResult <- liftIO $ runVerifierPlugins allVerifiers initGasLimit cmd
      case verifierResult of
        Left err -> do
          cmdResult <- failTxWith
            (PactError TxFailure def [] (pretty $ "Tx verifier error: " <> getVerifierError err))
            "verifier error"
          redeemAllGas cmdResult
        Right finalGasLimit -> do
          txGasUsed += fromIntegral (initGasLimit - finalGasLimit)
=======
      let initGasRemaining = fromIntegral gasLimit - gasUsed
      verifierResult <- liftIO $ runVerifierPlugins logger allVerifiers initGasRemaining cmd
      case verifierResult of
        Left err -> do
          let errMsg = "Tx verifier error: " <> getVerifierError err
          cmdResult <- failTxWith
            (PactError TxFailure def [] (pretty errMsg))
            errMsg
          redeemAllGas cmdResult
        Right verifierGasRemaining -> do
          txGasUsed += initGasRemaining - verifierGasRemaining
>>>>>>> c97366d5
          applyPayload

    applyPayload = do
      txGasModel .= gasModel
      if chainweb217Pact' then txGasUsed += initialGas
      else txGasUsed .= initialGas

      cr <- catchesPactError logger (onChainErrorPrintingFor txCtx) $! runPayload cmd managedNamespacePolicy
      case cr of
        Left e
          -- 2.19 onwards errors return on chain
          | chainweb219Pact' -> displayPactError e
          -- 2.17 errors were removed
          | chainweb217Pact' -> stripPactError e
          | chainweb213Pact' || not (isOldListErr e) -> displayPactError e
          | otherwise -> do
              r <- failTxWith (toOldListErr e) "tx failure for request key when running cmd"
              redeemAllGas r
        Right r -> applyRedeem r

    applyRedeem cr = do
      txGasModel .= _geGasModel freeGasEnv

      r <- catchesPactError logger (onChainErrorPrintingFor txCtx) $! redeemGas cmd
      case r of
        Left e ->
          -- redeem gas failure is fatal (block-failing) so miner doesn't lose coins
          fatal $ "tx failure for request key while redeeming gas: " <> sshow e
        Right es -> do
          logs <- use txLogs

          -- /local requires enriched results with metadata, while /send strips them.
          -- when ?preflight=true is set, make sure that metadata occurs in result.

          let !cr' = case callCtx of
                ApplySend -> set crLogs (Just logs) $ over crEvents (es ++) cr
                ApplyLocal -> set crMetaData (Just $ J.toJsonViaEncode $ ctxToPublicData' txCtx)
                  $ set crLogs (Just logs)
                  $ over crEvents (es ++) cr

          return cr'

listErrMsg :: Doc
listErrMsg =
    "Unknown primitive \"list\" in determining cost of GUnreduced\nCallStack (from HasCallStack):\n  error, called at src/Pact/Gas/Table.hs:209:22 in pact-4.2.0-fe223ad86f1795ba381192792f450820557e59c2926c747bf2aa6e398394bee6:Pact.Gas.Table"

applyGenesisCmd
    :: (Logger logger)
    => logger
      -- ^ Pact logger
    -> PactDbEnv p
      -- ^ Pact db environment
    -> SPVSupport
      -- ^ SPV support (validates cont proofs)
    -> TxContext
      -- ^ tx metadata
    -> Command (Payload PublicMeta ParsedCode)
      -- ^ command with payload to execute
    -> IO (T2 (CommandResult [TxLogJson]) ModuleCache)
applyGenesisCmd logger dbEnv spv txCtx cmd =
    second _txCache <$!> runTransactionM tenv txst go
  where
    nid = networkIdOf cmd
    rk = cmdToRequestKey cmd
    tenv = TransactionEnv
        { _txMode = Transactional
        , _txDbEnv = dbEnv
        , _txLogger = logger
        , _txGasLogger = Nothing
        , _txPublicData = def
        , _txSpvSupport = spv
        , _txNetworkId = nid
        , _txGasPrice = 0.0
        , _txRequestKey = rk
        , _txGasLimit = 0
        , _txExecutionConfig = ExecutionConfig
          $ flagsFor (ctxVersion txCtx) (ctxChainId txCtx) (_blockHeight $ ctxBlockHeader txCtx)
          -- TODO this is very ugly. Genesis blocks need to install keysets
          -- outside of namespaces so we need to disable Pact 4.4. It would be
          -- preferable to have a flag specifically for the namespaced keyset
          -- stuff so that we retain this power in genesis and upgrade txs even
          -- after the block height where pact4.4 is on.
          <> S.fromList [ FlagDisableInlineMemCheck, FlagDisablePact44 ]
        }
    txst = TransactionState
        { _txCache = mempty
        , _txLogs = mempty
        , _txGasUsed = 0
        , _txGasId = Nothing
        , _txGasModel = _geGasModel freeGasEnv
        , _txWarnings = mempty
        }

    interp = initStateInterpreter
      $ initCapabilities [magic_GENESIS, magic_COINBASE]

    go = do
      -- TODO: fix with version recordification so that this matches the flags at genesis heights.
      cr <- catchesPactError logger (onChainErrorPrintingFor txCtx) $! runGenesis cmd permissiveNamespacePolicy interp
      case cr of
        Left e -> fatal $ "Genesis command failed: " <> sshow e
        Right r -> r <$ debug "successful genesis tx for request key"

flagsFor :: ChainwebVersion -> V.ChainId -> BlockHeight -> S.Set ExecutionFlag
flagsFor v cid bh = S.fromList $ concat
  [ enablePactEvents' v cid bh
  , enablePact40 v cid bh
  , enablePact42 v cid bh
  , enforceKeysetFormats' v cid bh
  , enablePactModuleMemcheck v cid bh
  , enablePact43 v cid bh
  , enablePact431 v cid bh
  , enablePact44 v cid bh
  , enablePact45 v cid bh
  , enableNewTrans v cid bh
  , enablePact46 v cid bh
  , enablePact47 v cid bh
  , enablePact48 v cid bh
  , disableReturnRTC v cid bh
  , enablePact49 v cid bh
  , enablePact410 v cid bh
  , enablePactVerifiers v cid bh
  ]

applyCoinbase
    :: (Logger logger)
    => ChainwebVersion
    -> logger
      -- ^ Pact logger
    -> PactDbEnv p
      -- ^ Pact db environment
    -> Miner
      -- ^ The miner chosen to mine the block
    -> ParsedDecimal
      -- ^ Miner reward
    -> TxContext
      -- ^ tx metadata and parent header
    -> EnforceCoinbaseFailure
      -- ^ enforce coinbase failure or not
    -> CoinbaseUsePrecompiled
      -- ^ always enable precompilation
    -> ModuleCache
    -> IO (T2 (CommandResult [TxLogJson]) (Maybe ModuleCache))
applyCoinbase v logger dbEnv (Miner mid mks@(MinerKeys mk)) reward@(ParsedDecimal d) txCtx
  (EnforceCoinbaseFailure enfCBFailure) (CoinbaseUsePrecompiled enablePC) mc
  | fork1_3InEffect || enablePC = do
    when chainweb213Pact' $ enforceKeyFormats
        (\k -> throwM $ CoinbaseFailure $ "Invalid miner key: " <> sshow k)
        (validKeyFormats v (ctxChainId txCtx) (ctxCurrentBlockHeight txCtx))
        mk
    let (cterm, cexec) = mkCoinbaseTerm mid mks reward
        interp = Interpreter $ \_ -> do put initState; fmap pure (eval cterm)

    go interp cexec
  | otherwise = do
    cexec <- mkCoinbaseCmd mid mks reward
    let interp = initStateInterpreter initState
    go interp cexec
  where
    chainweb213Pact' = chainweb213Pact v cid bh
    fork1_3InEffect = vuln797Fix v cid bh
    throwCritical = fork1_3InEffect || enfCBFailure
    ec = ExecutionConfig $ S.delete FlagEnforceKeyFormats $ fold
      [ S.singleton FlagDisableModuleInstall
      , S.singleton FlagDisableHistoryInTransactionalMode
      , flagsFor v (ctxChainId txCtx) (ctxCurrentBlockHeight txCtx)
      ]
    tenv = TransactionEnv Transactional dbEnv logger Nothing (ctxToPublicData txCtx) noSPVSupport
           Nothing 0.0 rk 0 ec
    txst = TransactionState mc mempty 0 Nothing (_geGasModel freeGasEnv) mempty
    initState = setModuleCache mc $ initCapabilities [magic_COINBASE]
    rk = RequestKey chash
    parent = _tcParentHeader txCtx

    bh = ctxCurrentBlockHeight txCtx
    cid = Chainweb._chainId parent
    chash = Pact.Hash $ SB.toShort $ encodeToByteString $ _blockHash $ _parentHeader parent
        -- NOTE: it holds that @ _pdPrevBlockHash pd == encode _blockHash@
        -- NOTE: chash includes the /quoted/ text of the parent header.

    go interp cexec = evalTransactionM tenv txst $! do
      cr <- catchesPactError logger (onChainErrorPrintingFor txCtx) $
        applyExec' 0 interp cexec [] [] chash managedNamespacePolicy

      case cr of
        Left e
          | throwCritical -> throwM $ CoinbaseFailure $ sshow e
          | otherwise -> (`T2` Nothing) <$> failTxWith e "coinbase tx failure"
        Right er -> do
          debug
            $! "successful coinbase of "
            <> T.take 18 (sshow d)
            <> " to "
            <> sshow mid

          upgradedModuleCache <- applyUpgrades v cid bh

          logs <- use txLogs

          return $! T2
            (CommandResult rk (_erTxId er) (PactResult (Right (last $ _erOutput er)))
              (_erGas er) (Just logs) (_erExec er) Nothing (_erEvents er))
            upgradedModuleCache


applyLocal
    :: (Logger logger)
    => logger
      -- ^ Pact logger
    -> Maybe logger
      -- ^ Pact gas logger
    -> PactDbEnv p
      -- ^ Pact db environment
    -> GasModel
      -- ^ Gas model (pact Service config)
    -> TxContext
      -- ^ tx metadata and parent header
    -> SPVSupport
      -- ^ SPV support (validates cont proofs)
    -> Command PayloadWithText
      -- ^ command with payload to execute
    -> ModuleCache
    -> ExecutionConfig
    -> IO (CommandResult [TxLogJson])
applyLocal logger gasLogger dbEnv gasModel txCtx spv cmdIn mc execConfig =
    evalTransactionM tenv txst go
  where
<<<<<<< HEAD
    cmd = payloadObj <$> cmdIn
    rk = cmdToRequestKey cmd
    nid = networkIdOf cmd
    chash = toUntypedHash $ _cmdHash cmd
    signers = _pSigners $ _cmdPayload cmd
    verifiers = fromMaybe [] $ _pVerifiers $ _cmdPayload cmd
    gasPrice = view cmdGasPrice cmd
    gasLimit = view cmdGasLimit cmd
=======
    !cmd = payloadObj <$> cmdIn `using` traverse rseq
    !rk = cmdToRequestKey cmd
    !nid = networkIdOf cmd
    !chash = toUntypedHash $ _cmdHash cmd
    !signers = _pSigners $ _cmdPayload cmd
    !verifiers = fromMaybe [] $ _pVerifiers $ _cmdPayload cmd
    !gasPrice = view cmdGasPrice cmd
    !gasLimit = view cmdGasLimit cmd
>>>>>>> c97366d5
    tenv = TransactionEnv Local dbEnv logger gasLogger (ctxToPublicData txCtx) spv nid gasPrice
           rk (fromIntegral gasLimit) execConfig
    txst = TransactionState mc mempty 0 Nothing gasModel mempty
    gas0 = initialGasOf (_cmdPayload cmdIn)
    cid = V._chainId txCtx
    v = _chainwebVersion txCtx
    allVerifiers = verifiersAt v cid (ctxCurrentBlockHeight txCtx)
    -- Note [Throw out verifier proofs eagerly]
    !verifiersWithNoProof =
        (fmap . fmap) (\_ -> ()) verifiers
        `using` (traverse . traverse) rseq

    applyVerifiers m = do
      let initGasRemaining = fromIntegral gasLimit - gas0
      verifierResult <- liftIO $ runVerifierPlugins logger allVerifiers initGasRemaining cmd
      case verifierResult of
        Left err -> do
          let errMsg = "Tx verifier error: " <> getVerifierError err
          failTxWith
            (PactError TxFailure def [] (pretty errMsg))
            errMsg
        Right verifierGasRemaining -> do
          let gas1 = (initGasRemaining - verifierGasRemaining) + gas0
          applyPayload gas1 m

    applyPayload gas1 m = do
      interp <- gasInterpreter gas1
      cr <- catchesPactError logger PrintsUnexpectedError $! case m of
        Exec em ->
<<<<<<< HEAD
          applyExec gas0 interp em signers verifiers chash managedNamespacePolicy
=======
          applyExec gas1 interp em signers verifiersWithNoProof chash managedNamespacePolicy
>>>>>>> c97366d5
        Continuation cm ->
          applyContinuation gas1 interp cm signers chash managedNamespacePolicy

      case cr of
        Left e -> failTxWith e "applyLocal"
        Right r -> return $! r { _crMetaData = Just (J.toJsonViaEncode $ ctxToPublicData' txCtx) }

    go = checkTooBigTx gas0 gasLimit (applyVerifiers $ _pPayload $ _cmdPayload cmd) return


readInitModules
    :: forall logger p. (Logger logger)
    => logger
      -- ^ Pact logger
    -> PactDbEnv p
      -- ^ Pact db environment
    -> TxContext
      -- ^ tx metadata and parent header
    -> IO ModuleCache
readInitModules logger dbEnv txCtx
    | chainweb217Pact' = evalTransactionM tenv txst goCw217
    | otherwise = evalTransactionM tenv txst go
  where
    -- guarding chainweb 2.17 here to allow for
    -- cache purging everything but coin and its
    -- dependencies.
    chainweb217Pact' = chainweb217Pact
      (ctxVersion txCtx)
      (ctxChainId txCtx)
      (ctxCurrentBlockHeight txCtx)

    parent = _tcParentHeader txCtx
    v = ctxVersion txCtx
    cid = ctxChainId txCtx
    h = _blockHeight (_parentHeader parent) + 1
    rk = RequestKey chash
    nid = Nothing
    chash = pactInitialHash
    tenv = TransactionEnv Local dbEnv logger Nothing (ctxToPublicData txCtx) noSPVSupport nid 0.0
           rk 0 def
    txst = TransactionState mempty mempty 0 Nothing (_geGasModel freeGasEnv) mempty
    interp = defaultInterpreter
    die msg = throwM $ PactInternalError $ "readInitModules: " <> msg
    mkCmd = buildExecParsedCode (pactParserVersion v cid h) Nothing
    run msg cmd = do
      er <- catchesPactError logger (onChainErrorPrintingFor txCtx) $!
        applyExec' 0 interp cmd [] [] chash permissiveNamespacePolicy
      case er of
        Left e -> die $ msg <> ": failed: " <> sshow e
        Right r -> case _erOutput r of
          [] -> die $ msg <> ": empty result"
          (o:_) -> return o


    go :: TransactionM logger p ModuleCache
    go = do

      -- see if fungible-v2 is there
      checkCmd <- liftIO $ mkCmd "(contains \"fungible-v2\" (list-modules))"
      checkFv2 <- run "check fungible-v2" checkCmd
      hasFv2 <- case checkFv2 of
        (PLiteral (LBool b)) -> return b
        t -> die $ "got non-bool result from module read: " <> T.pack (showPretty t)

      -- see if fungible-xchain-v1 is there
      checkCmdx <- liftIO $ mkCmd "(contains \"fungible-xchain-v1\" (list-modules))"
      checkFx <- run "check fungible-xchain-v1" checkCmdx
      hasFx <- case checkFx of
        (PLiteral (LBool b)) -> return b
        t -> die $ "got non-bool result from module read: " <> T.pack (showPretty t)

      -- load modules by referencing members
      refModsCmd <- liftIO $ mkCmd $ T.intercalate " " $
        [ "coin.MINIMUM_PRECISION"
        , "ns.GUARD_SUCCESS"
        , "(use gas-payer-v1)"
        , "fungible-v1.account-details"] ++
        [ "fungible-v2.account-details" | hasFv2 ] ++
        [ "(let ((m:module{fungible-xchain-v1} coin)) 1)" | hasFx ]
      void $ run "load modules" refModsCmd

      -- return loaded cache
      use txCache

    -- Only load coin and its dependencies for chainweb >=2.17
    -- Note: no need to check if things are there, because this
    -- requires a block height that witnesses the invariant.
    --
    -- if this changes, we must change the filter in 'updateInitCache'
    goCw217 :: TransactionM logger p ModuleCache
    goCw217 = do
      coinDepCmd <- liftIO $ mkCmd "coin.MINIMUM_PRECISION"
      void $ run "load modules" coinDepCmd
      use txCache

-- | Apply (forking) upgrade transactions and module cache updates
-- at a particular blockheight.
--
-- This is the place where we consistently /introduce/ new transactions
-- into the blockchain along with module cache updates. The only other
-- places are Pact Service startup and the
-- empty-module-cache-after-initial-rewind case caught in 'execTransactions'
-- which both hit the database.
--
applyUpgrades
  :: (Logger logger)
  => ChainwebVersion
  -> Chainweb.ChainId
  -> BlockHeight
  -> TransactionM logger p (Maybe ModuleCache)
applyUpgrades v cid height
     | Just upg <-
         v ^? versionUpgrades . onChain cid . at height . _Just = applyUpgrade upg
     | cleanModuleCache v cid height = filterModuleCache
     | otherwise = return Nothing
  where
    installCoinModuleAdmin = set (evalCapabilities . capModuleAdmin) $ S.singleton (ModuleName "coin" Nothing)

    filterModuleCache = do
      mc <- use txCache
      pure $ Just $ filterModuleCacheByKey (== "coin") mc

    applyUpgrade upg = do
      infoLog "Applying upgrade!"
      let payloads = map (fmap payloadObj) $ _upgradeTransactions upg

      --
      -- In order to prime the module cache with all new modules for subsequent
      -- blocks, the caches from each tx are collected and the union of all
      -- those caches is returned. The calling code adds this new cache to the
      -- init cache in the pact service state (_psInitCache).
      --

      let flags = flagsFor v cid (if _legacyUpgradeIsPrecocious upg then height + 1 else height)
      caches <- local
        (txExecutionConfig .~ ExecutionConfig flags)
        (mapM applyTx payloads)
      return $ Just $ mconcat $ reverse caches

    interp = initStateInterpreter
        $ installCoinModuleAdmin
        $ initCapabilities [mkMagicCapSlot "REMEDIATE"]

    applyTx tx = do
      infoLog $ "Running upgrade tx " <> sshow (_cmdHash tx)

      tryAllSynchronous (runGenesis tx permissiveNamespacePolicy interp) >>= \case
        Right _ -> use txCache
        Left e -> do
          logError $ "Upgrade transaction failed! " <> sshow e
          throwM e

failTxWith
    :: (Logger logger)
    => PactError
    -> Text
    -> TransactionM logger p (CommandResult [TxLogJson])
failTxWith err msg = do
    logs <- use txLogs
    gas <- view txGasLimit -- error means all gas was charged
    rk <- view txRequestKey
    l <- view txLogger

    liftIO $ logFunction l L.Info
      (TxFailureLog rk err msg)

    return $! CommandResult rk Nothing (PactResult (Left err))
      gas (Just logs) Nothing Nothing []

runPayload
    :: (Logger logger)
    => Command (Payload PublicMeta ParsedCode)
    -> NamespacePolicy
    -> TransactionM logger p (CommandResult [TxLogJson])
runPayload cmd nsp = do
    g0 <- use txGasUsed
    interp <- gasInterpreter g0

    -- Note [Throw out verifier proofs eagerly]
    let !verifiersWithNoProof =
            (fmap . fmap) (\_ -> ()) verifiers
            `using` (traverse . traverse) rseq

    case payload of
      Exec pm ->
<<<<<<< HEAD
        applyExec g0 interp pm signers verifiers chash nsp
=======
        applyExec g0 interp pm signers verifiersWithNoProof chash nsp
>>>>>>> c97366d5
      Continuation ym ->
        applyContinuation g0 interp ym signers chash nsp


  where
    verifiers = fromMaybe [] $ _pVerifiers $ _cmdPayload cmd
    signers = _pSigners $ _cmdPayload cmd
    chash = toUntypedHash $ _cmdHash cmd
    payload = _pPayload $ _cmdPayload cmd

-- | Run genesis transaction payloads with custom interpreter
--
runGenesis
    :: (Logger logger)
    => Command (Payload PublicMeta ParsedCode)
    -> NamespacePolicy
    -> Interpreter p
    -> TransactionM logger p (CommandResult [TxLogJson])
runGenesis cmd nsp interp = case payload of
    Exec pm ->
<<<<<<< HEAD
      applyExec 0 interp pm signers verifiers chash nsp
=======
      applyExec 0 interp pm signers verifiersWithNoProof chash nsp
>>>>>>> c97366d5
    Continuation ym ->
      applyContinuation 0 interp ym signers chash nsp
  where
    signers = _pSigners $ _cmdPayload cmd
    verifiers = fromMaybe [] $ _pVerifiers $ _cmdPayload cmd
<<<<<<< HEAD
=======
    -- Note [Throw out verifier proofs eagerly]
    !verifiersWithNoProof =
        (fmap . fmap) (\_ -> ()) verifiers
        `using` (traverse . traverse) rseq
>>>>>>> c97366d5
    chash = toUntypedHash $ _cmdHash cmd
    payload = _pPayload $ _cmdPayload cmd

-- | Execute an 'ExecMsg' and Return the result with module cache
--
applyExec
    :: (Logger logger)
    => Gas
    -> Interpreter p
    -> ExecMsg ParsedCode
    -> [Signer]
<<<<<<< HEAD
    -> [Verifier ParsedVerifierProof]
=======
    -> [Verifier ()]
>>>>>>> c97366d5
    -> Hash
    -> NamespacePolicy
    -> TransactionM logger p (CommandResult [TxLogJson])
applyExec initialGas interp em senderSigs verifiers hsh nsp = do
    EvalResult{..} <- applyExec' initialGas interp em senderSigs verifiers hsh nsp
    for_ _erLogGas $ \gl -> gasLog $ "gas logs: " <> sshow gl
    !logs <- use txLogs
    !rk <- view txRequestKey

    -- concat tx warnings with eval warnings
    modify' $ txWarnings <>~ _erWarnings

    -- applyExec enforces non-empty expression set so `last` ok
    -- forcing it here for lazy errors. TODO NFData the Pacts
    let !lastResult = force $ last _erOutput
    return $ CommandResult rk _erTxId (PactResult (Right lastResult))
      _erGas (Just logs) _erExec Nothing _erEvents

-- | Variation on 'applyExec' that returns 'EvalResult' as opposed to
-- wrapping it up in a JSON result.
--
applyExec'
    :: (Logger logger)
    => Gas
    -> Interpreter p
    -> ExecMsg ParsedCode
    -> [Signer]
<<<<<<< HEAD
    -> [Verifier ParsedVerifierProof]
    -> Hash
    -> NamespacePolicy
    -> TransactionM logger p EvalResult
applyExec' initialGas interp (ExecMsg parsedCode execData) senderSigs verifiers hsh nsp
    | null (_pcExps parsedCode) = throwCmdEx "No expressions found"
    | otherwise = do

      discardVerifierArgs <- liftIO
        (fmap (fmap (\_ -> ())) verifiers `usingIO` (traverse . traverse) rseq)

      eenv <- mkEvalEnv nsp (MsgData execData Nothing hsh senderSigs discardVerifierArgs)
=======
    -> [Verifier ()]
    -> Hash
    -> NamespacePolicy
    -> TransactionM logger p EvalResult
applyExec' initialGas interp (ExecMsg parsedCode execData) senderSigs verifiersWithNoProof hsh nsp
    | null (_pcExps parsedCode) = throwCmdEx "No expressions found"
    | otherwise = do

      eenv <- mkEvalEnv nsp (MsgData execData Nothing hsh senderSigs verifiersWithNoProof)
>>>>>>> c97366d5

      setEnvGas initialGas eenv

      er <- liftIO $! evalExec interp eenv parsedCode

      for_ (_erExec er) $ \pe -> debug
        $ "applyExec: new pact added: "
        <> sshow (_pePactId pe, _peStep pe, _peYield pe, _peExecuted pe)

      -- set log + cache updates + used gas
      setTxResultState er

      return er

enablePactEvents' :: ChainwebVersion -> V.ChainId -> BlockHeight -> [ExecutionFlag]
enablePactEvents' v cid bh = [FlagDisablePactEvents | not (enablePactEvents v cid bh)]

enforceKeysetFormats' :: ChainwebVersion -> V.ChainId -> BlockHeight -> [ExecutionFlag]
enforceKeysetFormats' v cid bh = [FlagEnforceKeyFormats | enforceKeysetFormats v cid bh]

enablePact40 :: ChainwebVersion -> V.ChainId -> BlockHeight -> [ExecutionFlag]
enablePact40 v cid bh = [FlagDisablePact40 | not (pact4Coin3 v cid bh)]

enablePact42 :: ChainwebVersion -> V.ChainId -> BlockHeight -> [ExecutionFlag]
enablePact42 v cid bh = [FlagDisablePact42 | not (pact42 v cid bh)]

enablePactModuleMemcheck :: ChainwebVersion -> V.ChainId -> BlockHeight -> [ExecutionFlag]
enablePactModuleMemcheck v cid bh = [FlagDisableInlineMemCheck | not (chainweb213Pact v cid bh)]

enablePact43 :: ChainwebVersion -> V.ChainId -> BlockHeight -> [ExecutionFlag]
enablePact43 v cid bh = [FlagDisablePact43 | not (chainweb214Pact v cid bh)]

enablePact431 :: ChainwebVersion -> V.ChainId -> BlockHeight -> [ExecutionFlag]
enablePact431 v cid bh = [FlagDisablePact431 | not (chainweb215Pact v cid bh)]

enablePact44 :: ChainwebVersion -> V.ChainId -> BlockHeight -> [ExecutionFlag]
enablePact44 v cid bh = [FlagDisablePact44 | not (chainweb216Pact v cid bh)]

enablePact45 :: ChainwebVersion -> V.ChainId -> BlockHeight -> [ExecutionFlag]
enablePact45 v cid bh = [FlagDisablePact45 | not (chainweb217Pact v cid bh)]

enableNewTrans :: ChainwebVersion -> V.ChainId -> BlockHeight -> [ExecutionFlag]
enableNewTrans v cid bh = [FlagDisableNewTrans | not (pact44NewTrans v cid bh)]

enablePact46 :: ChainwebVersion -> V.ChainId -> BlockHeight -> [ExecutionFlag]
enablePact46 v cid bh = [FlagDisablePact46 | not (chainweb218Pact v cid bh)]

enablePact47 :: ChainwebVersion -> V.ChainId -> BlockHeight -> [ExecutionFlag]
enablePact47 v cid bh = [FlagDisablePact47 | not (chainweb219Pact v cid bh)]

enablePact48 :: ChainwebVersion -> V.ChainId -> BlockHeight -> [ExecutionFlag]
enablePact48 v cid bh = [FlagDisablePact48 | not (chainweb220Pact v cid bh)]

enablePact49 :: ChainwebVersion -> V.ChainId -> BlockHeight -> [ExecutionFlag]
enablePact49 v cid bh = [FlagDisablePact49 | not (chainweb221Pact v cid bh)]

enablePact410 :: ChainwebVersion -> V.ChainId -> BlockHeight -> [ExecutionFlag]
enablePact410 v cid bh = [FlagDisablePact410 | not (chainweb222Pact v cid bh)]

enablePactVerifiers :: ChainwebVersion -> V.ChainId -> BlockHeight -> [ExecutionFlag]
<<<<<<< HEAD
enablePactVerifiers v cid bh = [FlagDisableVerifiers | not (enableVerifiers v cid bh)]
=======
enablePactVerifiers v cid bh = [FlagDisableVerifiers | not (chainweb223Pact v cid bh)]
>>>>>>> c97366d5

-- | Even though this is not forking, abstracting for future shutoffs
disableReturnRTC :: ChainwebVersion -> V.ChainId -> BlockHeight -> [ExecutionFlag]
disableReturnRTC _v _cid _bh = [FlagDisableRuntimeReturnTypeChecking]

-- | Execute a 'ContMsg' and return the command result and module cache
--
applyContinuation
    :: (Logger logger)
    => Gas
    -> Interpreter p
    -> ContMsg
    -> [Signer]
    -> Hash
    -> NamespacePolicy
    -> TransactionM logger p (CommandResult [TxLogJson])
applyContinuation initialGas interp cm senderSigs hsh nsp = do
    EvalResult{..} <- applyContinuation' initialGas interp cm senderSigs hsh nsp
    for_ _erLogGas $ \gl -> gasLog $ "gas logs: " <> sshow gl
    logs <- use txLogs
    rk <- view txRequestKey

    -- set tx warnings to eval warnings
    txWarnings <>= _erWarnings

    -- last safe here because cont msg is guaranteed one exp
    return $! CommandResult rk _erTxId (PactResult (Right (last _erOutput)))
      _erGas (Just logs) _erExec Nothing _erEvents


setEnvGas :: Gas -> EvalEnv e -> TransactionM logger p ()
setEnvGas initialGas = liftIO . views eeGas (`writeIORef` gasToMilliGas initialGas)

-- | Execute a 'ContMsg' and return just eval result, not wrapped in a
-- 'CommandResult' wrapper
--
applyContinuation'
    :: Gas
    -> Interpreter p
    -> ContMsg
    -> [Signer]
    -> Hash
    -> NamespacePolicy
    -> TransactionM logger p EvalResult
applyContinuation' initialGas interp cm@(ContMsg pid s rb d _) senderSigs hsh nsp = do

    eenv <- mkEvalEnv nsp (MsgData d pactStep hsh senderSigs [])

    setEnvGas initialGas eenv

    er <- liftIO $! evalContinuation interp eenv cm

    setTxResultState er

    return er
  where
    pactStep = Just $ PactStep s rb pid Nothing

-- | Build and execute 'coin.buygas' command from miner info and user command
-- info (see 'TransactionExec.applyCmd')
--
-- see: 'pact/coin-contract/coin.pact#fund-tx'
--
buyGas :: (Logger logger) => Bool -> Command (Payload PublicMeta ParsedCode) -> Miner -> TransactionM logger p ()
buyGas isPactBackCompatV16 cmd (Miner mid mks) = go
  where
    sender = view (cmdPayload . pMeta . pmSender) cmd

    initState mc logGas =
      set evalLogGas (guard logGas >> Just [("GBuyGas",0)]) $ setModuleCache mc $ initCapabilities [magic_GAS]

    run input = do
      (findPayer isPactBackCompatV16 cmd) >>= \r -> case r of
        Nothing -> input
        Just withPayerCap -> withPayerCap input

    (Hash chash) = toUntypedHash (_cmdHash cmd)
    bgHash = Hash (chash <> "-buygas")

    go = do
      mcache <- use txCache
      supply <- gasSupplyOf <$> view txGasLimit <*> view txGasPrice
      logGas <- isJust <$> view txGasLogger

      let (buyGasTerm, buyGasCmd) = mkBuyGasTerm mid mks sender supply
          interp mc = Interpreter $ \_input ->
            put (initState mc logGas) >> run (pure <$> eval buyGasTerm)

      -- no verifiers are allowed in buy gas
      result <- applyExec' 0 (interp mcache) buyGasCmd
        (_pSigners $ _cmdPayload cmd) [] bgHash managedNamespacePolicy

      case _erExec result of
        Nothing ->
          -- should never occur: would mean coin.fund-tx is not a pact
          fatal "buyGas: Internal error - empty continuation"
        Just pe -> void $! txGasId .= (Just $! GasId (_pePactId pe))

findPayer
  :: Bool
  -> Command (Payload PublicMeta ParsedCode)
  -> Eval e (Maybe (Eval e [Term Name] -> Eval e [Term Name]))
findPayer isPactBackCompatV16 cmd = runMaybeT $ do
    (!m,!qn,!as) <- MaybeT findPayerCap
    pMod <- MaybeT $ lookupModule qn m
    capRef <- MaybeT $ return $ lookupIfaceModRef qn pMod
    return $ runCap (getInfo qn) capRef as
  where
    setEnvMsgBody v e = set eeMsgBody v e

    findPayerCap :: Eval e (Maybe (ModuleName,QualifiedName,[PactValue]))
    findPayerCap = preview $ eeMsgSigs . folded . folded . to sigPayerCap . _Just

    sigPayerCap (SigCapability q@(QualifiedName m n _) as)
      | n == "GAS_PAYER" = Just (m,q,as)
    sigPayerCap _ = Nothing

    gasPayerIface = ModuleName "gas-payer-v1" Nothing

    lookupIfaceModRef (QualifiedName _ n _) (ModuleData (MDModule Module{..}) refs _)
      | gasPayerIface `elem` _mInterfaces = HM.lookup n refs
    lookupIfaceModRef _ _ = Nothing

    mkApp i r as = App (TVar r i) (map (liftTerm . fromPactValue) as) i

    runCap i capRef as input = do
      let msgBody = enrichedMsgBody cmd
          enrichMsgBody | isPactBackCompatV16 = id
                        | otherwise = setEnvMsgBody (toLegacyJson msgBody)
      ar <- local enrichMsgBody $ do
        (cap, capDef, args) <- appToCap $ mkApp i capRef as
        evalCap i CapCallStack False (cap, capDef, args, i)

      case ar of
        NewlyAcquired -> do
          r <- input
          popCapStack (const (return ()))
          return r
        _ -> evalError' i "Internal error, GAS_PAYER already acquired"

enrichedMsgBody :: Command (Payload PublicMeta ParsedCode) -> Value
enrichedMsgBody cmd = case (_pPayload $ _cmdPayload cmd) of
  Exec (ExecMsg (ParsedCode _ exps) userData) ->
    object [ "tx-type" A..= ( "exec" :: Text)
           , "exec-code" A..= map renderCompactText exps
           , "exec-user-data" A..= pactFriendlyUserData (_getLegacyValue userData) ]
  Continuation (ContMsg pid step isRollback userData proof) ->
    object [ "tx-type" A..= ("cont" :: Text)
           , "cont-pact-id" A..= toJsonViaEncode pid
           , "cont-step" A..= toJsonViaEncode (LInteger $ toInteger step)
           , "cont-is-rollback" A..= toJsonViaEncode (LBool isRollback)
           , "cont-user-data" A..= pactFriendlyUserData (_getLegacyValue userData)
           , "cont-has-proof" A..= toJsonViaEncode (isJust proof)
           ]
  where
    pactFriendlyUserData Null = object []
    pactFriendlyUserData v = v

-- | Build and execute 'coin.redeem-gas' command from miner info and previous
-- command results (see 'TransactionExec.applyCmd')
--
-- see: 'pact/coin-contract/coin.pact#fund-tx'
--
redeemGas :: (Logger logger) => Command (Payload PublicMeta ParsedCode) -> TransactionM logger p [PactEvent]
redeemGas cmd = do
    mcache <- use txCache

    gid <- use txGasId >>= \case
      Nothing -> fatal $! "redeemGas: no gas id in scope for gas refunds"
      Just g -> return g

    fee <- gasSupplyOf <$> use txGasUsed <*> view txGasPrice

    _crEvents <$> applyContinuation 0 (initState mcache) (redeemGasCmd fee gid)
      (_pSigners $ _cmdPayload cmd) (toUntypedHash $ _cmdHash cmd)
      managedNamespacePolicy

  where
    initState mc = initStateInterpreter
      $ setModuleCache mc
      $ initCapabilities [magic_GAS]

    redeemGasCmd fee (GasId pid) =
      ContMsg pid 1 False (toLegacyJson $ object [ "fee" A..= toJsonViaEncode fee ]) Nothing


-- ---------------------------------------------------------------------------- --
-- Utilities

-- | Initialize a fresh eval state with magic capabilities.
-- This is the way we inject the correct guards into the environment
-- during Pact code execution
--
initCapabilities :: [CapSlot SigCapability] -> EvalState
initCapabilities cs = set (evalCapabilities . capStack) cs def
{-# INLINABLE initCapabilities #-}

initStateInterpreter :: EvalState -> Interpreter e
initStateInterpreter s = Interpreter (put s >>)

-- | Check whether the cost of running a tx is more than the allowed
-- gas limit and do some action depending on the outcome
--
checkTooBigTx
    :: (Logger logger)
    => Gas
    -> GasLimit
    -> TransactionM logger p (CommandResult [TxLogJson])
    -> (CommandResult [TxLogJson] -> TransactionM logger p (CommandResult [TxLogJson]))
    -> TransactionM logger p (CommandResult [TxLogJson])
checkTooBigTx initialGas gasLimit next onFail
  | initialGas >= fromIntegral gasLimit = do

      let !pe = PactError GasError def []
            $ "Tx too big (" <> pretty initialGas <> "), limit "
            <> pretty gasLimit

      r <- failTxWith pe "Tx too big"
      onFail r
  | otherwise = next

gasInterpreter :: Gas -> TransactionM logger db (Interpreter p)
gasInterpreter g = do
    mc <- use txCache
    logGas <- isJust <$> view txGasLogger
    return $ initStateInterpreter
        $ set evalLogGas (guard logGas >> Just [("GTxSize",g)]) -- enables gas logging
        $ setModuleCache mc def


-- | Initial gas charged for transaction size
--   ignoring the size of a continuation proof, if present
--
initialGasOf :: PayloadWithText -> Gas
initialGasOf payload = gasFee
  where
    feePerByte :: Rational = 0.01

    contProofSize =
      case _pPayload (payloadObj payload) of
        Continuation (ContMsg _ _ _ _ (Just (ContProof p))) -> B.length p
        _ -> 0
    txSize = SB.length (payloadBytes payload) - contProofSize

    costPerByte = fromIntegral txSize * feePerByte
    sizePenalty = txSizeAccelerationFee costPerByte
    gasFee = ceiling (costPerByte + sizePenalty)
{-# INLINE initialGasOf #-}

txSizeAccelerationFee :: Rational -> Rational
txSizeAccelerationFee costPerByte = total
  where
    total = (costPerByte / bytePenalty) ^ power
    bytePenalty = 512
    power :: Integer = 7
{-# INLINE txSizeAccelerationFee #-}

-- | Set the module cache of a pact 'EvalState'
--
setModuleCache
  :: ModuleCache
  -> EvalState
  -> EvalState
setModuleCache mcache es =
  let allDeps = foldMap (allModuleExports . fst) $ _getModuleCache mcache
  in set (evalRefs . rsQualifiedDeps) allDeps $ set (evalRefs . rsLoadedModules) c es
 where
  c = moduleCacheToHashMap mcache
{-# INLINE setModuleCache #-}

-- | Set tx result state
--
setTxResultState :: EvalResult -> TransactionM logger db ()
setTxResultState er = do
    txLogs <>= (_erLogs er)
    txCache .= moduleCacheFromHashMap (_erLoadedModules er)
    txGasUsed .= (_erGas er)
{-# INLINE setTxResultState #-}

-- | Make an 'EvalEnv' given a tx env + state
--
mkEvalEnv
    :: NamespacePolicy
    -> MsgData
    -> TransactionM logger db (EvalEnv db)
mkEvalEnv nsp msg = do
    tenv <- ask
    genv <- GasEnv
      <$> view (txGasLimit . to (MilliGasLimit . gasToMilliGas))
      <*> view txGasPrice
      <*> use txGasModel
    liftIO $ setupEvalEnv (_txDbEnv tenv) Nothing (_txMode tenv)
      msg (versionedNativesRefStore (_txExecutionConfig tenv)) genv
      nsp (_txSpvSupport tenv) (_txPublicData tenv) (_txExecutionConfig tenv)

-- | Managed namespace policy CAF
--
managedNamespacePolicy :: NamespacePolicy
managedNamespacePolicy = SmartNamespacePolicy False
  (QualifiedName (ModuleName "ns" Nothing) "validate" def)
{-# NOINLINE managedNamespacePolicy #-}

-- | Builder for "magic" capabilities given a magic cap name
--
mkMagicCapSlot :: Text -> CapSlot SigCapability
mkMagicCapSlot c = CapSlot CapCallStack cap []
  where
    mn = ModuleName "coin" Nothing
    fqn = QualifiedName mn c def
    cap = SigCapability fqn []
{-# INLINE mkMagicCapSlot #-}

-- | Build the 'ExecMsg' for some pact code fed to the function. The 'value'
-- parameter is for any possible environmental data that needs to go into
-- the 'ExecMsg'.
--
buildExecParsedCode
    :: PactParserVersion
    -> Maybe Value
    -> Text
    -> IO (ExecMsg ParsedCode)
buildExecParsedCode ppv value code = maybe (go Null) go value
  where
    go val = case parsePact ppv code of
      Right !t -> pure $! ExecMsg t (toLegacyJson val)
      -- if we can't construct coin contract calls, this should
      -- fail fast
      Left err -> internalError $ "buildExecParsedCode: parse failed: " <> T.pack err

-- | Retrieve public metadata from a command
--
publicMetaOf :: Command (Payload PublicMeta ParsedCode) -> PublicMeta
publicMetaOf = _pMeta . _cmdPayload
{-# INLINE publicMetaOf #-}

-- | Retrieve the optional Network identifier from a command
--
networkIdOf :: Command (Payload PublicMeta ParsedCode) -> Maybe NetworkId
networkIdOf = _pNetworkId . _cmdPayload
{-# INLINE networkIdOf #-}

-- | Calculate the gas fee (pact-generate gas cost * user-specified gas price),
-- rounding to the nearest stu.
--
gasSupplyOf :: Gas -> GasPrice -> GasSupply
gasSupplyOf gas (GasPrice (ParsedDecimal gp)) = GasSupply (ParsedDecimal gs)
  where
    gs = toCoinUnit ((fromIntegral gas) * gp)
{-# INLINE gasSupplyOf #-}

-- | Round to the nearest Stu
--
toCoinUnit :: Decimal -> Decimal
toCoinUnit = roundTo 12
{-# INLINE toCoinUnit #-}

gasLog :: (Logger logger) => Text -> TransactionM logger db ()
gasLog m = do
  l <- view txGasLogger
  rk <- view txRequestKey
  for_ l $ \logger ->
    logInfo_ logger $ m <> ": " <> sshow rk

-- | Log request keys at DEBUG when successful
--
debug :: (Logger logger) => Text -> TransactionM logger db ()
debug s = do
    l <- view txLogger
    rk <- view txRequestKey
    logDebug_ l $ s <> ": " <> sshow rk


-- | Denotes fatal failure points in the tx exec process
--
fatal :: (Logger logger) => Text -> TransactionM logger db a
fatal e = do
    l <- view txLogger
    rk <- view txRequestKey

    logError_ l
      $ "critical transaction failure: "
      <> sshow rk <> ": " <> e

    throwM $ PactTransactionExecError (fromUntypedHash $ unRequestKey rk) e

logError :: (Logger logger) => Text -> TransactionM logger db ()
logError msg = view txLogger >>= \l -> logError_ l msg

infoLog :: (Logger logger) => Text -> TransactionM logger db ()
infoLog msg = view txLogger >>= \l -> logInfo_ l msg<|MERGE_RESOLUTION|>--- conflicted
+++ resolved
@@ -61,11 +61,7 @@
 import Control.Monad.Reader
 import Control.Monad.State.Strict
 import Control.Monad.Trans.Maybe
-<<<<<<< HEAD
-import Control.Parallel.Strategies(usingIO, rseq)
-=======
 import Control.Parallel.Strategies(using, rseq)
->>>>>>> c97366d5
 
 import Data.Aeson hiding ((.=))
 import qualified Data.Aeson as A
@@ -256,18 +252,6 @@
 
     applyVerifiers = do
       gasUsed <- use txGasUsed
-<<<<<<< HEAD
-      let initGasLimit = gasLimit - fromIntegral gasUsed
-      verifierResult <- liftIO $ runVerifierPlugins allVerifiers initGasLimit cmd
-      case verifierResult of
-        Left err -> do
-          cmdResult <- failTxWith
-            (PactError TxFailure def [] (pretty $ "Tx verifier error: " <> getVerifierError err))
-            "verifier error"
-          redeemAllGas cmdResult
-        Right finalGasLimit -> do
-          txGasUsed += fromIntegral (initGasLimit - finalGasLimit)
-=======
       let initGasRemaining = fromIntegral gasLimit - gasUsed
       verifierResult <- liftIO $ runVerifierPlugins logger allVerifiers initGasRemaining cmd
       case verifierResult of
@@ -279,7 +263,6 @@
           redeemAllGas cmdResult
         Right verifierGasRemaining -> do
           txGasUsed += initGasRemaining - verifierGasRemaining
->>>>>>> c97366d5
           applyPayload
 
     applyPayload = do
@@ -507,16 +490,6 @@
 applyLocal logger gasLogger dbEnv gasModel txCtx spv cmdIn mc execConfig =
     evalTransactionM tenv txst go
   where
-<<<<<<< HEAD
-    cmd = payloadObj <$> cmdIn
-    rk = cmdToRequestKey cmd
-    nid = networkIdOf cmd
-    chash = toUntypedHash $ _cmdHash cmd
-    signers = _pSigners $ _cmdPayload cmd
-    verifiers = fromMaybe [] $ _pVerifiers $ _cmdPayload cmd
-    gasPrice = view cmdGasPrice cmd
-    gasLimit = view cmdGasLimit cmd
-=======
     !cmd = payloadObj <$> cmdIn `using` traverse rseq
     !rk = cmdToRequestKey cmd
     !nid = networkIdOf cmd
@@ -525,7 +498,6 @@
     !verifiers = fromMaybe [] $ _pVerifiers $ _cmdPayload cmd
     !gasPrice = view cmdGasPrice cmd
     !gasLimit = view cmdGasLimit cmd
->>>>>>> c97366d5
     tenv = TransactionEnv Local dbEnv logger gasLogger (ctxToPublicData txCtx) spv nid gasPrice
            rk (fromIntegral gasLimit) execConfig
     txst = TransactionState mc mempty 0 Nothing gasModel mempty
@@ -555,11 +527,7 @@
       interp <- gasInterpreter gas1
       cr <- catchesPactError logger PrintsUnexpectedError $! case m of
         Exec em ->
-<<<<<<< HEAD
-          applyExec gas0 interp em signers verifiers chash managedNamespacePolicy
-=======
           applyExec gas1 interp em signers verifiersWithNoProof chash managedNamespacePolicy
->>>>>>> c97366d5
         Continuation cm ->
           applyContinuation gas1 interp cm signers chash managedNamespacePolicy
 
@@ -745,11 +713,7 @@
 
     case payload of
       Exec pm ->
-<<<<<<< HEAD
-        applyExec g0 interp pm signers verifiers chash nsp
-=======
         applyExec g0 interp pm signers verifiersWithNoProof chash nsp
->>>>>>> c97366d5
       Continuation ym ->
         applyContinuation g0 interp ym signers chash nsp
 
@@ -770,23 +734,16 @@
     -> TransactionM logger p (CommandResult [TxLogJson])
 runGenesis cmd nsp interp = case payload of
     Exec pm ->
-<<<<<<< HEAD
-      applyExec 0 interp pm signers verifiers chash nsp
-=======
       applyExec 0 interp pm signers verifiersWithNoProof chash nsp
->>>>>>> c97366d5
     Continuation ym ->
       applyContinuation 0 interp ym signers chash nsp
   where
     signers = _pSigners $ _cmdPayload cmd
     verifiers = fromMaybe [] $ _pVerifiers $ _cmdPayload cmd
-<<<<<<< HEAD
-=======
     -- Note [Throw out verifier proofs eagerly]
     !verifiersWithNoProof =
         (fmap . fmap) (\_ -> ()) verifiers
         `using` (traverse . traverse) rseq
->>>>>>> c97366d5
     chash = toUntypedHash $ _cmdHash cmd
     payload = _pPayload $ _cmdPayload cmd
 
@@ -798,11 +755,7 @@
     -> Interpreter p
     -> ExecMsg ParsedCode
     -> [Signer]
-<<<<<<< HEAD
-    -> [Verifier ParsedVerifierProof]
-=======
     -> [Verifier ()]
->>>>>>> c97366d5
     -> Hash
     -> NamespacePolicy
     -> TransactionM logger p (CommandResult [TxLogJson])
@@ -830,20 +783,6 @@
     -> Interpreter p
     -> ExecMsg ParsedCode
     -> [Signer]
-<<<<<<< HEAD
-    -> [Verifier ParsedVerifierProof]
-    -> Hash
-    -> NamespacePolicy
-    -> TransactionM logger p EvalResult
-applyExec' initialGas interp (ExecMsg parsedCode execData) senderSigs verifiers hsh nsp
-    | null (_pcExps parsedCode) = throwCmdEx "No expressions found"
-    | otherwise = do
-
-      discardVerifierArgs <- liftIO
-        (fmap (fmap (\_ -> ())) verifiers `usingIO` (traverse . traverse) rseq)
-
-      eenv <- mkEvalEnv nsp (MsgData execData Nothing hsh senderSigs discardVerifierArgs)
-=======
     -> [Verifier ()]
     -> Hash
     -> NamespacePolicy
@@ -853,7 +792,6 @@
     | otherwise = do
 
       eenv <- mkEvalEnv nsp (MsgData execData Nothing hsh senderSigs verifiersWithNoProof)
->>>>>>> c97366d5
 
       setEnvGas initialGas eenv
 
@@ -914,11 +852,7 @@
 enablePact410 v cid bh = [FlagDisablePact410 | not (chainweb222Pact v cid bh)]
 
 enablePactVerifiers :: ChainwebVersion -> V.ChainId -> BlockHeight -> [ExecutionFlag]
-<<<<<<< HEAD
-enablePactVerifiers v cid bh = [FlagDisableVerifiers | not (enableVerifiers v cid bh)]
-=======
 enablePactVerifiers v cid bh = [FlagDisableVerifiers | not (chainweb223Pact v cid bh)]
->>>>>>> c97366d5
 
 -- | Even though this is not forking, abstracting for future shutoffs
 disableReturnRTC :: ChainwebVersion -> V.ChainId -> BlockHeight -> [ExecutionFlag]
