--- conflicted
+++ resolved
@@ -98,11 +98,7 @@
 import Chainweb.Miner.Pact
 import Chainweb.Pact.Backend.Types (ModuleCache)
 import Chainweb.Pact.Service.Types (internalError)
-<<<<<<< HEAD
 import Chainweb.Pact.Types
-=======
-import Chainweb.Pact.Types (GasId(..), GasSupply(..))
->>>>>>> ad3cba11
 import Chainweb.Transaction
 import Chainweb.Utils (sshow)
 
@@ -247,48 +243,16 @@
       -- ^ hash of the mined block
     -> EnforceCoinbaseFailure
       -- ^ treat
-<<<<<<< HEAD
-    -> IO (T2 (CommandResult [TxLog Value]) ModuleCache)
-applyCoinbase logger dbEnv (Miner mid mks) reward@(ParsedDecimal d) pd ph (EnforceCoinbaseFailure throwCritical) =
-    second _txCache <$> runTransactionM tenv txst go
+    -> ModuleCache
+    -> IO (CommandResult [TxLog Value])
+applyCoinbase logger dbEnv (Miner mid mks) reward@(ParsedDecimal d) pd ph (EnforceCoinbaseFailure throwCritical) mc =
+    evalTransactionM tenv txst go
   where
     tenv = TransactionEnv Transactional dbEnv logger pd noSPVSupport Nothing 0.0 rk 0
-    txst =TransactionState mempty mempty 0 Nothing (_geGasModel freeGasEnv)
+    txst =TransactionState mc mempty 0 Nothing (_geGasModel freeGasEnv)
     interp = initStateInterpreter $ initCapabilities [magic_COINBASE]
     chash = Pact.Hash (sshow ph)
     rk = RequestKey chash
-=======
-    -> ModuleCache
-      -- ^ initial module cache
-    -> IO (CommandResult [TxLog Value])
-applyCoinbase logger dbEnv (Miner mid mks) mr@(ParsedDecimal d) pd ph (EnforceCoinbaseFailure throwCritical) mc = do
-    -- cmd env with permissive gas model
-    let cenv = CommandEnv Nothing Transactional dbEnv logger freeGasEnv pd noSPVSupport Nothing
-        initState = initStateInterpreter
-          $ setModuleCache mc
-          $ initCapabilities [magic_COINBASE]
-
-        ch = Pact.Hash (sshow ph)
-
-    let rk = RequestKey ch
-
-    cexec <- mkCoinbaseCmd mid mks mr
-    cre <- catchesPactError $! applyExec' cenv initState cexec [] ch managedNamespacePolicy
-
-    case cre of
-      Left e | throwCritical -> internalError $ "Coinbase tx failure: " <> sshow e
-             | otherwise -> jsonErrorResult' cenv rk e [] 0 "coinbase tx failure"
-      Right er -> do
-        logDebugRequestKey logger rk
-          $ "successful coinbase of "
-          ++ (take 18 $ show d)
-          ++ " to "
-          ++ show mid
-
-        return $! CommandResult rk (_erTxId er) (PactResult (Right (last $ _erOutput er)))
-           (_erGas er) (Just $ _erLogs er) (_erExec er) Nothing
-
->>>>>>> ad3cba11
 
     go = do
       cexec <- liftIO $ mkCoinbaseCmd mid mks reward
