{-# LANGUAGE AllowAmbiguousTypes #-}
{-# LANGUAGE BangPatterns #-}
{-# LANGUAGE FlexibleContexts #-}
{-# LANGUAGE LambdaCase #-}
{-# LANGUAGE OverloadedStrings #-}
{-# LANGUAGE RankNTypes #-}
{-# LANGUAGE RecordWildCards #-}
{-# LANGUAGE ScopedTypeVariables #-}
-- |
-- Module      :  Chainweb.Pact.TransactionExec
-- Copyright   :  Copyright © 2018 Kadena LLC.
-- License     :  (see the file LICENSE)
-- Maintainer  :  Mark Nichols <mark@kadena.io>, Emily Pillmore <emily@kadena.io>
-- Stability   :  experimental
--
-- Pact command execution and coin-contract transaction logic for Chainweb
--
module Chainweb.Pact.TransactionExec
( -- * Transaction Execution
  applyCmd
, applyGenesisCmd
, applyLocal
, applyExec
, applyExec'
, applyContinuation
, applyContinuation'
, runPayload
, readInitModules
, enablePactEvents'
, enforceKeysetFormats'
, disableReturnRTC

  -- * Gas Execution
, buyGas

  -- * Coinbase Execution
, applyCoinbase
, EnforceCoinbaseFailure(..)

  -- * Command Helpers
, publicMetaOf
, networkIdOf
, gasSupplyOf

  -- * Utilities
, buildExecParsedCode
, mkMagicCapSlot
, listErrMsg
, initialGasOf

) where

import Control.DeepSeq
import Control.Lens
import Control.Monad
import Control.Monad.Catch
import Control.Monad.Reader
import Control.Monad.State.Strict
import Control.Monad.Trans.Maybe

import Data.Aeson hiding ((.=))
import qualified Data.Aeson as A
import Data.Bifunctor
import qualified Data.ByteString as B
import qualified Data.ByteString.Short as SB
import Data.Decimal (Decimal, roundTo)
import Data.Default (def)
import Data.Foldable (fold, for_)
import Data.IORef
import qualified Data.HashMap.Strict as HM
import Data.Maybe
import qualified Data.Set as S
import Data.Text (Text)
import qualified Data.Text as T

-- internal Pact modules

import Pact.Eval (eval, liftTerm)
import Pact.Gas (freeGasEnv)
import Pact.Interpreter
import qualified Pact.JSON.Encode as J
import Pact.JSON.Legacy.Value
import Pact.Native.Capabilities (evalCap)
import Pact.Parse (ParsedDecimal(..))
import Pact.Runtime.Capabilities (popCapStack)
import Pact.Runtime.Utils (lookupModule)
import Pact.Types.Capability
import Pact.Types.Command
import Pact.Types.Hash as Pact
import Pact.Types.KeySet
import Pact.Types.PactValue
import Pact.Types.Pretty
import Pact.Types.RPC
import Pact.Types.Runtime hiding (catchesPactError)
import Pact.Types.Server
import Pact.Types.SPV

-- internal Chainweb modules

import Chainweb.BlockHeader
import Chainweb.BlockHeight
import Chainweb.Logger
import qualified Chainweb.ChainId as Chainweb
import Chainweb.Mempool.Mempool (requestKeyToTransactionHash)
import Chainweb.Miner.Pact
import Chainweb.Pact.Service.Types
import Chainweb.Pact.Templates
import Chainweb.Pact.Types hiding (logError)
import Chainweb.Transaction
import Chainweb.Utils (encodeToByteString, sshow, tryAllSynchronous, T2(..), T3(..))
import Chainweb.Version as V
import Chainweb.Version.Guards as V
import Pact.JSON.Encode (toJsonViaEncode)


-- -------------------------------------------------------------------------- --

-- | "Magic" capability 'COINBASE' used in the coin contract to
-- constrain coinbase calls.
--
magic_COINBASE :: CapSlot UserCapability
magic_COINBASE = mkMagicCapSlot "COINBASE"

-- | "Magic" capability 'GAS' used in the coin contract to
-- constrain gas buy/redeem calls.
--
magic_GAS :: CapSlot UserCapability
magic_GAS = mkMagicCapSlot "GAS"

-- | "Magic" capability 'GENESIS' used in the coin contract to
-- constrain genesis-only allocations
--
magic_GENESIS :: CapSlot UserCapability
magic_GENESIS = mkMagicCapSlot "GENESIS"

onChainErrorPrintingFor :: TxContext -> UnexpectedErrorPrinting
onChainErrorPrintingFor txCtx =
  if chainweb219Pact (ctxVersion txCtx) (ctxChainId txCtx) (ctxCurrentBlockHeight txCtx)
  then CensorsUnexpectedError
  else PrintsUnexpectedError

-- | The main entry point to executing transactions. From here,
-- 'applyCmd' assembles the command environment for a command and
-- orchestrates gas buys/redemption, and executing payloads.
--
applyCmd
    :: (Logger logger)
    => ChainwebVersion
    -> logger
      -- ^ Pact logger
    -> Maybe logger
      -- ^ Pact gas logger
    -> PactDbEnv p
      -- ^ Pact db environment
    -> Miner
      -- ^ The miner chosen to mine the block
    -> GasModel
      -- ^ Gas model (pact Service config)
    -> TxContext
      -- ^ tx metadata and parent header
    -> SPVSupport
      -- ^ SPV support (validates cont proofs)
    -> Command (Payload PublicMeta ParsedCode)
      -- ^ command with payload to execute
    -> Gas
      -- ^ initial gas used
    -> ModuleCache
      -- ^ cached module state
    -> ApplyCmdExecutionContext
      -- ^ is this a local or send execution context?
    -> IO (T3 (CommandResult [TxLogJson]) ModuleCache (S.Set PactWarning))
applyCmd v logger gasLogger pdbenv miner gasModel txCtx spv cmd initialGas mcache0 callCtx = do
    T2 cr st <- runTransactionM cenv txst applyBuyGas

    let cache = _txCache st
        warns = _txWarnings st

    pure $ T3 cr cache warns
  where
    stGasModel
      | chainweb217Pact' = gasModel
      | otherwise = _geGasModel freeGasEnv
    txst = TransactionState mcache0 mempty 0 Nothing stGasModel mempty

    executionConfigNoHistory = ExecutionConfig
      $ S.singleton FlagDisableHistoryInTransactionalMode
      <> S.fromList
        ([ FlagOldReadOnlyBehavior | isPactBackCompatV16 ]
        ++ [ FlagPreserveModuleNameBug | not isModuleNameFix ]
        ++ [ FlagPreserveNsModuleInstallBug | not isModuleNameFix2 ])
      <> flagsFor v (ctxChainId txCtx) (ctxCurrentBlockHeight txCtx)

    cenv = TransactionEnv Transactional pdbenv logger gasLogger (ctxToPublicData txCtx) spv nid gasPrice
      requestKey (fromIntegral gasLimit) executionConfigNoHistory

    requestKey = cmdToRequestKey cmd
    gasPrice = view cmdGasPrice cmd
    gasLimit = view cmdGasLimit cmd
    nid = networkIdOf cmd
    currHeight = ctxCurrentBlockHeight txCtx
    cid = ctxChainId txCtx
    isModuleNameFix = enableModuleNameFix v cid currHeight
    isModuleNameFix2 = enableModuleNameFix2 v cid currHeight
    isPactBackCompatV16 = pactBackCompat_v16 v cid currHeight
    chainweb213Pact' = chainweb213Pact v cid currHeight
    chainweb217Pact' = chainweb217Pact v cid currHeight
    chainweb219Pact' = chainweb219Pact v cid currHeight
    toEmptyPactError (PactError errty _ _ _) = PactError errty def [] mempty

    toOldListErr pe = pe { peDoc = listErrMsg }
    isOldListErr = \case
      PactError EvalError _ _ doc -> "Unknown primitive" `T.isInfixOf` renderCompactText' doc
      _ -> False

    redeemAllGas r = do
      txGasUsed .= fromIntegral gasLimit
      applyRedeem r

    applyBuyGas =
      catchesPactError logger (onChainErrorPrintingFor txCtx) (buyGas isPactBackCompatV16 cmd miner) >>= \case
        Left e -> view txRequestKey >>= \rk ->
          throwM $ BuyGasFailure $ GasPurchaseFailure (requestKeyToTransactionHash rk) e
        Right _ -> checkTooBigTx initialGas gasLimit applyPayload redeemAllGas

    displayPactError e = do
      r <- jsonErrorResult e "tx failure for request key when running cmd"
      redeemAllGas r

    stripPactError e = do
      let e' = case callCtx of
            ApplyLocal -> e
            ApplySend -> toEmptyPactError e
      r <- jsonErrorResult e' "tx failure for request key when running cmd"
      redeemAllGas r

    applyPayload = do
      txGasModel .= gasModel
      if chainweb217Pact' then txGasUsed += initialGas
      else txGasUsed .= initialGas

      cr <- catchesPactError logger (onChainErrorPrintingFor txCtx) $! runPayload cmd managedNamespacePolicy
      case cr of
        Left e
          -- 2.19 onwards errors return on chain
          | chainweb219Pact' -> displayPactError e
          -- 2.17 errors were removed
          | chainweb217Pact' -> stripPactError e
          | chainweb213Pact' || not (isOldListErr e) -> displayPactError e
          | otherwise -> do
              r <- jsonErrorResult (toOldListErr e) "tx failure for request key when running cmd"
              redeemAllGas r
        Right r -> applyRedeem r

    applyRedeem cr = do
      txGasModel .= (_geGasModel freeGasEnv)

      r <- catchesPactError logger (onChainErrorPrintingFor txCtx) $! redeemGas cmd
      case r of
        Left e ->
          -- redeem gas failure is fatal (block-failing) so miner doesn't lose coins
          fatal $ "tx failure for request key while redeeming gas: " <> sshow e
        Right es -> do
          logs <- use txLogs

          -- /local requires enriched results with metadata, while /send strips them.
          -- when ?preflight=true is set, make sure that metadata occurs in result.

          let !cr' = case callCtx of
                ApplySend -> set crLogs (Just logs) $ over crEvents (es ++) cr
                ApplyLocal -> set crMetaData (Just $ J.toJsonViaEncode $ ctxToPublicData' txCtx)
                  $ set crLogs (Just logs)
                  $ over crEvents (es ++) cr

          return cr'

listErrMsg :: Doc
listErrMsg =
    "Unknown primitive \"list\" in determining cost of GUnreduced\nCallStack (from HasCallStack):\n  error, called at src/Pact/Gas/Table.hs:209:22 in pact-4.2.0-fe223ad86f1795ba381192792f450820557e59c2926c747bf2aa6e398394bee6:Pact.Gas.Table"

applyGenesisCmd
    :: (Logger logger)
    => logger
      -- ^ Pact logger
    -> PactDbEnv p
      -- ^ Pact db environment
    -> SPVSupport
      -- ^ SPV support (validates cont proofs)
    -> TxContext
      -- ^ tx metadata
    -> Command (Payload PublicMeta ParsedCode)
      -- ^ command with payload to execute
<<<<<<< HEAD
    -> IO (T2 (CommandResult [TxLogJson]) ModuleCache)
applyGenesisCmd logger dbEnv spv cmd =
=======
    -> IO (T2 (CommandResult [TxLog Value]) ModuleCache)
applyGenesisCmd logger dbEnv spv txCtx cmd =
>>>>>>> e0608435
    second _txCache <$!> runTransactionM tenv txst go
  where
    nid = networkIdOf cmd
    rk = cmdToRequestKey cmd
    tenv = TransactionEnv
        { _txMode = Transactional
        , _txDbEnv = dbEnv
        , _txLogger = logger
        , _txGasLogger = Nothing
        , _txPublicData = def
        , _txSpvSupport = spv
        , _txNetworkId = nid
        , _txGasPrice = 0.0
        , _txRequestKey = rk
        , _txGasLimit = 0
        , _txExecutionConfig = ExecutionConfig
          $ flagsFor (ctxVersion txCtx) (ctxChainId txCtx) (_blockHeight $ ctxBlockHeader txCtx)
          -- TODO this is very ugly. Genesis blocks need to install keysets
          -- outside of namespaces so we need to disable Pact 4.4. It would be
          -- preferable to have a flag specifically for the namespaced keyset
          -- stuff so that we retain this power in genesis and upgrade txs even
          -- after the block height where pact4.4 is on.
          <> S.fromList [ FlagDisableInlineMemCheck, FlagDisablePact44 ]
        }
    txst = TransactionState
        { _txCache = mempty
        , _txLogs = mempty
        , _txGasUsed = 0
        , _txGasId = Nothing
        , _txGasModel = _geGasModel freeGasEnv
        , _txWarnings = mempty
        }

    interp = initStateInterpreter
      $ initCapabilities [magic_GENESIS, magic_COINBASE]

    go = do
      -- TODO: fix with version recordification so that this matches the flags at genesis heights.
      cr <- catchesPactError logger PrintsUnexpectedError $! runGenesis cmd permissiveNamespacePolicy interp
      case cr of
        Left e -> fatal $ "Genesis command failed: " <> sshow e
        Right r -> r <$ debug "successful genesis tx for request key"

flagsFor :: ChainwebVersion -> V.ChainId -> BlockHeight -> S.Set ExecutionFlag
flagsFor v cid bh = S.fromList $ concat
  [ enablePactEvents' v cid bh
  , enablePact40 v cid bh
  , enablePact420 v cid bh
  , enforceKeysetFormats' v cid bh
  , enablePactModuleMemcheck v cid bh
  , enablePact43 v cid bh
  , enablePact431 v cid bh
  , enablePact44 v cid bh
  , enablePact45 v cid bh
  , enableNewTrans v cid bh
  , enablePact46 v cid bh
  , enablePact47 v cid bh
  , enablePact48 v cid bh
  , disableReturnRTC v cid bh
  ]

applyCoinbase
    :: (Logger logger)
    => ChainwebVersion
    -> logger
      -- ^ Pact logger
    -> PactDbEnv p
      -- ^ Pact db environment
    -> Miner
      -- ^ The miner chosen to mine the block
    -> ParsedDecimal
      -- ^ Miner reward
    -> TxContext
      -- ^ tx metadata and parent header
    -> EnforceCoinbaseFailure
      -- ^ enforce coinbase failure or not
    -> CoinbaseUsePrecompiled
      -- ^ always enable precompilation
    -> ModuleCache
    -> IO (T2 (CommandResult [TxLogJson]) (Maybe ModuleCache))
applyCoinbase v logger dbEnv (Miner mid mks@(MinerKeys mk)) reward@(ParsedDecimal d) txCtx
  (EnforceCoinbaseFailure enfCBFailure) (CoinbaseUsePrecompiled enablePC) mc
  | fork1_3InEffect || enablePC = do
    when chainweb213Pact' $ enforceKeyFormats
        (\k -> throwM $ CoinbaseFailure $ "Invalid miner key: " <> sshow k)
        mk
    let (cterm, cexec) = mkCoinbaseTerm mid mks reward
        interp = Interpreter $ \_ -> do put initState; fmap pure (eval cterm)

    go interp cexec
  | otherwise = do
    cexec <- mkCoinbaseCmd mid mks reward
    let interp = initStateInterpreter initState
    go interp cexec
  where
    chainweb213Pact' = chainweb213Pact v cid bh
    fork1_3InEffect = vuln797Fix v cid bh
    throwCritical = fork1_3InEffect || enfCBFailure
    ec = ExecutionConfig $ S.delete FlagEnforceKeyFormats $ fold
      [ S.singleton FlagDisableModuleInstall
      , S.singleton FlagDisableHistoryInTransactionalMode
      , flagsFor v (ctxChainId txCtx) (ctxCurrentBlockHeight txCtx)
      ]
    tenv = TransactionEnv Transactional dbEnv logger Nothing (ctxToPublicData txCtx) noSPVSupport
           Nothing 0.0 rk 0 ec
    txst = TransactionState mc mempty 0 Nothing (_geGasModel freeGasEnv) mempty
    initState = setModuleCache mc $ initCapabilities [magic_COINBASE]
    rk = RequestKey chash
    parent = _tcParentHeader txCtx

    bh = ctxCurrentBlockHeight txCtx
    cid = Chainweb._chainId parent
    chash = Pact.Hash $ SB.toShort $ encodeToByteString $ _blockHash $ _parentHeader parent
        -- NOTE: it holds that @ _pdPrevBlockHash pd == encode _blockHash@
        -- NOTE: chash includes the /quoted/ text of the parent header.

    go interp cexec = evalTransactionM tenv txst $! do
      cr <- catchesPactError logger (onChainErrorPrintingFor txCtx) $
        applyExec' 0 interp cexec mempty chash managedNamespacePolicy

      case cr of
        Left e
          | throwCritical -> throwM $ CoinbaseFailure $ sshow e
          | otherwise -> (`T2` Nothing) <$> jsonErrorResult e "coinbase tx failure"
        Right er -> do
          debug
            $! "successful coinbase of "
            <> T.take 18 (sshow d)
            <> " to "
            <> sshow mid

          upgradedModuleCache <- applyUpgrades v cid bh

          logs <- use txLogs

          return $! T2
            (CommandResult rk (_erTxId er) (PactResult (Right (last $ _erOutput er)))
              (_erGas er) (Just logs) (_erExec er) Nothing (_erEvents er))
            upgradedModuleCache


applyLocal
    :: (Logger logger)
    => logger
      -- ^ Pact logger
    -> Maybe logger
      -- ^ Pact gas logger
    -> PactDbEnv p
      -- ^ Pact db environment
    -> GasModel
      -- ^ Gas model (pact Service config)
    -> TxContext
      -- ^ tx metadata and parent header
    -> SPVSupport
      -- ^ SPV support (validates cont proofs)
    -> Command PayloadWithText
      -- ^ command with payload to execute
    -> ModuleCache
    -> ExecutionConfig
    -> IO (CommandResult [TxLogJson])
applyLocal logger gasLogger dbEnv gasModel txCtx spv cmdIn mc execConfig =
    evalTransactionM tenv txst go
  where
    cmd = payloadObj <$> cmdIn
    rk = cmdToRequestKey cmd
    nid = networkIdOf cmd
    chash = toUntypedHash $ _cmdHash cmd
    signers = _pSigners $ _cmdPayload cmd
    gasPrice = view cmdGasPrice cmd
    gasLimit = view cmdGasLimit cmd
    tenv = TransactionEnv Local dbEnv logger gasLogger (ctxToPublicData txCtx) spv nid gasPrice
           rk (fromIntegral gasLimit) execConfig
    txst = TransactionState mc mempty 0 Nothing gasModel mempty
    gas0 = initialGasOf (_cmdPayload cmdIn)

    applyPayload m = do
      interp <- gasInterpreter gas0
      cr <- catchesPactError logger PrintsUnexpectedError $! case m of
        Exec em ->
          applyExec gas0 interp em signers chash managedNamespacePolicy
        Continuation cm ->
          applyContinuation gas0 interp cm signers chash managedNamespacePolicy

      case cr of
        Left e -> jsonErrorResult e "applyLocal"
        Right r -> return $! r { _crMetaData = Just (J.toJsonViaEncode $ ctxToPublicData' txCtx) }

    go = checkTooBigTx gas0 gasLimit (applyPayload $ _pPayload $ _cmdPayload cmd) return


readInitModules
    :: forall logger p. (Logger logger)
    => logger
      -- ^ Pact logger
    -> PactDbEnv p
      -- ^ Pact db environment
    -> TxContext
      -- ^ tx metadata and parent header
    -> IO ModuleCache
readInitModules logger dbEnv txCtx
    | chainweb217Pact' = evalTransactionM tenv txst goCw217
    | otherwise = evalTransactionM tenv txst go
  where
    -- guarding chainweb 2.17 here to allow for
    -- cache purging everything but coin and its
    -- dependencies.
    chainweb217Pact' = chainweb217Pact
      (ctxVersion txCtx)
      (ctxChainId txCtx)
      (ctxCurrentBlockHeight txCtx)

    parent = _tcParentHeader txCtx
    v = ctxVersion txCtx
    cid = ctxChainId txCtx
    h = _blockHeight (_parentHeader parent) + 1
    rk = RequestKey chash
    nid = Nothing
    chash = pactInitialHash
    tenv = TransactionEnv Local dbEnv logger Nothing (ctxToPublicData txCtx) noSPVSupport nid 0.0
           rk 0 def
    txst = TransactionState mempty mempty 0 Nothing (_geGasModel freeGasEnv) mempty
    interp = defaultInterpreter
    die msg = throwM $ PactInternalError $ "readInitModules: " <> msg
    mkCmd = buildExecParsedCode (pactParserVersion v cid h) Nothing
    run msg cmd = do
      er <- catchesPactError logger (onChainErrorPrintingFor txCtx) $!
        applyExec' 0 interp cmd [] chash permissiveNamespacePolicy
      case er of
        Left e -> die $ msg <> ": failed: " <> sshow e
        Right r -> case _erOutput r of
          [] -> die $ msg <> ": empty result"
          (o:_) -> return o


    go :: TransactionM logger p ModuleCache
    go = do

      -- see if fungible-v2 is there
      checkCmd <- liftIO $ mkCmd "(contains \"fungible-v2\" (list-modules))"
      checkFv2 <- run "check fungible-v2" checkCmd
      hasFv2 <- case checkFv2 of
        (PLiteral (LBool b)) -> return b
        t -> die $ "got non-bool result from module read: " <> T.pack (showPretty t)

      -- see if fungible-xchain-v1 is there
      checkCmdx <- liftIO $ mkCmd "(contains \"fungible-xchain-v1\" (list-modules))"
      checkFx <- run "check fungible-xchain-v1" checkCmdx
      hasFx <- case checkFx of
        (PLiteral (LBool b)) -> return b
        t -> die $ "got non-bool result from module read: " <> T.pack (showPretty t)

      -- load modules by referencing members
      refModsCmd <- liftIO $ mkCmd $ T.intercalate " " $
        [ "coin.MINIMUM_PRECISION"
        , "ns.GUARD_SUCCESS"
        , "(use gas-payer-v1)"
        , "fungible-v1.account-details"] ++
        [ "fungible-v2.account-details" | hasFv2 ] ++
        [ "(let ((m:module{fungible-xchain-v1} coin)) 1)" | hasFx ]
      void $ run "load modules" refModsCmd

      -- return loaded cache
      use txCache

    -- Only load coin and its dependencies for chainweb >=2.17
    -- Note: no need to check if things are there, because this
    -- requires a block height that witnesses the invariant.
    --
    -- if this changes, we must change the filter in 'updateInitCache'
    goCw217 :: TransactionM logger p ModuleCache
    goCw217 = do
      coinDepCmd <- liftIO $ mkCmd "coin.MINIMUM_PRECISION"
      void $ run "load modules" coinDepCmd
      use txCache

-- | Apply (forking) upgrade transactions and module cache updates
-- at a particular blockheight.
--
-- This is the place where we consistently /introduce/ new transactions
-- into the blockchain along with module cache updates. The only other
-- places are Pact Service startup and the
-- empty-module-cache-after-initial-rewind case caught in 'execTransactions'
-- which both hit the database.
--
applyUpgrades
  :: (Logger logger)
  => ChainwebVersion
  -> Chainweb.ChainId
  -> BlockHeight
  -> TransactionM logger p (Maybe ModuleCache)
applyUpgrades v cid height
     | Just upg <-
         v ^? versionUpgrades . onChain cid . at height . _Just = applyUpgrade upg
     | cleanModuleCache v cid height = filterModuleCache
     | otherwise = return Nothing
  where
    installCoinModuleAdmin = set (evalCapabilities . capModuleAdmin) $ S.singleton (ModuleName "coin" Nothing)

    filterModuleCache = do
      mc <- use txCache
      pure $ Just $ filterModuleCacheByKey (== "coin") mc

    applyUpgrade upg = do
      infoLog "Applying upgrade!"
      let payloads = map (fmap payloadObj) $ _upgradeTransactions upg

      --
      -- In order to prime the module cache with all new modules for subsequent
      -- blocks, the caches from each tx are collected and the union of all
      -- those caches is returned. The calling code adds this new cache to the
      -- init cache in the pact service state (_psInitCache).
      --

      let flags = flagsFor v cid (if _legacyUpgradeIsPrecocious upg then height + 1 else height)
      caches <- local
        (txExecutionConfig .~ ExecutionConfig flags)
        (mapM applyTx payloads)
      return $ Just $ mconcat $ reverse caches

    interp = initStateInterpreter
        $ installCoinModuleAdmin
        $ initCapabilities [mkMagicCapSlot "REMEDIATE"]

    applyTx tx = do
      infoLog $ "Running upgrade tx " <> sshow (_cmdHash tx)

      tryAllSynchronous (runGenesis tx permissiveNamespacePolicy interp) >>= \case
        Right _ -> use txCache
        Left e -> do
          logError $ "Upgrade transaction failed! " <> sshow e
          throwM e

jsonErrorResult
    :: (Logger logger)
    => PactError
    -> Text
<<<<<<< HEAD
    -> TransactionM p (CommandResult [TxLogJson])
=======
    -> TransactionM logger p (CommandResult [TxLog Value])
>>>>>>> e0608435
jsonErrorResult err msg = do
    logs <- use txLogs
    gas <- view txGasLimit -- error means all gas was charged
    rk <- view txRequestKey
    l <- view txLogger

    logInfo_ l
      $! msg
      <> ": " <> sshow rk
      <> ": " <> sshow err

    return $! CommandResult rk Nothing (PactResult (Left err))
      gas (Just logs) Nothing Nothing []

runPayload
    :: (Logger logger)
    => Command (Payload PublicMeta ParsedCode)
    -> NamespacePolicy
<<<<<<< HEAD
    -> TransactionM p (CommandResult [TxLogJson])
=======
    -> TransactionM logger p (CommandResult [TxLog Value])
>>>>>>> e0608435
runPayload cmd nsp = do
    g0 <- use txGasUsed
    interp <- gasInterpreter g0

    case payload of
      Exec pm ->
        applyExec g0 interp pm signers chash nsp
      Continuation ym ->
        applyContinuation g0 interp ym signers chash nsp


  where
    signers = _pSigners $ _cmdPayload cmd
    chash = toUntypedHash $ _cmdHash cmd
    payload = _pPayload $ _cmdPayload cmd

-- | Run genesis transaction payloads with custom interpreter
--
runGenesis
    :: (Logger logger)
    => Command (Payload PublicMeta ParsedCode)
    -> NamespacePolicy
    -> Interpreter p
<<<<<<< HEAD
    -> TransactionM p (CommandResult [TxLogJson])
=======
    -> TransactionM logger p (CommandResult [TxLog Value])
>>>>>>> e0608435
runGenesis cmd nsp interp = case payload of
    Exec pm ->
      applyExec 0 interp pm signers chash nsp
    Continuation ym ->
      applyContinuation 0 interp ym signers chash nsp
  where
    signers = _pSigners $ _cmdPayload cmd
    chash = toUntypedHash $ _cmdHash cmd
    payload = _pPayload $ _cmdPayload cmd

-- | Execute an 'ExecMsg' and Return the result with module cache
--
applyExec
    :: (Logger logger)
    => Gas
    -> Interpreter p
    -> ExecMsg ParsedCode
    -> [Signer]
    -> Hash
    -> NamespacePolicy
<<<<<<< HEAD
    -> TransactionM p (CommandResult [TxLogJson])
=======
    -> TransactionM logger p (CommandResult [TxLog Value])
>>>>>>> e0608435
applyExec initialGas interp em senderSigs hsh nsp = do
    EvalResult{..} <- applyExec' initialGas interp em senderSigs hsh nsp
    for_ _erLogGas $ \gl -> gasLog $ "gas logs: " <> sshow gl
    !logs <- use txLogs
    !rk <- view txRequestKey

    -- concat tx warnings with eval warnings
    modify' $ txWarnings <>~ _erWarnings

    -- applyExec enforces non-empty expression set so `last` ok
    -- forcing it here for lazy errors. TODO NFData the Pacts
    let !lastResult = force $ last _erOutput
    return $ CommandResult rk _erTxId (PactResult (Right lastResult))
      _erGas (Just logs) _erExec Nothing _erEvents

-- | Variation on 'applyExec' that returns 'EvalResult' as opposed to
-- wrapping it up in a JSON result.
--
applyExec'
    :: (Logger logger)
    => Gas
    -> Interpreter p
    -> ExecMsg ParsedCode
    -> [Signer]
    -> Hash
    -> NamespacePolicy
    -> TransactionM logger p EvalResult
applyExec' initialGas interp (ExecMsg parsedCode execData) senderSigs hsh nsp
    | null (_pcExps parsedCode) = throwCmdEx "No expressions found"
    | otherwise = do

      eenv <- mkEvalEnv nsp (MsgData execData Nothing hsh senderSigs)

      setEnvGas initialGas eenv

      er <- liftIO $! evalExec interp eenv parsedCode

      for_ (_erExec er) $ \pe -> debug
        $ "applyExec: new pact added: "
        <> sshow (_pePactId pe, _peStep pe, _peYield pe, _peExecuted pe)

      -- set log + cache updates + used gas
      setTxResultState er

      return er

enablePactEvents' :: ChainwebVersion -> V.ChainId -> BlockHeight -> [ExecutionFlag]
enablePactEvents' v cid bh = [FlagDisablePactEvents | not (enablePactEvents v cid bh)]

enforceKeysetFormats' :: ChainwebVersion -> V.ChainId -> BlockHeight -> [ExecutionFlag]
enforceKeysetFormats' v cid bh = [FlagEnforceKeyFormats | enforceKeysetFormats v cid bh]

enablePact40 :: ChainwebVersion -> V.ChainId -> BlockHeight -> [ExecutionFlag]
enablePact40 v cid bh = [FlagDisablePact40 | not (pact4Coin3 v cid bh)]

enablePact420 :: ChainwebVersion -> V.ChainId -> BlockHeight -> [ExecutionFlag]
enablePact420 v cid bh = [FlagDisablePact420 | not (pact420 v cid bh)]

enablePactModuleMemcheck :: ChainwebVersion -> V.ChainId -> BlockHeight -> [ExecutionFlag]
enablePactModuleMemcheck v cid bh = [FlagDisableInlineMemCheck | not (chainweb213Pact v cid bh)]

enablePact43 :: ChainwebVersion -> V.ChainId -> BlockHeight -> [ExecutionFlag]
enablePact43 v cid bh = [FlagDisablePact43 | not (chainweb214Pact v cid bh)]

enablePact431 :: ChainwebVersion -> V.ChainId -> BlockHeight -> [ExecutionFlag]
enablePact431 v cid bh = [FlagDisablePact431 | not (chainweb215Pact v cid bh)]

enablePact44 :: ChainwebVersion -> V.ChainId -> BlockHeight -> [ExecutionFlag]
enablePact44 v cid bh = [FlagDisablePact44 | not (chainweb216Pact v cid bh)]

enablePact45 :: ChainwebVersion -> V.ChainId -> BlockHeight -> [ExecutionFlag]
enablePact45 v cid bh = [FlagDisablePact45 | not (chainweb217Pact v cid bh)]

enableNewTrans :: ChainwebVersion -> V.ChainId -> BlockHeight -> [ExecutionFlag]
enableNewTrans v cid bh = [FlagDisableNewTrans | not (pact44NewTrans v cid bh)]

enablePact46 :: ChainwebVersion -> V.ChainId -> BlockHeight -> [ExecutionFlag]
enablePact46 v cid bh = [FlagDisablePact46 | not (chainweb218Pact v cid bh)]

enablePact47 :: ChainwebVersion -> V.ChainId -> BlockHeight -> [ExecutionFlag]
enablePact47 v cid bh = [FlagDisablePact47 | not (chainweb219Pact v cid bh)]

enablePact48 :: ChainwebVersion -> V.ChainId -> BlockHeight -> [ExecutionFlag]
enablePact48 v cid bh = [FlagDisablePact48 | not (chainweb220Pact v cid bh)]

-- | Even though this is not forking, abstracting for future shutoffs
disableReturnRTC :: ChainwebVersion -> V.ChainId -> BlockHeight -> [ExecutionFlag]
disableReturnRTC _v _cid _bh = [FlagDisableRuntimeReturnTypeChecking]

-- | Execute a 'ContMsg' and return the command result and module cache
--
applyContinuation
    :: (Logger logger)
    => Gas
    -> Interpreter p
    -> ContMsg
    -> [Signer]
    -> Hash
    -> NamespacePolicy
<<<<<<< HEAD
    -> TransactionM p (CommandResult [TxLogJson])
=======
    -> TransactionM logger p (CommandResult [TxLog Value])
>>>>>>> e0608435
applyContinuation initialGas interp cm senderSigs hsh nsp = do
    EvalResult{..} <- applyContinuation' initialGas interp cm senderSigs hsh nsp
    for_ _erLogGas $ \gl -> gasLog $ "gas logs: " <> sshow gl
    logs <- use txLogs
    rk <- view txRequestKey

    -- set tx warnings to eval warnings
    txWarnings <>= _erWarnings

    -- last safe here because cont msg is guaranteed one exp
    return $! CommandResult rk _erTxId (PactResult (Right (last _erOutput)))
      _erGas (Just logs) _erExec Nothing _erEvents


setEnvGas :: Gas -> EvalEnv e -> TransactionM logger p ()
setEnvGas initialGas = liftIO . views eeGas (`writeIORef` initialGas)

-- | Execute a 'ContMsg' and return just eval result, not wrapped in a
-- 'CommandResult' wrapper
--
applyContinuation'
    :: Gas
    -> Interpreter p
    -> ContMsg
    -> [Signer]
    -> Hash
    -> NamespacePolicy
    -> TransactionM logger p EvalResult
applyContinuation' initialGas interp cm@(ContMsg pid s rb d _) senderSigs hsh nsp = do

    eenv <- mkEvalEnv nsp (MsgData d pactStep hsh senderSigs)

    setEnvGas initialGas eenv

    er <- liftIO $! evalContinuation interp eenv cm

    setTxResultState er

    return er
  where
    pactStep = Just $ PactStep s rb pid Nothing

-- | Build and execute 'coin.buygas' command from miner info and user command
-- info (see 'TransactionExec.applyCmd')
--
-- see: 'pact/coin-contract/coin.pact#fund-tx'
--
buyGas :: (Logger logger) => Bool -> Command (Payload PublicMeta ParsedCode) -> Miner -> TransactionM logger p ()
buyGas isPactBackCompatV16 cmd (Miner mid mks) = go
  where
    sender = view (cmdPayload . pMeta . pmSender) cmd

    initState mc logGas =
      set evalLogGas (guard logGas >> Just [("GBuyGas",0)]) $ setModuleCache mc $ initCapabilities [magic_GAS]

    run input = do
      (findPayer isPactBackCompatV16 cmd) >>= \r -> case r of
        Nothing -> input
        Just withPayerCap -> withPayerCap input

    (Hash chash) = toUntypedHash (_cmdHash cmd)
    bgHash = Hash (chash <> "-buygas")

    go = do
      mcache <- use txCache
      supply <- gasSupplyOf <$> view txGasLimit <*> view txGasPrice
      logGas <- isJust <$> view txGasLogger

      let (buyGasTerm, buyGasCmd) = mkBuyGasTerm mid mks sender supply
          interp mc = Interpreter $ \_input ->
            put (initState mc logGas) >> run (pure <$> eval buyGasTerm)

      result <- applyExec' 0 (interp mcache) buyGasCmd
        (_pSigners $ _cmdPayload cmd) bgHash managedNamespacePolicy

      case _erExec result of
        Nothing ->
          -- should never occur: would mean coin.fund-tx is not a pact
          fatal "buyGas: Internal error - empty continuation"
        Just pe -> void $! txGasId .= (Just $! GasId (_pePactId pe))

findPayer
  :: Bool
  -> Command (Payload PublicMeta ParsedCode)
  -> Eval e (Maybe (Eval e [Term Name] -> Eval e [Term Name]))
findPayer isPactBackCompatV16 cmd = runMaybeT $ do
    (!m,!qn,!as) <- MaybeT findPayerCap
    pMod <- MaybeT $ lookupModule qn m
    capRef <- MaybeT $ return $ lookupIfaceModRef qn pMod
    return $ runCap (getInfo qn) capRef as
  where
    setEnvMsgBody v e = set eeMsgBody v e

    findPayerCap :: Eval e (Maybe (ModuleName,QualifiedName,[PactValue]))
    findPayerCap = preview $ eeMsgSigs . folded . folded . to sigPayerCap . _Just

    sigPayerCap (SigCapability q@(QualifiedName m n _) as)
      | n == "GAS_PAYER" = Just (m,q,as)
    sigPayerCap _ = Nothing

    gasPayerIface = ModuleName "gas-payer-v1" Nothing

    lookupIfaceModRef (QualifiedName _ n _) (ModuleData (MDModule Module{..}) refs _)
      | gasPayerIface `elem` _mInterfaces = HM.lookup n refs
    lookupIfaceModRef _ _ = Nothing

    mkApp i r as = App (TVar r i) (map (liftTerm . fromPactValue) as) i

    runCap i capRef as input = do
      let msgBody = enrichedMsgBody cmd
          enrichMsgBody | isPactBackCompatV16 = id
                        | otherwise = setEnvMsgBody (toLegacyJson msgBody)
      ar <- local enrichMsgBody $
        evalCap i CapCallStack False $ mkApp i capRef as

      case ar of
        NewlyAcquired -> do
          r <- input
          popCapStack (const (return ()))
          return r
        _ -> evalError' i "Internal error, GAS_PAYER already acquired"

enrichedMsgBody :: Command (Payload PublicMeta ParsedCode) -> Value
enrichedMsgBody cmd = case (_pPayload $ _cmdPayload cmd) of
  Exec (ExecMsg (ParsedCode _ exps) userData) ->
    object [ "tx-type" A..= ( "exec" :: Text)
           , "exec-code" A..= map renderCompactText exps
           , "exec-user-data" A..= pactFriendlyUserData (_getLegacyValue userData) ]
  Continuation (ContMsg pid step isRollback userData proof) ->
    object [ "tx-type" A..= ("cont" :: Text)
           , "cont-pact-id" A..= toJsonViaEncode pid
           , "cont-step" A..= toJsonViaEncode (LInteger $ toInteger step)
           , "cont-is-rollback" A..= toJsonViaEncode (LBool isRollback)
           , "cont-user-data" A..= pactFriendlyUserData (_getLegacyValue userData)
           , "cont-has-proof" A..= toJsonViaEncode (isJust proof)
           ]
  where
    pactFriendlyUserData Null = object []
    pactFriendlyUserData v = v

-- | Build and execute 'coin.redeem-gas' command from miner info and previous
-- command results (see 'TransactionExec.applyCmd')
--
-- see: 'pact/coin-contract/coin.pact#fund-tx'
--
redeemGas :: (Logger logger) => Command (Payload PublicMeta ParsedCode) -> TransactionM logger p [PactEvent]
redeemGas cmd = do
    mcache <- use txCache

    gid <- use txGasId >>= \case
      Nothing -> fatal $! "redeemGas: no gas id in scope for gas refunds"
      Just g -> return g

    fee <- gasSupplyOf <$> use txGasUsed <*> view txGasPrice

    _crEvents <$> applyContinuation 0 (initState mcache) (redeemGasCmd fee gid)
      (_pSigners $ _cmdPayload cmd) (toUntypedHash $ _cmdHash cmd)
      managedNamespacePolicy

  where
    initState mc = initStateInterpreter
      $ setModuleCache mc
      $ initCapabilities [magic_GAS]

    redeemGasCmd fee (GasId pid) =
      ContMsg pid 1 False (toLegacyJson $ object [ "fee" A..= toJsonViaEncode fee ]) Nothing


-- ---------------------------------------------------------------------------- --
-- Utilities

-- | Initialize a fresh eval state with magic capabilities.
-- This is the way we inject the correct guards into the environment
-- during Pact code execution
--
initCapabilities :: [CapSlot UserCapability] -> EvalState
initCapabilities cs = set (evalCapabilities . capStack) cs def
{-# INLINABLE initCapabilities #-}

initStateInterpreter :: EvalState -> Interpreter e
initStateInterpreter s = Interpreter (put s >>)

-- | Check whether the cost of running a tx is more than the allowed
-- gas limit and do some action depending on the outcome
--
checkTooBigTx
    :: (Logger logger)
    => Gas
    -> GasLimit
<<<<<<< HEAD
    -> TransactionM p (CommandResult [TxLogJson])
    -> (CommandResult [TxLogJson] -> TransactionM p (CommandResult [TxLogJson]))
    -> TransactionM p (CommandResult [TxLogJson])
=======
    -> TransactionM logger p (CommandResult [TxLog Value])
    -> (CommandResult [TxLog Value] -> TransactionM logger p (CommandResult [TxLog Value]))
    -> TransactionM logger p (CommandResult [TxLog Value])
>>>>>>> e0608435
checkTooBigTx initialGas gasLimit next onFail
  | initialGas >= fromIntegral gasLimit = do
      txGasUsed .= fromIntegral gasLimit -- all gas is consumed

      let !pe = PactError GasError def []
            $ "Tx too big (" <> pretty initialGas <> "), limit "
            <> pretty gasLimit

      r <- jsonErrorResult pe "Tx too big"
      onFail r
  | otherwise = next

gasInterpreter :: Gas -> TransactionM logger db (Interpreter p)
gasInterpreter g = do
    mc <- use txCache
    logGas <- isJust <$> view txGasLogger
    return $ initStateInterpreter
        $ set evalLogGas (guard logGas >> Just [("GTxSize",g)]) -- enables gas logging
        $ setModuleCache mc def


-- | Initial gas charged for transaction size
--   ignoring the size of a continuation proof, if present
--
initialGasOf :: PayloadWithText -> Gas
initialGasOf payload = gasFee
  where
    feePerByte :: Rational = 0.01

    contProofSize =
      case _pPayload (payloadObj payload) of
        Continuation (ContMsg _ _ _ _ (Just (ContProof p))) -> B.length p
        _ -> 0
    txSize = SB.length (payloadBytes payload) - contProofSize

    costPerByte = fromIntegral txSize * feePerByte
    sizePenalty = txSizeAccelerationFee costPerByte
    gasFee = ceiling (costPerByte + sizePenalty)
{-# INLINE initialGasOf #-}

txSizeAccelerationFee :: Rational -> Rational
txSizeAccelerationFee costPerByte = total
  where
    total = (costPerByte / bytePenalty) ^ power
    bytePenalty = 512
    power :: Integer = 7
{-# INLINE txSizeAccelerationFee #-}

-- | Set the module cache of a pact 'EvalState'
--
setModuleCache
  :: ModuleCache
  -> EvalState
  -> EvalState
setModuleCache mcache es =
  let allDeps = foldMap (allModuleExports . fst) $ _getModuleCache mcache
  in set (evalRefs . rsQualifiedDeps) allDeps $ set (evalRefs . rsLoadedModules) c es
 where
  c = moduleCacheToHashMap mcache
{-# INLINE setModuleCache #-}

-- | Set tx result state
--
setTxResultState :: EvalResult -> TransactionM logger db ()
setTxResultState er = do
    txLogs <>= (_erLogs er)
    txCache .= moduleCacheFromHashMap (_erLoadedModules er)
    txGasUsed .= (_erGas er)
{-# INLINE setTxResultState #-}

-- | Make an 'EvalEnv' given a tx env + state
--
mkEvalEnv
    :: NamespacePolicy
    -> MsgData
    -> TransactionM logger db (EvalEnv db)
mkEvalEnv nsp msg = do
    tenv <- ask
    genv <- GasEnv
      <$> view (txGasLimit . to fromIntegral)
      <*> view txGasPrice
      <*> use txGasModel
    liftIO $ setupEvalEnv (_txDbEnv tenv) Nothing (_txMode tenv)
      msg (versionedNativesRefStore (_txExecutionConfig tenv)) genv
      nsp (_txSpvSupport tenv) (_txPublicData tenv) (_txExecutionConfig tenv)

-- | Managed namespace policy CAF
--
managedNamespacePolicy :: NamespacePolicy
managedNamespacePolicy = SmartNamespacePolicy False
  (QualifiedName (ModuleName "ns" Nothing) "validate" def)
{-# NOINLINE managedNamespacePolicy #-}

-- | Builder for "magic" capabilities given a magic cap name
--
mkMagicCapSlot :: Text -> CapSlot UserCapability
mkMagicCapSlot c = CapSlot CapCallStack cap []
  where
    mn = ModuleName "coin" Nothing
    fqn = QualifiedName mn c def
    cap = SigCapability fqn []
{-# INLINE mkMagicCapSlot #-}

-- | Build the 'ExecMsg' for some pact code fed to the function. The 'value'
-- parameter is for any possible environmental data that needs to go into
-- the 'ExecMsg'.
--
buildExecParsedCode
    :: PactParserVersion
    -> Maybe Value
    -> Text
    -> IO (ExecMsg ParsedCode)
buildExecParsedCode ppv value code = maybe (go Null) go value
  where
    go val = case parsePact ppv code of
      Right !t -> pure $! ExecMsg t (toLegacyJson val)
      -- if we can't construct coin contract calls, this should
      -- fail fast
      Left err -> internalError $ "buildExecParsedCode: parse failed: " <> T.pack err

-- | Retrieve public metadata from a command
--
publicMetaOf :: Command (Payload PublicMeta ParsedCode) -> PublicMeta
publicMetaOf = _pMeta . _cmdPayload
{-# INLINE publicMetaOf #-}

-- | Retrieve the optional Network identifier from a command
--
networkIdOf :: Command (Payload PublicMeta ParsedCode) -> Maybe NetworkId
networkIdOf = _pNetworkId . _cmdPayload
{-# INLINE networkIdOf #-}

-- | Calculate the gas fee (pact-generate gas cost * user-specified gas price),
-- rounding to the nearest stu.
--
gasSupplyOf :: Gas -> GasPrice -> GasSupply
gasSupplyOf gas (GasPrice (ParsedDecimal gp)) = GasSupply (ParsedDecimal gs)
  where
    gs = toCoinUnit ((fromIntegral gas) * gp)
{-# INLINE gasSupplyOf #-}

-- | Round to the nearest Stu
--
toCoinUnit :: Decimal -> Decimal
toCoinUnit = roundTo 12
{-# INLINE toCoinUnit #-}

gasLog :: (Logger logger) => Text -> TransactionM logger db ()
gasLog m = do
  l <- view txGasLogger
  rk <- view txRequestKey
  for_ l $ \logger ->
    logInfo_ logger $! m <> ": " <> sshow rk

-- | Log request keys at DEBUG when successful
--
debug :: (Logger logger) => Text -> TransactionM logger db ()
debug s = do
    l <- view txLogger
    rk <- view txRequestKey
    logDebug_ l $! s <> ": " <> sshow rk


-- | Denotes fatal failure points in the tx exec process
--
fatal :: (Logger logger) => Text -> TransactionM logger db a
fatal e = do
    l <- view txLogger
    rk <- view txRequestKey

    logError_ l
      $! "critical transaction failure: "
      <> sshow rk <> ": " <> e

    throwM $ PactTransactionExecError (fromUntypedHash $ unRequestKey rk) e

logError :: (Logger logger) => Text -> TransactionM logger db ()
logError msg = view txLogger >>= \l -> logError_ l msg

infoLog :: (Logger logger) => Text -> TransactionM logger db ()
infoLog msg = view txLogger >>= \l -> logInfo_ l msg<|MERGE_RESOLUTION|>--- conflicted
+++ resolved
@@ -289,13 +289,8 @@
       -- ^ tx metadata
     -> Command (Payload PublicMeta ParsedCode)
       -- ^ command with payload to execute
-<<<<<<< HEAD
     -> IO (T2 (CommandResult [TxLogJson]) ModuleCache)
-applyGenesisCmd logger dbEnv spv cmd =
-=======
-    -> IO (T2 (CommandResult [TxLog Value]) ModuleCache)
 applyGenesisCmd logger dbEnv spv txCtx cmd =
->>>>>>> e0608435
     second _txCache <$!> runTransactionM tenv txst go
   where
     nid = networkIdOf cmd
@@ -632,11 +627,7 @@
     :: (Logger logger)
     => PactError
     -> Text
-<<<<<<< HEAD
-    -> TransactionM p (CommandResult [TxLogJson])
-=======
-    -> TransactionM logger p (CommandResult [TxLog Value])
->>>>>>> e0608435
+    -> TransactionM logger p (CommandResult [TxLogJson])
 jsonErrorResult err msg = do
     logs <- use txLogs
     gas <- view txGasLimit -- error means all gas was charged
@@ -655,11 +646,7 @@
     :: (Logger logger)
     => Command (Payload PublicMeta ParsedCode)
     -> NamespacePolicy
-<<<<<<< HEAD
-    -> TransactionM p (CommandResult [TxLogJson])
-=======
-    -> TransactionM logger p (CommandResult [TxLog Value])
->>>>>>> e0608435
+    -> TransactionM logger p (CommandResult [TxLogJson])
 runPayload cmd nsp = do
     g0 <- use txGasUsed
     interp <- gasInterpreter g0
@@ -683,11 +670,7 @@
     => Command (Payload PublicMeta ParsedCode)
     -> NamespacePolicy
     -> Interpreter p
-<<<<<<< HEAD
-    -> TransactionM p (CommandResult [TxLogJson])
-=======
-    -> TransactionM logger p (CommandResult [TxLog Value])
->>>>>>> e0608435
+    -> TransactionM logger p (CommandResult [TxLogJson])
 runGenesis cmd nsp interp = case payload of
     Exec pm ->
       applyExec 0 interp pm signers chash nsp
@@ -708,11 +691,7 @@
     -> [Signer]
     -> Hash
     -> NamespacePolicy
-<<<<<<< HEAD
-    -> TransactionM p (CommandResult [TxLogJson])
-=======
-    -> TransactionM logger p (CommandResult [TxLog Value])
->>>>>>> e0608435
+    -> TransactionM logger p (CommandResult [TxLogJson])
 applyExec initialGas interp em senderSigs hsh nsp = do
     EvalResult{..} <- applyExec' initialGas interp em senderSigs hsh nsp
     for_ _erLogGas $ \gl -> gasLog $ "gas logs: " <> sshow gl
@@ -812,11 +791,7 @@
     -> [Signer]
     -> Hash
     -> NamespacePolicy
-<<<<<<< HEAD
-    -> TransactionM p (CommandResult [TxLogJson])
-=======
-    -> TransactionM logger p (CommandResult [TxLog Value])
->>>>>>> e0608435
+    -> TransactionM logger p (CommandResult [TxLogJson])
 applyContinuation initialGas interp cm senderSigs hsh nsp = do
     EvalResult{..} <- applyContinuation' initialGas interp cm senderSigs hsh nsp
     for_ _erLogGas $ \gl -> gasLog $ "gas logs: " <> sshow gl
@@ -1006,15 +981,9 @@
     :: (Logger logger)
     => Gas
     -> GasLimit
-<<<<<<< HEAD
-    -> TransactionM p (CommandResult [TxLogJson])
-    -> (CommandResult [TxLogJson] -> TransactionM p (CommandResult [TxLogJson]))
-    -> TransactionM p (CommandResult [TxLogJson])
-=======
-    -> TransactionM logger p (CommandResult [TxLog Value])
-    -> (CommandResult [TxLog Value] -> TransactionM logger p (CommandResult [TxLog Value]))
-    -> TransactionM logger p (CommandResult [TxLog Value])
->>>>>>> e0608435
+    -> TransactionM logger p (CommandResult [TxLogJson])
+    -> (CommandResult [TxLogJson] -> TransactionM logger p (CommandResult [TxLogJson]))
+    -> TransactionM logger p (CommandResult [TxLogJson])
 checkTooBigTx initialGas gasLimit next onFail
   | initialGas >= fromIntegral gasLimit = do
       txGasUsed .= fromIntegral gasLimit -- all gas is consumed
