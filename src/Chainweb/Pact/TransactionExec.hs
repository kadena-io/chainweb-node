{-# LANGUAGE AllowAmbiguousTypes #-}
{-# LANGUAGE BangPatterns #-}
{-# LANGUAGE FlexibleContexts #-}
{-# LANGUAGE OverloadedStrings #-}
{-# LANGUAGE RankNTypes #-}
{-# LANGUAGE RecordWildCards #-}
{-# LANGUAGE ScopedTypeVariables #-}
{-# LANGUAGE TupleSections #-}
{-# LANGUAGE TypeApplications #-}

-- |
-- Module      :  Chainweb.Pact.TransactionExec
-- Copyright   :  Copyright © 2018 Kadena LLC.
-- License     :  (see the file LICENSE)
-- Maintainer  :  Mark Nichols <mark@kadena.io>, Emily Pillmore <emily@kadena.io>
-- Stability   :  experimental
--
-- Pact command execution and coin-contract transaction logic for Chainweb
--
module Chainweb.Pact.TransactionExec
( -- * Transaction Execution
  applyCmd
, applyGenesisCmd
, applyLocal
, applyExec
, applyExec'
, applyContinuation
, applyContinuation'
, runPayload

  -- * Gas Execution
, buyGas
, mkBuyGasCmd

  -- * Coinbase Execution
, applyCoinbase
, mkCoinbaseCmd
, EnforceCoinbaseFailure(..)

  -- * Command Helpers
, publicMetaOf
, networkIdOf
, gasFeeOf
, gasPriceOf
, mkGasEnvOf

  -- * Utilities
, buildExecParsedCode
, jsonErrorResult
, logDebugRequestKey
, logErrorRequestKey
, mkMagicCapSlot
) where

import Control.Lens
import Control.Monad.Catch (Exception(..))
import Control.Monad.Reader
import Control.Monad.State.Strict
import Control.Monad.Trans.Maybe


import Data.Aeson hiding ((.=))
import qualified Data.Aeson as A
import qualified Data.ByteString as B
import qualified Data.ByteString.Short as SB
import Data.Decimal (Decimal, roundTo)
import Data.Default (def)
import Data.Foldable (for_)
import qualified Data.HashMap.Strict as HM
import Data.Maybe
import Data.Text (Text, pack, unpack)
import Data.Tuple.Strict (T2(..))

-- internal Pact modules

import Pact.Eval (liftTerm, lookupModule)
import Pact.Gas (freeGasEnv)
import Pact.Interpreter
import Pact.Native.Capabilities (evalCap)
import Pact.Parse (parseExprs)
import Pact.Parse (ParsedDecimal(..))
import Pact.Runtime.Capabilities (popCapStack)
import Pact.Types.Capability
import Pact.Types.Command
import Pact.Types.Hash as Pact
import Pact.Types.Logger
import Pact.Types.PactValue
import Pact.Types.Pretty
import Pact.Types.RPC
import Pact.Types.Runtime
import Pact.Types.Server
import Pact.Types.SPV

-- internal Chainweb modules

import Chainweb.BlockHash
import Chainweb.Miner.Pact
import Chainweb.Pact.Service.Types (internalError)
import Chainweb.Pact.Types
import Chainweb.Transaction
import Chainweb.Utils (sshow)


-- | "Magic" capability 'COINBASE' used in the coin contract to
-- constrain coinbase calls.
--
magic_COINBASE :: CapSlot UserCapability
magic_COINBASE = mkMagicCapSlot "COINBASE"

-- | "Magic" capability 'GAS' used in the coin contract to
-- constrain gas buy/redeem calls.
--
magic_GAS :: CapSlot UserCapability
magic_GAS = mkMagicCapSlot "GAS"

-- | "Magic" capability 'GENESIS' used in the coin contract to
-- constrain genesis-only allocations
--
magic_GENESIS :: CapSlot UserCapability
magic_GENESIS = mkMagicCapSlot "GENESIS"

-- | The main entry point to executing transactions. From here,
-- 'applyCmd' assembles the command environment for a command and
-- orchestrates gas buys/redemption, and executing payloads.
--
applyCmd
    :: Logger
      -- ^ Pact logger
    -> PactDbEnv p
      -- ^ Pact db environment
    -> Miner
      -- ^ The miner chosen to mine the block
    -> GasModel
      -- ^ Gas model (pact Service config)
    -> PublicData
      -- ^ Contains block height, time, prev hash + metadata
    -> SPVSupport
      -- ^ SPV support (validates cont proofs)
    -> Command PayloadWithText
      -- ^ command with payload to execute
    -> ModuleCache
      -- ^ cached module state
    -> IO (T2 (CommandResult [TxLog Value]) ModuleCache)
applyCmd logger pdbenv miner gasModel pd spv cmdIn mcache0 =
    evalTransactionM cenv0 txst0 applyBuyGas
  where
    txst0 = set transactionCache mcache0 def
    cmd = payloadObj <$> cmdIn
    requestKey = cmdToRequestKey cmd
    pd' = set pdPublicMeta (publicMetaOf cmd) pd
    gasPrice = gasPriceOf cmd
    gasLimit = fromIntegral $ gasLimitOf cmd
    supply = gasFeeOf gasLimit gasPrice
    initialGas = initialGasOf (_cmdPayload cmdIn)
    nid = networkIdOf cmd
    cenv0 = CommandEnv Nothing Transactional pdbenv logger freeGasEnv pd' spv nid

    -- Discount the initial gas charge from the Pact execution gas limit
    userGasEnv = mkGasEnvOf cmd gasModel
      & over geGasLimit (\l -> l - fromIntegral initialGas)

    fatal e = do
      liftIO
        $ logLog logger "ERROR"
        $ "critical transaction failure: "
        <> show requestKey <> ": "
        <> unpack e
      internalError e

    applyBuyGas = do
      buyGasResultE <- catchesPactError $! buyGas cmd miner supply
      case buyGasResultE of
        Left e1 -> fatal $ "tx failure for requestKey when buying gas: " <> tShow e1
        Right (Left e) -> fatal e
        Right (Right pid) -> checkTooBigTx $ applyPayload pid

    checkTooBigTx next
      | initialGas >= gasLimit =
        let
          !pe = PactError GasError def []
            $ "Tx too big (" <> pretty initialGas <> "), limit "
            <> pretty gasLimit
        in jsonErrorResult requestKey pe gasLimit "Tx too big"
      | otherwise = next

    applyPayload pid = do
      transactionGasEnv .= userGasEnv
      mcache <- use transactionCache

      let interp = initStateInterpreter $
            setModuleCache mcache def

      cr <- catchesPactError $!
        runPayload interp cmd managedNamespacePolicy

      case cr of
        Left e ->
          jsonErrorResult requestKey e gasLimit
          "tx failure for request key when running cmd"
        Right r -> applyRedeem pid r

    applyRedeem pid pr = do
      transactionGasEnv .= freeGasEnv

      rr <- catchesPactError $! redeemGas cmd initialGas pr pid
      case rr of
        Left e ->
          jsonErrorResult requestKey e (_crGas pr)
          "tx failure for request key while redeeming gas"
        Right r -> do
          mcache <- use transactionCache
          let !redeemLogs = fromMaybe [] $ _crLogs r
              !fr = crLogs . _Just <>~ redeemLogs $ pr

          return $! T2 fr mcache

applyGenesisCmd
    :: Logger
      -- ^ Pact logger
    -> PactDbEnv p
      -- ^ Pact db environment
    -> PublicData
      -- ^ Contains block height, time, prev hash + metadata
    -> SPVSupport
      -- ^ SPV support (validates cont proofs)
    -> Command (Payload PublicMeta ParsedCode)
      -- ^ command with payload to execute
    -> IO (T2 (CommandResult [TxLog Value]) ModuleCache)
applyGenesisCmd logger dbEnv pd spv cmd =
    evalTransactionM cenv def go
  where
    pd' = set pdPublicMeta (publicMetaOf cmd) pd
    nid = networkIdOf cmd
    cenv = CommandEnv Nothing Transactional dbEnv logger freeGasEnv pd' spv nid
    rk = cmdToRequestKey cmd

    -- when calling genesis commands, we bring all magic capabilities in scope
    interp = initStateInterpreter $ initCapabilities [magic_GENESIS, magic_COINBASE]

<<<<<<< HEAD
    go = do
      cr <- catchesPactError $!
        runPayload interp cmd permissiveNamespacePolicy
      case cr of
        Left e -> internalError
          $ "Genesis command failed: "
          <> sshow e
        Right r -> do
          liftIO $ logDebugRequestKey logger rk "successful genesis tx for request key"
          return $ T2 (r { _crGas = 0 }) mempty
=======
-- | Whether to ignore coinbase failures, or "enforce" (fail block)
-- Backward-compat fix is to enforce in new block, but ignore in validate.
newtype EnforceCoinbaseFailure = EnforceCoinbaseFailure Bool

>>>>>>> 772bd1e6

applyCoinbase
    :: Logger
      -- ^ Pact logger
    -> PactDbEnv p
      -- ^ Pact db environment
    -> Miner
      -- ^ The miner chosen to mine the block
    -> ParsedDecimal
      -- ^ Miner reward
    -> PublicData
      -- ^ Contains block height, time, prev hash + metadata
    -> BlockHash
      -- ^ hash of the mined block
    -> EnforceCoinbaseFailure
      -- ^ treat
    -> IO (T2 (CommandResult [TxLog Value]) ModuleCache)
<<<<<<< HEAD
applyCoinbase logger dbEnv (Miner mid mks) reward@(ParsedDecimal d) pd ph =
    evalTransactionM cenv def go
  where
    cenv = CommandEnv Nothing Transactional dbEnv logger freeGasEnv pd noSPVSupport Nothing
    interp = initStateInterpreter $ initCapabilities [magic_COINBASE]
    chash = Pact.Hash (sshow ph)
    rk = RequestKey chash
=======
applyCoinbase logger dbEnv (Miner mid mks) mr@(ParsedDecimal d) pd ph (EnforceCoinbaseFailure throwCritical) = do
    -- cmd env with permissive gas model
    let cenv = CommandEnv Nothing Transactional dbEnv logger freeGasEnv pd noSPVSupport Nothing
        initState = initStateInterpreter $ initCapabilities [magic_COINBASE]
        ch = Pact.Hash (sshow ph)

    let rk = RequestKey ch

    cexec <- mkCoinbaseCmd mid mks mr
    cre <- catchesPactError $! applyExec' cenv initState cexec [] ch managedNamespacePolicy

    case cre of
      Left e | throwCritical -> internalError $ "Coinbase tx failure: " <> sshow e
             | otherwise -> (`T2` mempty) <$> jsonErrorResult' cenv rk e [] (Gas 0) "coinbase tx failure"
      Right er -> do
        logDebugRequestKey logger rk
          $ "successful coinbase of "
          ++ (take 18 $ show d)
          ++ " to "
          ++ show mid

        return $! T2
          (CommandResult rk (_erTxId er) (PactResult (Right (last $ _erOutput er)))
           (_erGas er) (Just $ _erLogs er) (_erExec er) Nothing)
          (_erLoadedModules er)

>>>>>>> 772bd1e6

    go = do
      cexec <- liftIO $ mkCoinbaseCmd mid mks reward
      cr <- catchesPactError $!
        applyExec' interp cexec mempty chash managedNamespacePolicy

      case cr of
        Left e -> flip T2 mempty <$>
          jsonErrorResult' rk e 0 "coinbase tx failure"
        Right er -> do
          liftIO
            $ logDebugRequestKey logger rk
            $ "successful coinbase of "
            ++ (take 18 $ show d)
            ++ " to "
            ++ show mid

          return $! T2
           (CommandResult rk (_erTxId er) (PactResult (Right (last $ _erOutput er)))
           (_erGas er) (Just $ _erLogs er) (_erExec er) Nothing)
           (_erLoadedModules er)

applyLocal
    :: Logger
      -- ^ Pact logger
    -> PactDbEnv p
      -- ^ Pact db environment
    -> PublicData
      -- ^ Contains block height, time, prev hash + metadata
    -> SPVSupport
      -- ^ SPV support (validates cont proofs)
    -> Command (Payload PublicMeta ParsedCode)
      -- ^ command with payload to execute
    -> IO (CommandResult [TxLog Value])
applyLocal logger dbEnv pd spv cmd =
    evalTransactionM cenv def go
  where
    pd' = set pdPublicMeta (publicMetaOf cmd) pd
    rk = cmdToRequestKey cmd
    nid = networkIdOf cmd
    chash = toUntypedHash $ _cmdHash cmd
    signers = _pSigners $ _cmdPayload cmd
    cenv = CommandEnv Nothing Local dbEnv logger freeGasEnv pd' spv nid

    go = do
      em <- case _pPayload $ _cmdPayload cmd of
        Exec !pm -> return pm
        _ -> throwCmdEx "local continuations not supported"

      cr <- catchesPactError $!
        applyExec defaultInterpreter rk em signers chash managedNamespacePolicy

      case cr of
        Left e -> jsonErrorResult' rk e 0 "applyLocal"
        Right r -> return $! r { _crMetaData = Just (toJSON pd') }

-- | Present a failure as a pair of json result of Command Error and associated logs
jsonErrorResult
    :: RequestKey
    -> PactError
    -> Gas
    -> String
    -> TransactionM p (T2 (CommandResult [TxLog Value]) ModuleCache)
jsonErrorResult rk err gas msg = do
    l <- view ceLogger
    logs <- use transactionLogs
    mcache <- use transactionCache

    liftIO $! logErrorRequestKey l rk err msg

    return $! T2 (CommandResult rk Nothing (PactResult (Left err))
      gas (Just logs) Nothing Nothing) mcache

jsonErrorResult'
    :: RequestKey
    -> PactError
    -> Gas
    -> String
    -> TransactionM p (CommandResult [TxLog Value])
jsonErrorResult' rk err gas msg = do
    l <- view ceLogger
    logs <- use transactionLogs

    liftIO $! logErrorRequestKey l rk err msg
    return $! CommandResult rk Nothing (PactResult (Left err))
      gas (Just logs) Nothing Nothing

runPayload
    :: Interpreter p
    -> Command (Payload PublicMeta ParsedCode)
    -> NamespacePolicy
    -> TransactionM p (CommandResult [TxLog Value])
runPayload interp cmd nsp = case payload of
    Exec pm ->
      applyExec interp rk pm signers chash nsp
    Continuation ym ->
      applyContinuation interp rk ym signers chash nsp
  where
    rk = cmdToRequestKey cmd
    signers = _pSigners $ _cmdPayload cmd
    chash = toUntypedHash $ _cmdHash cmd
    payload = _pPayload $ _cmdPayload cmd

-- | Execute an 'ExecMsg' and Return the result with module cache
--
applyExec
    :: Interpreter p
    -> RequestKey
    -> ExecMsg ParsedCode
    -> [Signer]
    -> Hash
    -> NamespacePolicy
    -> TransactionM p (CommandResult [TxLog Value])
applyExec interp rk em senderSigs hsh nsp = do
    EvalResult{..} <- applyExec' interp em senderSigs hsh nsp
    logs <- use transactionLogs
    -- applyExec enforces non-empty expression set so `last` ok
    return $! CommandResult rk _erTxId (PactResult (Right (last _erOutput)))
      _erGas (Just logs) _erExec Nothing

-- | Variation on 'applyExec' that returns 'EvalResult' as opposed to
-- wrapping it up in a JSON result.
--
applyExec'
    :: Interpreter p
    -> ExecMsg ParsedCode
    -> [Signer]
    -> Hash
    -> NamespacePolicy
    -> TransactionM p EvalResult
applyExec' interp (ExecMsg parsedCode execData) senderSigs hsh nsp
    | null (_pcExps parsedCode) = throwCmdEx "No expressions found"
    | otherwise = do

      cenv <- ask
      genv <- use transactionGasEnv

      let eenv = evalEnv cenv genv
      er <- liftIO $! evalExec senderSigs interp eenv parsedCode

      liftIO $! for_ (_erExec er) $ \pe -> logLog (_ceLogger cenv) "DEBUG"
        $ "applyExec: new pact added: "
        <> show (_pePactId pe, _peStep pe, _peYield pe, _peExecuted pe)

      -- set log + cache updates
      transactionLogs <>= (_erLogs er)
      transactionCache .= (_erLoadedModules er)

      return er
  where
    evalEnv c g = setupEvalEnv (_ceDbEnv c) (_ceEntity c) (_ceMode c)
      (MsgData execData Nothing hsh) initRefStore g
      nsp (_ceSPVSupport c) (_cePublicData c)

managedNamespacePolicy :: NamespacePolicy
managedNamespacePolicy = SmartNamespacePolicy False
  (QualifiedName (ModuleName "ns" Nothing) "validate" def)

-- | Execute a 'ContMsg' and return the command result and module cache
--
applyContinuation
    :: Interpreter p
    -> RequestKey
    -> ContMsg
    -> [Signer]
    -> Hash
    -> NamespacePolicy
    -> TransactionM p (CommandResult [TxLog Value])
applyContinuation interp rk cm senderSigs hsh nsp = do
    EvalResult{..} <- applyContinuation' interp cm senderSigs hsh nsp
    logs <- use transactionLogs
    -- last safe here because cont msg is guaranteed one exp
    return $! (CommandResult rk _erTxId (PactResult (Right (last _erOutput)))
      _erGas (Just logs) _erExec Nothing)

-- | Execute a 'ContMsg' and return just eval result, not wrapped in a
-- 'CommandResult' wrapper
--
applyContinuation'
    :: Interpreter p
    -> ContMsg
    -> [Signer]
    -> Hash
    -> NamespacePolicy
    -> TransactionM p EvalResult
applyContinuation' interp cm senderSigs hsh nsp = do
    cenv <- ask
    genv <- use transactionGasEnv

    let eenv = evalEnv cenv genv
    er <- liftIO $! evalContinuation senderSigs interp eenv cm

    -- set log + cache updates
    transactionLogs <>= (_erLogs er)
    transactionCache .= (_erLoadedModules er)

    return er
  where
    step = _cmStep cm
    rollback = _cmRollback cm
    pid = _cmPactId cm
    pactStep = Just $ PactStep step rollback pid Nothing
    evalEnv c g = setupEvalEnv (_ceDbEnv c) (_ceEntity c) (_ceMode c)
      (MsgData (_cmData cm) pactStep hsh) initRefStore
      g nsp (_ceSPVSupport c) (_cePublicData c)

-- | Build and execute 'coin.buygas' command from miner info and user command
-- info (see 'TransactionExec.applyCmd')
--
-- see: 'pact/coin-contract/coin.pact#fund-tx'
--
buyGas
    :: Command (Payload PublicMeta ParsedCode)
    -> Miner
    -> GasSupply
    -> TransactionM p (Either Text GasId)
buyGas cmd (Miner mid mks) supply = go
  where
    sender = view (cmdPayload . pMeta . pmSender) cmd
    initState mc = setModuleCache mc $ initCapabilities [magic_GAS]
    interp mc = Interpreter $ \start end withRollback input ->
      withRollback (put (initState mc) >> start (run input) >>= end)
    run input = do
      findPayer >>= \r -> case r of
        Nothing -> input
        Just withPayerCap -> withPayerCap input

    (Hash chash) = toUntypedHash (_cmdHash cmd)
    bgHash = Hash (chash <> "-buygas")

    go = do
      mcache <- use transactionCache
      buyGasCmd <- liftIO $! mkBuyGasCmd mid mks sender supply

      result <- applyExec' (interp mcache) buyGasCmd
        (_pSigners $ _cmdPayload cmd) bgHash managedNamespacePolicy

      case _erExec result of
        Nothing -> return $!
          Left "buyGas: Internal error - empty continuation"
        Just pe -> do
          return $! Right $ GasId (_pePactId pe)

    findPayer :: Eval e (Maybe (RunEval e -> RunEval e))
    findPayer = runMaybeT $ do
      (!m,!qn,!as) <- MaybeT findPayerCap
      pMod <- MaybeT $ lookupModule qn m
      capRef <- MaybeT $ return $ lookupIfaceModRef qn pMod
      return $ runCap (getInfo qn) capRef as

    findPayerCap :: Eval e (Maybe (ModuleName,QualifiedName,[PactValue]))
    findPayerCap = preview $ eeMsgSigs . folded . folded . to sigPayerCap . _Just

    sigPayerCap (SigCapability q@(QualifiedName m n _) as)
      | n == "GAS_PAYER" = Just (m,q,as)
    sigPayerCap _ = Nothing

    gasPayerIface = ModuleName "gas-payer-v1" Nothing

    lookupIfaceModRef (QualifiedName _ n _) (ModuleData (MDModule (Module {..})) refs)
      | gasPayerIface `elem` _mInterfaces = HM.lookup n refs
    lookupIfaceModRef _ _ = Nothing

    mkApp i r as = App (TVar r i) (map (liftTerm . fromPactValue) as) i

    runCap i capRef as input = do
      ar <- evalCap i CapCallStack False $ mkApp i capRef as
      case ar of
        NewlyAcquired -> do
          r <- input
          popCapStack (const (return ()))
          return r
        _ -> evalError' i "Internal error, GAS_PAYER already acquired"



-- | Build and execute 'coin.redeem-gas' command from miner info and previous
-- command results (see 'TransactionExec.applyCmd')
--
-- see: 'pact/coin-contract/coin.pact#fund-tx'
--
redeemGas
    :: Command (Payload PublicMeta ParsedCode)
    -> Gas             -- ^ total gas usage from command payload
    -> CommandResult a -- ^ result from the user command payload
    -> GasId           -- ^ result of the buy-gas continuation
    -> TransactionM p (CommandResult [TxLog Value])
redeemGas cmd initialGas cmdResult gid = do
    mcache <- use transactionCache

    applyContinuation (initState mcache) rk (redeemGasCmd fee gid)
      (_pSigners $ _cmdPayload cmd) (toUntypedHash $ _cmdHash cmd)
      managedNamespacePolicy
  where
    totalGas = initialGas + _crGas cmdResult
    fee = gasFeeOf totalGas (gasPriceOf cmd)
    rk = cmdToRequestKey cmd
    initState mc = initStateInterpreter
      $ setModuleCache mc
      $ initCapabilities [magic_GAS]

    redeemGasCmd fee' (GasId pid) =
      ContMsg pid 1 False (object [ "fee" A..= fee' ]) Nothing

-- | Build the 'coin-contract.buygas' command
--
mkBuyGasCmd
    :: MinerId   -- ^ Id of the miner to fund
    -> MinerKeys -- ^ Miner keyset
    -> Text      -- ^ Address of the sender from the command
    -> GasSupply -- ^ The gas limit total * price
    -> IO (ExecMsg ParsedCode)
mkBuyGasCmd (MinerId mid) (MinerKeys ks) sender total =
    buildExecParsedCode buyGasData $ mconcat
      [ "(coin.fund-tx"
      , " \"" <> sender <> "\""
      , " \"" <> mid <> "\""
      , " (read-keyset \"miner-keyset\")"
      , " (read-decimal \"total\"))"
      ]
  where
    buyGasData = Just $ object
      [ "miner-keyset" A..= ks
      , "total" A..= total
      ]
{-# INLINABLE mkBuyGasCmd #-}

mkCoinbaseCmd :: MinerId -> MinerKeys -> ParsedDecimal -> IO (ExecMsg ParsedCode)
mkCoinbaseCmd (MinerId mid) (MinerKeys ks) reward =
    buildExecParsedCode coinbaseData $ mconcat
      [ "(coin.coinbase"
      , " \"" <> mid <> "\""
      , " (read-keyset \"miner-keyset\")"
      , " (read-decimal \"reward\"))"
      ]
  where
    coinbaseData = Just $ object
      [ "miner-keyset" A..= ks
      , "reward" A..= reward
      ]
{-# INLINABLE mkCoinbaseCmd #-}

-- ---------------------------------------------------------------------------- --
-- Utilities

-- | Initialize a fresh eval state with magic capabilities.
-- This is the way we inject the correct guards into the environment
-- during Pact code execution
--
initCapabilities :: [CapSlot UserCapability] -> EvalState
initCapabilities cs = set (evalCapabilities . capStack) cs def
{-# INLINABLE initCapabilities #-}

initStateInterpreter :: EvalState -> Interpreter p
initStateInterpreter s = Interpreter $ \start end withRollback runInput ->
    withRollback (put s >> start runInput >>= end)

-- | Initial gas charged for transaction size
--   ignoring the size of a continuation proof, if present
--
initialGasOf :: PayloadWithText -> Gas
initialGasOf cmd = gasFee
  where
    feePerByte :: Decimal = 0.01

    contProofSize =
      case _pPayload (payloadObj cmd) of
        Continuation (ContMsg _ _ _ _ (Just (ContProof p))) -> B.length p
        _ -> 0
    txSize = SB.length (payloadBytes cmd) - contProofSize
    gasFee = round $ fromIntegral txSize * feePerByte
{-# INLINE initialGasOf #-}

-- | Set the module cache of a pact 'EvalState'
--
setModuleCache
  :: ModuleCache
  -> EvalState
  -> EvalState
setModuleCache = set (evalRefs . rsLoadedModules)
{-# INLINE setModuleCache #-}

-- | Builder for "magic" capabilities given a magic cap name
--
mkMagicCapSlot :: Text -> CapSlot UserCapability
mkMagicCapSlot c = CapSlot CapCallStack cap []
  where
    mn = ModuleName "coin" Nothing
    fqn = QualifiedName mn c def
    cap = SigCapability fqn []
{-# INLINE mkMagicCapSlot #-}

-- | Build the 'ExecMsg' for some pact code fed to the function. The 'value'
-- parameter is for any possible environmental data that needs to go into
-- the 'ExecMsg'.
--
buildExecParsedCode :: Maybe Value -> Text -> IO (ExecMsg ParsedCode)
buildExecParsedCode value code = maybe (go Null) go value
  where
    go v = case ParsedCode code <$> parseExprs code of
      Right !t -> pure $! ExecMsg t v
      -- if we can't construct coin contract calls, this should
      -- fail fast
      Left err -> internalError $ "buildExecParsedCode: parse failed: " <> pack err


-- | Create a gas environment from a verified command
--
mkGasEnvOf :: Command (Payload PublicMeta c) -> GasModel -> GasEnv
mkGasEnvOf cmd gasModel = GasEnv (gasLimitOf cmd) (gasPriceOf cmd) gasModel
{-# INLINE mkGasEnvOf #-}

-- | Retrieve public metadata from a command
--
publicMetaOf :: Command (Payload PublicMeta c) -> PublicMeta
publicMetaOf = _pMeta . _cmdPayload
{-# INLINE publicMetaOf #-}

-- | Retrieve the optional Network identifier from a command
--
networkIdOf :: Command (Payload a b) -> Maybe NetworkId
networkIdOf = _pNetworkId . _cmdPayload
{-# INLINE networkIdOf #-}

-- | Calculate the gas fee (pact-generate gas cost * user-specified gas price),
-- rounding to the nearest stu.
--
gasFeeOf :: Gas -> GasPrice -> GasSupply
gasFeeOf gas (GasPrice (ParsedDecimal gp)) = GasSupply (ParsedDecimal gs)
  where
    gs = toCoinUnit ((fromIntegral gas) * gp)
{-# INLINE gasFeeOf #-}

toCoinUnit :: Decimal -> Decimal
toCoinUnit = roundTo 12

-- | Log request keys at DEBUG when successful
--
logDebugRequestKey :: Logger -> RequestKey -> String -> IO ()
logDebugRequestKey l k reason = logLog l "DEBUG" $ reason <> ": " <> show k

-- | Log request keys and error message at ERROR when failed
--
logErrorRequestKey
    :: Exception e
    => Logger
    -> RequestKey
    -> e
    -> String
    -> IO ()
logErrorRequestKey l k e reason = logLog l "ERROR" $ reason
    <> ": " <> show k
    <> ": " <> show e<|MERGE_RESOLUTION|>--- conflicted
+++ resolved
@@ -237,7 +237,6 @@
     -- when calling genesis commands, we bring all magic capabilities in scope
     interp = initStateInterpreter $ initCapabilities [magic_GENESIS, magic_COINBASE]
 
-<<<<<<< HEAD
     go = do
       cr <- catchesPactError $!
         runPayload interp cmd permissiveNamespacePolicy
@@ -248,12 +247,10 @@
         Right r -> do
           liftIO $ logDebugRequestKey logger rk "successful genesis tx for request key"
           return $ T2 (r { _crGas = 0 }) mempty
-=======
+
 -- | Whether to ignore coinbase failures, or "enforce" (fail block)
 -- Backward-compat fix is to enforce in new block, but ignore in validate.
 newtype EnforceCoinbaseFailure = EnforceCoinbaseFailure Bool
-
->>>>>>> 772bd1e6
 
 applyCoinbase
     :: Logger
@@ -271,42 +268,13 @@
     -> EnforceCoinbaseFailure
       -- ^ treat
     -> IO (T2 (CommandResult [TxLog Value]) ModuleCache)
-<<<<<<< HEAD
-applyCoinbase logger dbEnv (Miner mid mks) reward@(ParsedDecimal d) pd ph =
+applyCoinbase logger dbEnv (Miner mid mks) reward@(ParsedDecimal d) pd ph (EnforceCoinbaseFailure throwCritical) =
     evalTransactionM cenv def go
   where
     cenv = CommandEnv Nothing Transactional dbEnv logger freeGasEnv pd noSPVSupport Nothing
     interp = initStateInterpreter $ initCapabilities [magic_COINBASE]
     chash = Pact.Hash (sshow ph)
     rk = RequestKey chash
-=======
-applyCoinbase logger dbEnv (Miner mid mks) mr@(ParsedDecimal d) pd ph (EnforceCoinbaseFailure throwCritical) = do
-    -- cmd env with permissive gas model
-    let cenv = CommandEnv Nothing Transactional dbEnv logger freeGasEnv pd noSPVSupport Nothing
-        initState = initStateInterpreter $ initCapabilities [magic_COINBASE]
-        ch = Pact.Hash (sshow ph)
-
-    let rk = RequestKey ch
-
-    cexec <- mkCoinbaseCmd mid mks mr
-    cre <- catchesPactError $! applyExec' cenv initState cexec [] ch managedNamespacePolicy
-
-    case cre of
-      Left e | throwCritical -> internalError $ "Coinbase tx failure: " <> sshow e
-             | otherwise -> (`T2` mempty) <$> jsonErrorResult' cenv rk e [] (Gas 0) "coinbase tx failure"
-      Right er -> do
-        logDebugRequestKey logger rk
-          $ "successful coinbase of "
-          ++ (take 18 $ show d)
-          ++ " to "
-          ++ show mid
-
-        return $! T2
-          (CommandResult rk (_erTxId er) (PactResult (Right (last $ _erOutput er)))
-           (_erGas er) (Just $ _erLogs er) (_erExec er) Nothing)
-          (_erLoadedModules er)
-
->>>>>>> 772bd1e6
 
     go = do
       cexec <- liftIO $ mkCoinbaseCmd mid mks reward
@@ -314,8 +282,10 @@
         applyExec' interp cexec mempty chash managedNamespacePolicy
 
       case cr of
-        Left e -> flip T2 mempty <$>
-          jsonErrorResult' rk e 0 "coinbase tx failure"
+        Left e
+          | throwCritical -> internalError $ "Coinbase tx failure: " <> sshow e
+          | otherwise -> flip T2 mempty <$>
+            jsonErrorResult' rk e 0 "coinbase tx failure"
         Right er -> do
           liftIO
             $ logDebugRequestKey logger rk
