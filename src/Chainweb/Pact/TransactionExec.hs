{-# LANGUAGE AllowAmbiguousTypes #-}
{-# LANGUAGE BangPatterns #-}
{-# LANGUAGE FlexibleContexts #-}
{-# LANGUAGE LambdaCase #-}
{-# LANGUAGE OverloadedStrings #-}
{-# LANGUAGE RankNTypes #-}
{-# LANGUAGE RecordWildCards #-}
{-# LANGUAGE ScopedTypeVariables #-}
-- |
-- Module      :  Chainweb.Pact.TransactionExec
-- Copyright   :  Copyright © 2018 Kadena LLC.
-- License     :  (see the file LICENSE)
-- Maintainer  :  Mark Nichols <mark@kadena.io>, Emily Pillmore <emily@kadena.io>
-- Stability   :  experimental
--
-- Pact command execution and coin-contract transaction logic for Chainweb
--
module Chainweb.Pact.TransactionExec
( -- * Transaction Execution
  applyCmd
, applyGenesisCmd
, applyLocal
, applyExec
, applyExec'
, applyContinuation
, applyContinuation'
, runPayload
, readInitModules
, enablePactEvents'
, enforceKeysetFormats'
, disablePact40Natives

  -- * Gas Execution
, buyGas

  -- * Coinbase Execution
, applyCoinbase
, EnforceCoinbaseFailure(..)

  -- * Command Helpers
, publicMetaOf
, networkIdOf
, gasSupplyOf

  -- * Utilities
, buildExecParsedCode
, mkMagicCapSlot
, listErrMsg
, initialGasOf

) where

import Control.DeepSeq
import Control.Lens
import Control.Monad
import Control.Monad.Catch
import Control.Monad.Reader
import Control.Monad.State.Strict
import Control.Monad.Trans.Maybe

import Data.Aeson hiding ((.=))
import qualified Data.Aeson as A
import Data.Bifunctor
import qualified Data.ByteString as B
import qualified Data.ByteString.Short as SB
import Data.Decimal (Decimal, roundTo)
import Data.Default (def)
import Data.Foldable (for_, traverse_, foldl')
import Data.IORef
import qualified Data.HashMap.Strict as HM
import Data.Maybe
import qualified Data.Set as S
import Data.Text (Text)
import qualified Data.Text as T

-- internal Pact modules

import Pact.Eval (eval, liftTerm)
import Pact.Gas (freeGasEnv)
import Pact.Interpreter
import Pact.JSON.Legacy.Value
import Pact.Native.Capabilities (evalCap)
import Pact.Parse (ParsedDecimal(..))
import Pact.Runtime.Capabilities (popCapStack)
import Pact.Runtime.Utils (lookupModule)
import Pact.Types.Capability
import Pact.Types.Command
import Pact.Types.Hash as Pact
import Pact.Types.KeySet
import Pact.Types.Logger hiding (logError)
import Pact.Types.PactValue
import Pact.Types.Pretty
import Pact.Types.RPC
import Pact.Types.Runtime
import Pact.Types.Server
import Pact.Types.SPV

-- internal Chainweb modules

import Chainweb.BlockHeader
import Chainweb.BlockHeight
import Chainweb.Mempool.Mempool (requestKeyToTransactionHash)
import Chainweb.Miner.Pact
import Chainweb.Pact.Service.Types
import Chainweb.Pact.Templates
import Chainweb.Pact.Transactions.UpgradeTransactions
import Chainweb.Pact.Types hiding (logError)
import Chainweb.Transaction
import Chainweb.Utils (encodeToByteString, sshow, tryAllSynchronous, T2(..), T3(..))
import Chainweb.Version as V


-- -------------------------------------------------------------------------- --

-- | "Magic" capability 'COINBASE' used in the coin contract to
-- constrain coinbase calls.
--
magic_COINBASE :: CapSlot UserCapability
magic_COINBASE = mkMagicCapSlot "COINBASE"

-- | "Magic" capability 'GAS' used in the coin contract to
-- constrain gas buy/redeem calls.
--
magic_GAS :: CapSlot UserCapability
magic_GAS = mkMagicCapSlot "GAS"

-- | "Magic" capability 'GENESIS' used in the coin contract to
-- constrain genesis-only allocations
--
magic_GENESIS :: CapSlot UserCapability
magic_GENESIS = mkMagicCapSlot "GENESIS"


-- | The main entry point to executing transactions. From here,
-- 'applyCmd' assembles the command environment for a command and
-- orchestrates gas buys/redemption, and executing payloads.
--
applyCmd
    :: ChainwebVersion
    -> Logger
      -- ^ Pact logger
    -> Maybe Logger
      -- ^ Pact gas logger
    -> PactDbEnv p
      -- ^ Pact db environment
    -> Miner
      -- ^ The miner chosen to mine the block
    -> GasModel
      -- ^ Gas model (pact Service config)
    -> TxContext
      -- ^ tx metadata and parent header
    -> SPVSupport
      -- ^ SPV support (validates cont proofs)
    -> Command (Payload PublicMeta ParsedCode)
      -- ^ command with payload to execute
    -> Gas
      -- ^ initial gas used
    -> ModuleCache
      -- ^ cached module state
    -> ApplyCmdExecutionContext
      -- ^ is this a local or send execution context?
<<<<<<< HEAD
    -> IO (T2 (CommandResult [TxLogJson]) ModuleCache)
applyCmd v logger gasLogger pdbenv miner gasModel txCtx spv cmd initialGas mcache0 callCtx =
    second _txCache <$!>
      runTransactionM cenv txst applyBuyGas
=======
    -> IO (T3 (CommandResult [TxLog Value]) ModuleCache (S.Set PactWarning))
applyCmd v logger gasLogger pdbenv miner gasModel txCtx spv cmd initialGas mcache0 callCtx = do
    T2 cr st <- runTransactionM cenv txst applyBuyGas

    let cache = _txCache st
        warns = _txWarnings st

    pure $ T3 cr cache warns
>>>>>>> 284a6295
  where
    stGasModel
      | chainweb217Pact' = gasModel
      | otherwise = _geGasModel freeGasEnv
    txst = TransactionState mcache0 mempty 0 Nothing stGasModel mempty


    executionConfigNoHistory = mkExecutionConfig
      $ FlagDisableHistoryInTransactionalMode
      : ( [ FlagOldReadOnlyBehavior | isPactBackCompatV16 ]
          ++ [ FlagPreserveModuleNameBug | not isModuleNameFix ]
          ++ [ FlagPreserveNsModuleInstallBug | not isModuleNameFix2 ]
          ++ enablePactEvents' txCtx
          ++ enablePact40 txCtx
          ++ enablePact420 txCtx
          ++ enforceKeysetFormats' txCtx
          ++ enablePactModuleMemcheck txCtx
          ++ enablePact43 txCtx
          ++ enablePact431 txCtx
          ++ enablePact44 txCtx
          ++ enablePact45 txCtx
          ++ enableNewTrans txCtx )

    cenv = TransactionEnv Transactional pdbenv logger gasLogger (ctxToPublicData txCtx) spv nid gasPrice
      requestKey (fromIntegral gasLimit) executionConfigNoHistory

    requestKey = cmdToRequestKey cmd
    gasPrice = view cmdGasPrice cmd
    gasLimit = view cmdGasLimit cmd
    nid = networkIdOf cmd
    currHeight = ctxCurrentBlockHeight txCtx
    isModuleNameFix = enableModuleNameFix v currHeight
    isModuleNameFix2 = enableModuleNameFix2 v currHeight
    isPactBackCompatV16 = pactBackCompat_v16 v currHeight
    chainweb213Pact' = chainweb213Pact (ctxVersion txCtx) (ctxCurrentBlockHeight txCtx)
    chainweb217Pact' = chainweb217Pact After (ctxVersion txCtx) (ctxCurrentBlockHeight txCtx)
    toEmptyPactError (PactError errty _ _ _) = PactError errty def [] mempty

    toOldListErr pe = pe { peDoc = listErrMsg }
    isOldListErr = \case
      PactError EvalError _ _ doc -> "Unknown primitive" `T.isInfixOf` renderCompactText' doc
      _ -> False

    redeemAllGas r = do
      txGasUsed .= fromIntegral gasLimit
      applyRedeem r

    applyBuyGas =
      catchesPactError (buyGas isPactBackCompatV16 cmd miner) >>= \case
        Left e -> view txRequestKey >>= \rk ->
          throwM $ BuyGasFailure $ GasPurchaseFailure (requestKeyToTransactionHash rk) e
        Right _ -> checkTooBigTx initialGas gasLimit applyPayload redeemAllGas

    applyPayload = do
      txGasModel .= gasModel
      if chainweb217Pact' then txGasUsed += initialGas
      else txGasUsed .= initialGas

      cr <- catchesPactError $! runPayload cmd managedNamespacePolicy
      case cr of
        Left e
          | chainweb217Pact' -> do
            let e' = case callCtx of
                  ApplyLocal -> e
                  ApplySend -> toEmptyPactError e
            r <- jsonErrorResult e' "tx failure for request key when running cmd"
            redeemAllGas r
          | chainweb213Pact' || not (isOldListErr e) -> do
              r <- jsonErrorResult e "tx failure for request key when running cmd"
              redeemAllGas r
          | otherwise -> do
              r <- jsonErrorResult (toOldListErr e) "tx failure for request key when running cmd"
              redeemAllGas r
        Right r -> applyRedeem r

    applyRedeem cr = do
      txGasModel .= (_geGasModel freeGasEnv)

      r <- catchesPactError $! redeemGas cmd
      case r of
        Left e ->
          -- redeem gas failure is fatal (block-failing) so miner doesn't lose coins
          fatal $ "tx failure for request key while redeeming gas: " <> sshow e
        Right es -> do
          logs <- use txLogs
          return $! set crLogs (Just logs) $ over crEvents (es ++) cr

listErrMsg :: Doc
listErrMsg =
    "Unknown primitive \"list\" in determining cost of GUnreduced\nCallStack (from HasCallStack):\n  error, called at src/Pact/Gas/Table.hs:209:22 in pact-4.2.0-fe223ad86f1795ba381192792f450820557e59c2926c747bf2aa6e398394bee6:Pact.Gas.Table"

applyGenesisCmd
    :: Logger
      -- ^ Pact logger
    -> PactDbEnv p
      -- ^ Pact db environment
    -> SPVSupport
      -- ^ SPV support (validates cont proofs)
    -> Command (Payload PublicMeta ParsedCode)
      -- ^ command with payload to execute
    -> IO (T2 (CommandResult [TxLogJson]) ModuleCache)
applyGenesisCmd logger dbEnv spv cmd =
    second _txCache <$!> runTransactionM tenv txst go
  where
    nid = networkIdOf cmd
    rk = cmdToRequestKey cmd
    tenv = TransactionEnv
        { _txMode = Transactional
        , _txDbEnv = dbEnv
        , _txLogger = logger
        , _txGasLogger = Nothing
        , _txPublicData = def
        , _txSpvSupport = spv
        , _txNetworkId = nid
        , _txGasPrice = 0.0
        , _txRequestKey = rk
        , _txGasLimit = 0
        , _txExecutionConfig = mkExecutionConfig
          [ FlagDisablePact40
          , FlagDisablePact420
          , FlagDisableInlineMemCheck
          , FlagDisablePact43
          , FlagDisablePact44
          , FlagDisablePact45
          ]
        }
    txst = TransactionState
        { _txCache = mempty
        , _txLogs = mempty
        , _txGasUsed = 0
        , _txGasId = Nothing
        , _txGasModel = _geGasModel freeGasEnv
        , _txWarnings = mempty
        }

    interp = initStateInterpreter
      $ initCapabilities [magic_GENESIS, magic_COINBASE]

    go = do
      cr <- catchesPactError $! runGenesis cmd permissiveNamespacePolicy interp
      case cr of
        Left e -> fatal $ "Genesis command failed: " <> sshow e
        Right r -> r <$ debug "successful genesis tx for request key"

applyCoinbase
    :: ChainwebVersion
    -> Logger
      -- ^ Pact logger
    -> PactDbEnv p
      -- ^ Pact db environment
    -> Miner
      -- ^ The miner chosen to mine the block
    -> ParsedDecimal
      -- ^ Miner reward
    -> TxContext
      -- ^ tx metadata and parent header
    -> EnforceCoinbaseFailure
      -- ^ enforce coinbase failure or not
    -> CoinbaseUsePrecompiled
      -- ^ always enable precompilation
    -> ModuleCache
    -> IO (T2 (CommandResult [TxLogJson]) (Maybe ModuleCache))
applyCoinbase v logger dbEnv (Miner mid mks@(MinerKeys mk)) reward@(ParsedDecimal d) txCtx
  (EnforceCoinbaseFailure enfCBFailure) (CoinbaseUsePrecompiled enablePC) mc
  | fork1_3InEffect || enablePC = do
    when chainweb213Pact' $ enforceKeyFormats
        (\k -> throwM $ CoinbaseFailure $ "Invalid miner key: " <> sshow k)
        mk
    let (cterm, cexec) = mkCoinbaseTerm mid mks reward
        interp = Interpreter $ \_ -> do put initState; fmap pure (eval cterm)

    go interp cexec
  | otherwise = do
    cexec <- mkCoinbaseCmd mid mks reward
    let interp = initStateInterpreter initState
    go interp cexec
  where
    chainweb213Pact' = chainweb213Pact v bh
    fork1_3InEffect = vuln797Fix v cid bh
    throwCritical = fork1_3InEffect || enfCBFailure
    ec = mkExecutionConfig $
      [ FlagDisableModuleInstall
      , FlagDisableHistoryInTransactionalMode ] ++
      enablePactEvents' txCtx ++
      enablePact40 txCtx ++
      enablePact420 txCtx ++
      enablePactModuleMemcheck txCtx ++
      enablePact43 txCtx ++
      enablePact431 txCtx ++
      enablePact44 txCtx ++
      enablePact45 txCtx
    tenv = TransactionEnv Transactional dbEnv logger Nothing (ctxToPublicData txCtx) noSPVSupport
           Nothing 0.0 rk 0 ec
    txst = TransactionState mc mempty 0 Nothing (_geGasModel freeGasEnv) mempty
    initState = setModuleCache mc $ initCapabilities [magic_COINBASE]
    rk = RequestKey chash
    parent = _tcParentHeader txCtx

    bh = ctxCurrentBlockHeight txCtx
    cid = V._chainId parent
    chash = Pact.Hash $ SB.toShort $ encodeToByteString $ _blockHash $ _parentHeader parent
        -- NOTE: it holds that @ _pdPrevBlockHash pd == encode _blockHash@
        -- NOTE: chash includes the /quoted/ text of the parent header.

    go interp cexec = evalTransactionM tenv txst $! do
      cr <- catchesPactError $!
        applyExec' 0 interp cexec mempty chash managedNamespacePolicy

      case cr of
        Left e
          | throwCritical -> throwM $ CoinbaseFailure $ sshow e
          | otherwise -> (`T2` Nothing) <$> jsonErrorResult e "coinbase tx failure"
        Right er -> do
          debug
            $! "successful coinbase of "
            <> T.take 18 (sshow d)
            <> " to "
            <> sshow mid

          upgradedModuleCache <- applyUpgrades v cid bh
          void $! applyTwentyChainUpgrade v cid bh

          -- NOTE (linda): When adding new forking transactions that are injected
          -- into a block's coinbase transaction, please add a corresponding case
          -- in Rosetta's `matchLogs` function and follow the coinv3 pattern.
          --
          -- Otherwise, Rosetta tooling has no idea that these upgrade transactions
          -- occurred.
          -- This is especially important if the transaction changes an account's balance.
          -- Rosetta tooling will error out if an account's balance changed and it
          -- didn't see the transaction that caused the change.
          --

          logs <- use txLogs

          return $! T2
            (CommandResult rk (_erTxId er) (PactResult (Right (last $ _erOutput er)))
              (_erGas er) (Just logs) (_erExec er) Nothing (_erEvents er))
            upgradedModuleCache


applyLocal
    :: Logger
      -- ^ Pact logger
    -> Maybe Logger
      -- ^ Pact gas logger
    -> PactDbEnv p
      -- ^ Pact db environment
    -> GasModel
      -- ^ Gas model (pact Service config)
    -> TxContext
      -- ^ tx metadata and parent header
    -> SPVSupport
      -- ^ SPV support (validates cont proofs)
    -> Command PayloadWithText
      -- ^ command with payload to execute
    -> ModuleCache
    -> ExecutionConfig
    -> IO (CommandResult [TxLogJson])
applyLocal logger gasLogger dbEnv gasModel txCtx spv cmdIn mc execConfig =
    evalTransactionM tenv txst go
  where
    cmd = payloadObj <$> cmdIn
    rk = cmdToRequestKey cmd
    nid = networkIdOf cmd
    chash = toUntypedHash $ _cmdHash cmd
    signers = _pSigners $ _cmdPayload cmd
    gasPrice = view cmdGasPrice cmd
    gasLimit = view cmdGasLimit cmd
    tenv = TransactionEnv Local dbEnv logger gasLogger (ctxToPublicData txCtx) spv nid gasPrice
           rk (fromIntegral gasLimit) execConfig
    txst = TransactionState mc mempty 0 Nothing gasModel mempty
    gas0 = initialGasOf (_cmdPayload cmdIn)

    applyPayload m = do
      interp <- gasInterpreter gas0
      cr <- catchesPactError $! case m of
        Exec em ->
          applyExec gas0 interp em signers chash managedNamespacePolicy
        Continuation cm ->
          applyContinuation gas0 interp cm signers chash managedNamespacePolicy

      case cr of
        Left e -> jsonErrorResult e "applyLocal"
        Right r -> return $! r { _crMetaData = Just (toJSON $ ctxToPublicData' txCtx) }

    go = checkTooBigTx gas0 gasLimit (applyPayload $ _pPayload $ _cmdPayload cmd) return


readInitModules
    :: Logger
      -- ^ Pact logger
    -> PactDbEnv p
      -- ^ Pact db environment
    -> TxContext
      -- ^ tx metadata and parent header
    -> IO ModuleCache
readInitModules logger dbEnv txCtx
    | chainweb217Pact' = evalTransactionM tenv txst goCw217
    | otherwise = evalTransactionM tenv txst go
  where
    -- guarding chainweb 2.17 here to allow for
    -- cache purging everything but coin and its
    -- dependencies.
    chainweb217Pact' = chainweb217Pact
      After
      (ctxVersion txCtx)
      (ctxCurrentBlockHeight txCtx)

    parent = _tcParentHeader txCtx
    v = _chainwebVersion parent
    h = _blockHeight (_parentHeader parent) + 1
    rk = RequestKey chash
    nid = Nothing
    chash = pactInitialHash
    tenv = TransactionEnv Local dbEnv logger Nothing (ctxToPublicData txCtx) noSPVSupport nid 0.0
           rk 0 def
    txst = TransactionState mempty mempty 0 Nothing (_geGasModel freeGasEnv) mempty
    interp = defaultInterpreter
    die msg = throwM $ PactInternalError $ "readInitModules: " <> msg
    mkCmd = buildExecParsedCode (Just (v, h)) Nothing
    run msg cmd = do
      er <- catchesPactError $!
        applyExec' 0 interp cmd [] chash permissiveNamespacePolicy
      case er of
        Left e -> die $ msg <> ": failed: " <> sshow e
        Right r -> case _erOutput r of
          [] -> die $ msg <> ": empty result"
          (o:_) -> return o


    go :: TransactionM p ModuleCache
    go = do

      -- see if fungible-v2 is there
      checkCmd <- liftIO $ mkCmd "(contains \"fungible-v2\" (list-modules))"
      checkFv2 <- run "check fungible-v2" checkCmd
      hasFv2 <- case checkFv2 of
        (PLiteral (LBool b)) -> return b
        t -> die $ "got non-bool result from module read: " <> T.pack (showPretty t)

      -- see if fungible-xchain-v1 is there
      checkCmdx <- liftIO $ mkCmd "(contains \"fungible-xchain-v1\" (list-modules))"
      checkFx <- run "check fungible-xchain-v1" checkCmdx
      hasFx <- case checkFx of
        (PLiteral (LBool b)) -> return b
        t -> die $ "got non-bool result from module read: " <> T.pack (showPretty t)

      -- load modules by referencing members
      refModsCmd <- liftIO $ mkCmd $ T.intercalate " " $
        [ "coin.MINIMUM_PRECISION"
        , "ns.GUARD_SUCCESS"
        , "gas-payer-v1.GAS_PAYER"
        , "fungible-v1.account-details"] ++
        [ "fungible-v2.account-details" | hasFv2 ] ++
        [ "(let ((m:module{fungible-xchain-v1} coin)) 1)" | hasFx ]
      void $ run "load modules" refModsCmd

      -- return loaded cache
      use txCache

    -- Only load coin and its dependencies for chainweb >=2.17
    -- Note: no need to check if things are there, because this
    -- requires a block height that witnesses the invariant.
    --
    -- if this changes, we must change the filter in 'updateInitCache'
    goCw217 :: TransactionM p ModuleCache
    goCw217 = do
      coinDepCmd <- liftIO $ mkCmd "coin.MINIMUM_PRECISION"
      void $ run "load modules" coinDepCmd
      use txCache

-- | Apply (forking) upgrade transactions and module cache updates
-- at a particular blockheight.
--
-- This is the place where we consistently /introduce/ new transactions
-- into the blockchain along with module cache updates. The only other
-- places are Pact Service startup and the
-- empty-module-cache-after-initial-rewind case caught in 'execTransactions'
-- which both hit the database.
--
applyUpgrades
  :: ChainwebVersion
  -> V.ChainId
  -> BlockHeight
  -> TransactionM p (Maybe ModuleCache)
applyUpgrades v cid height
     | coinV2Upgrade v cid height = applyCoinV2
     | pact4coin3Upgrade At v height = applyCoinV3
     | chainweb214Pact At v height = applyCoinV4
     | chainweb215Pact At v height = applyCoinV5
     | chainweb217Pact At v height = filterModuleCache
     | otherwise = return Nothing
  where
    installCoinModuleAdmin = set (evalCapabilities . capModuleAdmin) $ S.singleton (ModuleName "coin" Nothing)

    applyCoinV2 = applyTxs (upgradeTransactions v cid) [FlagDisableInlineMemCheck, FlagDisablePact43, FlagDisablePact45]

    applyCoinV3 = applyTxs coinV3Transactions [FlagDisableInlineMemCheck, FlagDisablePact43, FlagDisablePact45]

    applyCoinV4 = applyTxs coinV4Transactions [FlagDisablePact45]
    applyCoinV5 = applyTxs coinV5Transactions [FlagDisablePact45]

    filterModuleCache = do
      mc <- use txCache
      pure $ Just $ HM.filterWithKey (\k _ -> k == "coin") mc

    applyTxs txsIO flags = do
      infoLog "Applying upgrade!"
      txs <- map (fmap payloadObj) <$> liftIO txsIO

      --
      -- In order to prime the module cache with all new modules for subsequent
      -- blocks, the caches from each tx are collected and the union of all
      -- those caches is returned. The calling code adds this new cache to the
      -- init cache in the pact service state (_psInitCache).
      --
      let execConfig = mkExecutionConfig flags
      caches <- local (set txExecutionConfig execConfig) $ mapM applyTx txs
      return $ Just (HM.unions caches)

    interp = initStateInterpreter
        $ installCoinModuleAdmin
        $ initCapabilities [mkMagicCapSlot "REMEDIATE"]

    applyTx tx = do
      infoLog $ "Running upgrade tx " <> sshow (_cmdHash tx)

      tryAllSynchronous (runGenesis tx permissiveNamespacePolicy interp) >>= \case
        Right _ -> use txCache
        Left e -> do
          logError $ "Upgrade transaction failed! " <> sshow e
          throwM e

applyTwentyChainUpgrade
    :: ChainwebVersion
    -> V.ChainId
    -> BlockHeight
    -> TransactionM p ()
applyTwentyChainUpgrade v cid bh
    | to20ChainRebalance v cid bh = do
      txlist <- liftIO $ twentyChainUpgradeTransactions v cid

      infoLog $ "Applying 20-chain upgrades on chain " <> sshow cid

      let txs = fmap payloadObj <$> txlist

      --
      -- Note (emily): This function does not need to care about
      -- module caching, because it is already seeded with the correct cache
      -- state, and is not updating the module cache, unlike 'applyUpgrades'.
      --

      traverse_ applyTx txs
    | otherwise = return ()
  where
    applyTx tx = do
      infoLog $ "Running 20-chain upgrade tx " <> sshow (_cmdHash tx)

      let i = initStateInterpreter
            $ initCapabilities [mkMagicCapSlot "REMEDIATE"]

      r <- tryAllSynchronous (runGenesis tx permissiveNamespacePolicy i)
      case r of
        Left e -> do
          logError $ "Upgrade transaction failed: " <> sshow e
          void $! throwM e
        Right _ -> return ()



jsonErrorResult
    :: PactError
    -> Text
    -> TransactionM p (CommandResult [TxLogJson])
jsonErrorResult err msg = do
    logs <- use txLogs
    gas <- view txGasLimit -- error means all gas was charged
    rk <- view txRequestKey
    l <- view txLogger

    liftIO
      $! logLog l "INFO"
      $! T.unpack msg
      <> ": " <> show rk
      <> ": " <> show err

    return $! CommandResult rk Nothing (PactResult (Left err))
      gas (Just logs) Nothing Nothing []

runPayload
    :: Command (Payload PublicMeta ParsedCode)
    -> NamespacePolicy
    -> TransactionM p (CommandResult [TxLogJson])
runPayload cmd nsp = do
    g0 <- use txGasUsed
    interp <- gasInterpreter g0

    case payload of
      Exec pm ->
        applyExec g0 interp pm signers chash nsp
      Continuation ym ->
        applyContinuation g0 interp ym signers chash nsp


  where
    signers = _pSigners $ _cmdPayload cmd
    chash = toUntypedHash $ _cmdHash cmd
    payload = _pPayload $ _cmdPayload cmd

-- | Run genesis transaction payloads with custom interpreter
--
runGenesis
    :: Command (Payload PublicMeta ParsedCode)
    -> NamespacePolicy
    -> Interpreter p
    -> TransactionM p (CommandResult [TxLogJson])
runGenesis cmd nsp interp = case payload of
    Exec pm ->
      applyExec 0 interp pm signers chash nsp
    Continuation ym ->
      applyContinuation 0 interp ym signers chash nsp
  where
    signers = _pSigners $ _cmdPayload cmd
    chash = toUntypedHash $ _cmdHash cmd
    payload = _pPayload $ _cmdPayload cmd

-- | Execute an 'ExecMsg' and Return the result with module cache
--
applyExec
    :: Gas
    -> Interpreter p
    -> ExecMsg ParsedCode
    -> [Signer]
    -> Hash
    -> NamespacePolicy
    -> TransactionM p (CommandResult [TxLogJson])
applyExec initialGas interp em senderSigs hsh nsp = do
    EvalResult{..} <- applyExec' initialGas interp em senderSigs hsh nsp
    for_ _erLogGas $ \gl -> gasLog $ "gas logs: " <> sshow gl
    logs <- use txLogs
    rk <- view txRequestKey

    -- concat tx warnings with eval warnings
    txWarnings <>= _erWarnings

    -- applyExec enforces non-empty expression set so `last` ok
    -- forcing it here for lazy errors. TODO NFData the Pacts
    lastResult <- return $!! last _erOutput
    return $! CommandResult rk _erTxId (PactResult (Right lastResult))
      _erGas (Just logs) _erExec Nothing _erEvents

-- | Variation on 'applyExec' that returns 'EvalResult' as opposed to
-- wrapping it up in a JSON result.
--
applyExec'
    :: Gas
    -> Interpreter p
    -> ExecMsg ParsedCode
    -> [Signer]
    -> Hash
    -> NamespacePolicy
    -> TransactionM p EvalResult
applyExec' initialGas interp (ExecMsg parsedCode execData) senderSigs hsh nsp
    | null (_pcExps parsedCode) = throwCmdEx "No expressions found"
    | otherwise = do

      pactFlags <- asks _txExecutionConfig

      eenv <- mkEvalEnv nsp (MsgData execData Nothing hsh senderSigs)
          <&> disablePact40Natives pactFlags
          <&> disablePact420Natives pactFlags
          <&> disablePact43Natives pactFlags
          <&> disablePact431Natives pactFlags
      setEnvGas initialGas eenv

      er <- liftIO $! evalExec interp eenv parsedCode

      for_ (_erExec er) $ \pe -> debug
        $ "applyExec: new pact added: "
        <> sshow (_pePactId pe, _peStep pe, _peYield pe, _peExecuted pe)

      -- set log + cache updates + used gas
      setTxResultState er

      return er

enablePactEvents' :: TxContext -> [ExecutionFlag]
enablePactEvents' tc
    | enablePactEvents (ctxVersion tc) (ctxCurrentBlockHeight tc) = []
    | otherwise = [FlagDisablePactEvents]

enforceKeysetFormats' :: TxContext -> [ExecutionFlag]
enforceKeysetFormats' tc
    | enforceKeysetFormats (ctxVersion tc) (ctxCurrentBlockHeight tc) = [FlagEnforceKeyFormats]
    | otherwise = []


enablePact40 :: TxContext -> [ExecutionFlag]
enablePact40 tc
    | pact4coin3Upgrade After (ctxVersion tc) (ctxCurrentBlockHeight tc) = []
    | otherwise = [FlagDisablePact40]

enablePact420 :: TxContext -> [ExecutionFlag]
enablePact420 tc
    | pact420Upgrade (ctxVersion tc) (ctxCurrentBlockHeight tc) = []
    | otherwise = [FlagDisablePact420]

enablePactModuleMemcheck :: TxContext -> [ExecutionFlag]
enablePactModuleMemcheck tc
    | chainweb213Pact (ctxVersion tc) (ctxCurrentBlockHeight tc) = []
    | otherwise = [FlagDisableInlineMemCheck]

enablePact43 :: TxContext -> [ExecutionFlag]
enablePact43 tc
    | chainweb214Pact After (ctxVersion tc) (ctxCurrentBlockHeight tc) = []
    | otherwise = [FlagDisablePact43]

enablePact431 :: TxContext -> [ExecutionFlag]
enablePact431 tc
    | chainweb215Pact After (ctxVersion tc) (ctxCurrentBlockHeight tc) = []
    | otherwise = [FlagDisablePact431]

enablePact44 :: TxContext -> [ExecutionFlag]
enablePact44 tc
    | chainweb216Pact After (ctxVersion tc) (ctxCurrentBlockHeight tc) = []
    | otherwise = [FlagDisablePact44]

enablePact45 :: TxContext -> [ExecutionFlag]
enablePact45 tc
    | chainweb217Pact After (ctxVersion tc) (ctxCurrentBlockHeight tc) = []
    | otherwise = [FlagDisablePact45]

enableNewTrans :: TxContext -> [ExecutionFlag]
enableNewTrans tc
    | pact44NewTrans (ctxVersion tc) (ctxCurrentBlockHeight tc) = []
    | otherwise = [FlagDisableNewTrans]

-- | Execute a 'ContMsg' and return the command result and module cache
--
applyContinuation
    :: Gas
    -> Interpreter p
    -> ContMsg
    -> [Signer]
    -> Hash
    -> NamespacePolicy
    -> TransactionM p (CommandResult [TxLogJson])
applyContinuation initialGas interp cm senderSigs hsh nsp = do
    EvalResult{..} <- applyContinuation' initialGas interp cm senderSigs hsh nsp
    for_ _erLogGas $ \gl -> gasLog $ "gas logs: " <> sshow gl
    logs <- use txLogs
    rk <- view txRequestKey

    -- set tx warnings to eval warnings
    txWarnings <>= _erWarnings

    -- last safe here because cont msg is guaranteed one exp
    return $! CommandResult rk _erTxId (PactResult (Right (last _erOutput)))
      _erGas (Just logs) _erExec Nothing _erEvents


setEnvGas ::  Gas -> EvalEnv e -> TransactionM p ()
setEnvGas initialGas = liftIO . views eeGas (`writeIORef` initialGas)

-- | Execute a 'ContMsg' and return just eval result, not wrapped in a
-- 'CommandResult' wrapper
--
applyContinuation'
    :: Gas
    -> Interpreter p
    -> ContMsg
    -> [Signer]
    -> Hash
    -> NamespacePolicy
    -> TransactionM p EvalResult
applyContinuation' initialGas interp cm@(ContMsg pid s rb d _) senderSigs hsh nsp = do

    pactFlags <- asks _txExecutionConfig

    eenv <- mkEvalEnv nsp (MsgData d pactStep hsh senderSigs)
          <&> disablePact40Natives pactFlags
          <&> disablePact420Natives pactFlags
          <&> disablePact43Natives pactFlags
    setEnvGas initialGas eenv

    er <- liftIO $! evalContinuation interp eenv cm

    setTxResultState er

    return er
  where
    pactStep = Just $ PactStep s rb pid Nothing

-- | Build and execute 'coin.buygas' command from miner info and user command
-- info (see 'TransactionExec.applyCmd')
--
-- see: 'pact/coin-contract/coin.pact#fund-tx'
--
buyGas :: Bool -> Command (Payload PublicMeta ParsedCode) -> Miner -> TransactionM p ()
buyGas isPactBackCompatV16 cmd (Miner mid mks) = go
  where
    sender = view (cmdPayload . pMeta . pmSender) cmd

    initState mc logGas =
      set evalLogGas (guard logGas >> Just [("GBuyGas",0)]) $ setModuleCache mc $ initCapabilities [magic_GAS]

    run input = do
      (findPayer isPactBackCompatV16 cmd) >>= \r -> case r of
        Nothing -> input
        Just withPayerCap -> withPayerCap input

    (Hash chash) = toUntypedHash (_cmdHash cmd)
    bgHash = Hash (chash <> "-buygas")

    go = do
      mcache <- use txCache
      supply <- gasSupplyOf <$> view txGasLimit <*> view txGasPrice
      logGas <- isJust <$> view txGasLogger

      let (buyGasTerm, buyGasCmd) = mkBuyGasTerm mid mks sender supply
          interp mc = Interpreter $ \_input ->
            put (initState mc logGas) >> run (pure <$> eval buyGasTerm)

      result <- applyExec' 0 (interp mcache) buyGasCmd
        (_pSigners $ _cmdPayload cmd) bgHash managedNamespacePolicy

      case _erExec result of
        Nothing ->
          -- should never occur: would mean coin.fund-tx is not a pact
          fatal "buyGas: Internal error - empty continuation"
        Just pe -> void $! txGasId .= (Just $! GasId (_pePactId pe))

findPayer
  :: Bool
  -> Command (Payload PublicMeta ParsedCode)
  -> Eval e (Maybe (Eval e [Term Name] -> Eval e [Term Name]))
findPayer isPactBackCompatV16 cmd = runMaybeT $ do
    (!m,!qn,!as) <- MaybeT findPayerCap
    pMod <- MaybeT $ lookupModule qn m
    capRef <- MaybeT $ return $ lookupIfaceModRef qn pMod
    return $ runCap (getInfo qn) capRef as
  where
    setEnvMsgBody v e = set eeMsgBody v e

    findPayerCap :: Eval e (Maybe (ModuleName,QualifiedName,[PactValue]))
    findPayerCap = preview $ eeMsgSigs . folded . folded . to sigPayerCap . _Just

    sigPayerCap (SigCapability q@(QualifiedName m n _) as)
      | n == "GAS_PAYER" = Just (m,q,as)
    sigPayerCap _ = Nothing

    gasPayerIface = ModuleName "gas-payer-v1" Nothing

    lookupIfaceModRef (QualifiedName _ n _) (ModuleData (MDModule Module{..}) refs _)
      | gasPayerIface `elem` _mInterfaces = HM.lookup n refs
    lookupIfaceModRef _ _ = Nothing

    mkApp i r as = App (TVar r i) (map (liftTerm . fromPactValue) as) i

    runCap i capRef as input = do
      let msgBody = enrichedMsgBody cmd
          enrichMsgBody | isPactBackCompatV16 = id
                        | otherwise = setEnvMsgBody (toLegacyJson msgBody)
      ar <- local enrichMsgBody $
        evalCap i CapCallStack False $ mkApp i capRef as

      case ar of
        NewlyAcquired -> do
          r <- input
          popCapStack (const (return ()))
          return r
        _ -> evalError' i "Internal error, GAS_PAYER already acquired"

enrichedMsgBody :: Command (Payload PublicMeta ParsedCode) -> Value
enrichedMsgBody cmd = case (_pPayload $ _cmdPayload cmd) of
  Exec (ExecMsg (ParsedCode _ exps) userData) ->
    object [ "tx-type" A..= ( "exec" :: Text)
           , "exec-code" A..= map renderCompactText exps
           , "exec-user-data" A..= pactFriendlyUserData (_getLegacyValue userData) ]
  Continuation (ContMsg pid step isRollback userData proof) ->
    object [ "tx-type" A..= ("cont" :: Text)
           , "cont-pact-id" A..= pid
           , "cont-step" A..= (LInteger $ toInteger step)
           , "cont-is-rollback" A..= LBool isRollback
           , "cont-user-data" A..= pactFriendlyUserData (_getLegacyValue userData)
           , "cont-has-proof" A..= (LBool $ isJust proof)
           ]
  where
    pactFriendlyUserData Null = object []
    pactFriendlyUserData v = v

-- | Build and execute 'coin.redeem-gas' command from miner info and previous
-- command results (see 'TransactionExec.applyCmd')
--
-- see: 'pact/coin-contract/coin.pact#fund-tx'
--
redeemGas :: Command (Payload PublicMeta ParsedCode) -> TransactionM p [PactEvent]
redeemGas cmd = do
    mcache <- use txCache

    gid <- use txGasId >>= \case
      Nothing -> fatal $! "redeemGas: no gas id in scope for gas refunds"
      Just g -> return g

    fee <- gasSupplyOf <$> use txGasUsed <*> view txGasPrice

    _crEvents <$> applyContinuation 0 (initState mcache) (redeemGasCmd fee gid)
      (_pSigners $ _cmdPayload cmd) (toUntypedHash $ _cmdHash cmd)
      managedNamespacePolicy

  where
    initState mc = initStateInterpreter
      $ setModuleCache mc
      $ initCapabilities [magic_GAS]

    redeemGasCmd fee (GasId pid) =
      ContMsg pid 1 False (toLegacyJson $ object [ "fee" A..= fee ]) Nothing


-- ---------------------------------------------------------------------------- --
-- Utilities

-- | Initialize a fresh eval state with magic capabilities.
-- This is the way we inject the correct guards into the environment
-- during Pact code execution
--
initCapabilities :: [CapSlot UserCapability] -> EvalState
initCapabilities cs = set (evalCapabilities . capStack) cs def
{-# INLINABLE initCapabilities #-}

initStateInterpreter :: EvalState -> Interpreter e
initStateInterpreter s = Interpreter (put s >>)

-- | Check whether the cost of running a tx is more than the allowed
-- gas limit and do some action depending on the outcome
--
checkTooBigTx
    :: Gas
    -> GasLimit
    -> TransactionM p (CommandResult [TxLogJson])
    -> (CommandResult [TxLogJson] -> TransactionM p (CommandResult [TxLogJson]))
    -> TransactionM p (CommandResult [TxLogJson])
checkTooBigTx initialGas gasLimit next onFail
  | initialGas >= fromIntegral gasLimit = do
      txGasUsed .= fromIntegral gasLimit -- all gas is consumed

      let !pe = PactError GasError def []
            $ "Tx too big (" <> pretty initialGas <> "), limit "
            <> pretty gasLimit

      r <- jsonErrorResult pe "Tx too big"
      onFail r
  | otherwise = next

gasInterpreter :: Gas -> TransactionM db (Interpreter p)
gasInterpreter g = do
    mc <- use txCache
    logGas <- isJust <$> view txGasLogger
    return $ initStateInterpreter
        $ set evalLogGas (guard logGas >> Just [("GTxSize",g)]) -- enables gas logging
        $ setModuleCache mc def


-- | Initial gas charged for transaction size
--   ignoring the size of a continuation proof, if present
--
initialGasOf :: PayloadWithText -> Gas
initialGasOf payload = gasFee
  where
    feePerByte :: Rational = 0.01

    contProofSize =
      case _pPayload (payloadObj payload) of
        Continuation (ContMsg _ _ _ _ (Just (ContProof p))) -> B.length p
        _ -> 0
    txSize = SB.length (payloadBytes payload) - contProofSize

    costPerByte = fromIntegral txSize * feePerByte
    sizePenalty = txSizeAccelerationFee costPerByte
    gasFee = ceiling (costPerByte + sizePenalty)
{-# INLINE initialGasOf #-}

txSizeAccelerationFee :: Rational -> Rational
txSizeAccelerationFee costPerByte = total
  where
    total = (costPerByte / bytePenalty) ^ power
    bytePenalty = 512
    power :: Integer = 7
{-# INLINE txSizeAccelerationFee #-}

-- | Disable certain natives around pact 4 / coin v3 upgrade
--
disablePact40Natives :: ExecutionConfig -> EvalEnv e -> EvalEnv e
disablePact40Natives =
  disablePactNatives ["enumerate" , "distinct" , "emit-event" , "concat" , "str-to-list"] FlagDisablePact40
{-# INLINE disablePact40Natives #-}

disablePactNatives :: [Text] -> ExecutionFlag -> ExecutionConfig -> EvalEnv e -> EvalEnv e
disablePactNatives bannedNatives flag ec = if has (ecFlags . ix flag) ec
    then over (eeRefStore . rsNatives) (\k -> foldl' (flip HM.delete) k bannedNatives)
    else id
{-# INLINE disablePactNatives #-}

-- | Disable certain natives around pact 4.2.0
--
disablePact420Natives :: ExecutionConfig -> EvalEnv e -> EvalEnv e
disablePact420Natives = disablePactNatives ["zip", "fold-db"] FlagDisablePact420
{-# INLINE disablePact420Natives #-}

-- | Disable certain natives around pact 4.2.0
--
disablePact43Natives :: ExecutionConfig -> EvalEnv e -> EvalEnv e
disablePact43Natives = disablePactNatives ["create-principal", "validate-principal", "continue"] FlagDisablePact43
{-# INLINE disablePact43Natives #-}

disablePact431Natives :: ExecutionConfig -> EvalEnv e -> EvalEnv e
disablePact431Natives = disablePactNatives ["is-principal", "typeof-principal"] FlagDisablePact431
{-# INLINE disablePact431Natives #-}

-- | Set the module cache of a pact 'EvalState'
--
setModuleCache
  :: ModuleCache
  -> EvalState
  -> EvalState
setModuleCache mcache es =
  let allDeps = foldMap (allModuleExports . fst) mcache
  in set (evalRefs . rsQualifiedDeps) allDeps $ set (evalRefs . rsLoadedModules) mcache es
{-# INLINE setModuleCache #-}

-- | Set tx result state
--
setTxResultState :: EvalResult -> TransactionM db ()
setTxResultState er = do
    txLogs <>= (_erLogs er)
    txCache .= (_erLoadedModules er)
    txGasUsed .= (_erGas er)
{-# INLINE setTxResultState #-}

-- | Make an 'EvalEnv' given a tx env + state
--
mkEvalEnv
    :: NamespacePolicy
    -> MsgData
    -> TransactionM db (EvalEnv db)
mkEvalEnv nsp msg = do
    tenv <- ask
    genv <- GasEnv
      <$> view (txGasLimit . to fromIntegral)
      <*> view txGasPrice
      <*> use txGasModel
    liftIO $ setupEvalEnv (_txDbEnv tenv) Nothing (_txMode tenv)
      msg initRefStore genv
      nsp (_txSpvSupport tenv) (_txPublicData tenv) (_txExecutionConfig tenv)

-- | Managed namespace policy CAF
--
managedNamespacePolicy :: NamespacePolicy
managedNamespacePolicy = SmartNamespacePolicy False
  (QualifiedName (ModuleName "ns" Nothing) "validate" def)
{-# NOINLINE managedNamespacePolicy #-}

-- | Builder for "magic" capabilities given a magic cap name
--
mkMagicCapSlot :: Text -> CapSlot UserCapability
mkMagicCapSlot c = CapSlot CapCallStack cap []
  where
    mn = ModuleName "coin" Nothing
    fqn = QualifiedName mn c def
    cap = SigCapability fqn []
{-# INLINE mkMagicCapSlot #-}

-- | Build the 'ExecMsg' for some pact code fed to the function. The 'value'
-- parameter is for any possible environmental data that needs to go into
-- the 'ExecMsg'.
--
buildExecParsedCode
    :: Maybe (ChainwebVersion, BlockHeight)
    -> Maybe Value
    -> Text
    -> IO (ExecMsg ParsedCode)
buildExecParsedCode chainCtx value code = maybe (go Null) go value
  where
    go val = case parsePact chainCtx code of
      Right !t -> pure $! ExecMsg t (toLegacyJson val)
      -- if we can't construct coin contract calls, this should
      -- fail fast
      Left err -> internalError $ "buildExecParsedCode: parse failed: " <> T.pack err

-- | Retrieve public metadata from a command
--
publicMetaOf :: Command (Payload PublicMeta ParsedCode) -> PublicMeta
publicMetaOf = _pMeta . _cmdPayload
{-# INLINE publicMetaOf #-}

-- | Retrieve the optional Network identifier from a command
--
networkIdOf :: Command (Payload PublicMeta ParsedCode) -> Maybe NetworkId
networkIdOf = _pNetworkId . _cmdPayload
{-# INLINE networkIdOf #-}

-- | Calculate the gas fee (pact-generate gas cost * user-specified gas price),
-- rounding to the nearest stu.
--
gasSupplyOf :: Gas -> GasPrice -> GasSupply
gasSupplyOf gas (GasPrice (ParsedDecimal gp)) = GasSupply (ParsedDecimal gs)
  where
    gs = toCoinUnit ((fromIntegral gas) * gp)
{-# INLINE gasSupplyOf #-}

-- | Round to the nearest Stu
--
toCoinUnit :: Decimal -> Decimal
toCoinUnit = roundTo 12
{-# INLINE toCoinUnit #-}

gasLog :: Text -> TransactionM db ()
gasLog m = do
  l <- view txGasLogger
  rk <- view txRequestKey
  for_ l $ \logger ->
    liftIO $! logLog logger "INFO" $! T.unpack m <> ": " <> show rk

-- | Log request keys at DEBUG when successful
--
debug :: Text -> TransactionM db ()
debug s = do
    l <- view txLogger
    rk <- view txRequestKey
    liftIO $! logLog l "DEBUG" $! T.unpack s <> ": " <> show rk


-- | Denotes fatal failure points in the tx exec process
--
fatal :: Text -> TransactionM db a
fatal e = do
    l <- view txLogger
    rk <- view txRequestKey

    liftIO
      $! logLog l "ERROR"
      $! "critical transaction failure: "
      <> sshow rk <> ": " <> T.unpack e

    throwM $ PactTransactionExecError (fromUntypedHash $ unRequestKey rk) e

logError :: Text -> TransactionM db ()
logError msg = view txLogger >>= \l -> liftIO $! logLog l "ERROR" (T.unpack msg)

infoLog :: Text -> TransactionM db ()
infoLog msg = view txLogger >>= \l -> liftIO $! logLog l "INFO" (T.unpack msg)<|MERGE_RESOLUTION|>--- conflicted
+++ resolved
@@ -159,13 +159,7 @@
       -- ^ cached module state
     -> ApplyCmdExecutionContext
       -- ^ is this a local or send execution context?
-<<<<<<< HEAD
-    -> IO (T2 (CommandResult [TxLogJson]) ModuleCache)
-applyCmd v logger gasLogger pdbenv miner gasModel txCtx spv cmd initialGas mcache0 callCtx =
-    second _txCache <$!>
-      runTransactionM cenv txst applyBuyGas
-=======
-    -> IO (T3 (CommandResult [TxLog Value]) ModuleCache (S.Set PactWarning))
+    -> IO (T3 (CommandResult [TxLogJson]) ModuleCache (S.Set PactWarning))
 applyCmd v logger gasLogger pdbenv miner gasModel txCtx spv cmd initialGas mcache0 callCtx = do
     T2 cr st <- runTransactionM cenv txst applyBuyGas
 
@@ -173,7 +167,6 @@
         warns = _txWarnings st
 
     pure $ T3 cr cache warns
->>>>>>> 284a6295
   where
     stGasModel
       | chainweb217Pact' = gasModel
