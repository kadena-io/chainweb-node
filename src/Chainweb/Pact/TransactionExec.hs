--- conflicted
+++ resolved
@@ -1088,13 +1088,8 @@
     -> IO (ExecMsg ParsedCode)
 buildExecParsedCode ppv value code = maybe (go Null) go value
   where
-<<<<<<< HEAD
-    go val = case parsePact chainCtx code of
+    go val = case parsePact ppv code of
       Right !t -> pure $! ExecMsg t (toLegacyJson val)
-=======
-    go val = case parsePact ppv code of
-      Right !t -> pure $! ExecMsg t val
->>>>>>> 2bc83979
       -- if we can't construct coin contract calls, this should
       -- fail fast
       Left err -> internalError $ "buildExecParsedCode: parse failed: " <> T.pack err
