{-# LANGUAGE AllowAmbiguousTypes #-}
{-# LANGUAGE BangPatterns #-}
{-# LANGUAGE FlexibleContexts #-}
{-# LANGUAGE LambdaCase #-}
{-# LANGUAGE OverloadedStrings #-}
{-# LANGUAGE RankNTypes #-}
{-# LANGUAGE RecordWildCards #-}
{-# LANGUAGE ScopedTypeVariables #-}
{-# LANGUAGE TupleSections #-}
{-# LANGUAGE TypeApplications #-}

-- |
-- Module      :  Chainweb.Pact.TransactionExec
-- Copyright   :  Copyright © 2018 Kadena LLC.
-- License     :  (see the file LICENSE)
-- Maintainer  :  Mark Nichols <mark@kadena.io>, Emily Pillmore <emily@kadena.io>
-- Stability   :  experimental
--
-- Pact command execution and coin-contract transaction logic for Chainweb
--
module Chainweb.Pact.TransactionExec
( -- * Transaction Execution
  applyCmd
, applyGenesisCmd
, applyLocal
, applyExec
, applyExec'
, applyContinuation
, applyContinuation'
, runPayload

  -- * Gas Execution
, buyGas
, mkBuyGasCmd

  -- * Coinbase Execution
, applyCoinbase
, mkCoinbaseCmd
, EnforceCoinbaseFailure(..)

  -- * Command Helpers
, publicMetaOf
, networkIdOf
, gasSupplyOf
, gasPriceOf

  -- * Utilities
, buildExecParsedCode
, jsonErrorResult
, mkMagicCapSlot
) where

import Control.Lens
import Control.Monad.Reader
import Control.Monad.State.Strict
import Control.Monad.Trans.Maybe


import Data.Aeson hiding ((.=))
import qualified Data.Aeson as A
import Data.Bifunctor
import qualified Data.ByteString as B
import qualified Data.ByteString.Short as SB
import Data.Decimal (Decimal, roundTo)
import Data.Default (def)
import Data.Foldable (for_)
import qualified Data.HashMap.Strict as HM
import Data.Text (Text)
import qualified Data.Text as T
import Data.Tuple.Strict (T2(..))

-- internal Pact modules

import Pact.Eval (liftTerm, lookupModule)
import Pact.Gas (freeGasEnv)
import Pact.Gas.Table
import Pact.Interpreter
import Pact.Native.Capabilities (evalCap)
import Pact.Parse (parseExprs)
import Pact.Parse (ParsedDecimal(..))
import Pact.Runtime.Capabilities (popCapStack)
import Pact.Types.Capability
import Pact.Types.Command
import Pact.Types.Hash as Pact
import Pact.Types.Logger
import Pact.Types.PactValue
import Pact.Types.Pretty
import Pact.Types.RPC
import Pact.Types.Runtime
import Pact.Types.Server
import Pact.Types.SPV

-- internal Chainweb modules

import Chainweb.BlockHash
import Chainweb.Miner.Pact
import Chainweb.Pact.Backend.Types (ModuleCache)
import Chainweb.Pact.Service.Types (internalError)
import Chainweb.Pact.Types
import Chainweb.Transaction
import Chainweb.Utils (sshow)


-- | "Magic" capability 'COINBASE' used in the coin contract to
-- constrain coinbase calls.
--
magic_COINBASE :: CapSlot UserCapability
magic_COINBASE = mkMagicCapSlot "COINBASE"

-- | "Magic" capability 'GAS' used in the coin contract to
-- constrain gas buy/redeem calls.
--
magic_GAS :: CapSlot UserCapability
magic_GAS = mkMagicCapSlot "GAS"

-- | "Magic" capability 'GENESIS' used in the coin contract to
-- constrain genesis-only allocations
--
magic_GENESIS :: CapSlot UserCapability
magic_GENESIS = mkMagicCapSlot "GENESIS"

-- | The main entry point to executing transactions. From here,
-- 'applyCmd' assembles the command environment for a command and
-- orchestrates gas buys/redemption, and executing payloads.
--
applyCmd
    :: Logger
      -- ^ Pact logger
    -> PactDbEnv p
      -- ^ Pact db environment
    -> Miner
      -- ^ The miner chosen to mine the block
    -> GasModel
      -- ^ Gas model (pact Service config)
    -> PublicData
      -- ^ Contains block height, time, prev hash + metadata
    -> SPVSupport
      -- ^ SPV support (validates cont proofs)
    -> Command PayloadWithText
      -- ^ command with payload to execute
    -> ModuleCache
      -- ^ cached module state
    -> Bool
      -- ^ execution config for module install
    -> IO (T2 (CommandResult [TxLog Value]) ModuleCache)
applyCmd logger pdbenv miner gasModel pd spv cmdIn mcache0 ecMod =
    second _txCache <$!>
      runTransactionM cenv txst applyBuyGas
  where
    txst = TransactionState mcache0 mempty 0 Nothing (_geGasModel freeGasEnv)
    executionConfigNoHistory = ExecutionConfig ecMod False
    cenv = TransactionEnv Transactional pdbenv logger pd' spv nid gasPrice
<<<<<<< HEAD
      requestKey gasLimit executionConfigNoHistory
=======
      requestKey (fromIntegral gasLimit)
>>>>>>> d44357c3

    cmd = payloadObj <$> cmdIn
    requestKey = cmdToRequestKey cmd
    pd' = set pdPublicMeta (publicMetaOf cmd) pd
    gasPrice = gasPriceOf cmd
    gasLimit = gasLimitOf cmd
    initialGas = initialGasOf (_cmdPayload cmdIn)
    nid = networkIdOf cmd

    applyBuyGas =
      catchesPactError (buyGas cmd miner) >>= \case
        Left e -> fatal $ "tx failure for requestKey when buying gas: " <> sshow e
        Right _ -> checkTooBigTx initialGas gasLimit applyPayload

    applyPayload = do
      txGasModel .= gasModel
      txGasUsed .= initialGas

      cr <- catchesPactError $! runPayload cmd managedNamespacePolicy
      case cr of
        Left e -> jsonErrorResult e "tx failure for request key when running cmd"
        Right r -> applyRedeem r

    applyRedeem cr = do
      txGasModel .= (_geGasModel freeGasEnv)

      r <- catchesPactError $! redeemGas cmd
      case r of
        Left e -> jsonErrorResult e "tx failure for request key while redeeming gas"
        Right _ -> do
          logs <- use txLogs
          return $! set crLogs (Just logs) cr

applyGenesisCmd
    :: Logger
      -- ^ Pact logger
    -> PactDbEnv p
      -- ^ Pact db environment
    -> PublicData
      -- ^ Contains block height, time, prev hash + metadata
    -> SPVSupport
      -- ^ SPV support (validates cont proofs)
    -> Command (Payload PublicMeta ParsedCode)
      -- ^ command with payload to execute
    -> IO (T2 (CommandResult [TxLog Value]) ModuleCache)
applyGenesisCmd logger dbEnv pd spv cmd =
    second _txCache <$!> runTransactionM tenv txst go
  where
    pd' = set pdPublicMeta (publicMetaOf cmd) pd
    nid = networkIdOf cmd
    rk = cmdToRequestKey cmd
    tenv = TransactionEnv Transactional dbEnv logger pd' spv nid 0.0 rk 0
           justInstallsExecutionConfig
    txst = TransactionState mempty mempty 0 Nothing (_geGasModel freeGasEnv)

    interp = initStateInterpreter $ initCapabilities [magic_GENESIS, magic_COINBASE]

    go = do
      cr <- catchesPactError $! runGenesis cmd permissiveNamespacePolicy interp
      case cr of
        Left e -> fatal $ "Genesis command failed: " <> sshow e
        Right r -> r <$ debug "successful genesis tx for request key"

-- | No installs or history
restrictiveExecutionConfig :: ExecutionConfig
restrictiveExecutionConfig = ExecutionConfig False False

permissiveExecutionConfig :: ExecutionConfig
permissiveExecutionConfig = ExecutionConfig True True

-- | Only allow installs
justInstallsExecutionConfig :: ExecutionConfig
justInstallsExecutionConfig = ExecutionConfig True False

applyCoinbase
    :: Logger
      -- ^ Pact logger
    -> PactDbEnv p
      -- ^ Pact db environment
    -> Miner
      -- ^ The miner chosen to mine the block
    -> ParsedDecimal
      -- ^ Miner reward
    -> PublicData
      -- ^ Contains block height, time, prev hash + metadata
    -> BlockHash
      -- ^ hash of the mined block
    -> EnforceCoinbaseFailure
      -- ^ treat
    -> ModuleCache
    -> IO (CommandResult [TxLog Value])
applyCoinbase logger dbEnv (Miner mid mks) reward@(ParsedDecimal d) pd ph
  (EnforceCoinbaseFailure throwCritical) mc =
    evalTransactionM tenv txst go
  where
    tenv = TransactionEnv Transactional dbEnv logger pd noSPVSupport
           Nothing 0.0 rk 0 restrictiveExecutionConfig
    txst =TransactionState mc mempty 0 Nothing (_geGasModel freeGasEnv)
    interp = initStateInterpreter $ initCapabilities [magic_COINBASE]
    chash = Pact.Hash (sshow ph)
    rk = RequestKey chash

    go = do
      cexec <- liftIO $ mkCoinbaseCmd mid mks reward
      cr <- catchesPactError $!
        applyExec' interp cexec mempty chash managedNamespacePolicy

      case cr of
        Left e
          | throwCritical -> fatal $ "Coinbase tx failure: " <> sshow e
          | otherwise -> jsonErrorResult e "coinbase tx failure"
        Right er -> do
          debug
            $! "successful coinbase of "
            <> (T.take 18 $ sshow d)
            <> " to "
            <> sshow mid

          return $! CommandResult rk (_erTxId er) (PactResult (Right (last $ _erOutput er)))
           (_erGas er) (Just $ _erLogs er) (_erExec er) Nothing

applyLocal
    :: Logger
      -- ^ Pact logger
    -> PactDbEnv p
      -- ^ Pact db environment
    -> PublicData
      -- ^ Contains block height, time, prev hash + metadata
    -> SPVSupport
      -- ^ SPV support (validates cont proofs)
    -> Command PayloadWithText
      -- ^ command with payload to execute
    -> ModuleCache
    -> IO (CommandResult [TxLog Value])
applyLocal logger dbEnv pd spv cmdIn mc =
    evalTransactionM tenv txst go
  where
    cmd = payloadObj <$> cmdIn
    pd' = set pdPublicMeta (publicMetaOf cmd) pd
    rk = cmdToRequestKey cmd
    nid = networkIdOf cmd
    chash = toUntypedHash $ _cmdHash cmd
    signers = _pSigners $ _cmdPayload cmd
<<<<<<< HEAD
    tenv = TransactionEnv Local dbEnv logger pd' spv nid 0.0 rk 0
           permissiveExecutionConfig
    txst = TransactionState mc mempty 0 Nothing (_geGasModel freeGasEnv)
=======
    gasPrice = gasPriceOf cmd
    gasLimit = gasLimitOf cmd
    tenv = TransactionEnv Local dbEnv logger pd' spv nid gasPrice rk (fromIntegral gasLimit)
    gasmodel = tableGasModel defaultGasConfig
    txst = TransactionState mc mempty 0 Nothing gasmodel
    gas0 = initialGasOf (_cmdPayload cmdIn)

    applyPayload em = do
      interp <- gasInterpreter gas0
      cr <- catchesPactError $!
        applyExec interp em signers chash managedNamespacePolicy

      case cr of
        Left e -> jsonErrorResult e "applyLocal"
        Right r -> return $! r { _crMetaData = Just (toJSON pd') }
>>>>>>> d44357c3

    go = do
      em <- case _pPayload $ _cmdPayload cmd of
        Exec !pm -> return pm
        _ -> throwCmdEx "local continuations not supported"

      checkTooBigTx gas0 gasLimit (applyPayload em)

jsonErrorResult
    :: PactError
    -> Text
    -> TransactionM p (CommandResult [TxLog Value])
jsonErrorResult err msg = do
    logs <- use txLogs
    gas <- use txGasUsed
    rk <- view txRequestKey
    l <- view txLogger

    liftIO
      $! logLog l "ERROR"
      $! T.unpack msg
      <> ": " <> show rk
      <> ": " <> show err

    return $! CommandResult rk Nothing (PactResult (Left err))
      gas (Just logs) Nothing Nothing

runPayload
    :: Command (Payload PublicMeta ParsedCode)
    -> NamespacePolicy
    -> TransactionM p (CommandResult [TxLog Value])
runPayload cmd nsp = do
    g0 <- use txGasUsed
    interp <- gasInterpreter g0
    
    case payload of
      Exec pm ->
        applyExec interp pm signers chash nsp
      Continuation ym ->
        applyContinuation interp ym signers chash nsp

  where
    signers = _pSigners $ _cmdPayload cmd
    chash = toUntypedHash $ _cmdHash cmd
    payload = _pPayload $ _cmdPayload cmd

-- | Run genesis transaction payloads with custom interpreter
--
runGenesis
    :: Command (Payload PublicMeta ParsedCode)
    -> NamespacePolicy
    -> Interpreter p
    -> TransactionM p (CommandResult [TxLog Value])
runGenesis cmd nsp interp = case payload of
    Exec pm ->
      applyExec interp pm signers chash nsp
    Continuation ym ->
      applyContinuation interp ym signers chash nsp
  where
    signers = _pSigners $ _cmdPayload cmd
    chash = toUntypedHash $ _cmdHash cmd
    payload = _pPayload $ _cmdPayload cmd

-- | Execute an 'ExecMsg' and Return the result with module cache
--
applyExec
    :: Interpreter p
    -> ExecMsg ParsedCode
    -> [Signer]
    -> Hash
    -> NamespacePolicy
    -> TransactionM p (CommandResult [TxLog Value])
applyExec interp em senderSigs hsh nsp = do
    EvalResult{..} <- applyExec' interp em senderSigs hsh nsp
    logs <- use txLogs
    rk <- view txRequestKey
    -- applyExec enforces non-empty expression set so `last` ok
    return $! CommandResult rk _erTxId (PactResult (Right (last _erOutput)))
      _erGas (Just logs) _erExec Nothing

-- | Variation on 'applyExec' that returns 'EvalResult' as opposed to
-- wrapping it up in a JSON result.
--
applyExec'
    :: Interpreter p
    -> ExecMsg ParsedCode
    -> [Signer]
    -> Hash
    -> NamespacePolicy
    -> TransactionM p EvalResult
applyExec' interp (ExecMsg parsedCode execData) senderSigs hsh nsp
    | null (_pcExps parsedCode) = throwCmdEx "No expressions found"
    | otherwise = do

      eenv <- mkEvalEnv nsp (MsgData execData Nothing hsh senderSigs)
      er <- liftIO $! evalExec interp eenv parsedCode

      for_ (_erExec er) $ \pe -> debug
        $ "applyExec: new pact added: "
        <> sshow (_pePactId pe, _peStep pe, _peYield pe, _peExecuted pe)

      -- set log + cache updates + used gas
      setTxResultState er

      return er


-- | Execute a 'ContMsg' and return the command result and module cache
--
applyContinuation
    :: Interpreter p
    -> ContMsg
    -> [Signer]
    -> Hash
    -> NamespacePolicy
    -> TransactionM p (CommandResult [TxLog Value])
applyContinuation interp cm senderSigs hsh nsp = do
    EvalResult{..} <- applyContinuation' interp cm senderSigs hsh nsp
    logs <- use txLogs
    rk <- view txRequestKey
    -- last safe here because cont msg is guaranteed one exp
    return $! (CommandResult rk _erTxId (PactResult (Right (last _erOutput)))
      _erGas (Just logs) _erExec Nothing)

-- | Execute a 'ContMsg' and return just eval result, not wrapped in a
-- 'CommandResult' wrapper
--
applyContinuation'
    :: Interpreter p
    -> ContMsg
    -> [Signer]
    -> Hash
    -> NamespacePolicy
    -> TransactionM p EvalResult
applyContinuation' interp cm@(ContMsg pid s rb d _) senderSigs hsh nsp = do
    eenv <- mkEvalEnv nsp $ MsgData d pactStep hsh senderSigs
    er <- liftIO $! evalContinuation interp eenv cm

    setTxResultState er

    return er
  where
    pactStep = Just $ PactStep s rb pid Nothing

-- | Build and execute 'coin.buygas' command from miner info and user command
-- info (see 'TransactionExec.applyCmd')
--
-- see: 'pact/coin-contract/coin.pact#fund-tx'
--
buyGas :: Command (Payload PublicMeta ParsedCode) -> Miner -> TransactionM p ()
buyGas cmd (Miner mid mks) = go
  where
    sender = view (cmdPayload . pMeta . pmSender) cmd
    initState mc = setModuleCache mc $ initCapabilities [magic_GAS]
    interp mc = Interpreter $ \input ->
      put (initState mc) >> run input
    run input = do
      findPayer >>= \r -> case r of
        Nothing -> input
        Just withPayerCap -> withPayerCap input

    (Hash chash) = toUntypedHash (_cmdHash cmd)
    bgHash = Hash (chash <> "-buygas")

    go = do
      mcache <- use txCache
      supply <- gasSupplyOf <$> view txGasLimit <*> view txGasPrice

      buyGasCmd <- liftIO $! mkBuyGasCmd mid mks sender supply

      result <- applyExec' (interp mcache) buyGasCmd
        (_pSigners $ _cmdPayload cmd) bgHash managedNamespacePolicy

      case _erExec result of
        Nothing -> fatal "buyGas: Internal error - empty continuation"
        Just pe -> void $! txGasId .= (Just $ GasId (_pePactId pe))

findPayer :: Eval e (Maybe (Eval e [Term Name] -> Eval e [Term Name]))
findPayer = runMaybeT $ do
    (!m,!qn,!as) <- MaybeT findPayerCap
    pMod <- MaybeT $ lookupModule qn m
    capRef <- MaybeT $ return $ lookupIfaceModRef qn pMod
    return $ runCap (getInfo qn) capRef as
  where
    findPayerCap :: Eval e (Maybe (ModuleName,QualifiedName,[PactValue]))
    findPayerCap = preview $ eeMsgSigs . folded . folded . to sigPayerCap . _Just

    sigPayerCap (SigCapability q@(QualifiedName m n _) as)
      | n == "GAS_PAYER" = Just (m,q,as)
    sigPayerCap _ = Nothing

    gasPayerIface = ModuleName "gas-payer-v1" Nothing

    lookupIfaceModRef (QualifiedName _ n _) (ModuleData (MDModule (Module {..})) refs)
      | gasPayerIface `elem` _mInterfaces = HM.lookup n refs
    lookupIfaceModRef _ _ = Nothing

    mkApp i r as = App (TVar r i) (map (liftTerm . fromPactValue) as) i

    runCap i capRef as input = do
      ar <- evalCap i CapCallStack False $ mkApp i capRef as
      case ar of
        NewlyAcquired -> do
          r <- input
          popCapStack (const (return ()))
          return r
        _ -> evalError' i "Internal error, GAS_PAYER already acquired"


-- | Build and execute 'coin.redeem-gas' command from miner info and previous
-- command results (see 'TransactionExec.applyCmd')
--
-- see: 'pact/coin-contract/coin.pact#fund-tx'
--
redeemGas :: Command (Payload PublicMeta ParsedCode) -> TransactionM p ()
redeemGas cmd = do
    mcache <- use txCache

    gid <- use txGasId >>= \case
      Nothing -> fatal $! "redeemGas: no gas id in scope for gas refunds"
      Just g -> return g

    fee <- gasSupplyOf <$> use txGasUsed <*> view txGasPrice

    void $! applyContinuation (initState mcache) (redeemGasCmd fee gid)
      (_pSigners $ _cmdPayload cmd) (toUntypedHash $ _cmdHash cmd)
      managedNamespacePolicy

  where
    initState mc = initStateInterpreter
      $ setModuleCache mc
      $ initCapabilities [magic_GAS]

    redeemGasCmd fee (GasId pid) =
      ContMsg pid 1 False (object [ "fee" A..= fee ]) Nothing

-- | Build the 'coin-contract.buygas' command
--
mkBuyGasCmd
    :: MinerId   -- ^ Id of the miner to fund
    -> MinerKeys -- ^ Miner keyset
    -> Text      -- ^ Address of the sender from the command
    -> GasSupply -- ^ The gas limit total * price
    -> IO (ExecMsg ParsedCode)
mkBuyGasCmd (MinerId mid) (MinerKeys ks) sender total =
    buildExecParsedCode buyGasData $ mconcat
      [ "(coin.fund-tx"
      , " \"" <> sender <> "\""
      , " \"" <> mid <> "\""
      , " (read-keyset \"miner-keyset\")"
      , " (read-decimal \"total\"))"
      ]
  where
    buyGasData = Just $ object
      [ "miner-keyset" A..= ks
      , "total" A..= total
      ]
{-# INLINABLE mkBuyGasCmd #-}

mkCoinbaseCmd :: MinerId -> MinerKeys -> ParsedDecimal -> IO (ExecMsg ParsedCode)
mkCoinbaseCmd (MinerId mid) (MinerKeys ks) reward =
    buildExecParsedCode coinbaseData $ mconcat
      [ "(coin.coinbase"
      , " \"" <> mid <> "\""
      , " (read-keyset \"miner-keyset\")"
      , " (read-decimal \"reward\"))"
      ]
  where
    coinbaseData = Just $ object
      [ "miner-keyset" A..= ks
      , "reward" A..= reward
      ]
{-# INLINABLE mkCoinbaseCmd #-}

-- ---------------------------------------------------------------------------- --
-- Utilities

-- | Initialize a fresh eval state with magic capabilities.
-- This is the way we inject the correct guards into the environment
-- during Pact code execution
--
initCapabilities :: [CapSlot UserCapability] -> EvalState
initCapabilities cs = set (evalCapabilities . capStack) cs def
{-# INLINABLE initCapabilities #-}

initStateInterpreter :: EvalState -> Interpreter p
initStateInterpreter s = Interpreter $ (put s >>)


checkTooBigTx
    :: Gas
    -> GasLimit
    -> TransactionM p (CommandResult [TxLog Value])
    -> TransactionM p (CommandResult [TxLog Value])
checkTooBigTx initialGas gasLimit next
  | initialGas >= (fromIntegral gasLimit) = do
      txGasUsed .= (fromIntegral gasLimit) -- all gas is consumed

      let !pe = PactError GasError def []
            $ "Tx too big (" <> pretty initialGas <> "), limit "
            <> pretty gasLimit

      jsonErrorResult pe "Tx too big"
  | otherwise = next

gasInterpreter :: Gas -> TransactionM db (Interpreter p)
gasInterpreter g = do
    mc <- use txCache
    return $ initStateInterpreter
        $ set evalGas g
        $ setModuleCache mc def

-- | Initial gas charged for transaction size
--   ignoring the size of a continuation proof, if present
--
initialGasOf :: PayloadWithText -> Gas
initialGasOf cmd = gasFee
  where
    feePerByte :: Decimal = 0.01
    
    contProofSize =
      case _pPayload (payloadObj cmd) of
        Continuation (ContMsg _ _ _ _ (Just (ContProof p))) -> B.length p
        _ -> 0
    txSize = SB.length (payloadBytes cmd) - contProofSize

    costPerByte = fromIntegral txSize * feePerByte
    sizePenalty = txSizeAccelerationFee costPerByte
    gasFee = ceiling (costPerByte + sizePenalty)
{-# INLINE initialGasOf #-}

txSizeAccelerationFee :: Decimal -> Decimal
txSizeAccelerationFee costPerByte = total
  where
    total = (costPerByte / bytePenalty) ^ power
    bytePenalty = 512
    power :: Integer = 7 
{-# INLINE txSizeAccelerationFee #-}

-- | Set the module cache of a pact 'EvalState'
--
setModuleCache
  :: ModuleCache
  -> EvalState
  -> EvalState
setModuleCache = set (evalRefs . rsLoadedModules)
{-# INLINE setModuleCache #-}

-- | Set tx result state
--
setTxResultState :: EvalResult -> TransactionM db ()
setTxResultState er = do
    txLogs <>= (_erLogs er)
    txCache .= (_erLoadedModules er)
    txGasUsed .= (_erGas er)
{-# INLINE setTxResultState #-}

-- | Make an 'EvalEnv' given a tx env + state
--
mkEvalEnv
    :: NamespacePolicy
    -> MsgData
    -> TransactionM db (EvalEnv db)
mkEvalEnv nsp msg = do
    tenv <- ask
    genv <- GasEnv
      <$> view (txGasLimit . to fromIntegral)
      <*> view txGasPrice
      <*> use txGasModel

    return $ setupEvalEnv (_txDbEnv tenv) Nothing (_txMode tenv)
      msg initRefStore genv
      nsp (_txSpvSupport tenv) (_txPublicData tenv) (_txExecutionConfig tenv)

-- | Managed namespace policy CAF
--
managedNamespacePolicy :: NamespacePolicy
managedNamespacePolicy = SmartNamespacePolicy False
  (QualifiedName (ModuleName "ns" Nothing) "validate" def)
{-# NOINLINE managedNamespacePolicy #-}

-- | Builder for "magic" capabilities given a magic cap name
--
mkMagicCapSlot :: Text -> CapSlot UserCapability
mkMagicCapSlot c = CapSlot CapCallStack cap []
  where
    mn = ModuleName "coin" Nothing
    fqn = QualifiedName mn c def
    cap = SigCapability fqn []
{-# INLINE mkMagicCapSlot #-}

-- | Build the 'ExecMsg' for some pact code fed to the function. The 'value'
-- parameter is for any possible environmental data that needs to go into
-- the 'ExecMsg'.
--
buildExecParsedCode :: Maybe Value -> Text -> IO (ExecMsg ParsedCode)
buildExecParsedCode value code = maybe (go Null) go value
  where
    go v = case ParsedCode code <$> parseExprs code of
      Right !t -> pure $! ExecMsg t v
      -- if we can't construct coin contract calls, this should
      -- fail fast
      Left err -> internalError $ "buildExecParsedCode: parse failed: " <> T.pack err


-- | Retrieve public metadata from a command
--
publicMetaOf :: Command (Payload PublicMeta c) -> PublicMeta
publicMetaOf = _pMeta . _cmdPayload
{-# INLINE publicMetaOf #-}

-- | Retrieve the optional Network identifier from a command
--
networkIdOf :: Command (Payload a b) -> Maybe NetworkId
networkIdOf = _pNetworkId . _cmdPayload
{-# INLINE networkIdOf #-}

-- | Calculate the gas fee (pact-generate gas cost * user-specified gas price),
-- rounding to the nearest stu.
--
gasSupplyOf :: Gas -> GasPrice -> GasSupply
gasSupplyOf gas (GasPrice (ParsedDecimal gp)) = GasSupply (ParsedDecimal gs)
  where
    gs = toCoinUnit ((fromIntegral gas) * gp)
{-# INLINE gasSupplyOf #-}

-- | Round to the nearest Stu
--
toCoinUnit :: Decimal -> Decimal
toCoinUnit = roundTo 12
{-# INLINE toCoinUnit #-}

-- | Log request keys at DEBUG when successful
--
debug :: forall db. Text -> TransactionM db ()
debug s = do
    l <- view txLogger
    rk <- view txRequestKey
    liftIO $! logLog l "DEBUG" $! T.unpack s <> ": " <> show rk


-- | Denotes fatal failure points in the tx exec process
--
fatal :: forall db a. Text -> TransactionM db a
fatal e = do
    l <- view txLogger
    rk <- view txRequestKey

    liftIO
      $! logLog l "ERROR"
      $! "critical transaction failure: "
      <> sshow rk <> ": " <> T.unpack e

    internalError e<|MERGE_RESOLUTION|>--- conflicted
+++ resolved
@@ -150,11 +150,7 @@
     txst = TransactionState mcache0 mempty 0 Nothing (_geGasModel freeGasEnv)
     executionConfigNoHistory = ExecutionConfig ecMod False
     cenv = TransactionEnv Transactional pdbenv logger pd' spv nid gasPrice
-<<<<<<< HEAD
-      requestKey gasLimit executionConfigNoHistory
-=======
-      requestKey (fromIntegral gasLimit)
->>>>>>> d44357c3
+      requestKey (fromIntegral gasLimit) executionConfigNoHistory
 
     cmd = payloadObj <$> cmdIn
     requestKey = cmdToRequestKey cmd
@@ -298,11 +294,6 @@
     nid = networkIdOf cmd
     chash = toUntypedHash $ _cmdHash cmd
     signers = _pSigners $ _cmdPayload cmd
-<<<<<<< HEAD
-    tenv = TransactionEnv Local dbEnv logger pd' spv nid 0.0 rk 0
-           permissiveExecutionConfig
-    txst = TransactionState mc mempty 0 Nothing (_geGasModel freeGasEnv)
-=======
     gasPrice = gasPriceOf cmd
     gasLimit = gasLimitOf cmd
     tenv = TransactionEnv Local dbEnv logger pd' spv nid gasPrice rk (fromIntegral gasLimit)
@@ -318,7 +309,6 @@
       case cr of
         Left e -> jsonErrorResult e "applyLocal"
         Right r -> return $! r { _crMetaData = Just (toJSON pd') }
->>>>>>> d44357c3
 
     go = do
       em <- case _pPayload $ _cmdPayload cmd of
@@ -353,7 +343,7 @@
 runPayload cmd nsp = do
     g0 <- use txGasUsed
     interp <- gasInterpreter g0
-    
+
     case payload of
       Exec pm ->
         applyExec interp pm signers chash nsp
@@ -638,7 +628,7 @@
 initialGasOf cmd = gasFee
   where
     feePerByte :: Decimal = 0.01
-    
+
     contProofSize =
       case _pPayload (payloadObj cmd) of
         Continuation (ContMsg _ _ _ _ (Just (ContProof p))) -> B.length p
@@ -655,7 +645,7 @@
   where
     total = (costPerByte / bytePenalty) ^ power
     bytePenalty = 512
-    power :: Integer = 7 
+    power :: Integer = 7
 {-# INLINE txSizeAccelerationFee #-}
 
 -- | Set the module cache of a pact 'EvalState'
