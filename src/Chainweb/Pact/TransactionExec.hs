{-# LANGUAGE AllowAmbiguousTypes #-}
{-# LANGUAGE BangPatterns #-}
{-# LANGUAGE DerivingStrategies #-}
{-# LANGUAGE DeriveAnyClass #-}
{-# LANGUAGE DeriveGeneric #-}
{-# LANGUAGE FlexibleContexts #-}
{-# LANGUAGE GeneralizedNewtypeDeriving #-}
{-# LANGUAGE LambdaCase #-}
{-# LANGUAGE OverloadedStrings #-}
{-# LANGUAGE RankNTypes #-}
{-# LANGUAGE RecordWildCards #-}
{-# LANGUAGE ScopedTypeVariables #-}
-- |
-- Module      :  Chainweb.Pact.TransactionExec
-- Copyright   :  Copyright © 2018 Kadena LLC.
-- License     :  (see the file LICENSE)
-- Maintainer  :  Mark Nichols <mark@kadena.io>, Emily Pillmore <emily@kadena.io>
-- Stability   :  experimental
--
-- Pact command execution and coin-contract transaction logic for Chainweb
--
module Chainweb.Pact.TransactionExec
( -- * Transaction Execution
  applyCmd
, applyGenesisCmd
, applyLocal
, applyExec
, applyExec'
, applyContinuation
, applyContinuation'
, runPayload
, readInitModules
, enablePactEvents'
, enforceKeysetFormats'
, disableReturnRTC

  -- * Gas Execution
, buyGas

  -- * Coinbase Execution
, applyCoinbase
, EnforceCoinbaseFailure(..)

  -- * Command Helpers
, publicMetaOf
, networkIdOf
, gasSupplyOf

  -- * Utilities
, buildExecParsedCode
, mkMagicCapSlot
, listErrMsg
, initialGasOf

) where

import Control.DeepSeq
import Control.Lens
import Control.Monad
import Control.Monad.Catch
import Control.Monad.Reader
import Control.Monad.State.Strict
import Control.Monad.Trans.Maybe
import Control.Parallel.Strategies(usingIO, rseq)

import Data.Aeson hiding ((.=))
import qualified Data.Aeson as A
import Data.Bifunctor
import qualified Data.ByteString as B
import qualified Data.ByteString.Short as SB
import Data.Decimal (Decimal, roundTo)
import Data.Default (def)
import Data.Foldable (fold, for_)
import Data.IORef
import qualified Data.HashMap.Strict as HM
import Data.Maybe
import qualified Data.Set as S
import Data.Text (Text)
import qualified Data.Text as T
import qualified System.LogLevel as L

-- internal Pact modules

import Pact.Eval (eval, liftTerm)
import Pact.Gas (freeGasEnv)
import Pact.Interpreter
import qualified Pact.JSON.Encode as J
import Pact.JSON.Legacy.Value
import Pact.Native.Capabilities (evalCap)
import Pact.Native.Internal (appToCap)
import Pact.Parse (ParsedDecimal(..))
import Pact.Runtime.Capabilities (popCapStack)
import Pact.Runtime.Utils (lookupModule)
import Pact.Types.Capability
import Pact.Types.Command
import Pact.Types.Hash as Pact
import Pact.Types.KeySet
import Pact.Types.PactValue
import Pact.Types.Pretty
import Pact.Types.RPC
import Pact.Types.Runtime hiding (catchesPactError)
import Pact.Types.Server
import Pact.Types.SPV
import Pact.Types.Verifier

-- internal Chainweb modules

import Chainweb.BlockHeader
import Chainweb.BlockHeight
import Chainweb.Logger
import qualified Chainweb.ChainId as Chainweb
import Chainweb.Mempool.Mempool (requestKeyToTransactionHash)
import Chainweb.Miner.Pact
import Chainweb.Pact.Service.Types
import Chainweb.Pact.Templates
import Chainweb.Pact.Types hiding (logError)
import Chainweb.Transaction
import Chainweb.Utils (encodeToByteString, sshow, tryAllSynchronous, T2(..), T3(..))
import Chainweb.VerifierPlugin
import Chainweb.Version as V
import Chainweb.Version.Guards as V
import Chainweb.Version.Utils as V
import Pact.JSON.Encode (toJsonViaEncode)


-- -------------------------------------------------------------------------- --

-- | "Magic" capability 'COINBASE' used in the coin contract to
-- constrain coinbase calls.
--
magic_COINBASE :: CapSlot SigCapability
magic_COINBASE = mkMagicCapSlot "COINBASE"

-- | "Magic" capability 'GAS' used in the coin contract to
-- constrain gas buy/redeem calls.
--
magic_GAS :: CapSlot SigCapability
magic_GAS = mkMagicCapSlot "GAS"

-- | "Magic" capability 'GENESIS' used in the coin contract to
-- constrain genesis-only allocations
--
magic_GENESIS :: CapSlot SigCapability
magic_GENESIS = mkMagicCapSlot "GENESIS"

onChainErrorPrintingFor :: TxContext -> UnexpectedErrorPrinting
onChainErrorPrintingFor txCtx =
  if chainweb219Pact (ctxVersion txCtx) (ctxChainId txCtx) (ctxCurrentBlockHeight txCtx)
  then CensorsUnexpectedError
  else PrintsUnexpectedError

-- | The main entry point to executing transactions. From here,
-- 'applyCmd' assembles the command environment for a command and
-- orchestrates gas buys/redemption, and executing payloads.
--
applyCmd
    :: (Logger logger)
    => ChainwebVersion
    -> logger
      -- ^ Pact logger
    -> Maybe logger
      -- ^ Pact gas logger
    -> PactDbEnv p
      -- ^ Pact db environment
    -> Miner
      -- ^ The miner chosen to mine the block
    -> GasModel
      -- ^ Gas model (pact Service config)
    -> TxContext
      -- ^ tx metadata and parent header
    -> SPVSupport
      -- ^ SPV support (validates cont proofs)
    -> Command (Payload PublicMeta ParsedCode)
      -- ^ command with payload to execute
    -> Gas
      -- ^ initial gas used
    -> ModuleCache
      -- ^ cached module state
    -> ApplyCmdExecutionContext
      -- ^ is this a local or send execution context?
    -> IO (T3 (CommandResult [TxLogJson]) ModuleCache (S.Set PactWarning))
applyCmd v logger gasLogger pdbenv miner gasModel txCtx spv cmd initialGas mcache0 callCtx = do
    T2 cr st <- runTransactionM cenv txst applyBuyGas

    let cache = _txCache st
        warns = _txWarnings st

    pure $ T3 cr cache warns
  where
    stGasModel
      | chainweb217Pact' = gasModel
      | otherwise = _geGasModel freeGasEnv
    txst = TransactionState mcache0 mempty 0 Nothing stGasModel mempty

    executionConfigNoHistory = ExecutionConfig
      $ S.singleton FlagDisableHistoryInTransactionalMode
      <> S.fromList
        ([ FlagOldReadOnlyBehavior | isPactBackCompatV16 ]
        ++ [ FlagPreserveModuleNameBug | not isModuleNameFix ]
        ++ [ FlagPreserveNsModuleInstallBug | not isModuleNameFix2 ])
      <> flagsFor v (ctxChainId txCtx) (ctxCurrentBlockHeight txCtx)

    cenv = TransactionEnv Transactional pdbenv logger gasLogger (ctxToPublicData txCtx) spv nid gasPrice
      requestKey (fromIntegral gasLimit) executionConfigNoHistory

    requestKey = cmdToRequestKey cmd
    gasPrice = view cmdGasPrice cmd
    gasLimit = view cmdGasLimit cmd
    nid = networkIdOf cmd
    currHeight = ctxCurrentBlockHeight txCtx
    cid = ctxChainId txCtx
    isModuleNameFix = enableModuleNameFix v cid currHeight
    isModuleNameFix2 = enableModuleNameFix2 v cid currHeight
    isPactBackCompatV16 = pactBackCompat_v16 v cid currHeight
    chainweb213Pact' = chainweb213Pact v cid currHeight
    chainweb217Pact' = chainweb217Pact v cid currHeight
    chainweb219Pact' = chainweb219Pact v cid currHeight
    allVerifiers = verifiersAt v cid currHeight
    toEmptyPactError (PactError errty _ _ _) = PactError errty def [] mempty

    toOldListErr pe = pe { peDoc = listErrMsg }
    isOldListErr = \case
      PactError EvalError _ _ doc -> "Unknown primitive" `T.isInfixOf` renderCompactText' doc
      _ -> False

    redeemAllGas r = do
      txGasUsed .= fromIntegral gasLimit
      applyRedeem r

    applyBuyGas =
      catchesPactError logger (onChainErrorPrintingFor txCtx) (buyGas isPactBackCompatV16 cmd miner) >>= \case
        Left e -> view txRequestKey >>= \rk ->
          throwM $ BuyGasFailure $ GasPurchaseFailure (requestKeyToTransactionHash rk) e
        Right _ -> checkTooBigTx initialGas gasLimit applyVerifiers redeemAllGas

    displayPactError e = do
      r <- failTxWith e "tx failure for request key when running cmd"
      redeemAllGas r

    stripPactError e = do
      let e' = case callCtx of
            ApplyLocal -> e
            ApplySend -> toEmptyPactError e
      r <- failTxWith e' "tx failure for request key when running cmd"
      redeemAllGas r

    applyVerifiers = do
      gasUsed <- use txGasUsed
      let initGasLimit = gasLimit - fromIntegral gasUsed
      verifierResult <- liftIO $ runVerifierPlugins allVerifiers initGasLimit cmd
      case verifierResult of
        Left err -> do
          cmdResult <- failTxWith
            (PactError TxFailure def [] (pretty $ "Tx verifier error: " <> getVerifierError err))
            "verifier error"
          redeemAllGas cmdResult
        Right finalGasLimit -> do
          txGasUsed += fromIntegral (initGasLimit - finalGasLimit)
          applyPayload

    applyPayload = do
      txGasModel .= gasModel
      if chainweb217Pact' then txGasUsed += initialGas
      else txGasUsed .= initialGas

      cr <- catchesPactError logger (onChainErrorPrintingFor txCtx) $! runPayload cmd managedNamespacePolicy
      case cr of
        Left e
          -- 2.19 onwards errors return on chain
          | chainweb219Pact' -> displayPactError e
          -- 2.17 errors were removed
          | chainweb217Pact' -> stripPactError e
          | chainweb213Pact' || not (isOldListErr e) -> displayPactError e
          | otherwise -> do
              r <- failTxWith (toOldListErr e) "tx failure for request key when running cmd"
              redeemAllGas r
        Right r -> applyRedeem r

    applyRedeem cr = do
      txGasModel .= (_geGasModel freeGasEnv)

      r <- catchesPactError logger (onChainErrorPrintingFor txCtx) $! redeemGas cmd
      case r of
        Left e ->
          -- redeem gas failure is fatal (block-failing) so miner doesn't lose coins
          fatal $ "tx failure for request key while redeeming gas: " <> sshow e
        Right es -> do
          logs <- use txLogs

          -- /local requires enriched results with metadata, while /send strips them.
          -- when ?preflight=true is set, make sure that metadata occurs in result.

          let !cr' = case callCtx of
                ApplySend -> set crLogs (Just logs) $ over crEvents (es ++) cr
                ApplyLocal -> set crMetaData (Just $ J.toJsonViaEncode $ ctxToPublicData' txCtx)
                  $ set crLogs (Just logs)
                  $ over crEvents (es ++) cr

          return cr'

listErrMsg :: Doc
listErrMsg =
    "Unknown primitive \"list\" in determining cost of GUnreduced\nCallStack (from HasCallStack):\n  error, called at src/Pact/Gas/Table.hs:209:22 in pact-4.2.0-fe223ad86f1795ba381192792f450820557e59c2926c747bf2aa6e398394bee6:Pact.Gas.Table"

applyGenesisCmd
    :: (Logger logger)
    => logger
      -- ^ Pact logger
    -> PactDbEnv p
      -- ^ Pact db environment
    -> SPVSupport
      -- ^ SPV support (validates cont proofs)
    -> TxContext
      -- ^ tx metadata
    -> Command (Payload PublicMeta ParsedCode)
      -- ^ command with payload to execute
    -> IO (T2 (CommandResult [TxLogJson]) ModuleCache)
applyGenesisCmd logger dbEnv spv txCtx cmd =
    second _txCache <$!> runTransactionM tenv txst go
  where
    nid = networkIdOf cmd
    rk = cmdToRequestKey cmd
    tenv = TransactionEnv
        { _txMode = Transactional
        , _txDbEnv = dbEnv
        , _txLogger = logger
        , _txGasLogger = Nothing
        , _txPublicData = def
        , _txSpvSupport = spv
        , _txNetworkId = nid
        , _txGasPrice = 0.0
        , _txRequestKey = rk
        , _txGasLimit = 0
        , _txExecutionConfig = ExecutionConfig
          $ flagsFor (ctxVersion txCtx) (ctxChainId txCtx) (_blockHeight $ ctxBlockHeader txCtx)
          -- TODO this is very ugly. Genesis blocks need to install keysets
          -- outside of namespaces so we need to disable Pact 4.4. It would be
          -- preferable to have a flag specifically for the namespaced keyset
          -- stuff so that we retain this power in genesis and upgrade txs even
          -- after the block height where pact4.4 is on.
          <> S.fromList [ FlagDisableInlineMemCheck, FlagDisablePact44 ]
        }
    txst = TransactionState
        { _txCache = mempty
        , _txLogs = mempty
        , _txGasUsed = 0
        , _txGasId = Nothing
        , _txGasModel = _geGasModel freeGasEnv
        , _txWarnings = mempty
        }

    interp = initStateInterpreter
      $ initCapabilities [magic_GENESIS, magic_COINBASE]

    go = do
      -- TODO: fix with version recordification so that this matches the flags at genesis heights.
      cr <- catchesPactError logger (onChainErrorPrintingFor txCtx) $! runGenesis cmd permissiveNamespacePolicy interp
      case cr of
        Left e -> fatal $ "Genesis command failed: " <> sshow e
        Right r -> r <$ debug "successful genesis tx for request key"

flagsFor :: ChainwebVersion -> V.ChainId -> BlockHeight -> S.Set ExecutionFlag
flagsFor v cid bh = S.fromList $ concat
  [ enablePactEvents' v cid bh
  , enablePact40 v cid bh
  , enablePact42 v cid bh
  , enforceKeysetFormats' v cid bh
  , enablePactModuleMemcheck v cid bh
  , enablePact43 v cid bh
  , enablePact431 v cid bh
  , enablePact44 v cid bh
  , enablePact45 v cid bh
  , enableNewTrans v cid bh
  , enablePact46 v cid bh
  , enablePact47 v cid bh
  , enablePact48 v cid bh
  , disableReturnRTC v cid bh
  , enablePact49 v cid bh
  , enablePact410 v cid bh
  , enablePactVerifiers v cid bh
  ]

applyCoinbase
    :: (Logger logger)
    => ChainwebVersion
    -> logger
      -- ^ Pact logger
    -> PactDbEnv p
      -- ^ Pact db environment
    -> Miner
      -- ^ The miner chosen to mine the block
    -> ParsedDecimal
      -- ^ Miner reward
    -> TxContext
      -- ^ tx metadata and parent header
    -> EnforceCoinbaseFailure
      -- ^ enforce coinbase failure or not
    -> CoinbaseUsePrecompiled
      -- ^ always enable precompilation
    -> ModuleCache
    -> IO (T2 (CommandResult [TxLogJson]) (Maybe ModuleCache))
applyCoinbase v logger dbEnv (Miner mid mks@(MinerKeys mk)) reward@(ParsedDecimal d) txCtx
  (EnforceCoinbaseFailure enfCBFailure) (CoinbaseUsePrecompiled enablePC) mc
  | fork1_3InEffect || enablePC = do
    when chainweb213Pact' $ enforceKeyFormats
        (\k -> throwM $ CoinbaseFailure $ "Invalid miner key: " <> sshow k)
        (validKeyFormats v (ctxChainId txCtx) (ctxCurrentBlockHeight txCtx))
        mk
    let (cterm, cexec) = mkCoinbaseTerm mid mks reward
        interp = Interpreter $ \_ -> do put initState; fmap pure (eval cterm)

    go interp cexec
  | otherwise = do
    cexec <- mkCoinbaseCmd mid mks reward
    let interp = initStateInterpreter initState
    go interp cexec
  where
    chainweb213Pact' = chainweb213Pact v cid bh
    fork1_3InEffect = vuln797Fix v cid bh
    throwCritical = fork1_3InEffect || enfCBFailure
    ec = ExecutionConfig $ S.delete FlagEnforceKeyFormats $ fold
      [ S.singleton FlagDisableModuleInstall
      , S.singleton FlagDisableHistoryInTransactionalMode
      , flagsFor v (ctxChainId txCtx) (ctxCurrentBlockHeight txCtx)
      ]
    tenv = TransactionEnv Transactional dbEnv logger Nothing (ctxToPublicData txCtx) noSPVSupport
           Nothing 0.0 rk 0 ec
    txst = TransactionState mc mempty 0 Nothing (_geGasModel freeGasEnv) mempty
    initState = setModuleCache mc $ initCapabilities [magic_COINBASE]
    rk = RequestKey chash
    parent = _tcParentHeader txCtx

    bh = ctxCurrentBlockHeight txCtx
    cid = Chainweb._chainId parent
    chash = Pact.Hash $ SB.toShort $ encodeToByteString $ _blockHash $ _parentHeader parent
        -- NOTE: it holds that @ _pdPrevBlockHash pd == encode _blockHash@
        -- NOTE: chash includes the /quoted/ text of the parent header.

    go interp cexec = evalTransactionM tenv txst $! do
      cr <- catchesPactError logger (onChainErrorPrintingFor txCtx) $
        applyExec' 0 interp cexec [] [] chash managedNamespacePolicy

      case cr of
        Left e
          | throwCritical -> throwM $ CoinbaseFailure $ sshow e
          | otherwise -> (`T2` Nothing) <$> failTxWith e "coinbase tx failure"
        Right er -> do
          debug
            $! "successful coinbase of "
            <> T.take 18 (sshow d)
            <> " to "
            <> sshow mid

          upgradedModuleCache <- applyUpgrades v cid bh

          logs <- use txLogs

          return $! T2
            (CommandResult rk (_erTxId er) (PactResult (Right (last $ _erOutput er)))
              (_erGas er) (Just logs) (_erExec er) Nothing (_erEvents er))
            upgradedModuleCache


applyLocal
    :: (Logger logger)
    => logger
      -- ^ Pact logger
    -> Maybe logger
      -- ^ Pact gas logger
    -> PactDbEnv p
      -- ^ Pact db environment
    -> GasModel
      -- ^ Gas model (pact Service config)
    -> TxContext
      -- ^ tx metadata and parent header
    -> SPVSupport
      -- ^ SPV support (validates cont proofs)
    -> Command PayloadWithText
      -- ^ command with payload to execute
    -> ModuleCache
    -> ExecutionConfig
    -> IO (CommandResult [TxLogJson])
applyLocal logger gasLogger dbEnv gasModel txCtx spv cmdIn mc execConfig =
    evalTransactionM tenv txst go
  where
    cmd = payloadObj <$> cmdIn
    rk = cmdToRequestKey cmd
    nid = networkIdOf cmd
    chash = toUntypedHash $ _cmdHash cmd
    signers = _pSigners $ _cmdPayload cmd
    verifiers = fromMaybe [] $ _pVerifiers $ _cmdPayload cmd
    gasPrice = view cmdGasPrice cmd
    gasLimit = view cmdGasLimit cmd
    tenv = TransactionEnv Local dbEnv logger gasLogger (ctxToPublicData txCtx) spv nid gasPrice
           rk (fromIntegral gasLimit) execConfig
    txst = TransactionState mc mempty 0 Nothing gasModel mempty
    gas0 = initialGasOf (_cmdPayload cmdIn)

    applyPayload m = do
      interp <- gasInterpreter gas0
      cr <- catchesPactError logger PrintsUnexpectedError $! case m of
        Exec em ->
          applyExec gas0 interp em signers verifiers chash managedNamespacePolicy
        Continuation cm ->
          applyContinuation gas0 interp cm signers chash managedNamespacePolicy

      case cr of
        Left e -> failTxWith e "applyLocal"
        Right r -> return $! r { _crMetaData = Just (J.toJsonViaEncode $ ctxToPublicData' txCtx) }

    go = checkTooBigTx gas0 gasLimit (applyPayload $ _pPayload $ _cmdPayload cmd) return


readInitModules
    :: forall logger p. (Logger logger)
    => logger
      -- ^ Pact logger
    -> PactDbEnv p
      -- ^ Pact db environment
    -> TxContext
      -- ^ tx metadata and parent header
    -> IO ModuleCache
readInitModules logger dbEnv txCtx
    | chainweb217Pact' = evalTransactionM tenv txst goCw217
    | otherwise = evalTransactionM tenv txst go
  where
    -- guarding chainweb 2.17 here to allow for
    -- cache purging everything but coin and its
    -- dependencies.
    chainweb217Pact' = chainweb217Pact
      (ctxVersion txCtx)
      (ctxChainId txCtx)
      (ctxCurrentBlockHeight txCtx)

    parent = _tcParentHeader txCtx
    v = ctxVersion txCtx
    cid = ctxChainId txCtx
    h = _blockHeight (_parentHeader parent) + 1
    rk = RequestKey chash
    nid = Nothing
    chash = pactInitialHash
    tenv = TransactionEnv Local dbEnv logger Nothing (ctxToPublicData txCtx) noSPVSupport nid 0.0
           rk 0 def
    txst = TransactionState mempty mempty 0 Nothing (_geGasModel freeGasEnv) mempty
    interp = defaultInterpreter
    die msg = throwM $ PactInternalError $ "readInitModules: " <> msg
    mkCmd = buildExecParsedCode (pactParserVersion v cid h) Nothing
    run msg cmd = do
      er <- catchesPactError logger (onChainErrorPrintingFor txCtx) $!
        applyExec' 0 interp cmd [] [] chash permissiveNamespacePolicy
      case er of
        Left e -> die $ msg <> ": failed: " <> sshow e
        Right r -> case _erOutput r of
          [] -> die $ msg <> ": empty result"
          (o:_) -> return o


    go :: TransactionM logger p ModuleCache
    go = do

      -- see if fungible-v2 is there
      checkCmd <- liftIO $ mkCmd "(contains \"fungible-v2\" (list-modules))"
      checkFv2 <- run "check fungible-v2" checkCmd
      hasFv2 <- case checkFv2 of
        (PLiteral (LBool b)) -> return b
        t -> die $ "got non-bool result from module read: " <> T.pack (showPretty t)

      -- see if fungible-xchain-v1 is there
      checkCmdx <- liftIO $ mkCmd "(contains \"fungible-xchain-v1\" (list-modules))"
      checkFx <- run "check fungible-xchain-v1" checkCmdx
      hasFx <- case checkFx of
        (PLiteral (LBool b)) -> return b
        t -> die $ "got non-bool result from module read: " <> T.pack (showPretty t)

      -- load modules by referencing members
      refModsCmd <- liftIO $ mkCmd $ T.intercalate " " $
        [ "coin.MINIMUM_PRECISION"
        , "ns.GUARD_SUCCESS"
        , "(use gas-payer-v1)"
        , "fungible-v1.account-details"] ++
        [ "fungible-v2.account-details" | hasFv2 ] ++
        [ "(let ((m:module{fungible-xchain-v1} coin)) 1)" | hasFx ]
      void $ run "load modules" refModsCmd

      -- return loaded cache
      use txCache

    -- Only load coin and its dependencies for chainweb >=2.17
    -- Note: no need to check if things are there, because this
    -- requires a block height that witnesses the invariant.
    --
    -- if this changes, we must change the filter in 'updateInitCache'
    goCw217 :: TransactionM logger p ModuleCache
    goCw217 = do
      coinDepCmd <- liftIO $ mkCmd "coin.MINIMUM_PRECISION"
      void $ run "load modules" coinDepCmd
      use txCache

-- | Apply (forking) upgrade transactions and module cache updates
-- at a particular blockheight.
--
-- This is the place where we consistently /introduce/ new transactions
-- into the blockchain along with module cache updates. The only other
-- places are Pact Service startup and the
-- empty-module-cache-after-initial-rewind case caught in 'execTransactions'
-- which both hit the database.
--
applyUpgrades
  :: (Logger logger)
  => ChainwebVersion
  -> Chainweb.ChainId
  -> BlockHeight
  -> TransactionM logger p (Maybe ModuleCache)
applyUpgrades v cid height
     | Just upg <-
         v ^? versionUpgrades . onChain cid . at height . _Just = applyUpgrade upg
     | cleanModuleCache v cid height = filterModuleCache
     | otherwise = return Nothing
  where
    installCoinModuleAdmin = set (evalCapabilities . capModuleAdmin) $ S.singleton (ModuleName "coin" Nothing)

    filterModuleCache = do
      mc <- use txCache
      pure $ Just $ filterModuleCacheByKey (== "coin") mc

    applyUpgrade upg = do
      infoLog "Applying upgrade!"
      let payloads = map (fmap payloadObj) $ _upgradeTransactions upg

      --
      -- In order to prime the module cache with all new modules for subsequent
      -- blocks, the caches from each tx are collected and the union of all
      -- those caches is returned. The calling code adds this new cache to the
      -- init cache in the pact service state (_psInitCache).
      --

      let flags = flagsFor v cid (if _legacyUpgradeIsPrecocious upg then height + 1 else height)
      caches <- local
        (txExecutionConfig .~ ExecutionConfig flags)
        (mapM applyTx payloads)
      return $ Just $ mconcat $ reverse caches

    interp = initStateInterpreter
        $ installCoinModuleAdmin
        $ initCapabilities [mkMagicCapSlot "REMEDIATE"]

    applyTx tx = do
      infoLog $ "Running upgrade tx " <> sshow (_cmdHash tx)

      tryAllSynchronous (runGenesis tx permissiveNamespacePolicy interp) >>= \case
        Right _ -> use txCache
        Left e -> do
          logError $ "Upgrade transaction failed! " <> sshow e
          throwM e

failTxWith
    :: (Logger logger)
    => PactError
    -> Text
    -> TransactionM logger p (CommandResult [TxLogJson])
failTxWith err msg = do
    logs <- use txLogs
    gas <- view txGasLimit -- error means all gas was charged
    rk <- view txRequestKey
    l <- view txLogger

    liftIO $ logFunction l L.Info
      (TxFailureLog rk err msg)

    return $! CommandResult rk Nothing (PactResult (Left err))
      gas (Just logs) Nothing Nothing []

runPayload
    :: (Logger logger)
    => Command (Payload PublicMeta ParsedCode)
    -> NamespacePolicy
    -> TransactionM logger p (CommandResult [TxLogJson])
runPayload cmd nsp = do
    g0 <- use txGasUsed
    interp <- gasInterpreter g0

    case payload of
      Exec pm ->
        applyExec g0 interp pm signers verifiers chash nsp
      Continuation ym ->
        applyContinuation g0 interp ym signers chash nsp


  where
    verifiers = fromMaybe [] $ _pVerifiers $ _cmdPayload cmd
    signers = _pSigners $ _cmdPayload cmd
    chash = toUntypedHash $ _cmdHash cmd
    payload = _pPayload $ _cmdPayload cmd

-- | Run genesis transaction payloads with custom interpreter
--
runGenesis
    :: (Logger logger)
    => Command (Payload PublicMeta ParsedCode)
    -> NamespacePolicy
    -> Interpreter p
    -> TransactionM logger p (CommandResult [TxLogJson])
runGenesis cmd nsp interp = case payload of
    Exec pm ->
      applyExec 0 interp pm signers verifiers chash nsp
    Continuation ym ->
      applyContinuation 0 interp ym signers chash nsp
  where
    signers = _pSigners $ _cmdPayload cmd
    verifiers = fromMaybe [] $ _pVerifiers $ _cmdPayload cmd
    chash = toUntypedHash $ _cmdHash cmd
    payload = _pPayload $ _cmdPayload cmd

-- | Execute an 'ExecMsg' and Return the result with module cache
--
applyExec
    :: (Logger logger)
    => Gas
    -> Interpreter p
    -> ExecMsg ParsedCode
    -> [Signer]
    -> [Verifier ParsedVerifierArgs]
    -> Hash
    -> NamespacePolicy
    -> TransactionM logger p (CommandResult [TxLogJson])
applyExec initialGas interp em senderSigs verifiers hsh nsp = do
    EvalResult{..} <- applyExec' initialGas interp em senderSigs verifiers hsh nsp
    for_ _erLogGas $ \gl -> gasLog $ "gas logs: " <> sshow gl
    !logs <- use txLogs
    !rk <- view txRequestKey

    -- concat tx warnings with eval warnings
    modify' $ txWarnings <>~ _erWarnings

    -- applyExec enforces non-empty expression set so `last` ok
    -- forcing it here for lazy errors. TODO NFData the Pacts
    let !lastResult = force $ last _erOutput
    return $ CommandResult rk _erTxId (PactResult (Right lastResult))
      _erGas (Just logs) _erExec Nothing _erEvents

-- | Variation on 'applyExec' that returns 'EvalResult' as opposed to
-- wrapping it up in a JSON result.
--
applyExec'
    :: (Logger logger)
    => Gas
    -> Interpreter p
    -> ExecMsg ParsedCode
    -> [Signer]
    -> [Verifier ParsedVerifierArgs]
    -> Hash
    -> NamespacePolicy
    -> TransactionM logger p EvalResult
applyExec' initialGas interp (ExecMsg parsedCode execData) senderSigs verifiers hsh nsp
    | null (_pcExps parsedCode) = throwCmdEx "No expressions found"
    | otherwise = do

<<<<<<< HEAD
      eenv <- mkEvalEnv nsp (MsgData execData Nothing hsh senderSigs [])
=======
      discardVerifierArgs <- liftIO
        (fmap (fmap (\_ -> ())) verifiers `usingIO` (traverse . traverse) rseq)

      eenv <- mkEvalEnv nsp (MsgData execData Nothing hsh senderSigs discardVerifierArgs)
>>>>>>> 5dd046b4

      setEnvGas initialGas eenv

      er <- liftIO $! evalExec interp eenv parsedCode

      for_ (_erExec er) $ \pe -> debug
        $ "applyExec: new pact added: "
        <> sshow (_pePactId pe, _peStep pe, _peYield pe, _peExecuted pe)

      -- set log + cache updates + used gas
      setTxResultState er

      return er

enablePactEvents' :: ChainwebVersion -> V.ChainId -> BlockHeight -> [ExecutionFlag]
enablePactEvents' v cid bh = [FlagDisablePactEvents | not (enablePactEvents v cid bh)]

enforceKeysetFormats' :: ChainwebVersion -> V.ChainId -> BlockHeight -> [ExecutionFlag]
enforceKeysetFormats' v cid bh = [FlagEnforceKeyFormats | enforceKeysetFormats v cid bh]

enablePact40 :: ChainwebVersion -> V.ChainId -> BlockHeight -> [ExecutionFlag]
enablePact40 v cid bh = [FlagDisablePact40 | not (pact4Coin3 v cid bh)]

enablePact42 :: ChainwebVersion -> V.ChainId -> BlockHeight -> [ExecutionFlag]
enablePact42 v cid bh = [FlagDisablePact42 | not (pact42 v cid bh)]

enablePactModuleMemcheck :: ChainwebVersion -> V.ChainId -> BlockHeight -> [ExecutionFlag]
enablePactModuleMemcheck v cid bh = [FlagDisableInlineMemCheck | not (chainweb213Pact v cid bh)]

enablePact43 :: ChainwebVersion -> V.ChainId -> BlockHeight -> [ExecutionFlag]
enablePact43 v cid bh = [FlagDisablePact43 | not (chainweb214Pact v cid bh)]

enablePact431 :: ChainwebVersion -> V.ChainId -> BlockHeight -> [ExecutionFlag]
enablePact431 v cid bh = [FlagDisablePact431 | not (chainweb215Pact v cid bh)]

enablePact44 :: ChainwebVersion -> V.ChainId -> BlockHeight -> [ExecutionFlag]
enablePact44 v cid bh = [FlagDisablePact44 | not (chainweb216Pact v cid bh)]

enablePact45 :: ChainwebVersion -> V.ChainId -> BlockHeight -> [ExecutionFlag]
enablePact45 v cid bh = [FlagDisablePact45 | not (chainweb217Pact v cid bh)]

enableNewTrans :: ChainwebVersion -> V.ChainId -> BlockHeight -> [ExecutionFlag]
enableNewTrans v cid bh = [FlagDisableNewTrans | not (pact44NewTrans v cid bh)]

enablePact46 :: ChainwebVersion -> V.ChainId -> BlockHeight -> [ExecutionFlag]
enablePact46 v cid bh = [FlagDisablePact46 | not (chainweb218Pact v cid bh)]

enablePact47 :: ChainwebVersion -> V.ChainId -> BlockHeight -> [ExecutionFlag]
enablePact47 v cid bh = [FlagDisablePact47 | not (chainweb219Pact v cid bh)]

enablePact48 :: ChainwebVersion -> V.ChainId -> BlockHeight -> [ExecutionFlag]
enablePact48 v cid bh = [FlagDisablePact48 | not (chainweb220Pact v cid bh)]

enablePact49 :: ChainwebVersion -> V.ChainId -> BlockHeight -> [ExecutionFlag]
enablePact49 v cid bh = [FlagDisablePact49 | not (chainweb221Pact v cid bh)]

enablePact410 :: ChainwebVersion -> V.ChainId -> BlockHeight -> [ExecutionFlag]
enablePact410 v cid bh = [FlagDisablePact410 | not (chainweb222Pact v cid bh)]

enablePactVerifiers :: ChainwebVersion -> V.ChainId -> BlockHeight -> [ExecutionFlag]
enablePactVerifiers v cid bh = [FlagDisableVerifiers | not (enableVerifiers v cid bh)]

-- | Even though this is not forking, abstracting for future shutoffs
disableReturnRTC :: ChainwebVersion -> V.ChainId -> BlockHeight -> [ExecutionFlag]
disableReturnRTC _v _cid _bh = [FlagDisableRuntimeReturnTypeChecking]

-- | Execute a 'ContMsg' and return the command result and module cache
--
applyContinuation
    :: (Logger logger)
    => Gas
    -> Interpreter p
    -> ContMsg
    -> [Signer]
    -> Hash
    -> NamespacePolicy
    -> TransactionM logger p (CommandResult [TxLogJson])
applyContinuation initialGas interp cm senderSigs hsh nsp = do
    EvalResult{..} <- applyContinuation' initialGas interp cm senderSigs hsh nsp
    for_ _erLogGas $ \gl -> gasLog $ "gas logs: " <> sshow gl
    logs <- use txLogs
    rk <- view txRequestKey

    -- set tx warnings to eval warnings
    txWarnings <>= _erWarnings

    -- last safe here because cont msg is guaranteed one exp
    return $! CommandResult rk _erTxId (PactResult (Right (last _erOutput)))
      _erGas (Just logs) _erExec Nothing _erEvents


setEnvGas :: Gas -> EvalEnv e -> TransactionM logger p ()
setEnvGas initialGas = liftIO . views eeGas (`writeIORef` gasToMilliGas initialGas)

-- | Execute a 'ContMsg' and return just eval result, not wrapped in a
-- 'CommandResult' wrapper
--
applyContinuation'
    :: Gas
    -> Interpreter p
    -> ContMsg
    -> [Signer]
    -> Hash
    -> NamespacePolicy
    -> TransactionM logger p EvalResult
applyContinuation' initialGas interp cm@(ContMsg pid s rb d _) senderSigs hsh nsp = do

    eenv <- mkEvalEnv nsp (MsgData d pactStep hsh senderSigs [])

    setEnvGas initialGas eenv

    er <- liftIO $! evalContinuation interp eenv cm

    setTxResultState er

    return er
  where
    pactStep = Just $ PactStep s rb pid Nothing

-- | Build and execute 'coin.buygas' command from miner info and user command
-- info (see 'TransactionExec.applyCmd')
--
-- see: 'pact/coin-contract/coin.pact#fund-tx'
--
buyGas :: (Logger logger) => Bool -> Command (Payload PublicMeta ParsedCode) -> Miner -> TransactionM logger p ()
buyGas isPactBackCompatV16 cmd (Miner mid mks) = go
  where
    sender = view (cmdPayload . pMeta . pmSender) cmd

    initState mc logGas =
      set evalLogGas (guard logGas >> Just [("GBuyGas",0)]) $ setModuleCache mc $ initCapabilities [magic_GAS]

    run input = do
      (findPayer isPactBackCompatV16 cmd) >>= \r -> case r of
        Nothing -> input
        Just withPayerCap -> withPayerCap input

    (Hash chash) = toUntypedHash (_cmdHash cmd)
    bgHash = Hash (chash <> "-buygas")

    go = do
      mcache <- use txCache
      supply <- gasSupplyOf <$> view txGasLimit <*> view txGasPrice
      logGas <- isJust <$> view txGasLogger

      let (buyGasTerm, buyGasCmd) = mkBuyGasTerm mid mks sender supply
          interp mc = Interpreter $ \_input ->
            put (initState mc logGas) >> run (pure <$> eval buyGasTerm)

      -- no verifiers are allowed in buy gas
      result <- applyExec' 0 (interp mcache) buyGasCmd
        (_pSigners $ _cmdPayload cmd) [] bgHash managedNamespacePolicy

      case _erExec result of
        Nothing ->
          -- should never occur: would mean coin.fund-tx is not a pact
          fatal "buyGas: Internal error - empty continuation"
        Just pe -> void $! txGasId .= (Just $! GasId (_pePactId pe))

findPayer
  :: Bool
  -> Command (Payload PublicMeta ParsedCode)
  -> Eval e (Maybe (Eval e [Term Name] -> Eval e [Term Name]))
findPayer isPactBackCompatV16 cmd = runMaybeT $ do
    (!m,!qn,!as) <- MaybeT findPayerCap
    pMod <- MaybeT $ lookupModule qn m
    capRef <- MaybeT $ return $ lookupIfaceModRef qn pMod
    return $ runCap (getInfo qn) capRef as
  where
    setEnvMsgBody v e = set eeMsgBody v e

    findPayerCap :: Eval e (Maybe (ModuleName,QualifiedName,[PactValue]))
    findPayerCap = preview $ eeMsgSigs . folded . folded . to sigPayerCap . _Just

    sigPayerCap (SigCapability q@(QualifiedName m n _) as)
      | n == "GAS_PAYER" = Just (m,q,as)
    sigPayerCap _ = Nothing

    gasPayerIface = ModuleName "gas-payer-v1" Nothing

    lookupIfaceModRef (QualifiedName _ n _) (ModuleData (MDModule Module{..}) refs _)
      | gasPayerIface `elem` _mInterfaces = HM.lookup n refs
    lookupIfaceModRef _ _ = Nothing

    mkApp i r as = App (TVar r i) (map (liftTerm . fromPactValue) as) i

    runCap i capRef as input = do
      let msgBody = enrichedMsgBody cmd
          enrichMsgBody | isPactBackCompatV16 = id
                        | otherwise = setEnvMsgBody (toLegacyJson msgBody)
      ar <- local enrichMsgBody $ do
        (cap, capDef, args) <- appToCap $ mkApp i capRef as
        evalCap i CapCallStack False (cap, capDef, args, i)

      case ar of
        NewlyAcquired -> do
          r <- input
          popCapStack (const (return ()))
          return r
        _ -> evalError' i "Internal error, GAS_PAYER already acquired"

enrichedMsgBody :: Command (Payload PublicMeta ParsedCode) -> Value
enrichedMsgBody cmd = case (_pPayload $ _cmdPayload cmd) of
  Exec (ExecMsg (ParsedCode _ exps) userData) ->
    object [ "tx-type" A..= ( "exec" :: Text)
           , "exec-code" A..= map renderCompactText exps
           , "exec-user-data" A..= pactFriendlyUserData (_getLegacyValue userData) ]
  Continuation (ContMsg pid step isRollback userData proof) ->
    object [ "tx-type" A..= ("cont" :: Text)
           , "cont-pact-id" A..= toJsonViaEncode pid
           , "cont-step" A..= toJsonViaEncode (LInteger $ toInteger step)
           , "cont-is-rollback" A..= toJsonViaEncode (LBool isRollback)
           , "cont-user-data" A..= pactFriendlyUserData (_getLegacyValue userData)
           , "cont-has-proof" A..= toJsonViaEncode (isJust proof)
           ]
  where
    pactFriendlyUserData Null = object []
    pactFriendlyUserData v = v

-- | Build and execute 'coin.redeem-gas' command from miner info and previous
-- command results (see 'TransactionExec.applyCmd')
--
-- see: 'pact/coin-contract/coin.pact#fund-tx'
--
redeemGas :: (Logger logger) => Command (Payload PublicMeta ParsedCode) -> TransactionM logger p [PactEvent]
redeemGas cmd = do
    mcache <- use txCache

    gid <- use txGasId >>= \case
      Nothing -> fatal $! "redeemGas: no gas id in scope for gas refunds"
      Just g -> return g

    fee <- gasSupplyOf <$> use txGasUsed <*> view txGasPrice

    _crEvents <$> applyContinuation 0 (initState mcache) (redeemGasCmd fee gid)
      (_pSigners $ _cmdPayload cmd) (toUntypedHash $ _cmdHash cmd)
      managedNamespacePolicy

  where
    initState mc = initStateInterpreter
      $ setModuleCache mc
      $ initCapabilities [magic_GAS]

    redeemGasCmd fee (GasId pid) =
      ContMsg pid 1 False (toLegacyJson $ object [ "fee" A..= toJsonViaEncode fee ]) Nothing


-- ---------------------------------------------------------------------------- --
-- Utilities

-- | Initialize a fresh eval state with magic capabilities.
-- This is the way we inject the correct guards into the environment
-- during Pact code execution
--
initCapabilities :: [CapSlot SigCapability] -> EvalState
initCapabilities cs = set (evalCapabilities . capStack) cs def
{-# INLINABLE initCapabilities #-}

initStateInterpreter :: EvalState -> Interpreter e
initStateInterpreter s = Interpreter (put s >>)

-- | Check whether the cost of running a tx is more than the allowed
-- gas limit and do some action depending on the outcome
--
checkTooBigTx
    :: (Logger logger)
    => Gas
    -> GasLimit
    -> TransactionM logger p (CommandResult [TxLogJson])
    -> (CommandResult [TxLogJson] -> TransactionM logger p (CommandResult [TxLogJson]))
    -> TransactionM logger p (CommandResult [TxLogJson])
checkTooBigTx initialGas gasLimit next onFail
  | initialGas >= fromIntegral gasLimit = do

      let !pe = PactError GasError def []
            $ "Tx too big (" <> pretty initialGas <> "), limit "
            <> pretty gasLimit

      r <- failTxWith pe "Tx too big"
      onFail r
  | otherwise = next

gasInterpreter :: Gas -> TransactionM logger db (Interpreter p)
gasInterpreter g = do
    mc <- use txCache
    logGas <- isJust <$> view txGasLogger
    return $ initStateInterpreter
        $ set evalLogGas (guard logGas >> Just [("GTxSize",g)]) -- enables gas logging
        $ setModuleCache mc def


-- | Initial gas charged for transaction size
--   ignoring the size of a continuation proof, if present
--
initialGasOf :: PayloadWithText -> Gas
initialGasOf payload = gasFee
  where
    feePerByte :: Rational = 0.01

    contProofSize =
      case _pPayload (payloadObj payload) of
        Continuation (ContMsg _ _ _ _ (Just (ContProof p))) -> B.length p
        _ -> 0
    txSize = SB.length (payloadBytes payload) - contProofSize

    costPerByte = fromIntegral txSize * feePerByte
    sizePenalty = txSizeAccelerationFee costPerByte
    gasFee = ceiling (costPerByte + sizePenalty)
{-# INLINE initialGasOf #-}

txSizeAccelerationFee :: Rational -> Rational
txSizeAccelerationFee costPerByte = total
  where
    total = (costPerByte / bytePenalty) ^ power
    bytePenalty = 512
    power :: Integer = 7
{-# INLINE txSizeAccelerationFee #-}

-- | Set the module cache of a pact 'EvalState'
--
setModuleCache
  :: ModuleCache
  -> EvalState
  -> EvalState
setModuleCache mcache es =
  let allDeps = foldMap (allModuleExports . fst) $ _getModuleCache mcache
  in set (evalRefs . rsQualifiedDeps) allDeps $ set (evalRefs . rsLoadedModules) c es
 where
  c = moduleCacheToHashMap mcache
{-# INLINE setModuleCache #-}

-- | Set tx result state
--
setTxResultState :: EvalResult -> TransactionM logger db ()
setTxResultState er = do
    txLogs <>= (_erLogs er)
    txCache .= moduleCacheFromHashMap (_erLoadedModules er)
    txGasUsed .= (_erGas er)
{-# INLINE setTxResultState #-}

-- | Make an 'EvalEnv' given a tx env + state
--
mkEvalEnv
    :: NamespacePolicy
    -> MsgData
    -> TransactionM logger db (EvalEnv db)
mkEvalEnv nsp msg = do
    tenv <- ask
    genv <- GasEnv
      <$> view (txGasLimit . to (MilliGasLimit . gasToMilliGas))
      <*> view txGasPrice
      <*> use txGasModel
    liftIO $ setupEvalEnv (_txDbEnv tenv) Nothing (_txMode tenv)
      msg (versionedNativesRefStore (_txExecutionConfig tenv)) genv
      nsp (_txSpvSupport tenv) (_txPublicData tenv) (_txExecutionConfig tenv)

-- | Managed namespace policy CAF
--
managedNamespacePolicy :: NamespacePolicy
managedNamespacePolicy = SmartNamespacePolicy False
  (QualifiedName (ModuleName "ns" Nothing) "validate" def)
{-# NOINLINE managedNamespacePolicy #-}

-- | Builder for "magic" capabilities given a magic cap name
--
mkMagicCapSlot :: Text -> CapSlot SigCapability
<<<<<<< HEAD
mkMagicCapSlot c = CapSlot CapCallStack False cap []
=======
mkMagicCapSlot c = CapSlot CapCallStack cap []
>>>>>>> 5dd046b4
  where
    mn = ModuleName "coin" Nothing
    fqn = QualifiedName mn c def
    cap = SigCapability fqn []
{-# INLINE mkMagicCapSlot #-}

-- | Build the 'ExecMsg' for some pact code fed to the function. The 'value'
-- parameter is for any possible environmental data that needs to go into
-- the 'ExecMsg'.
--
buildExecParsedCode
    :: PactParserVersion
    -> Maybe Value
    -> Text
    -> IO (ExecMsg ParsedCode)
buildExecParsedCode ppv value code = maybe (go Null) go value
  where
    go val = case parsePact ppv code of
      Right !t -> pure $! ExecMsg t (toLegacyJson val)
      -- if we can't construct coin contract calls, this should
      -- fail fast
      Left err -> internalError $ "buildExecParsedCode: parse failed: " <> T.pack err

-- | Retrieve public metadata from a command
--
publicMetaOf :: Command (Payload PublicMeta ParsedCode) -> PublicMeta
publicMetaOf = _pMeta . _cmdPayload
{-# INLINE publicMetaOf #-}

-- | Retrieve the optional Network identifier from a command
--
networkIdOf :: Command (Payload PublicMeta ParsedCode) -> Maybe NetworkId
networkIdOf = _pNetworkId . _cmdPayload
{-# INLINE networkIdOf #-}

-- | Calculate the gas fee (pact-generate gas cost * user-specified gas price),
-- rounding to the nearest stu.
--
gasSupplyOf :: Gas -> GasPrice -> GasSupply
gasSupplyOf gas (GasPrice (ParsedDecimal gp)) = GasSupply (ParsedDecimal gs)
  where
    gs = toCoinUnit ((fromIntegral gas) * gp)
{-# INLINE gasSupplyOf #-}

-- | Round to the nearest Stu
--
toCoinUnit :: Decimal -> Decimal
toCoinUnit = roundTo 12
{-# INLINE toCoinUnit #-}

gasLog :: (Logger logger) => Text -> TransactionM logger db ()
gasLog m = do
  l <- view txGasLogger
  rk <- view txRequestKey
  for_ l $ \logger ->
    logInfo_ logger $ m <> ": " <> sshow rk

-- | Log request keys at DEBUG when successful
--
debug :: (Logger logger) => Text -> TransactionM logger db ()
debug s = do
    l <- view txLogger
    rk <- view txRequestKey
    logDebug_ l $ s <> ": " <> sshow rk


-- | Denotes fatal failure points in the tx exec process
--
fatal :: (Logger logger) => Text -> TransactionM logger db a
fatal e = do
    l <- view txLogger
    rk <- view txRequestKey

    logError_ l
      $ "critical transaction failure: "
      <> sshow rk <> ": " <> e

    throwM $ PactTransactionExecError (fromUntypedHash $ unRequestKey rk) e

logError :: (Logger logger) => Text -> TransactionM logger db ()
logError msg = view txLogger >>= \l -> logError_ l msg

infoLog :: (Logger logger) => Text -> TransactionM logger db ()
infoLog msg = view txLogger >>= \l -> logInfo_ l msg<|MERGE_RESOLUTION|>--- conflicted
+++ resolved
@@ -755,14 +755,10 @@
     | null (_pcExps parsedCode) = throwCmdEx "No expressions found"
     | otherwise = do
 
-<<<<<<< HEAD
-      eenv <- mkEvalEnv nsp (MsgData execData Nothing hsh senderSigs [])
-=======
       discardVerifierArgs <- liftIO
         (fmap (fmap (\_ -> ())) verifiers `usingIO` (traverse . traverse) rseq)
 
       eenv <- mkEvalEnv nsp (MsgData execData Nothing hsh senderSigs discardVerifierArgs)
->>>>>>> 5dd046b4
 
       setEnvGas initialGas eenv
 
@@ -1129,11 +1125,7 @@
 -- | Builder for "magic" capabilities given a magic cap name
 --
 mkMagicCapSlot :: Text -> CapSlot SigCapability
-<<<<<<< HEAD
-mkMagicCapSlot c = CapSlot CapCallStack False cap []
-=======
 mkMagicCapSlot c = CapSlot CapCallStack cap []
->>>>>>> 5dd046b4
   where
     mn = ModuleName "coin" Nothing
     fqn = QualifiedName mn c def
