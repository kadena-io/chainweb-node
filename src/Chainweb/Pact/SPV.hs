--- conflicted
+++ resolved
@@ -68,28 +68,17 @@
 import Pact.Types.Runtime
 import Pact.Types.SPV
 
--- internal chainweb modules
-
-import qualified Chainweb.Version as CW
 
 -- | Spv support for pact
 --
 pactSPV
     :: forall cas
     . CW.ChainId
-<<<<<<< HEAD
-      -- ^ chain id of the pact service
-=======
       -- ^ chain id of the running pact service
->>>>>>> 5b9b16e9
     -> MVar (CutDb cas)
       -- ^ handle into the cutdb
     -> SPVSupport
-<<<<<<< HEAD
-pactSPV cid cdbv l = SPVSupport (verifySPV cid cdbv l) (verifyCont cid cdbv)
-=======
 pactSPV cid cdbv = SPVSupport (verifySPV cid cdbv) (verifyCont cid cdbv)
->>>>>>> 5b9b16e9
 
 -- | SPV transaction verification support. Calls to 'verify-spv' in Pact
 -- will thread through this function and verify an SPV receipt, making the
@@ -98,10 +87,6 @@
 verifySPV
     :: forall cas
     . CW.ChainId
-<<<<<<< HEAD
-      -- ^ chain id of the pact service
-=======
->>>>>>> 5b9b16e9
     -> MVar (CutDb cas)
       -- ^ handle into the cut db
     -> Text
@@ -110,11 +95,7 @@
     -> Object Name
       -- ^ the 'TransactionOutputProof' object to validate
     -> IO (Either Text (Object Name))
-<<<<<<< HEAD
-verifySPV cid cdbv l typ proof = readMVar cdbv >>= go typ proof
-=======
 verifySPV cid cdbv typ proof = readMVar cdbv >>= go typ proof
->>>>>>> 5b9b16e9
   where
     go s o cdb = case s of
       "TXOUT" -> case extractProof o of
@@ -156,11 +137,7 @@
 verifyCont
     :: forall cas
     . CW.ChainId
-<<<<<<< HEAD
-         MVar (CutDb cas)
-=======
     -> MVar (CutDb cas)
->>>>>>> 5b9b16e9
       -- ^ handle into the cut db
     -> ContProof
       -- ^ bytestring of 'TransactionOutputP roof' object to validate
