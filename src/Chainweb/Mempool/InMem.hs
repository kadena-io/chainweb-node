{-# LANGUAGE AllowAmbiguousTypes #-}
{-# LANGUAGE BangPatterns #-}
{-# LANGUAGE ExistentialQuantification #-}
{-# LANGUAGE FlexibleContexts #-}
{-# LANGUAGE OverloadedStrings #-}
{-# LANGUAGE RankNTypes #-}
{-# LANGUAGE ScopedTypeVariables #-}
{-# LANGUAGE TypeApplications #-}
{-# LANGUAGE TypeFamilies #-}

-- | A mock in-memory mempool backend that does not persist to disk.
module Chainweb.Mempool.InMem
  (
   -- * Initialization functions
    withInMemoryMempool
  , withInMemoryMempool_

    -- * Low-level create/destroy functions
  , makeInMemPool
  , newInMemMempoolData
  ) where

------------------------------------------------------------------------------
import Control.Applicative (pure, (<|>))
import Control.Concurrent.Async
import Control.Concurrent.MVar (MVar, newMVar, withMVar, withMVarMasked)
import Control.DeepSeq
import Control.Exception (bracket, mask_, throw)
import Control.Monad (void, (<$!>))

import Data.Aeson
import qualified Data.ByteString.Short as SB
import Data.Foldable (foldl', foldlM)
import Data.HashMap.Strict (HashMap)
import qualified Data.HashMap.Strict as HashMap
import Data.IORef (modifyIORef', newIORef, readIORef, writeIORef)
import Data.Ord
import qualified Data.Text as T
import qualified Data.Text.Encoding as T
import Data.Tuple.Strict
import Data.Vector (Vector)
import qualified Data.Vector as V
import qualified Data.Vector.Algorithms.Tim as TimSort

import Pact.Types.Gas (GasPrice(..))

import Prelude hiding (init, lookup, pred)

import System.LogLevel
import System.Random

-- internal imports

import Chainweb.BlockHash
import Chainweb.BlockHeader
import Chainweb.Logger
import Chainweb.Mempool.InMemTypes
import Chainweb.Mempool.Mempool
<<<<<<< HEAD
import Chainweb.Time (getCurrentTimeIntegral)
=======
import Chainweb.Time
>>>>>>> 140d4760
import Chainweb.Utils

------------------------------------------------------------------------------
toPriority :: GasPrice -> GasLimit -> T2 (Down GasPrice) GasLimit
toPriority r s = T2 (Down r) s
{-# INLINE toPriority #-}

------------------------------------------------------------------------------
compareOnGasPrice :: TransactionConfig t -> t -> t -> Ordering
compareOnGasPrice txcfg a b = compare aa bb
  where
    getGL = txGasLimit txcfg
    getGP = txGasPrice txcfg
    !aa = toPriority (getGP a) (getGL a)
    !bb = toPriority (getGP b) (getGL b)
{-# INLINE compareOnGasPrice #-}

------------------------------------------------------------------------------
makeInMemPool :: InMemConfig t
              -> IO (InMemoryMempool t)
makeInMemPool cfg = mask_ $ do
    nonce <- randomIO
    dataLock <- newInMemMempoolData >>= newMVar
    return $! InMemoryMempool cfg dataLock nonce

destroyInMemPool :: InMemoryMempool t -> IO ()
destroyInMemPool = const $ return ()


------------------------------------------------------------------------------
newInMemMempoolData :: IO (InMemoryMempoolData t)
newInMemMempoolData =
    InMemoryMempoolData <$!> newIORef 0
                        <*> newIORef mempty
                        <*> newIORef emptyRecentLog
                        <*> newIORef mempty


------------------------------------------------------------------------------
toMempoolBackend
    :: InMemoryMempool t
    -> IO (MempoolBackend t)
toMempoolBackend mempool = do
    return $! MempoolBackend
      { mempoolTxConfig = tcfg
      , mempoolBlockGasLimit = blockSizeLimit
      , mempoolMember = member
      , mempoolLookup = lookup
      , mempoolInsert = insert
      , mempoolMarkValidated = markValidated
      , mempoolGetBlock = getBlock
      , mempoolGetPendingTransactions = getPending
      , mempoolClear = clear
      }
  where
    cfg = _inmemCfg mempool
    nonce = _inmemNonce mempool
    lockMVar = _inmemDataLock mempool

    InMemConfig tcfg blockSizeLimit _ _ = cfg
    member = memberInMem lockMVar
    lookup = lookupInMem tcfg lockMVar
    insert = insertInMem cfg lockMVar
    markValidated = markValidatedInMem lockMVar
    getBlock = getBlockInMem cfg lockMVar
    getPending = getPendingInMem cfg nonce lockMVar
    clear = clearInMem lockMVar


------------------------------------------------------------------------------
-- | A 'bracket' function for in-memory mempools.
withInMemoryMempool :: ToJSON t
                    => FromJSON t
                    => InMemConfig t
                    -> (MempoolBackend t -> IO a)
                    -> IO a
withInMemoryMempool cfg f = do
    let action inMem = do
          back <- toMempoolBackend inMem
          f $! back
    bracket (makeInMemPool cfg) destroyInMemPool action

withInMemoryMempool_ :: Logger logger
                     => logger
                     -> InMemConfig t
                     -> (MempoolBackend t -> IO a)
                     -> IO a
withInMemoryMempool_ l cfg f = do
    let action inMem = do
          r <- race (monitor inMem) $ do
            back <- toMempoolBackend inMem
            f $! back
          case r of
            Left () -> throw $ InternalInvariantViolation "mempool monitor exited unexpectedly"
            Right result -> return result
    bracket (makeInMemPool cfg) destroyInMemPool action
  where
    monitor m = do
        let lf = logFunction l
        logFunctionText l Info $ "Initialized Mempool Monitor"
        runForeverThrottled lf "Chainweb.Mempool.InMem.withInMemoryMempool_.monitor" 10 (10 * mega) $ do
            stats <- getMempoolStats m
            logFunctionText l Debug $ "got stats"
            logFunctionJson l Info stats
            logFunctionText l Debug $ "logged stats"
            approximateThreadDelay 60000000 {- 1 minute -}

------------------------------------------------------------------------------
memberInMem :: MVar (InMemoryMempoolData t)
            -> Vector TransactionHash
            -> IO (Vector Bool)
memberInMem lock txs = do
    q <- withMVarMasked lock (readIORef . _inmemPending)
    V.mapM (memberOne q) txs

  where
    memberOne q txHash = return $! HashMap.member txHash q

------------------------------------------------------------------------------
lookupInMem :: TransactionConfig t
            -> MVar (InMemoryMempoolData t)
            -> Vector TransactionHash
            -> IO (Vector (LookupResult t))
lookupInMem txcfg lock txs = do
    q <- withMVarMasked lock (readIORef . _inmemPending)
    V.mapM (fmap fromJuste . lookupOne q) txs
  where
    lookupOne q txHash = return $! (lookupQ q txHash <|> pure Missing)
    codec = txCodec txcfg
    fixup !bs = either (const Missing) Pending
                    $! codecDecode codec
                    $! SB.fromShort bs
    lookupQ q txHash = fixup <$!> HashMap.lookup txHash q


------------------------------------------------------------------------------
markValidatedInMem :: MVar (InMemoryMempoolData t)
                   -> Vector TransactionHash
                   -> IO ()
markValidatedInMem lock txs = withMVarMasked lock $ \mdata -> do
    let pref = _inmemPending mdata
    modifyIORef' pref $ \psq -> foldl' (flip HashMap.delete) psq txs

maxNumPending :: Int
maxNumPending = 10000

------------------------------------------------------------------------------
insertInMem :: InMemConfig t    -- ^ in-memory config
            -> MVar (InMemoryMempoolData t)  -- ^ in-memory state
            -> InsertType
            -> Vector t  -- ^ new transactions
            -> IO ()
insertInMem cfg lock runCheck txs0 = do
    badmap <- withMVarMasked lock $ readIORef . _inmemBadMap
    -- release the lock before we call the user filter -- in case it recurses
    txhashes <- preInsertFilter badmap txs0
    withMVarMasked lock $ \mdata -> do
        let countRef = _inmemCountPending mdata
        cnt <- readIORef countRef
        let txs = V.take (max 0 (maxNumPending - cnt)) txhashes
        let numTxs = V.length txs
        let newCnt = cnt + numTxs
        writeIORef countRef $! newCnt
        pending <- readIORef (_inmemPending mdata)
        let (!pending', newHashesDL) = V.foldl' insOne (pending, id) txs
        let !newHashes = V.fromList $ newHashesDL []
        writeIORef (_inmemPending mdata) $! force pending'
        modifyIORef' (_inmemRecentLog mdata) $
            recordRecentTransactions maxRecent newHashes

  where
<<<<<<< HEAD
    preInsertFilter b txs =
        let hashes = V.map hasher txs
            txhashes = V.zip hashes txs
        in if runCheck == CheckedInsert
             then preInsertFilterReal b txhashes
             else return txhashes

    preInsertFilterReal badmap txhashes0 = do
        let chk = _inmemPreInsertCheck cfg
        let txs = V.filter (\(h,tx) -> sizeOK tx
                               && not (HashMap.member h badmap)) txhashes0
        oks <- chk $ V.map snd txs
        -- keep the good txs only
        return $! V.map fst $ V.filter snd $ V.zip txs oks
=======
    preInsertFilter = if runCheck == CheckedInsert
                        then preInsertFilterReal
                        else return
>>>>>>> 140d4760

    preInsertFilterReal txs = do
        now <- getCurrentTimeIntegral
        let txs1 = prevalidate [sizeOK, ttlCheck now] txs
        oks <- _inmemPreInsertCheck cfg txs1
        return $! V.map fst $ V.filter snd $ V.zip txs1 oks

    prevalidate validations = V.map fst .
                              V.filter snd .
                              V.map (\tx -> (tx, all ($ tx) validations))
    txcfg = _inmemTxCfg cfg
    encodeTx = codecEncode (txCodec txcfg)
    getSize = txGasLimit txcfg
    maxSize = _inmemTxBlockSizeLimit cfg
    sizeOK tx = getSize tx <= maxSize
    maxRecent = _inmemMaxRecentItems cfg
    hasher = txHasher txcfg
    ttlCheck (Time (TimeSpan now)) tx =
      case txMetadata txcfg tx of
        TransactionMetadata (Time (TimeSpan creationTime)) (Time (TimeSpan expiryTime)) ->
            creationTime < now && now < expiryTime && creationTime < expiryTime

    insOne (!pending, !soFar) !(txhash, tx) =
        let !bytes = SB.toShort $! encodeTx tx
        in (HashMap.insert txhash bytes pending, soFar . (txhash:))


------------------------------------------------------------------------------
getBlockInMem :: forall t .
                 InMemConfig t
              -> MVar (InMemoryMempoolData t)
              -> MempoolPreBlockCheck t
              -> BlockHeight
              -> BlockHash
              -> GasLimit
              -> IO (Vector t)
getBlockInMem cfg lock txValidate bheight phash size0 = do
    withMVar lock $ \mdata -> do
        !psq0 <- readIORef $ _inmemPending mdata
        -- TODO: temporary: delete this in preference for Emmanuel's TTL branch
        -- which passes block creation time as a parameter
        now <- getCurrentTimeIntegral
        !badmap <- pruneBadMap now <$!> readIORef (_inmemBadMap mdata)
        let !psq = HashMap.map decodeTx psq0
        T3 psq' badmap' out <- go psq badmap size0 []

        -- put the txs chosen for the block back into the map -- they don't get
        -- expunged until they are mined and validated by consensus.
        let !psq'' = HashMap.map (SB.toShort . encodeTx) $! V.foldl' ins psq' out
        writeIORef (_inmemPending mdata) $! force psq''
        writeIORef (_inmemCountPending mdata) $! HashMap.size psq''
        writeIORef (_inmemBadMap mdata) $! force badmap'
        return $! out

  where
    pruneBadMap now = HashMap.filter (> now)

    ins !h !t = HashMap.insert (hasher t) t h
    insBadMap !h !t = let endTime = txMetaExpiryTime (txMetadata txcfg t)
                      in HashMap.insert (hasher t) endTime h

    del !psq tx = let h = hasher tx
                  in HashMap.delete h psq

    hasher = txHasher txcfg
    txcfg = _inmemTxCfg cfg
    codec = txCodec txcfg
    decodeTx tx0 = either err id $! codecDecode codec tx
      where
        !tx = SB.fromShort tx0
        err s = error $
                mconcat [ "Error decoding tx (\""
                        , s
                        , "\"): tx was: "
                        , T.unpack (T.decodeUtf8 tx)
                        ]
    encodeTx = codecEncode codec
    getSize = txGasLimit txcfg
    maxSize = _inmemTxBlockSizeLimit cfg
    sizeOK tx = getSize tx <= maxSize

    validateBatch
        :: HashMap TransactionHash t
        -> BadMap
        -> Vector t
        -> IO (T3 (Vector t) (HashMap TransactionHash t) BadMap)
    validateBatch !psq0 !badmap q = do
        oks1 <- txValidate bheight phash q
        let oks2 = V.map sizeOK q
        let !oks = V.zipWith (&&) oks1 oks2
        let (good1, bad1) = V.partition snd $! V.zip q oks
        let !good = V.map fst good1

        -- remove considered txs -- successful ones will be re-added at the end
        let !psq' = V.foldl' del psq0 q
        -- txs that fail pre-block validation get sent to the naughty list.
        let !badmap' = V.foldl' insBadMap badmap (V.map fst bad1)
        return $! T3 good psq' badmap'

    maxInARow :: Int
    maxInARow = 200

    unconsV v = T2 (V.unsafeHead v) (V.unsafeTail v)

    nextBatch
        :: HashMap TransactionHash t
        -> GasLimit
        -> IO [t]
    nextBatch !psq !remainingGas = do
        let !pendingTxs0 = V.fromList $ HashMap.elems psq
        mPendingTxs <- V.unsafeThaw pendingTxs0
        TimSort.sortBy (compareOnGasPrice txcfg) mPendingTxs
        !pendingTxs <- V.unsafeFreeze mPendingTxs
        return $! getBatch pendingTxs remainingGas [] 0

    getBatch
        :: Vector t
        -> GasLimit
        -> [t]
        -> Int
        -> [t]
    getBatch !pendingTxs !sz !soFar !inARow
        -- we'll keep looking for transactions until we hit maxInARow that are
        -- too large
      | V.null pendingTxs = soFar
      | inARow >= maxInARow || sz <= 0 = soFar
      | otherwise = do
            let (T2 !tx !pendingTxs') = unconsV pendingTxs
            let txSz = getSize tx
            if txSz <= sz
              then do
                  getBatch pendingTxs' (sz - txSz) (tx:soFar) 0
              else getBatch pendingTxs' sz soFar (inARow + 1)

    go :: HashMap TransactionHash t
       -> BadMap
       -> GasLimit
       -> [Vector t]
       -> IO (T3 (HashMap TransactionHash t) BadMap (Vector t))
    go !psq !badmap !remainingGas !soFar = do
        nb <- nextBatch psq remainingGas
        if null nb
          then return $! T3 psq badmap (V.concat soFar)
          else do
            T3 good psq' badmap' <- validateBatch psq badmap $! V.fromList nb
            let newGas = V.foldl' (\s t -> s + getSize t) 0 good
            go psq' badmap' (remainingGas - newGas) (good : soFar)


------------------------------------------------------------------------------
getPendingInMem :: InMemConfig t
                -> ServerNonce
                -> MVar (InMemoryMempoolData t)
                -> Maybe (ServerNonce, MempoolTxId)
                -> (Vector TransactionHash -> IO ())
                -> IO (ServerNonce, MempoolTxId)
getPendingInMem cfg nonce lock since callback = do
    (psq, !rlog) <- readLock
    maybe (sendAll psq) (sendSome psq rlog) since
    return $! (nonce, _rlNext rlog)

  where
    sendAll psq = do
        let keys = HashMap.keys psq
        (dl, sz) <- foldlM go initState keys
        void $ sendChunk dl sz

    sendSome psq rlog (rNonce, oHw) = do
        if rNonce /= nonce
          then sendAll psq
          else sendSince psq rlog oHw

    sendSince psq rlog oHw = do
        let mbTxs = getRecentTxs maxNumRecent oHw rlog
        case mbTxs of
          Nothing -> sendAll psq
          Just txs -> do
              let isPending = flip HashMap.member psq
              callback $! V.fromList $ filter isPending txs

    readLock = withMVar lock $ \mdata -> do
        !psq <- readIORef $ _inmemPending mdata
        rlog <- readIORef $ _inmemRecentLog mdata
        return $! (psq, rlog)

    initState = (id, 0)    -- difference list
    maxNumRecent = _inmemMaxRecentItems cfg

    go (dl, !sz) txhash = do
        let dl' = dl . (txhash:)
        let !sz' = sz + 1
        if sz' >= chunkSize
          then do sendChunk dl' sz'
                  return initState
          else return $! (dl', sz')

    chunkSize = 1024 :: Int

    sendChunk _ 0 = return ()
    sendChunk dl _ = callback $! V.fromList $ dl []

------------------------------------------------------------------------------
clearInMem :: MVar (InMemoryMempoolData t) -> IO ()
clearInMem lock = do
    withMVarMasked lock $ \mdata -> do
        writeIORef (_inmemPending mdata) mempty
        writeIORef (_inmemRecentLog mdata) emptyRecentLog


------------------------------------------------------------------------------
emptyRecentLog :: RecentLog
emptyRecentLog = RecentLog 0 mempty

recordRecentTransactions :: Int -> Vector TransactionHash -> RecentLog -> RecentLog
recordRecentTransactions maxNumRecent newTxs rlog = rlog'
  where
    !rlog' = RecentLog { _rlNext = newNext
                       , _rlRecent = newL
                       }

    numNewItems = V.length newTxs
    oldNext = _rlNext rlog
    newNext = oldNext + fromIntegral numNewItems
    newTxs' = V.reverse (V.map (T2 oldNext) newTxs)
    newL' = newTxs' <> _rlRecent rlog
    newL = force $ V.take maxNumRecent newL'


-- | Get the recent transactions from the transaction log. Returns Nothing if
-- the old high water mark is too out of date.
getRecentTxs :: Int -> MempoolTxId -> RecentLog -> Maybe [TransactionHash]
getRecentTxs maxNumRecent oldHw rlog
    | oldHw <= oldestHw || oldHw > oldNext = Nothing
    | oldHw == oldNext = Just mempty
    | otherwise = Just $! V.toList txs

  where
    oldNext = _rlNext rlog
    oldestHw = oldNext - fromIntegral maxNumRecent
    txs = V.map ssnd $ V.takeWhile pred $ _rlRecent rlog
    pred (T2 x _) = x >= oldHw

------------------------------------------------------------------------------
getMempoolStats :: InMemoryMempool t -> IO MempoolStats
getMempoolStats m = do
    withMVar (_inmemDataLock m) $ \d -> MempoolStats
        <$!> (HashMap.size <$!> readIORef (_inmemPending d))
        <*> (length . _rlRecent <$!> readIORef (_inmemRecentLog d))
        <*> (HashMap.size <$!> readIORef (_inmemBadMap d))<|MERGE_RESOLUTION|>--- conflicted
+++ resolved
@@ -56,11 +56,7 @@
 import Chainweb.Logger
 import Chainweb.Mempool.InMemTypes
 import Chainweb.Mempool.Mempool
-<<<<<<< HEAD
-import Chainweb.Time (getCurrentTimeIntegral)
-=======
 import Chainweb.Time
->>>>>>> 140d4760
 import Chainweb.Utils
 
 ------------------------------------------------------------------------------
@@ -232,7 +228,6 @@
             recordRecentTransactions maxRecent newHashes
 
   where
-<<<<<<< HEAD
     preInsertFilter b txs =
         let hashes = V.map hasher txs
             txhashes = V.zip hashes txs
@@ -240,24 +235,13 @@
              then preInsertFilterReal b txhashes
              else return txhashes
 
-    preInsertFilterReal badmap txhashes0 = do
-        let chk = _inmemPreInsertCheck cfg
-        let txs = V.filter (\(h,tx) -> sizeOK tx
-                               && not (HashMap.member h badmap)) txhashes0
-        oks <- chk $ V.map snd txs
-        -- keep the good txs only
-        return $! V.map fst $ V.filter snd $ V.zip txs oks
-=======
-    preInsertFilter = if runCheck == CheckedInsert
-                        then preInsertFilterReal
-                        else return
->>>>>>> 140d4760
-
-    preInsertFilterReal txs = do
+    preInsertFilterReal badmap txs = do
         now <- getCurrentTimeIntegral
-        let txs1 = prevalidate [sizeOK, ttlCheck now] txs
-        oks <- _inmemPreInsertCheck cfg txs1
+        let txs1 = prevalidate [sizeOK, ttlCheck now, notInBadMap badmap] txs
+        oks <- _inmemPreInsertCheck cfg $ V.map snd txs1
         return $! V.map fst $ V.filter snd $ V.zip txs1 oks
+
+    notInBadMap badmap (h, _) = not (HashMap.member h badmap)
 
     prevalidate validations = V.map fst .
                               V.filter snd .
@@ -266,10 +250,10 @@
     encodeTx = codecEncode (txCodec txcfg)
     getSize = txGasLimit txcfg
     maxSize = _inmemTxBlockSizeLimit cfg
-    sizeOK tx = getSize tx <= maxSize
+    sizeOK (_, tx) = getSize tx <= maxSize
     maxRecent = _inmemMaxRecentItems cfg
     hasher = txHasher txcfg
-    ttlCheck (Time (TimeSpan now)) tx =
+    ttlCheck (Time (TimeSpan now)) (_, tx) =
       case txMetadata txcfg tx of
         TransactionMetadata (Time (TimeSpan creationTime)) (Time (TimeSpan expiryTime)) ->
             creationTime < now && now < expiryTime && creationTime < expiryTime
