{-# LANGUAGE AllowAmbiguousTypes #-}
{-# LANGUAGE BangPatterns #-}
{-# LANGUAGE ExistentialQuantification #-}
{-# LANGUAGE FlexibleContexts #-}
{-# LANGUAGE OverloadedStrings #-}
{-# LANGUAGE RankNTypes #-}
{-# LANGUAGE ScopedTypeVariables #-}
{-# LANGUAGE TypeApplications #-}
{-# LANGUAGE TypeFamilies #-}

-- | A mock in-memory mempool backend that does not persist to disk.
module Chainweb.Mempool.InMem
  (
   -- * Initialization functions
    withInMemoryMempool
  , withInMemoryMempool_

    -- * Low-level create/destroy functions
  , makeInMemPool
  , newInMemMempoolData
  ) where

------------------------------------------------------------------------------
import Control.Applicative ((<|>))
import Control.Concurrent.Async
import Control.Concurrent.MVar (MVar, newMVar, withMVar, withMVarMasked)
import Control.DeepSeq
import Control.Exception (bracket, mask_, throw)
import Control.Monad (void, (<$!>))

import Data.Aeson
import qualified Data.ByteString.Short as SB
import Data.Foldable (foldl', foldlM)
import Data.HashMap.Strict (HashMap)
import qualified Data.HashMap.Strict as HashMap
import Data.IORef (modifyIORef', newIORef, readIORef, writeIORef)
import Data.Maybe
import Data.Ord
import qualified Data.Text as T
import qualified Data.Text.Encoding as T
import Data.Tuple.Strict
import Data.Vector (Vector)
import qualified Data.Vector as V
import qualified Data.Vector.Algorithms.Tim as TimSort

import Pact.Types.Gas (GasPrice(..))

import Prelude hiding (init, lookup, pred)

import System.LogLevel
import System.Random

-- internal imports

import Chainweb.BlockHash
import Chainweb.BlockHeader
import Chainweb.Logger
import Chainweb.Mempool.InMemTypes
import Chainweb.Mempool.Mempool
import Chainweb.Time
import Chainweb.Utils

------------------------------------------------------------------------------
toPriority :: GasPrice -> GasLimit -> T2 (Down GasPrice) GasLimit
toPriority r s = T2 (Down r) s
{-# INLINE toPriority #-}

------------------------------------------------------------------------------
compareOnGasPrice :: TransactionConfig t -> t -> t -> Ordering
compareOnGasPrice txcfg a b = compare aa bb
  where
    getGL = txGasLimit txcfg
    getGP = txGasPrice txcfg
    !aa = toPriority (getGP a) (getGL a)
    !bb = toPriority (getGP b) (getGL b)
{-# INLINE compareOnGasPrice #-}

------------------------------------------------------------------------------
makeInMemPool :: InMemConfig t
              -> IO (InMemoryMempool t)
makeInMemPool cfg = mask_ $ do
    nonce <- randomIO
    dataLock <- newInMemMempoolData >>= newMVar
    return $! InMemoryMempool cfg dataLock nonce

destroyInMemPool :: InMemoryMempool t -> IO ()
destroyInMemPool = const $ return ()


------------------------------------------------------------------------------
newInMemMempoolData :: IO (InMemoryMempoolData t)
newInMemMempoolData =
    InMemoryMempoolData <$!> newIORef 0
                        <*> newIORef mempty
                        <*> newIORef emptyRecentLog
                        <*> newIORef mempty


------------------------------------------------------------------------------
toMempoolBackend
    :: InMemoryMempool t
    -> IO (MempoolBackend t)
toMempoolBackend mempool = do
    return $! MempoolBackend
      { mempoolTxConfig = tcfg
      , mempoolBlockGasLimit = blockSizeLimit
      , mempoolMember = member
      , mempoolLookup = lookup
      , mempoolInsert = insert
      , mempoolInsertCheck = insertCheck
      , mempoolMarkValidated = markValidated
      , mempoolGetBlock = getBlock
      , mempoolGetPendingTransactions = getPending
      , mempoolClear = clear
      }
  where
    cfg = _inmemCfg mempool
    nonce = _inmemNonce mempool
    lockMVar = _inmemDataLock mempool

    InMemConfig tcfg blockSizeLimit _ _ = cfg
    member = memberInMem lockMVar
    lookup = lookupInMem tcfg lockMVar
    insert = insertInMem cfg lockMVar
    insertCheck = insertCheckInMem cfg lockMVar
    markValidated = markValidatedInMem lockMVar
    getBlock = getBlockInMem cfg lockMVar
    getPending = getPendingInMem cfg nonce lockMVar
    clear = clearInMem lockMVar


------------------------------------------------------------------------------
-- | A 'bracket' function for in-memory mempools.
withInMemoryMempool :: ToJSON t
                    => FromJSON t
                    => InMemConfig t
                    -> (MempoolBackend t -> IO a)
                    -> IO a
withInMemoryMempool cfg f = do
    let action inMem = do
          back <- toMempoolBackend inMem
          f $! back
    bracket (makeInMemPool cfg) destroyInMemPool action

withInMemoryMempool_ :: Logger logger
                     => logger
                     -> InMemConfig t
                     -> (MempoolBackend t -> IO a)
                     -> IO a
withInMemoryMempool_ l cfg f = do
    let action inMem = do
          r <- race (monitor inMem) $ do
            back <- toMempoolBackend inMem
            f $! back
          case r of
            Left () -> throw $ InternalInvariantViolation "mempool monitor exited unexpectedly"
            Right result -> return result
    bracket (makeInMemPool cfg) destroyInMemPool action
  where
    monitor m = do
        let lf = logFunction l
        logFunctionText l Info $ "Initialized Mempool Monitor"
        runForeverThrottled lf "Chainweb.Mempool.InMem.withInMemoryMempool_.monitor" 10 (10 * mega) $ do
            stats <- getMempoolStats m
            logFunctionText l Debug $ "got stats"
            logFunctionJson l Info stats
            logFunctionText l Debug $ "logged stats"
            approximateThreadDelay 60000000 {- 1 minute -}

------------------------------------------------------------------------------
memberInMem :: MVar (InMemoryMempoolData t)
            -> Vector TransactionHash
            -> IO (Vector Bool)
memberInMem lock txs = do
    q <- withMVarMasked lock (readIORef . _inmemPending)
    V.mapM (memberOne q) txs

  where
    memberOne q txHash = return $! HashMap.member txHash q

------------------------------------------------------------------------------
lookupInMem :: TransactionConfig t
            -> MVar (InMemoryMempoolData t)
            -> Vector TransactionHash
            -> IO (Vector (LookupResult t))
lookupInMem txcfg lock txs = do
    q <- withMVarMasked lock (readIORef . _inmemPending)
    V.mapM (fmap fromJuste . lookupOne q) txs
  where
    lookupOne q txHash = return $! (lookupQ q txHash <|> pure Missing)
    codec = txCodec txcfg
    fixup !bs = either (const Missing) Pending
                    $! codecDecode codec
                    $! SB.fromShort bs
    lookupQ q txHash = fixup <$!> HashMap.lookup txHash q


------------------------------------------------------------------------------
markValidatedInMem :: MVar (InMemoryMempoolData t)
                   -> Vector TransactionHash
                   -> IO ()
markValidatedInMem lock txs = withMVarMasked lock $ \mdata -> do
    let pref = _inmemPending mdata
    modifyIORef' pref $ \psq -> foldl' (flip HashMap.delete) psq txs

maxNumPending :: Int
maxNumPending = 10000

------------------------------------------------------------------------------
insertCheckInMem
    :: InMemConfig t    -- ^ in-memory config
    -> MVar (InMemoryMempoolData t)  -- ^ in-memory state
    -> Vector t  -- ^ new transactions
    -> IO (Vector (TransactionHash, Maybe InsertError))
insertCheckInMem cfg lock txs = do
    now <- getCurrentTimeIntegral
    badmap <- withMVarMasked lock $ readIORef . _inmemBadMap
    let hashes = V.map hasher txs
    let txhashes = V.zip hashes txs
    let checks = [ (InsertErrorOversized, sizeOK)
                 , (InsertErrorInvalidTime, ttlCheck now)
                 , (InsertErrorBadlisted, notInBadMap badmap)
                 ]
    let out1 = V.map (\tx -> runPreChecks checks tx) txhashes
    out2 <- _inmemPreInsertCheck cfg txs
    return $! V.zip hashes (V.zipWith (<|>) out1 out2)

  where
    notInBadMap badmap (h, _) = not (HashMap.member h badmap)
    txcfg = _inmemTxCfg cfg
    hasher = txHasher txcfg
    getSize = txGasLimit txcfg
    maxSize = _inmemTxBlockSizeLimit cfg
    sizeOK (_, tx) = getSize tx <= maxSize
    ttlCheck (Time (TimeSpan now)) (_, tx) =
      case txMetadata txcfg tx of
        TransactionMetadata (Time (TimeSpan creationTime)) (Time (TimeSpan expiryTime)) ->
            creationTime < now && now < expiryTime && creationTime < expiryTime

    runPreChecks [] _ = Nothing
    runPreChecks ((reason, chk):chks) tx =
        if chk tx
          then runPreChecks chks tx
          else Just reason

insertInMem
    :: InMemConfig t    -- ^ in-memory config
    -> MVar (InMemoryMempoolData t)  -- ^ in-memory state
    -> InsertType
    -> Vector t  -- ^ new transactions
    -> IO ()
insertInMem cfg lock runCheck txs0 = do
    insertErrors <- insertCheck
    let txhashes = V.map (\(tx, (h, _)) -> (h, tx)) $
                   V.filter (\(_, (_, m)) -> isNothing m) $
                   V.zip txs0 insertErrors
    withMVarMasked lock $ \mdata -> do
        let countRef = _inmemCountPending mdata
        cnt <- readIORef countRef
        let txs = V.take (max 0 (maxNumPending - cnt)) txhashes
        let numTxs = V.length txs
        let newCnt = cnt + numTxs
        writeIORef countRef $! newCnt
        pending <- readIORef (_inmemPending mdata)
        let (!pending', newHashesDL) = V.foldl' insOne (pending, id) txs
        let !newHashes = V.fromList $ newHashesDL []
        writeIORef (_inmemPending mdata) $! force pending'
        modifyIORef' (_inmemRecentLog mdata) $
            recordRecentTransactions maxRecent newHashes

  where
    insertCheck = if runCheck == CheckedInsert
                  then insertCheckInMem cfg lock txs0
                  else return $! V.map (\tx -> (hasher tx, Nothing)) txs0
    txcfg = _inmemTxCfg cfg
    encodeTx = codecEncode (txCodec txcfg)
    maxRecent = _inmemMaxRecentItems cfg
    hasher = txHasher txcfg
<<<<<<< HEAD
    -- prop_tx_ttl_arrival
    ttlCheck (Time (TimeSpan now)) (_, tx) =
      case txMetadata txcfg tx of
        TransactionMetadata (Time (TimeSpan creationTime)) (Time (TimeSpan expiryTime)) ->
            creationTime < now && now < expiryTime && creationTime < expiryTime

=======
>>>>>>> a5e06657
    insOne (!pending, !soFar) !(txhash, tx) =
        let !bytes = SB.toShort $! encodeTx tx
        in (HashMap.insert txhash bytes pending, soFar . (txhash:))


------------------------------------------------------------------------------
getBlockInMem :: forall t .
                 InMemConfig t
              -> MVar (InMemoryMempoolData t)
              -> MempoolPreBlockCheck t
              -> BlockHeight
              -> BlockHash
              -> GasLimit
              -> IO (Vector t)
getBlockInMem cfg lock txValidate bheight phash size0 = do
    withMVar lock $ \mdata -> do
        !psq0 <- readIORef $ _inmemPending mdata
        now <- getCurrentTimeIntegral
        !badmap <- pruneBadMap now <$!> readIORef (_inmemBadMap mdata)
        let !psq = HashMap.map decodeTx psq0
        T3 psq' badmap' out <- go psq badmap size0 []

        -- put the txs chosen for the block back into the map -- they don't get
        -- expunged until they are mined and validated by consensus.
        let !psq'' = HashMap.map (SB.toShort . encodeTx) $! V.foldl' ins psq' out
        writeIORef (_inmemPending mdata) $! force psq''
        writeIORef (_inmemCountPending mdata) $! HashMap.size psq''
        writeIORef (_inmemBadMap mdata) $! force badmap'
        return $! out

  where
    pruneBadMap now = HashMap.filter (> now)

    ins !h !t = HashMap.insert (hasher t) t h
    insBadMap !h !t = let endTime = txMetaExpiryTime (txMetadata txcfg t)
                      in HashMap.insert (hasher t) endTime h

    del !psq tx = let h = hasher tx
                  in HashMap.delete h psq

    hasher = txHasher txcfg
    txcfg = _inmemTxCfg cfg
    codec = txCodec txcfg
    decodeTx tx0 = either err id $! codecDecode codec tx
      where
        !tx = SB.fromShort tx0
        err s = error $
                mconcat [ "Error decoding tx (\""
                        , s
                        , "\"): tx was: "
                        , T.unpack (T.decodeUtf8 tx)
                        ]
    encodeTx = codecEncode codec
    getSize = txGasLimit txcfg
    maxSize = _inmemTxBlockSizeLimit cfg
    sizeOK tx = getSize tx <= maxSize

    validateBatch
        :: HashMap TransactionHash t
        -> BadMap
        -> Vector t
        -> IO (T3 (Vector t) (HashMap TransactionHash t) BadMap)
    validateBatch !psq0 !badmap q = do
        oks1 <- txValidate bheight phash q
        let oks2 = V.map sizeOK q
        let !oks = V.zipWith (&&) oks1 oks2
        let (good1, bad1) = V.partition snd $! V.zip q oks
        let !good = V.map fst good1

        -- remove considered txs -- successful ones will be re-added at the end
        let !psq' = V.foldl' del psq0 q
        -- txs that fail pre-block validation get sent to the naughty list.
        let !badmap' = V.foldl' insBadMap badmap (V.map fst bad1)
        return $! T3 good psq' badmap'

    maxInARow :: Int
    maxInARow = 200

    unconsV v = T2 (V.unsafeHead v) (V.unsafeTail v)

    nextBatch
        :: HashMap TransactionHash t
        -> GasLimit
        -> IO [t]
    nextBatch !psq !remainingGas = do
        let !pendingTxs0 = V.fromList $ HashMap.elems psq
        mPendingTxs <- V.unsafeThaw pendingTxs0
        TimSort.sortBy (compareOnGasPrice txcfg) mPendingTxs
        !pendingTxs <- V.unsafeFreeze mPendingTxs
        return $! getBatch pendingTxs remainingGas [] 0

    getBatch
        :: Vector t
        -> GasLimit
        -> [t]
        -> Int
        -> [t]
    getBatch !pendingTxs !sz !soFar !inARow
        -- we'll keep looking for transactions until we hit maxInARow that are
        -- too large
      | V.null pendingTxs = soFar
      | inARow >= maxInARow || sz <= 0 = soFar
      | otherwise = do
            let (T2 !tx !pendingTxs') = unconsV pendingTxs
            let txSz = getSize tx
            if txSz <= sz
              then do
                  getBatch pendingTxs' (sz - txSz) (tx:soFar) 0
              else getBatch pendingTxs' sz soFar (inARow + 1)

    go :: HashMap TransactionHash t
       -> BadMap
       -> GasLimit
       -> [Vector t]
       -> IO (T3 (HashMap TransactionHash t) BadMap (Vector t))
    go !psq !badmap !remainingGas !soFar = do
        nb <- nextBatch psq remainingGas
        if null nb
          then return $! T3 psq badmap (V.concat soFar)
          else do
            T3 good psq' badmap' <- validateBatch psq badmap $! V.fromList nb
            let newGas = V.foldl' (\s t -> s + getSize t) 0 good
            go psq' badmap' (remainingGas - newGas) (good : soFar)


------------------------------------------------------------------------------
getPendingInMem :: InMemConfig t
                -> ServerNonce
                -> MVar (InMemoryMempoolData t)
                -> Maybe (ServerNonce, MempoolTxId)
                -> (Vector TransactionHash -> IO ())
                -> IO (ServerNonce, MempoolTxId)
getPendingInMem cfg nonce lock since callback = do
    (psq, !rlog) <- readLock
    maybe (sendAll psq) (sendSome psq rlog) since
    return $! (nonce, _rlNext rlog)

  where
    sendAll psq = do
        let keys = HashMap.keys psq
        (dl, sz) <- foldlM go initState keys
        void $ sendChunk dl sz

    sendSome psq rlog (rNonce, oHw) = do
        if rNonce /= nonce
          then sendAll psq
          else sendSince psq rlog oHw

    sendSince psq rlog oHw = do
        let mbTxs = getRecentTxs maxNumRecent oHw rlog
        case mbTxs of
          Nothing -> sendAll psq
          Just txs -> do
              let isPending = flip HashMap.member psq
              callback $! V.fromList $ filter isPending txs

    readLock = withMVar lock $ \mdata -> do
        !psq <- readIORef $ _inmemPending mdata
        rlog <- readIORef $ _inmemRecentLog mdata
        return $! (psq, rlog)

    initState = (id, 0)    -- difference list
    maxNumRecent = _inmemMaxRecentItems cfg

    go (dl, !sz) txhash = do
        let dl' = dl . (txhash:)
        let !sz' = sz + 1
        if sz' >= chunkSize
          then do sendChunk dl' sz'
                  return initState
          else return $! (dl', sz')

    chunkSize = 1024 :: Int

    sendChunk _ 0 = return ()
    sendChunk dl _ = callback $! V.fromList $ dl []

------------------------------------------------------------------------------
clearInMem :: MVar (InMemoryMempoolData t) -> IO ()
clearInMem lock = do
    withMVarMasked lock $ \mdata -> do
        writeIORef (_inmemPending mdata) mempty
        writeIORef (_inmemRecentLog mdata) emptyRecentLog


------------------------------------------------------------------------------
emptyRecentLog :: RecentLog
emptyRecentLog = RecentLog 0 mempty

recordRecentTransactions :: Int -> Vector TransactionHash -> RecentLog -> RecentLog
recordRecentTransactions maxNumRecent newTxs rlog = rlog'
  where
    !rlog' = RecentLog { _rlNext = newNext
                       , _rlRecent = newL
                       }

    numNewItems = V.length newTxs
    oldNext = _rlNext rlog
    newNext = oldNext + fromIntegral numNewItems
    newTxs' = V.reverse (V.map (T2 oldNext) newTxs)
    newL' = newTxs' <> _rlRecent rlog
    newL = force $ V.take maxNumRecent newL'


-- | Get the recent transactions from the transaction log. Returns Nothing if
-- the old high water mark is too out of date.
getRecentTxs :: Int -> MempoolTxId -> RecentLog -> Maybe [TransactionHash]
getRecentTxs maxNumRecent oldHw rlog
    | oldHw <= oldestHw || oldHw > oldNext = Nothing
    | oldHw == oldNext = Just mempty
    | otherwise = Just $! V.toList txs

  where
    oldNext = _rlNext rlog
    oldestHw = oldNext - fromIntegral maxNumRecent
    txs = V.map ssnd $ V.takeWhile pred $ _rlRecent rlog
    pred (T2 x _) = x >= oldHw

------------------------------------------------------------------------------
getMempoolStats :: InMemoryMempool t -> IO MempoolStats
getMempoolStats m = do
    withMVar (_inmemDataLock m) $ \d -> MempoolStats
        <$!> (HashMap.size <$!> readIORef (_inmemPending d))
        <*> (length . _rlRecent <$!> readIORef (_inmemRecentLog d))
        <*> (HashMap.size <$!> readIORef (_inmemBadMap d))<|MERGE_RESOLUTION|>--- conflicted
+++ resolved
@@ -276,15 +276,6 @@
     encodeTx = codecEncode (txCodec txcfg)
     maxRecent = _inmemMaxRecentItems cfg
     hasher = txHasher txcfg
-<<<<<<< HEAD
-    -- prop_tx_ttl_arrival
-    ttlCheck (Time (TimeSpan now)) (_, tx) =
-      case txMetadata txcfg tx of
-        TransactionMetadata (Time (TimeSpan creationTime)) (Time (TimeSpan expiryTime)) ->
-            creationTime < now && now < expiryTime && creationTime < expiryTime
-
-=======
->>>>>>> a5e06657
     insOne (!pending, !soFar) !(txhash, tx) =
         let !bytes = SB.toShort $! encodeTx tx
         in (HashMap.insert txhash bytes pending, soFar . (txhash:))
