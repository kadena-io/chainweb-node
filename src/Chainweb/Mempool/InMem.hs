{-# LANGUAGE AllowAmbiguousTypes #-}
{-# LANGUAGE BangPatterns #-}
{-# LANGUAGE ExistentialQuantification #-}
{-# LANGUAGE FlexibleContexts #-}
{-# LANGUAGE OverloadedStrings #-}
{-# LANGUAGE RankNTypes #-}
{-# LANGUAGE ScopedTypeVariables #-}
{-# LANGUAGE TypeFamilies #-}

-- | A mock in-memory mempool backend that does not persist to disk.
module Chainweb.Mempool.InMem
  (
   -- * Initialization functions
    withInMemoryMempool
  , withInMemoryMempool_

    -- * Low-level create/destroy functions
  , makeInMemPool
  , newInMemMempoolData
  ) where

------------------------------------------------------------------------------
import Control.Applicative ((<|>))
import Control.Concurrent.Async
import Control.Concurrent.MVar (MVar, newMVar, withMVar, withMVarMasked)
import Control.DeepSeq
import Control.Error.Util (hush)
import Control.Exception (bracket, mask_, throw)
import Control.Monad (void, (<$!>))

import Data.Aeson
import Data.Bifunctor (bimap)
import qualified Data.ByteString.Short as SB
import Data.Decimal
import Data.Foldable (foldl', foldlM)
import Data.HashMap.Strict (HashMap)
import qualified Data.HashMap.Strict as HashMap
import Data.IORef (modifyIORef', newIORef, readIORef, writeIORef)
import Data.Maybe
import Data.Ord
import qualified Data.Text as T
import qualified Data.Text.Encoding as T
import Data.Traversable (for)
import Data.Tuple.Strict
import Data.Vector (Vector)
import qualified Data.Vector as V
import qualified Data.Vector.Algorithms.Tim as TimSort

import Pact.Parse
import Pact.Types.Gas (GasPrice(..))

import Prelude hiding (init, lookup, pred)

import System.LogLevel
import System.Random

-- internal imports

import Chainweb.BlockHash
import Chainweb.BlockHeader
import Chainweb.Logger
import Chainweb.Mempool.InMemTypes
import Chainweb.Mempool.Mempool
import Chainweb.Time
import Chainweb.Utils
import Chainweb.Version (ChainwebVersion, txSilenceDates)

------------------------------------------------------------------------------
toPriority :: GasPrice -> GasLimit -> T2 (Down GasPrice) GasLimit
toPriority r s = T2 (Down r) s
{-# INLINE toPriority #-}

------------------------------------------------------------------------------
compareOnGasPrice :: TransactionConfig t -> t -> t -> Ordering
compareOnGasPrice txcfg a b = compare aa bb
  where
    getGL = txGasLimit txcfg
    getGP = txGasPrice txcfg
    !aa = toPriority (getGP a) (getGL a)
    !bb = toPriority (getGP b) (getGL b)
{-# INLINE compareOnGasPrice #-}

------------------------------------------------------------------------------
makeInMemPool :: InMemConfig t
              -> IO (InMemoryMempool t)
makeInMemPool cfg = mask_ $ do
    nonce <- randomIO
    dataLock <- newInMemMempoolData >>= newMVar
    return $! InMemoryMempool cfg dataLock nonce

destroyInMemPool :: InMemoryMempool t -> IO ()
destroyInMemPool = const $ return ()


------------------------------------------------------------------------------
newInMemMempoolData :: IO (InMemoryMempoolData t)
newInMemMempoolData =
    InMemoryMempoolData <$!> newIORef 0
                        <*> newIORef mempty
                        <*> newIORef emptyRecentLog
                        <*> newIORef mempty


------------------------------------------------------------------------------
toMempoolBackend
    :: ChainwebVersion
    -> InMemoryMempool t
    -> IO (MempoolBackend t)
toMempoolBackend v mempool = do
    return $! MempoolBackend
      { mempoolTxConfig = tcfg
      , mempoolBlockGasLimit = blockSizeLimit
      , mempoolMember = member
      , mempoolLookup = lookup
      , mempoolInsert = insert
      , mempoolInsertCheck = insertCheck
      , mempoolMarkValidated = markValidated
      , mempoolGetBlock = getBlock
      , mempoolGetPendingTransactions = getPending
      , mempoolClear = clear
      }
  where
    cfg = _inmemCfg mempool
    nonce = _inmemNonce mempool
    lockMVar = _inmemDataLock mempool

    InMemConfig tcfg blockSizeLimit _ _ _ = cfg
    member = memberInMem lockMVar
    lookup = lookupInMem tcfg lockMVar
    insert = insertInMem cfg v lockMVar
    insertCheck = insertCheckInMem cfg v lockMVar
    markValidated = markValidatedInMem lockMVar
    getBlock = getBlockInMem cfg lockMVar
    getPending = getPendingInMem cfg nonce lockMVar
    clear = clearInMem lockMVar


------------------------------------------------------------------------------
-- | A 'bracket' function for in-memory mempools.
withInMemoryMempool :: ToJSON t
                    => FromJSON t
                    => InMemConfig t
                    -> ChainwebVersion
                    -> (MempoolBackend t -> IO a)
                    -> IO a
withInMemoryMempool cfg v f = do
    let action inMem = do
          back <- toMempoolBackend v inMem
          f $! back
    bracket (makeInMemPool cfg) destroyInMemPool action

withInMemoryMempool_ :: Logger logger
                     => logger
                     -> InMemConfig t
                     -> ChainwebVersion
                     -> (MempoolBackend t -> IO a)
                     -> IO a
withInMemoryMempool_ l cfg v f = do
    let action inMem = do
          r <- race (monitor inMem) $ do
            back <- toMempoolBackend v inMem
            f $! back
          case r of
            Left () -> throw $ InternalInvariantViolation "mempool monitor exited unexpectedly"
            Right result -> return result
    bracket (makeInMemPool cfg) destroyInMemPool action
  where
    monitor m = do
        let lf = logFunction l
        logFunctionText l Info "Initialized Mempool Monitor"
        runForeverThrottled lf "Chainweb.Mempool.InMem.withInMemoryMempool_.monitor" 10 (10 * mega) $ do
            stats <- getMempoolStats m
            logFunctionText l Debug "got stats"
            logFunctionJson l Info stats
            logFunctionText l Debug "logged stats"
            approximateThreadDelay 60000000 {- 1 minute -}

------------------------------------------------------------------------------
memberInMem :: MVar (InMemoryMempoolData t)
            -> Vector TransactionHash
            -> IO (Vector Bool)
memberInMem lock txs = do
    q <- withMVarMasked lock (readIORef . _inmemPending)
    V.mapM (memberOne q) txs

  where
    memberOne q txHash = return $! HashMap.member txHash q

------------------------------------------------------------------------------
lookupInMem :: TransactionConfig t
            -> MVar (InMemoryMempoolData t)
            -> Vector TransactionHash
            -> IO (Vector (LookupResult t))
lookupInMem txcfg lock txs = do
    q <- withMVarMasked lock (readIORef . _inmemPending)
    V.mapM (fmap fromJuste . lookupOne q) txs
  where
    lookupOne q txHash = return $! (lookupQ q txHash <|> pure Missing)
    codec = txCodec txcfg
    fixup !bs = either (const Missing) Pending
                    $! codecDecode codec
                    $! SB.fromShort bs
    lookupQ q txHash = fixup <$!> HashMap.lookup txHash q


------------------------------------------------------------------------------
markValidatedInMem :: MVar (InMemoryMempoolData t)
                   -> Vector TransactionHash
                   -> IO ()
markValidatedInMem lock txs = withMVarMasked lock $ \mdata -> do
    let pref = _inmemPending mdata
    modifyIORef' pref $ \psq -> foldl' (flip HashMap.delete) psq txs

maxNumPending :: Int
maxNumPending = 10000

------------------------------------------------------------------------------

-- | Validation: A short-circuiting variant of this check that fails outright at
-- the first detection of any validation failure on any Transaction.
--
insertCheckInMem
    :: forall t
    .  InMemConfig t    -- ^ in-memory config
    -> ChainwebVersion
    -> MVar (InMemoryMempoolData t)  -- ^ in-memory state
    -> Vector t  -- ^ new transactions
    -> IO (Either (T2 TransactionHash InsertError) ())
insertCheckInMem cfg v lock txs
  | V.null txs = pure $ Right ()
  | otherwise = do
    now <- getCurrentTimeIntegral
    badmap <- withMVarMasked lock $ readIORef . _inmemBadMap

    -- We hash the tx here and pass it around around to avoid needing to repeat
    -- the hashing effort.
    let withHashes :: Either (T2 TransactionHash InsertError) (Vector (T2 TransactionHash t))
        withHashes = for txs $ \tx ->
          let !h = hasher tx
          in bimap (T2 h) (T2 h) $ validateOne cfg v badmap now tx h

    case withHashes of
        Left _ -> pure $! void withHashes
        Right r -> void . sequenceA <$!> _inmemPreInsertBatchChecks cfg r
  where
    hasher :: t -> TransactionHash
    hasher = txHasher (_inmemTxCfg cfg)

-- | Validation: Confirm the validity of some single transaction @t@.
--
validateOne
    :: forall t a
    .  InMemConfig t
    -> ChainwebVersion
    -> HashMap TransactionHash a
    -> Time Micros
    -> t
    -> TransactionHash
    -> Either InsertError t
<<<<<<< HEAD
validateOne cfg v badmap nw@(Time (TimeSpan now)) t h =
    transactionsEnabled
    >> sizeOK
=======
validateOne cfg badmap (Time (TimeSpan now)) t h =
    sizeOK
    >> gasPriceRoundingCheck
>>>>>>> edef2ff6
    >> ttlCheck
    >> notInBadMap
    >> _inmemPreInsertPureChecks cfg t
  where
    txcfg :: TransactionConfig t
    txcfg = _inmemTxCfg cfg

    -- | KILLSWITCH: This is to be removed in a future version of Chainweb. This
    -- prevents any transaction from entering the mempool.
    --
    transactionsEnabled :: Either InsertError ()
    transactionsEnabled = case txSilenceDates v of
        Just (start, _) | start < nw -> Left InsertErrorTransactionsDisabled
        _ -> pure ()

    sizeOK :: Either InsertError ()
    sizeOK = ebool_ InsertErrorOversized (getSize t <= maxSize)
      where
        getSize = txGasLimit txcfg
        maxSize = _inmemTxBlockSizeLimit cfg

    -- prop_tx_gas_rounding
    gasPriceRoundingCheck :: Either InsertError ()
    gasPriceRoundingCheck =
        ebool_ (InsertErrorOther msg) (f (txGasPrice txcfg t))
      where
        f (GasPrice (ParsedDecimal d)) = decimalPlaces d <= 12
        msg = mconcat
            [ "This  transaction's gas price: "
            , sshow (txGasPrice txcfg t)
            , " is not correctly rounded."
            , "It should be rounded to at most 12 decimal places."
            ]


    -- prop_tx_ttl_arrival
    ttlCheck :: Either InsertError ()
    ttlCheck = ebool_ InsertErrorInvalidTime (ct < now && now < et && ct < et)
      where
        TransactionMetadata (Time (TimeSpan ct)) (Time (TimeSpan et)) = txMetadata txcfg t

    notInBadMap :: Either InsertError ()
    notInBadMap = maybe (Right ()) (const $ Left InsertErrorBadlisted) $ HashMap.lookup h badmap

-- | Validation: Similar to `insertCheckInMem`, but does not short circuit.
-- Instead, bad transactions are filtered out and the successful ones are kept.
--
insertCheckInMem'
    :: forall t
    .  InMemConfig t    -- ^ in-memory config
    -> ChainwebVersion
    -> MVar (InMemoryMempoolData t)  -- ^ in-memory state
    -> Vector t  -- ^ new transactions
    -> IO (Vector (T2 TransactionHash t))
insertCheckInMem' cfg v lock txs
  | V.null txs = pure V.empty
  | otherwise = do
    now <- getCurrentTimeIntegral
    badmap <- withMVarMasked lock $ readIORef . _inmemBadMap

    let withHashes :: Vector (T2 TransactionHash t)
        withHashes = flip V.mapMaybe txs $ \tx ->
          let !h = hasher tx
          in (T2 h) <$> hush (validateOne cfg v badmap now tx h)

    V.mapMaybe hush <$!> _inmemPreInsertBatchChecks cfg withHashes
  where
    txcfg = _inmemTxCfg cfg
    hasher = txHasher txcfg

insertInMem
    :: forall t
    .  InMemConfig t    -- ^ in-memory config
    -> ChainwebVersion
    -> MVar (InMemoryMempoolData t)  -- ^ in-memory state
    -> InsertType
    -> Vector t  -- ^ new transactions
    -> IO ()
insertInMem cfg v lock runCheck txs0 = do
    txhashes <- insertCheck
    withMVarMasked lock $ \mdata -> do
        let countRef = _inmemCountPending mdata
        cnt <- readIORef countRef
        let txs = V.take (max 0 (maxNumPending - cnt)) txhashes
        let numTxs = V.length txs
        let newCnt = cnt + numTxs
        writeIORef countRef $! newCnt
        pending <- readIORef (_inmemPending mdata)
        let T2 pending' newHashesDL = V.foldl' insOne (T2 pending id) txs
        let !newHashes = V.fromList $ newHashesDL []
        writeIORef (_inmemPending mdata) $! force pending'
        modifyIORef' (_inmemRecentLog mdata) $
            recordRecentTransactions maxRecent newHashes

  where
    insertCheck :: IO (Vector (T2 TransactionHash t))
    insertCheck = if runCheck == CheckedInsert
                  then insertCheckInMem' cfg v lock txs0
                  else return $! V.map (\tx -> T2 (hasher tx) tx) txs0

    txcfg = _inmemTxCfg cfg
    encodeTx = codecEncode (txCodec txcfg)
    maxRecent = _inmemMaxRecentItems cfg
    hasher = txHasher txcfg

    insOne (T2 pending soFar) (T2 txhash tx) =
        let !bytes = SB.toShort $! encodeTx tx
        in T2 (HashMap.insert txhash bytes pending) (soFar . (txhash:))


------------------------------------------------------------------------------
getBlockInMem :: forall t .
                 InMemConfig t
              -> MVar (InMemoryMempoolData t)
              -> MempoolPreBlockCheck t
              -> BlockHeight
              -> BlockHash
              -> GasLimit
              -> IO (Vector t)
getBlockInMem cfg lock txValidate bheight phash size0 = do
    withMVar lock $ \mdata -> do
        !psq0 <- readIORef $ _inmemPending mdata
        now <- getCurrentTimeIntegral
        !badmap <- pruneBadMap now <$!> readIORef (_inmemBadMap mdata)
        let !psq = HashMap.map decodeTx psq0
        T3 psq' badmap' out <- go psq badmap size0 []

        -- put the txs chosen for the block back into the map -- they don't get
        -- expunged until they are mined and validated by consensus.
        let !psq'' = HashMap.map (SB.toShort . encodeTx) $! V.foldl' ins psq' out
        writeIORef (_inmemPending mdata) $! force psq''
        writeIORef (_inmemCountPending mdata) $! HashMap.size psq''
        writeIORef (_inmemBadMap mdata) $! force badmap'
        return $! out

  where
    pruneBadMap now = HashMap.filter (> now)

    ins !h !t = HashMap.insert (hasher t) t h
    insBadMap !h !t = let endTime = txMetaExpiryTime (txMetadata txcfg t)
                      in HashMap.insert (hasher t) endTime h

    del !psq tx = let h = hasher tx
                  in HashMap.delete h psq

    hasher = txHasher txcfg
    txcfg = _inmemTxCfg cfg
    codec = txCodec txcfg
    decodeTx tx0 = either err id $! codecDecode codec tx
      where
        !tx = SB.fromShort tx0
        err s = error $
                mconcat [ "Error decoding tx (\""
                        , s
                        , "\"): tx was: "
                        , T.unpack (T.decodeUtf8 tx)
                        ]
    encodeTx = codecEncode codec
    getSize = txGasLimit txcfg
    maxSize = _inmemTxBlockSizeLimit cfg
    sizeOK tx = getSize tx <= maxSize

    validateBatch
        :: HashMap TransactionHash t
        -> BadMap
        -> Vector t
        -> IO (T3 (Vector t) (HashMap TransactionHash t) BadMap)
    validateBatch !psq0 !badmap q = do
        oks1 <- txValidate bheight phash q
        let oks2 = V.map sizeOK q
        let !oks = V.zipWith (&&) oks1 oks2
        let (good1, bad1) = V.partition snd $! V.zip q oks
        let !good = V.map fst good1

        -- remove considered txs -- successful ones will be re-added at the end
        let !psq' = V.foldl' del psq0 q
        -- txs that fail pre-block validation get sent to the naughty list.
        let !badmap' = V.foldl' insBadMap badmap (V.map fst bad1)
        return $! T3 good psq' badmap'

    maxInARow :: Int
    maxInARow = 200

    unconsV v = T2 (V.unsafeHead v) (V.unsafeTail v)

    nextBatch
        :: HashMap TransactionHash t
        -> GasLimit
        -> IO [t]
    nextBatch !psq !remainingGas = do
        let !pendingTxs0 = V.fromList $ HashMap.elems psq
        mPendingTxs <- V.unsafeThaw pendingTxs0
        TimSort.sortBy (compareOnGasPrice txcfg) mPendingTxs
        !pendingTxs <- V.unsafeFreeze mPendingTxs
        return $! getBatch pendingTxs remainingGas [] 0

    getBatch
        :: Vector t
        -> GasLimit
        -> [t]
        -> Int
        -> [t]
    getBatch !pendingTxs !sz !soFar !inARow
        -- we'll keep looking for transactions until we hit maxInARow that are
        -- too large
      | V.null pendingTxs = soFar
      | inARow >= maxInARow || sz <= 0 = soFar
      | otherwise = do
            let (T2 !tx !pendingTxs') = unconsV pendingTxs
            let txSz = getSize tx
            if txSz <= sz
              then getBatch pendingTxs' (sz - txSz) (tx:soFar) 0
              else getBatch pendingTxs' sz soFar (inARow + 1)

    go :: HashMap TransactionHash t
       -> BadMap
       -> GasLimit
       -> [Vector t]
       -> IO (T3 (HashMap TransactionHash t) BadMap (Vector t))
    go !psq !badmap !remainingGas !soFar = do
        nb <- nextBatch psq remainingGas
        if null nb
          then return $! T3 psq badmap (V.concat soFar)
          else do
            T3 good psq' badmap' <- validateBatch psq badmap $! V.fromList nb
            let newGas = V.foldl' (\s t -> s + getSize t) 0 good
            go psq' badmap' (remainingGas - newGas) (good : soFar)


------------------------------------------------------------------------------
getPendingInMem :: InMemConfig t
                -> ServerNonce
                -> MVar (InMemoryMempoolData t)
                -> Maybe (ServerNonce, MempoolTxId)
                -> (Vector TransactionHash -> IO ())
                -> IO (ServerNonce, MempoolTxId)
getPendingInMem cfg nonce lock since callback = do
    (psq, !rlog) <- readLock
    maybe (sendAll psq) (sendSome psq rlog) since
    return $! (nonce, _rlNext rlog)

  where
    sendAll psq = do
        let keys = HashMap.keys psq
        (dl, sz) <- foldlM go initState keys
        void $ sendChunk dl sz

    sendSome psq rlog (rNonce, oHw) = do
        if rNonce /= nonce
          then sendAll psq
          else sendSince psq rlog oHw

    sendSince psq rlog oHw = do
        let mbTxs = getRecentTxs maxNumRecent oHw rlog
        case mbTxs of
          Nothing -> sendAll psq
          Just txs -> do
              let isPending = flip HashMap.member psq
              callback $! V.fromList $ filter isPending txs

    readLock = withMVar lock $ \mdata -> do
        !psq <- readIORef $ _inmemPending mdata
        rlog <- readIORef $ _inmemRecentLog mdata
        return $! (psq, rlog)

    initState = (id, 0)    -- difference list
    maxNumRecent = _inmemMaxRecentItems cfg

    go (dl, !sz) txhash = do
        let dl' = dl . (txhash:)
        let !sz' = sz + 1
        if sz' >= chunkSize
          then do sendChunk dl' sz'
                  return initState
          else return $! (dl', sz')

    chunkSize = 1024 :: Int

    sendChunk _ 0 = return ()
    sendChunk dl _ = callback $! V.fromList $ dl []

------------------------------------------------------------------------------
clearInMem :: MVar (InMemoryMempoolData t) -> IO ()
clearInMem lock = do
    withMVarMasked lock $ \mdata -> do
        writeIORef (_inmemPending mdata) mempty
        writeIORef (_inmemRecentLog mdata) emptyRecentLog


------------------------------------------------------------------------------
emptyRecentLog :: RecentLog
emptyRecentLog = RecentLog 0 mempty

recordRecentTransactions :: Int -> Vector TransactionHash -> RecentLog -> RecentLog
recordRecentTransactions maxNumRecent newTxs rlog = rlog'
  where
    !rlog' = RecentLog { _rlNext = newNext
                       , _rlRecent = newL
                       }

    numNewItems = V.length newTxs
    oldNext = _rlNext rlog
    newNext = oldNext + fromIntegral numNewItems
    newTxs' = V.reverse (V.map (T2 oldNext) newTxs)
    newL' = newTxs' <> _rlRecent rlog
    newL = force $ V.take maxNumRecent newL'


-- | Get the recent transactions from the transaction log. Returns Nothing if
-- the old high water mark is too out of date.
getRecentTxs :: Int -> MempoolTxId -> RecentLog -> Maybe [TransactionHash]
getRecentTxs maxNumRecent oldHw rlog
    | oldHw <= oldestHw || oldHw > oldNext = Nothing
    | oldHw == oldNext = Just mempty
    | otherwise = Just $! V.toList txs

  where
    oldNext = _rlNext rlog
    oldestHw = oldNext - fromIntegral maxNumRecent
    txs = V.map ssnd $ V.takeWhile pred $ _rlRecent rlog
    pred (T2 x _) = x >= oldHw

------------------------------------------------------------------------------
getMempoolStats :: InMemoryMempool t -> IO MempoolStats
getMempoolStats m = do
    withMVar (_inmemDataLock m) $ \d -> MempoolStats
        <$!> (HashMap.size <$!> readIORef (_inmemPending d))
        <*> (length . _rlRecent <$!> readIORef (_inmemRecentLog d))
        <*> (HashMap.size <$!> readIORef (_inmemBadMap d))<|MERGE_RESOLUTION|>--- conflicted
+++ resolved
@@ -257,15 +257,10 @@
     -> t
     -> TransactionHash
     -> Either InsertError t
-<<<<<<< HEAD
 validateOne cfg v badmap nw@(Time (TimeSpan now)) t h =
     transactionsEnabled
     >> sizeOK
-=======
-validateOne cfg badmap (Time (TimeSpan now)) t h =
-    sizeOK
     >> gasPriceRoundingCheck
->>>>>>> edef2ff6
     >> ttlCheck
     >> notInBadMap
     >> _inmemPreInsertPureChecks cfg t
