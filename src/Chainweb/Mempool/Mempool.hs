{-# LANGUAGE BangPatterns #-}
{-# LANGUAGE DeriveAnyClass #-}
{-# LANGUAGE DeriveGeneric #-}
{-# LANGUAGE DerivingStrategies #-}
{-# LANGUAGE FlexibleContexts #-}
{-# LANGUAGE LambdaCase #-}
{-# LANGUAGE NumericUnderscores #-}
{-# LANGUAGE OverloadedStrings #-}
{-# LANGUAGE RankNTypes #-}
{-# LANGUAGE ScopedTypeVariables #-}
{-# LANGUAGE TypeApplications #-}
{-# LANGUAGE TemplateHaskell #-}

{-# OPTIONS_GHC -fno-warn-orphans #-}

------------------------------------------------------------------------------
-- | Mempool
--
-- The mempool contains an in-memory store of all of the pending transactions
-- that have been submitted by users for inclusion into blocks, and is
-- responsible for collecting the candidate transaction set when we prepare a
-- new block for mining.
--
-- The in-memory mempool implementation (see @InMem.hs@ and @InMemTypes.hs@)
-- contains three datasets:
--
-- 1. a priority search queue of pending transactions, keyed by pact
-- transaction hash, and (currently) ordered by gas price (descending) with
-- ties broken by gas limit (ascending). Basically -- we prefer highest bidder
-- first, and all else being equal, smaller transactions.
--
-- 2. a recent-modifications log, storing the last @k@ updates to the mempool.
-- This is in here so peers can sync with us by fetching starting with a
-- high-water mark, rather than having to go through a complete re-sync of all
-- transaction hashes.
--
-- Transaction lifecycle:
--
--   - a transaction is created and signed by a user, and sent (via the pact
--     @/send@ endpoint) to the mempool, using 'mempoolInsert'
--
--   - miner calls 'mempoolGetBlock', at which point the top transactions (up
--     to the gas limit) are run through the MempoolPreBlockCheck and discarded
--     if they fail
--
--   - the transaction makes it into a mined block
--
--   - consensus calls pact's @newBlock@ to create the next block; at this
--     point, the Consensus module processes the fork and: a) removes any
--     transactions that made it onto the winning fork so that they are no
--     longer considered for inclusion in blocks or gossiped, b) reintroduces
--     any transactions into the mempool that were on the losing fork but
--     didn't make it onto the winning one.
--
-- The mempool API is defined as a record-of-functions in 'MempoolBackend'.

module Chainweb.Mempool.Mempool
  ( MempoolBackend(..)
  , MempoolPreBlockCheck
  , TransactionConfig(..)
  , TransactionHash(..)
  , TransactionMetadata(..)
  , MempoolTxId
  , HashMeta(..)
  , ValidatedTransaction(..)
  , LookupResult(..)
  , MockTx(..)
  , ServerNonce
  , HighwaterMark
  , InsertType(..)
  , InsertError(..)
  , BlockFill(..)
  , bfGasLimit
  , bfTxHashes
  , bfCount

  , chainwebTransactionConfig
  , mockCodec
  , mockEncode
  , mockBlockGasLimit
  , chainwebTestHasher
  , chainwebTestHashMeta
  , noopMempool
  , noopMempoolPreBlockCheck
  , syncMempools
  , syncMempools'
  , GasLimit(..)
  , GasPrice(..)
  , requestKeyToTransactionHash
  ) where
------------------------------------------------------------------------------
import Control.DeepSeq (NFData)
import Control.Exception
import Control.Lens hiding ((.=))
import Control.Monad (replicateM, unless)

import Crypto.Hash (hash)
import Crypto.Hash.Algorithms (SHA512t_256)

import Data.Aeson
import Data.Bits (bit, shiftL, shiftR, (.&.))
import Data.ByteArray (convert)
import qualified Data.ByteString.Base64.URL as B64
import Data.ByteString.Char8 (ByteString)
import qualified Data.ByteString.Char8 as B
import qualified Data.ByteString.Short as SB
import Data.Decimal (Decimal, DecimalRaw(..))
import Data.Foldable (traverse_)
import Data.Hashable (Hashable(hashWithSalt))
import Data.HashSet (HashSet)
import qualified Data.HashSet as HashSet
import Data.Int (Int64)
import Data.IORef
import Data.List (unfoldr)
import qualified Data.Set as S
import Data.Text (Text)
import qualified Data.Text as T
import Data.Vector (Vector)
import qualified Data.Vector as V
import Data.Word (Word64)

import GHC.Generics

import Prelude hiding (log)

import System.LogLevel

-- internal modules

import Pact.Parse (ParsedDecimal(..), ParsedInteger(..))
import Pact.Types.ChainMeta (TTLSeconds(..), TxCreationTime(..))
import Pact.Types.Command
import Pact.Types.Gas (GasLimit(..), GasPrice(..))
import qualified Pact.Types.Hash as H

import Chainweb.BlockHash
import Chainweb.BlockHeight
import Chainweb.Time (Micros(..), Time(..), TimeSpan(..))
import qualified Chainweb.Time as Time
import Chainweb.Transaction
import Chainweb.Utils
import Chainweb.Utils.Serialization
import Data.LogMessage (LogFunctionText)

------------------------------------------------------------------------------
data LookupResult t = Missing
                    | Pending t
  deriving (Show, Generic, Eq)
  deriving anyclass (NFData)

-- This instance is a bit strange. It's for backward compatibility.
--
instance ToJSON t => ToJSON (LookupResult t) where
    toJSON Missing = object [ "tag" .= ("Missing" :: String) ]
    toJSON (Pending t) = object [ "tag" .= ("Pending" :: String), "contents" .= t ]
    {-# INLINE toJSON #-}

    toEncoding Missing = pairs $ "tag" .= ("Missing" :: String)
    toEncoding (Pending t) = pairs $ "tag" .= ("Pending" :: String) <> "contents" .= t
    {-# INLINE toEncoding #-}

instance FromJSON t => FromJSON (LookupResult t) where
    parseJSON = withObject "LookupResult" $ \o -> o .: "tag" >>= \case
        "Missing" -> return Missing
        "Pending" -> Pending <$> o .: "contents"
        t -> fail $ "Unrecognized lookup result tag: " <> t
    {-# INLINE parseJSON #-}

instance Functor LookupResult where
    fmap _ Missing = Missing
    fmap f (Pending x) = Pending $! f x

instance Foldable LookupResult where
    foldr f seed t = case t of
                       Missing -> seed
                       (Pending x) -> f x seed

instance Traversable LookupResult where
    traverse f t = case t of
                     Missing -> pure Missing
                     Pending x -> Pending <$> f x

------------------------------------------------------------------------------
type MempoolPreBlockCheck t = BlockHeight -> BlockHash -> Vector t -> IO (Vector Bool)

------------------------------------------------------------------------------
-- | Mempool operates over a transaction type @t@. Mempool needs several
-- functions on @t@, e.g. \"how do you encode and decode @t@ over the wire?\"
-- and \"how is @t@ hashed?\". This information is passed to mempool in a
-- 'TransactionConfig'.
data TransactionConfig t = TransactionConfig {
    -- | converting transactions to/from bytestring. Note: the generated
    -- bytestring is currently expected to be valid utf8 so that it can be
    -- safely JSON-encoded by servant (we should revisit this)
    txCodec :: {-# UNPACK #-} !(Codec t)

    -- | hash function to use when making transaction hashes.
  , txHasher :: t -> TransactionHash

    -- | hash function metadata. Currently informational only -- for future use.
  , txHashMeta :: {-# UNPACK #-} !HashMeta

    -- | getter for the transaction gas price.
  , txGasPrice :: t -> GasPrice

    -- | getter for transaction gas limit.
  , txGasLimit :: t -> GasLimit

    -- | getter for transaction metadata (creation and expiry timestamps)
  , txMetadata :: t -> TransactionMetadata
  }

------------------------------------------------------------------------------
type MempoolTxId = Int64
type ServerNonce = Int
type HighwaterMark = (ServerNonce, MempoolTxId)
data InsertType = CheckedInsert | UncheckedInsert
  deriving (Show, Eq)

data InsertError = InsertErrorDuplicate
                 | InsertErrorInvalidTime
                 | InsertErrorOversized GasLimit
                 | InsertErrorUndersized
                    GasPrice -- actual gas price
                    GasPrice -- minimum gas price
                 | InsertErrorBadlisted
                 | InsertErrorMetadataMismatch
                 | InsertErrorTransactionsDisabled
                 | InsertErrorBuyGas Text
                 | InsertErrorCompilationFailed Text
                 | InsertErrorOther Text
                 | InsertErrorInvalidHash
                 | InsertErrorInvalidSigs
  deriving (Generic, Eq, NFData)

instance Show InsertError
  where
    show InsertErrorDuplicate = "Transaction already exists on chain"
    show InsertErrorInvalidTime = "Transaction time is invalid or TTL is expired"
    show (InsertErrorOversized (GasLimit l)) = "Transaction gas limit exceeds block gas limit (" <> show l <> ")"
    show (InsertErrorUndersized (GasPrice p) (GasPrice m)) = "Transaction gas price (" <> show p <> ") is below minimum gas price (" <> show m <> ")"
    show InsertErrorBadlisted =
        "Transaction is badlisted because it previously failed to validate."
    show InsertErrorMetadataMismatch =
        "Transaction metadata (chain id, chainweb version) conflicts with this \
        \endpoint"
    show InsertErrorTransactionsDisabled = "Transactions are disabled until 2019 Dec 5"
    show (InsertErrorBuyGas msg) = "Attempt to buy gas failed with: " <> T.unpack msg
    show (InsertErrorCompilationFailed msg) = "Transaction compilation failed: " <> T.unpack msg
    show (InsertErrorOther m) = "insert error: " <> T.unpack m
    show InsertErrorInvalidHash = "Invalid transaction hash"
    show InsertErrorInvalidSigs = "Invalid transaction sigs"

instance Exception InsertError

-- | Parameterizes Mempool get-block calls.
data BlockFill = BlockFill
  { _bfGasLimit :: !GasLimit
    -- ^ Fetch pending transactions up to this limit.
  , _bfTxHashes :: !(S.Set TransactionHash)
    -- ^ Fetch only transactions not in set.
  , _bfCount :: {-# UNPACK #-} !Word64
    -- ^ "Round count" of fetching for a given new block.
  } deriving (Eq,Show)


------------------------------------------------------------------------------
-- | Mempool backend API. Here @t@ is the transaction payload type.
data MempoolBackend t = MempoolBackend {
    mempoolTxConfig :: {-# UNPACK #-} !(TransactionConfig t)

    -- | Returns true if the given transaction hash is known to this mempool.
  , mempoolMember :: Vector TransactionHash -> IO (Vector Bool)

    -- | Lookup transactions in the pending queue by hash.
  , mempoolLookup :: Vector TransactionHash -> IO (Vector (LookupResult t))

    -- | Insert the given transactions into the mempool.
  , mempoolInsert :: InsertType      -- run pre-gossip check? Ignored at remote pools.
                  -> Vector t
                  -> IO ()

    -- | Perform the pre-insert check for the given transactions. Short-circuits
    -- on the first Transaction that fails.
  , mempoolInsertCheck :: Vector t -> IO (Either (T2 TransactionHash InsertError) ())

    -- | Remove the given hashes from the pending set.
  , mempoolMarkValidated :: Vector t -> IO ()

    -- | Mark a transaction as bad.
  , mempoolAddToBadList :: Vector TransactionHash -> IO ()

    -- | Returns 'True' if the transaction is badlisted.
  , mempoolCheckBadList :: Vector TransactionHash -> IO (Vector Bool)

    -- | given maximum block size, produce a candidate block of transactions
    -- for mining.
    --
  , mempoolGetBlock
      :: BlockFill -> MempoolPreBlockCheck t -> BlockHeight -> BlockHash -> IO (Vector t)

    -- | Discard any expired transactions.
  , mempoolPrune :: IO ()

    -- | given a previous high-water mark and a chunk callback function, loops
    -- through the pending candidate transactions and supplies the hashes to
    -- the callback in chunks. No ordering of hashes is presupposed. Returns
    -- the remote high-water mark.
  , mempoolGetPendingTransactions
      :: Maybe HighwaterMark                -- previous high-water mark, if any
      -> (Vector TransactionHash -> IO ())  -- chunk callback
      -> IO HighwaterMark                   -- returns remote high water mark

  -- | A hook to clear the mempool. Intended only for the in-mem backend and
  -- only for testing.
  , mempoolClear :: IO ()
}

noopMempoolPreBlockCheck :: MempoolPreBlockCheck t
noopMempoolPreBlockCheck _ _ v = return $! V.replicate (V.length v) True

noopMempool :: IO (MempoolBackend t)
noopMempool = do
  return $ MempoolBackend
    { mempoolTxConfig = txcfg
    , mempoolMember = noopMember
    , mempoolLookup = noopLookup
    , mempoolInsert = noopInsert
    , mempoolInsertCheck = noopInsertCheck
    , mempoolMarkValidated = noopMV
    , mempoolAddToBadList = noopAddToBadList
    , mempoolCheckBadList = noopCheckBadList
    , mempoolGetBlock = noopGetBlock
    , mempoolPrune = return ()
    , mempoolGetPendingTransactions = noopGetPending
    , mempoolClear = noopClear
    }
  where
    noopCodec = Codec (const "") (const $ Left "unimplemented")
    noopHasher = const $ chainwebTestHasher "noopMempool"
    noopHashMeta = chainwebTestHashMeta
    noopGasPrice = const 0
    noopSize = const 1
    noopMeta = const $ TransactionMetadata Time.minTime Time.maxTime
    txcfg = TransactionConfig noopCodec noopHasher noopHashMeta noopGasPrice noopSize
                              noopMeta
    noopMember v = return $ V.replicate (V.length v) False
    noopLookup v = return $ V.replicate (V.length v) Missing
    noopInsert = const $ const $ return ()
    noopInsertCheck _ = fail "unsupported"
    noopMV = const $ return ()
    noopAddToBadList = const $ return ()
    noopCheckBadList v = return $ V.replicate (V.length v) False
    noopGetBlock _ _ _ _ = return V.empty
    noopGetPending = const $ const $ return (0,0)
    noopClear = return ()


------------------------------------------------------------------------------

chainwebTransactionConfig
    :: PactParserVersion
    -> TransactionConfig ChainwebTransaction
<<<<<<< HEAD
chainwebTransactionConfig ppv = TransactionConfig (chainwebPayloadCodec ppv)
    commandHash
    chainwebTestHashMeta
    getGasPrice
    getGasLimit
    txmeta
=======
chainwebTransactionConfig ppv = TransactionConfig
    { txCodec = chainwebPayloadCodec ppv
    , txHasher = commandHash
    , txHashMeta = chainwebTestHashMeta
    , txGasPrice = getGasPrice
    , txGasLimit = getGasLimit
    , txMetadata = txmeta
    }

>>>>>>> eae5242f

  where
    getGasPrice = view cmdGasPrice . fmap payloadObj
    getGasLimit = view cmdGasLimit . fmap payloadObj
    getTimeToLive = view cmdTimeToLive . fmap payloadObj
    getCreationTime = view cmdCreationTime . fmap payloadObj
    commandHash c = let (H.Hash !h) = H.toUntypedHash $ _cmdHash c
                    in TransactionHash h
    txmeta t =
        TransactionMetadata
        (toMicros ct)
        (toMicros $ ct + min maxDuration ttl)
      where
        (TxCreationTime ct) = getCreationTime t
        toMicros = Time . TimeSpan . Micros . fromIntegral . (1000000 *)
        (TTLSeconds ttl) = getTimeToLive t
        maxDuration = 2 * 24 * 60 * 60 + 1

------------------------------------------------------------------------------
data SyncState = SyncState {
    _syncCount :: {-# UNPACK #-} !Int64
  , _syncMissing :: ![Vector TransactionHash]
  , _syncPresent :: !(HashSet TransactionHash)
  , _syncTooMany :: !Bool
  }

-- | Pulls any missing pending transactions from a remote mempool.
--
-- The initial sync procedure:
--
--    1. get the list of pending transaction hashes from remote,
--    2. lookup any hashes that are missing, and insert them into local,
--    3. push any hashes remote is missing
--
-- After initial sync, will loop subscribing to updates from remote.
--
-- Loops until killed, or until the underlying mempool connection throws an
-- exception.
--
syncMempools'
    :: Show t
    => LogFunctionText
    -> Int
        -- ^ polling interval in microseconds
    -> MempoolBackend t
        -- ^ local mempool
    -> MempoolBackend t
        -- ^ remote mempool
    -> IO ()
syncMempools' log0 us localMempool remoteMempool = sync

  where
    maxCnt = 5000
        -- don't pull more than this many new transactions from a single peer in
        -- a session.

    -- This function is called for each chunk of pending hashes in the the remote mempool.
    --
    -- The 'SyncState' collects
    -- * the total count of hashes that are missing from the local pool,
    -- * chunks of hashes that are missing from the local pool,
    -- * the set of hashes that is available locally but missing from the remote pool, and
    -- * whether there are @tooMany@ missing hashes.
    --
    -- When we already collected @tooMany@ missing hashes we stop updating the sync state
    --
    -- TODO: would it help if 'mempoolGetPendingTransactions' would provide an option for early
    -- termination in case we got @tooMany@ missing hashes?
    --
    syncChunk syncState hashes = do
        (SyncState cnt chunks remoteHashes tooMany) <- readIORef syncState

        -- If there are too many missing hashes we stop collecting
        --
        unless tooMany $ do

            -- Collect remote hashes that are missing from the local pool
            res <- (`V.zip` hashes) <$> mempoolMember localMempool hashes
            let !newMissing = V.map snd $ V.filter (not . fst) res
            let !newMissingCnt = V.length newMissing

            -- Collect set of all remote hashes
            let !remoteHashes' = V.foldl' (flip HashSet.insert) remoteHashes hashes

            -- Count number of missing hashes and decide if there @tooMany@
            let !newCnt = cnt + fromIntegral newMissingCnt
            let !tooMany' = newCnt >= maxCnt

            -- Update the SyncState
            writeIORef syncState $!
                if tooMany'
                    then SyncState cnt chunks remoteHashes True
                    else SyncState newCnt (newMissing : chunks) remoteHashes' False

    fromPending (Pending t) = t
    fromPending _ = error "impossible"

    isPending (Pending _) = True
    isPending _ = False

    fetchMissing chunk = do
        res <- mempoolLookup remoteMempool chunk
        let !newTxs = V.map fromPending $ V.filter isPending res
        mempoolInsert localMempool CheckedInsert newTxs

    deb :: Text -> IO ()
    deb = log0 Debug

    sync = finally (initialSync >>= subsequentSync) (deb "sync exiting")

    initialSync = do
        deb "Get full list of pending hashes from remote"

        (numMissingFromLocal, missingChunks, remoteHashes, remoteHw) <-
            fetchSince Nothing

        deb $ T.concat
            [ sshow (HashSet.size remoteHashes)
            , " hashes at remote ("
            , sshow numMissingFromLocal
            , " need to be fetched)"
            ]

        -- todo: should we do subsequent sync of pushed txs also?
        (numPushed, _) <- do
            -- Go fetch missing transactions from remote
            traverse_ fetchMissing missingChunks

            -- Push our missing txs to remote.
            push remoteHashes

        deb $ "pushed " <> sshow numPushed <> " new transactions to remote."
        return remoteHw

    subsequentSync !remoteHw = do
        deb "Get new pending hashes from remote"
        (numMissingFromLocal, missingChunks, _, remoteHw') <-
            fetchSince (Just remoteHw)
        deb $ T.concat
            [ "sync: "
            , sshow numMissingFromLocal
            , " new remote hashes need to be fetched"
            ]
        traverse_ fetchMissing missingChunks
        approximateThreadDelay us
        subsequentSync remoteHw'

    -- get pending hashes from remote since the given (optional) high water mark
    fetchSince oldRemoteHw = do
        -- Intialize and collect SyncState
        let emptySyncState = SyncState 0 [] HashSet.empty False
        syncState <- newIORef emptySyncState
        remoteHw <- mempoolGetPendingTransactions remoteMempool oldRemoteHw $ syncChunk syncState
        (SyncState numMissingFromLocal missingChunks remoteHashes _) <- readIORef syncState
        -- immediately destroy ioref contents to assist GC
        writeIORef syncState emptySyncState
        return (numMissingFromLocal, missingChunks, remoteHashes, remoteHw)

    -- Push transactions that are available locally but are missing from the
    -- remote pool to the remote pool.
    --
    push remoteHashes = do
        ref <- newIORef 0
        ourHw <- mempoolGetPendingTransactions localMempool Nothing $ \chunk -> do
            let chunk' = V.filter (not . flip HashSet.member remoteHashes) chunk
            unless (V.null chunk') $ do
                sendChunk chunk'
                modifyIORef' ref (+ V.length chunk')
        numPushed <- readIORef ref
        return (numPushed, ourHw)

    -- Send a chunk of tranactions to the remote pool.
    --
    sendChunk chunk = do
        v <- (V.map fromPending . V.filter isPending) <$> mempoolLookup localMempool chunk
        unless (V.null v) $ mempoolInsert remoteMempool CheckedInsert v


syncMempools
    :: Show t
    => LogFunctionText
    -> Int                  -- ^ polling interval in microseconds
    -> MempoolBackend t     -- ^ local mempool
    -> MempoolBackend t     -- ^ remote mempool
    -> IO ()
syncMempools log us localMempool remoteMempool =
    syncMempools' log us localMempool remoteMempool

------------------------------------------------------------------------------
-- | Raw/unencoded transaction hashes.
--
-- TODO: production versions of this kind of DB should salt with a
-- runtime-generated constant to avoid collision attacks; see the \"hashing and
-- security\" section of the hashable docs.
newtype TransactionHash = TransactionHash { unTransactionHash :: SB.ShortByteString }
  deriving stock (Read, Eq, Ord, Generic)
  deriving anyclass (NFData)

instance Show TransactionHash where
    show = T.unpack . encodeToText

instance Hashable TransactionHash where
  hashWithSalt s (TransactionHash h) = hashWithSalt s (hashCode :: Int)
    where
      hashCode = either error id $ runGetEitherS (fromIntegral <$> getWord64le) (B.take 8 $ SB.fromShort h)
  {-# INLINE hashWithSalt #-}

instance ToJSON TransactionHash where
  toJSON (TransactionHash x) = toJSON $! encodeB64UrlNoPaddingText $ SB.fromShort x
instance FromJSON TransactionHash where
  parseJSON = withText "TransactionHash" (either (fail . show) return . p)
    where
      p :: Text -> Either SomeException TransactionHash
      !p = (TransactionHash . SB.toShort <$>) . decodeB64UrlNoPaddingText

instance HasTextRepresentation TransactionHash where
  toText (TransactionHash th) = encodeB64UrlNoPaddingText $ SB.fromShort th
  fromText = (TransactionHash . SB.toShort <$>) . decodeB64UrlNoPaddingText

requestKeyToTransactionHash :: RequestKey -> TransactionHash
requestKeyToTransactionHash = TransactionHash . H.unHash . unRequestKey

------------------------------------------------------------------------------
data TransactionMetadata = TransactionMetadata {
    txMetaCreationTime :: {-# UNPACK #-} !(Time Micros)
  , txMetaExpiryTime :: {-# UNPACK #-} !(Time Micros)
  } deriving (Eq, Ord, Show, Generic)
    deriving anyclass (NFData)

transactionMetadataProperties :: KeyValue kv => TransactionMetadata -> [kv]
transactionMetadataProperties o =
    [ "txMetaCreationTime" .= txMetaCreationTime o
    , "txMetaExpiryTime" .= txMetaExpiryTime o
    ]
{-# INLINE transactionMetadataProperties #-}

instance ToJSON TransactionMetadata where
    toJSON = object . transactionMetadataProperties
    toEncoding = pairs . mconcat . transactionMetadataProperties
    {-# INLINE toJSON #-}
    {-# INLINE toEncoding #-}

instance FromJSON TransactionMetadata where
    parseJSON = withObject "TransactionMetadata" $ \o -> TransactionMetadata
        <$> o .: "txMetaCreationTime"
        <*> o .: "txMetaExpiryTime"
    {-# INLINE parseJSON #-}

------------------------------------------------------------------------------
-- | Mempools will check these values match in APIs
data HashMeta = HashMeta {
    hashmetaName :: {-# UNPACK #-} !Text
  , hashmetaLenBytes :: {-# UNPACK #-} !Int
}

chainwebTestHasher :: ByteString -> TransactionHash
chainwebTestHasher s = let !b = SB.toShort $ convert $ hash @_ @SHA512t_256 $ "TEST" <> s
                       in TransactionHash b

chainwebTestHashMeta :: HashMeta
chainwebTestHashMeta = HashMeta "chainweb-sha512-256" 32

data ValidatedTransaction t = ValidatedTransaction
    { validatedHeight :: {-# UNPACK #-} !BlockHeight
    , validatedHash :: {-# UNPACK #-} !BlockHash
    , validatedTransaction :: !t
    }
  deriving (Show, Eq, Generic)
  deriving anyclass (NFData)

validatedTransactionProperties :: ToJSON t => KeyValue kv => ValidatedTransaction t -> [kv]
validatedTransactionProperties o =
    [ "validatedHeight" .= validatedHeight o
    , "validatedHash" .= validatedHash o
    , "validatedTransaction" .= validatedTransaction o
    ]
{-# INLINE validatedTransactionProperties #-}

instance ToJSON t => ToJSON (ValidatedTransaction t) where
    toJSON = object . validatedTransactionProperties
    toEncoding = pairs . mconcat . validatedTransactionProperties
    {-# INLINE toJSON #-}
    {-# INLINE toEncoding #-}

instance FromJSON t => FromJSON (ValidatedTransaction t) where
    parseJSON = withObject "ValidatedTransaction" $ \o -> ValidatedTransaction
        <$> o .: "validatedHeight"
        <*> o .: "validatedHash"
        <*> o .: "validatedTransaction"
    {-# INLINE parseJSON #-}

------------------------------------------------------------------------------
-- | Mempool only cares about a few projected values from the transaction type
-- (gas price, gas limit, hash, metadata), so our mock transaction type will only
-- contain these (plus a nonce)
data MockTx = MockTx {
    mockNonce :: {-# UNPACK #-} !Int64
  , mockGasPrice :: {-# UNPACK #-} !GasPrice
  , mockGasLimit :: !GasLimit
  , mockMeta :: {-# UNPACK #-} !TransactionMetadata
  } deriving (Eq, Ord, Show, Generic)
    deriving anyclass (NFData)

mockTxProperties :: KeyValue kv => MockTx -> [kv]
mockTxProperties o =
    [ "mockNonce" .= mockNonce o
    , "mockGasPrice" .= mockGasPrice o
    , "mockGasLimit" .= mockGasLimit o
    , "mockMeta" .= mockMeta o
    ]
{-# INLINE mockTxProperties #-}

instance ToJSON MockTx where
    toJSON = object . mockTxProperties
    toEncoding = pairs . mconcat . mockTxProperties
    {-# INLINE toJSON #-}
    {-# INLINE toEncoding #-}

instance FromJSON MockTx where
    parseJSON = withObject "MockTx" $ \o -> MockTx
        <$> o .: "mockNonce"
        <*> o .: "mockGasPrice"
        <*> o .: "mockGasLimit"
        <*> o .: "mockMeta"
    {-# INLINE parseJSON #-}

mockBlockGasLimit :: GasLimit
mockBlockGasLimit = 100_000_000

-- | A codec for transactions when sending them over the wire.
mockCodec :: Codec MockTx
mockCodec = Codec mockEncode mockDecode


mockEncode :: MockTx -> ByteString
mockEncode (MockTx nonce (GasPrice (ParsedDecimal price)) limit meta) =
  B64.encode $
  runPutS $ do
    putWord64le $ fromIntegral nonce
    putDecimal price
    putWord64le $ fromIntegral limit
    Time.encodeTime $ txMetaCreationTime meta
    Time.encodeTime $ txMetaExpiryTime meta


putDecimal :: Decimal -> Put
putDecimal (Decimal places mantissa) = do
    putWord8 places
    putWord8 $ if mantissa >= 0 then 0 else 1
    let ws = toWordList $ if mantissa >= 0 then mantissa else -mantissa
    putWord16le $ fromIntegral $ length ws
    mapM_ putWord64le ws
  where
    toWordList = unfoldr $
                 \d -> if d == 0
                         then Nothing
                         else let !a  = fromIntegral (d .&. (bit 64 - 1))
                                  !d' = d `shiftR` 64
                              in Just (a, d')


getDecimal :: Get Decimal
getDecimal = do
    !places <- getWord8
    !negative <- getWord8
    numWords <- fromIntegral <$> getWord16le
    mantissaWords <- replicateM numWords getWord64le
    let (!mantissa, _) = foldl go (0,0) mantissaWords
    return $! Decimal places (if negative == 0 then mantissa else -mantissa)
  where
    go :: (Integer, Int) -> Word64 -> (Integer, Int)
    go (!soFar, !shiftVal) !next =
        let !i = toInteger next + soFar `shiftL` shiftVal
            !s = shiftVal + 64
        in (i, s)


mockDecode :: ByteString -> Either String MockTx
mockDecode s = do
    s' <- B64.decode s
    runGetEitherS (MockTx <$> getI64 <*> getPrice <*> getGL <*> getMeta) s'
  where
    getPrice = GasPrice . ParsedDecimal <$> getDecimal
    getGL = GasLimit . ParsedInteger . fromIntegral <$> getWord64le
    getI64 = fromIntegral <$> getWord64le
    getMeta = TransactionMetadata <$> Time.decodeTime <*> Time.decodeTime


makeLenses ''BlockFill<|MERGE_RESOLUTION|>--- conflicted
+++ resolved
@@ -361,14 +361,6 @@
 chainwebTransactionConfig
     :: PactParserVersion
     -> TransactionConfig ChainwebTransaction
-<<<<<<< HEAD
-chainwebTransactionConfig ppv = TransactionConfig (chainwebPayloadCodec ppv)
-    commandHash
-    chainwebTestHashMeta
-    getGasPrice
-    getGasLimit
-    txmeta
-=======
 chainwebTransactionConfig ppv = TransactionConfig
     { txCodec = chainwebPayloadCodec ppv
     , txHasher = commandHash
@@ -378,7 +370,6 @@
     , txMetadata = txmeta
     }
 
->>>>>>> eae5242f
 
   where
     getGasPrice = view cmdGasPrice . fmap payloadObj
