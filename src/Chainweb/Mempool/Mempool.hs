--- conflicted
+++ resolved
@@ -198,13 +198,9 @@
                  | InsertErrorBadlisted
                  | InsertErrorMetadataMismatch
                  | InsertErrorTransactionsDisabled
-<<<<<<< HEAD
-                 | InsertErrorBuyGasFailed
+                 | InsertErrorNoGas
                  | InsertErrorModuleInstall
                  | InsertErrorCompileFailure PactError
-=======
-                 | InsertErrorNoGas
->>>>>>> f961115c
                  | InsertErrorOther Text
   deriving (Generic, Eq)
 
@@ -218,16 +214,10 @@
     show InsertErrorMetadataMismatch =
         "Transaction metadata (chain id, chainweb version) conflicts with this \
         \endpoint"
-<<<<<<< HEAD
-    show InsertErrorTransactionsDisabled = "Transactions are disabled until December 5"
-    -- TODO: Write a better error message here?
-    show InsertErrorBuyGasFailed = "This transaction ran out of gas."
+    show InsertErrorTransactionsDisabled = "Transactions are disabled until 2019 Dec 5"
+    show InsertErrorNoGas = "Sender account has insufficient gas."
     show InsertErrorModuleInstall = "This transaction attempts to install a module. This is currently disallowed."
     show (InsertErrorCompileFailure pe) = "This transaction's code fails to compile: " <> show pe
-=======
-    show InsertErrorTransactionsDisabled = "Transactions are disabled until 2019 Dec 5"
-    show InsertErrorNoGas = "Sender account has insufficient gas."
->>>>>>> f961115c
     show (InsertErrorOther m) = "insert error: " <> T.unpack m
 
 instance Exception InsertError
