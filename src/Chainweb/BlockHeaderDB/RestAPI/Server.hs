{-# LANGUAGE BangPatterns #-}
{-# LANGUAGE DataKinds #-}
{-# LANGUAGE FlexibleContexts #-}
{-# LANGUAGE LambdaCase #-}
{-# LANGUAGE OverloadedStrings #-}
{-# LANGUAGE ScopedTypeVariables #-}
{-# LANGUAGE TypeApplications #-}
{-# LANGUAGE TypeFamilies #-}

-- |
-- Module: Chainweb.BlockHeaderDB.RestAPI.Server
-- Copyright: Copyright © 2018 Kadena LLC.
-- License: MIT
-- Maintainer: Lars Kuhtz <lars@kadena.io>
-- Stability: experimental
--
-- TODO
--
module Chainweb.BlockHeaderDB.RestAPI.Server
(
  someBlockHeaderDbServer
, someBlockHeaderDbServers

-- * Single Chain Server
, blockHeaderDbApp
, blockHeaderDbApiLayout

-- * Header Stream Server
, someHeaderStreamServer
) where

import Control.Applicative
import Control.Lens hiding (children, (.=))
import Control.Monad
import qualified Control.Monad.Catch as E (Handler(..), catches)
import Control.Monad.Except (MonadError(..))
import Control.Monad.IO.Class

import Data.Aeson
import Data.Binary.Builder (fromByteString, fromLazyByteString)
import qualified Data.ByteString as BS
import qualified Data.ByteString.Base16 as B16
import Data.ByteString.Short (fromShort)
import Data.CAS (casLookupM)
import Data.Foldable
import Data.Functor.Of
import Data.IORef
import Data.Proxy
import Data.Text.Encoding (decodeUtf8)
import qualified Data.Text.IO as T

import Network.Wai.EventSource (ServerEvent(..), eventSourceAppIO)

import Prelude hiding (lookup)

import Servant.API
import Servant.Server

import qualified Streaming.Prelude as SP

-- internal modules

import Chainweb.BlockHeader (BlockHeader(..), ObjectEncoded(..), _blockPow)
import Chainweb.BlockHeader.Validation
import Chainweb.BlockHeaderDB
import Chainweb.BlockHeaderDB.RestAPI
import Chainweb.ChainId
import Chainweb.CutDB (CutDb, blockDiffStream, cutDbPayloadCas)
import Chainweb.Difficulty (showTargetHex)
import Chainweb.Payload (PayloadWithOutputs(..))
import Chainweb.Payload.PayloadStore (PayloadCasLookup, PayloadDb)
import Chainweb.PowHash (powHashBytes)
import Chainweb.RestAPI.Orphans ()
import Chainweb.RestAPI.Utils
import Chainweb.TreeDB
import Chainweb.Utils
import Chainweb.Utils.Paging hiding (properties)
import Chainweb.Version

-- -------------------------------------------------------------------------- --
-- Handler Tools

checkKey
    :: MonadError ServerError m
    => MonadIO m
    => TreeDb db
    => ToJSON (DbKey db)
    => db
    -> DbKey db
    -> m (DbKey db)
checkKey !db !k = liftIO (lookup db k) >>= \case
    Nothing -> throwError $ err404Msg $ object
        [ "reason" .= ("key not found" :: String)
        , "key" .= k
        ]
    Just _ -> pure k

err404Msg :: ToJSON msg  => msg -> ServerError
err404Msg msg = ServerError
    { errHTTPCode = 404
    , errReasonPhrase = "Not Found"
    , errBody = encode msg
    , errHeaders = []
    }

-- | Confirm if keys comprising the given bounds exist within a `TreeDb`.
--
checkBounds
    :: MonadError ServerError m
    => MonadIO m
    => ToJSON (DbKey db)
    => TreeDb db
    => db
    -> BranchBounds db
    -> m (BranchBounds db)
checkBounds db b = b
    <$ traverse_ (checkKey db . _getUpperBound) (_branchBoundsUpper b)

-- -------------------------------------------------------------------------- --
-- Handlers

defaultKeyLimit :: Num a => a
defaultKeyLimit = 4096

defaultEntryLimit :: Num a => a
defaultEntryLimit = 360

-- | Query Branch Hashes of the database.
--
-- Cf. "Chainweb.BlockHeaderDB.RestAPI" for more details
--
branchHashesHandler
    :: TreeDb db
    => ToJSON (DbKey db)
    => db
    -> Maybe Limit
    -> Maybe (NextItem (DbKey db))
    -> Maybe MinRank
    -> Maybe MaxRank
    -> BranchBounds db
    -> Handler (Page (NextItem (DbKey db)) (DbKey db))
branchHashesHandler db limit next minr maxr bounds = do
    nextChecked <- traverse (traverse $ checkKey db) next
    checkedBounds <- checkBounds db bounds
    liftIO
        $ branchKeys db nextChecked (succ <$> effectiveLimit) minr maxr
            (_branchBoundsLower checkedBounds)
            (_branchBoundsUpper checkedBounds)
        $ finiteStreamToPage id effectiveLimit . void
  where
    effectiveLimit = limit <|> Just defaultKeyLimit

-- | Query Branch Headers of the database.
--
-- Cf. "Chainweb.BlockHeaderDB.RestAPI" for more details
--
branchHeadersHandler
    :: TreeDb db
    => ToJSON (DbKey db)
    => db
    -> Maybe Limit
    -> Maybe (NextItem (DbKey db))
    -> Maybe MinRank
    -> Maybe MaxRank
    -> BranchBounds db
    -> Handler (Page (NextItem (DbKey db)) (DbEntry db))
branchHeadersHandler db limit next minr maxr bounds = do
    nextChecked <- traverse (traverse $ checkKey db) next
    checkedBounds <- checkBounds db bounds
    liftIO
        $ branchEntries db nextChecked (succ <$> effectiveLimit) minr maxr
            (_branchBoundsLower checkedBounds)
            (_branchBoundsUpper checkedBounds)
        $ finiteStreamToPage key effectiveLimit . void
  where
    effectiveLimit = limit <|> Just defaultKeyLimit

-- | Every `TreeDb` key within a given range.
--
-- Cf. "Chainweb.BlockHeaderDB.RestAPI" for more details
--
hashesHandler
    :: TreeDb db
    => ToJSON (DbKey db)
    => db
    -> Maybe Limit
    -> Maybe (NextItem (DbKey db))
    -> Maybe MinRank
    -> Maybe MaxRank
    -> Handler (Page (NextItem (DbKey db)) (DbKey db))
hashesHandler db limit next minr maxr = do
    nextChecked <- traverse (traverse $ checkKey db) next
    liftIO
        $ keys db nextChecked (succ <$> effectiveLimit) minr maxr
        $ finitePrefixOfInfiniteStreamToPage id effectiveLimit
        . void
  where
    effectiveLimit = limit <|> Just defaultKeyLimit

-- | Every `TreeDb` entry within a given range.
--
-- Cf. "Chainweb.BlockHeaderDB.RestAPI" for more details
--
headersHandler
    :: TreeDb db
    => ToJSON (DbKey db)
    => db
    -> Maybe Limit
    -> Maybe (NextItem (DbKey db))
    -> Maybe MinRank
    -> Maybe MaxRank
    -> Handler (Page (NextItem (DbKey db)) (DbEntry db))
headersHandler db limit next minr maxr = do
    nextChecked <- traverse (traverse $ checkKey db) next
    liftIO
        $ entries db nextChecked (succ <$> effectiveLimit) minr maxr
        $ finitePrefixOfInfiniteStreamToPage key effectiveLimit . void
  where
    effectiveLimit = limit <|> Just defaultEntryLimit

-- | Query a single 'BlockHeader' by its 'BlockHash'
--
-- Cf. "Chainweb.BlockHeaderDB.RestAPI" for more details
--
headerHandler
    :: ToJSON (DbKey db)
    => TreeDb db
    => db
    -> DbKey db
    -> Handler (DbEntry db)
headerHandler db k = liftIO (lookup db k) >>= \case
    Nothing -> throwError $ err404Msg $ object
        [ "reason" .= ("key not found" :: String)
        , "key" .= k
        ]
    Just e -> pure e

-- | Add a new 'BlockHeader' to the database
--
-- Cf. "Chainweb.BlockHeaderDB.RestAPI" for more details
--
headerPutHandler
    :: forall db
    . TreeDb db
    => db
    -> DbEntry db
    -> Handler NoContent
headerPutHandler db e = (NoContent <$ liftIO (insert db e)) `E.catches`
    [ E.Handler $ \(err :: TreeDbException db) ->
        throwError $ err400 { errBody = sshow err }
    , E.Handler $ \(err :: ValidationFailure) ->
        throwError $ err400 { errBody = sshow err }
    ]

-- -------------------------------------------------------------------------- --
-- BlockHeaderDB API Server

blockHeaderDbServer :: BlockHeaderDb_ v c -> Server (BlockHeaderDbApi v c)
blockHeaderDbServer (BlockHeaderDb_ db)
    = hashesHandler db
    :<|> headersHandler db
    :<|> headerHandler db
    :<|> headerPutHandler db
    :<|> branchHashesHandler db
    :<|> branchHeadersHandler db

-- -------------------------------------------------------------------------- --
-- Application for a single BlockHeaderDB

blockHeaderDbApp
    :: forall v c
    . KnownChainwebVersionSymbol v
    => KnownChainIdSymbol c
    => BlockHeaderDb_ v c
    -> Application
blockHeaderDbApp db = serve (Proxy @(BlockHeaderDbApi v c)) (blockHeaderDbServer db)

blockHeaderDbApiLayout
    :: forall v c
    . KnownChainwebVersionSymbol v
    => KnownChainIdSymbol c
    => BlockHeaderDb_ v c
    -> IO ()
blockHeaderDbApiLayout _ = T.putStrLn $ layout (Proxy @(BlockHeaderDbApi v c))

-- -------------------------------------------------------------------------- --
-- Multichain Server

someBlockHeaderDbServer :: SomeBlockHeaderDb -> SomeServer
someBlockHeaderDbServer (SomeBlockHeaderDb (db :: BlockHeaderDb_ v c))
    = SomeServer (Proxy @(BlockHeaderDbApi v c)) (blockHeaderDbServer db)

someBlockHeaderDbServers :: ChainwebVersion -> [(ChainId, BlockHeaderDb)] -> SomeServer
someBlockHeaderDbServers v = mconcat
    . fmap (someBlockHeaderDbServer . uncurry (someBlockHeaderDbVal v))

-- -------------------------------------------------------------------------- --
-- BlockHeader Event Stream

<<<<<<< HEAD
someHeaderStreamServer :: PayloadCasLookup cas => ChainwebVersion -> CutDb cas -> SomeServer
someHeaderStreamServer (FromSing (SChainwebVersion :: Sing v)) cdb =
=======
someHeaderStreamServer :: PayloadCas cas => ChainwebVersion -> CutDb cas -> SomeServer
someHeaderStreamServer (FromSingChainwebVersion (SChainwebVersion :: Sing v)) cdb =
>>>>>>> 38b544ad
    SomeServer (Proxy @(HeaderStreamApi v)) $ headerStreamServer cdb

headerStreamServer
    :: forall cas (v :: ChainwebVersionT)
    .  PayloadCasLookup cas
    => CutDb cas
    -> Server (HeaderStreamApi v)
headerStreamServer cdb = headerStreamHandler cdb

headerStreamHandler :: forall cas. PayloadCasLookup cas => CutDb cas -> Tagged Handler Application
headerStreamHandler db = Tagged $ \req respond -> do
    streamRef <- newIORef $ SP.map f $ SP.mapM g $ SP.concat $ blockDiffStream db
    eventSourceAppIO (run streamRef) req respond
  where
    run :: IORef (SP.Stream (Of ServerEvent) IO ()) -> IO ServerEvent
    run var = readIORef var >>= SP.uncons >>= \case
        Nothing -> return CloseEvent
        Just (cur, !s') -> cur <$ writeIORef var s'

    cas :: PayloadDb cas
    cas = view cutDbPayloadCas db

    g :: BlockHeader -> IO HeaderUpdate
    g bh = do
        x <- casLookupM cas $ _blockPayloadHash bh
        pure $ HeaderUpdate
            { _huHeader =  ObjectEncoded bh
            , _huTxCount = length $ _payloadWithOutputsTransactions x
            , _huPowHash = decodeUtf8 . B16.encode . BS.reverse . fromShort . powHashBytes $ _blockPow bh
            , _huTarget = showTargetHex $ _blockTarget bh }

    f :: HeaderUpdate -> ServerEvent
    f hu = ServerEvent (Just $ fromByteString "BlockHeader") Nothing
        [ fromLazyByteString . encode $ toJSON hu ]<|MERGE_RESOLUTION|>--- conflicted
+++ resolved
@@ -297,13 +297,8 @@
 -- -------------------------------------------------------------------------- --
 -- BlockHeader Event Stream
 
-<<<<<<< HEAD
 someHeaderStreamServer :: PayloadCasLookup cas => ChainwebVersion -> CutDb cas -> SomeServer
-someHeaderStreamServer (FromSing (SChainwebVersion :: Sing v)) cdb =
-=======
-someHeaderStreamServer :: PayloadCas cas => ChainwebVersion -> CutDb cas -> SomeServer
 someHeaderStreamServer (FromSingChainwebVersion (SChainwebVersion :: Sing v)) cdb =
->>>>>>> 38b544ad
     SomeServer (Proxy @(HeaderStreamApi v)) $ headerStreamServer cdb
 
 headerStreamServer
