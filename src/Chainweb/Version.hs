{-# LANGUAGE CPP #-}
{-# LANGUAGE DataKinds #-}
{-# LANGUAGE DeriveAnyClass #-}
{-# LANGUAGE DeriveGeneric #-}
{-# LANGUAGE DerivingStrategies #-}
{-# LANGUAGE FunctionalDependencies #-}
{-# LANGUAGE FlexibleContexts #-}
{-# LANGUAGE FlexibleInstances #-}
{-# LANGUAGE GADTs #-}
{-# LANGUAGE GeneralizedNewtypeDeriving #-}
{-# LANGUAGE OverloadedStrings #-}
{-# LANGUAGE PatternSynonyms #-}
{-# LANGUAGE RankNTypes #-}
{-# LANGUAGE ScopedTypeVariables #-}
{-# LANGUAGE TemplateHaskell #-}
{-# LANGUAGE TypeApplications #-}
{-# LANGUAGE TypeFamilies #-}
{-# LANGUAGE ViewPatterns #-}

-- |
-- Module: Chainweb.Version
-- Copyright: Copyright © 2018 Kadena LLC.
-- License: MIT
-- Maintainer: Lars Kuhtz <lars@kadena.io>
-- Stability: experimental
--
-- Properties of Chainweb Versions; properties which should be consistent
-- between all nodes running on the same network.
--
module Chainweb.Version
    (
    -- * Properties of Chainweb Version
      Fork(..)
    , ForkHeight(..)
    , _ForkAtBlockHeight
    , _ForkAtGenesis
    , _ForkNever
    , VersionGenesis(..)
    , VersionCheats(..)
    , VersionDefaults(..)
    , disablePow
    , fakeFirstEpochStart
    , disablePact
    , disablePeerValidation
    , disableMempoolSync
    , ChainwebVersionCode(..)
    , encodeChainwebVersionCode
    , decodeChainwebVersionCode
    , ChainwebVersionName(..)
    , ChainwebVersion(..)
    , Upgrade(..)
    , upgrade
    , versionForks
    , versionBlockDelay
    , versionCheats
    , versionDefaults
    , versionUpgrades
    , versionBootstraps
    , versionCode
    , versionGraphs
    , versionHeaderBaseSizeBytes
    , versionMaxBlockGasLimit
    , versionName
    , versionWindow
    , versionGenesis
<<<<<<< HEAD
    , versionVerifierPlugins
=======
    , versionVerifierPluginNames
>>>>>>> 5dd046b4
    , genesisBlockPayload
    , genesisBlockPayloadHash
    , genesisBlockTarget
    , genesisTime

    -- * Typelevel ChainwebVersionName
    , ChainwebVersionT(..)
    , ChainwebVersionSymbol
    , chainwebVersionSymbolVal
    , SomeChainwebVersionT(..)
    , KnownChainwebVersionSymbol
    , someChainwebVersionVal

    -- * Singletons
    , Sing(SChainwebVersion)
    , SChainwebVersion
    , pattern FromSingChainwebVersion

    -- * HasChainwebVersion
    , HasChainwebVersion(..)
    , mkChainId
    , chainIds

    -- * ChainId re-export
    , module Chainweb.ChainId

    -- * Re-exports from Chainweb.ChainGraph

    -- ** Chain Graph
    , ChainGraph
    , HasChainGraph(..)
    , adjacentChainIds
    , chainGraphAt
    , chainwebGraphsAt

    -- ** Graph Properties
    , order
    , diameter
    , degree
    , shortestPath

    -- ** Undirected Edges
    , AdjPair
    , _getAdjPair
    , pattern Adj
    , adjs
    , adjsOfVertex
    , checkAdjacentChainIds

    -- ** Utilities for constructing Chainweb Version
    , forkUpgrades
    , latestBehaviorAt
    , domainAddr2PeerInfo

    -- * Internal. Don't use. Exported only for testing
    -- , headerSizes
    -- , headerBaseSizeBytes
    ) where

import Control.DeepSeq
import Control.Lens hiding ((.=), (<.>), index)
import Control.Monad.Catch

import Data.Aeson hiding (pairs)
import Data.Aeson.Types
import Data.Foldable
import Data.Hashable
import Data.HashMap.Strict (HashMap)
import qualified Data.HashMap.Strict as HM
import qualified Data.HashSet as HS
<<<<<<< HEAD
import Data.Map.Strict(Map)
=======
import Data.Set(Set)
>>>>>>> 5dd046b4
import Data.Proxy
import qualified Data.Text as T
import Data.Word

import GHC.Generics(Generic)
import GHC.TypeLits

-- internal modules

import Chainweb.BlockCreationTime
import Chainweb.BlockHeight
import Chainweb.ChainId
import Chainweb.Crypto.MerkleLog
import Chainweb.Difficulty
import Chainweb.Graph
import Chainweb.HostAddress
import Chainweb.MerkleUniverse
import Chainweb.Payload
import Chainweb.Transaction
import Chainweb.Utils
import Chainweb.Utils.Rule
import Chainweb.Utils.Serialization
import Chainweb.VerifierPlugin

import Data.Singletons

import P2P.Peer

-- | Data type representing changes to block validation, whether in the payload
-- or in the header. Always add new forks at the end, not in the middle of the
-- constructors.
--
data Fork
    = SlowEpoch
    | Vuln797Fix
    | CoinV2
    | PactBackCompat_v16
    | ModuleNameFix
    | SkipTxTimingValidation
    | OldTargetGuard
    | SkipFeatureFlagValidation
    | ModuleNameFix2
    | OldDAGuard
    | PactEvents
    | SPVBridge
    | Pact4Coin3
    | EnforceKeysetFormats
    | Pact42
    | CheckTxHash
    | Chainweb213Pact
    | Chainweb214Pact
    | Chainweb215Pact
    | Pact44NewTrans
    | Chainweb216Pact
    | Chainweb217Pact
    | Chainweb218Pact
    | Chainweb219Pact
    | Chainweb220Pact
    | Chainweb221Pact
    | Chainweb222Pact
    | Chainweb223Pact
    | EnableVerifiers
<<<<<<< HEAD
    | Hyperlane

=======
>>>>>>> 5dd046b4
    -- always add new forks at the end, not in the middle of the constructors.
    deriving stock (Bounded, Generic, Eq, Enum, Ord, Show)
    deriving anyclass (NFData, Hashable)

instance HasTextRepresentation Fork where
    toText SlowEpoch = "slowEpoch"
    toText Vuln797Fix = "vuln797Fix"
    toText CoinV2 = "coinV2"
    toText PactBackCompat_v16 = "pactBackCompat_v16"
    toText ModuleNameFix = "moduleNameFix"
    toText SkipTxTimingValidation = "skipTxTimingValidation"
    toText OldTargetGuard = "oldTargetGuard"
    toText SkipFeatureFlagValidation = "skipFeatureFlagValidation"
    toText ModuleNameFix2 = "moduleNameFix2"
    toText OldDAGuard = "oldDaGuard"
    toText PactEvents = "pactEvents"
    toText SPVBridge = "spvBridge"
    toText Pact4Coin3 = "pact4Coin3"
    toText EnforceKeysetFormats = "enforceKeysetFormats"
    toText Pact42 = "Pact42"
    toText CheckTxHash = "checkTxHash"
    toText Chainweb213Pact = "chainweb213Pact"
    toText Chainweb214Pact = "chainweb214Pact"
    toText Chainweb215Pact = "chainweb215Pact"
    toText Pact44NewTrans = "pact44NewTrans"
    toText Chainweb216Pact = "chainweb216Pact"
    toText Chainweb217Pact = "chainweb217Pact"
    toText Chainweb218Pact = "chainweb218Pact"
    toText Chainweb219Pact = "chainweb219Pact"
    toText Chainweb220Pact = "chainweb220Pact"
    toText Chainweb221Pact = "chainweb221Pact"
    toText Chainweb222Pact = "chainweb222Pact"
    toText Chainweb223Pact = "chainweb223Pact"
    toText EnableVerifiers = "enableVerifiers"
<<<<<<< HEAD
    toText Hyperlane = "hyperlane"
=======
>>>>>>> 5dd046b4

    fromText "slowEpoch" = return SlowEpoch
    fromText "vuln797Fix" = return Vuln797Fix
    fromText "coinV2" = return CoinV2
    fromText "pactBackCompat_v16" = return PactBackCompat_v16
    fromText "moduleNameFix" = return ModuleNameFix
    fromText "skipTxTimingValidation" = return SkipTxTimingValidation
    fromText "oldTargetGuard" = return OldTargetGuard
    fromText "skipFeatureFlagValidation" = return SkipFeatureFlagValidation
    fromText "moduleNameFix2" = return ModuleNameFix2
    fromText "oldDaGuard" = return OldDAGuard
    fromText "pactEvents" = return PactEvents
    fromText "spvBridge" = return SPVBridge
    fromText "pact4Coin3" = return Pact4Coin3
    fromText "enforceKeysetFormats" = return EnforceKeysetFormats
    fromText "Pact42" = return Pact42
    fromText "checkTxHash" = return CheckTxHash
    fromText "chainweb213Pact" = return Chainweb213Pact
    fromText "chainweb214Pact" = return Chainweb214Pact
    fromText "chainweb215Pact" = return Chainweb215Pact
    fromText "pact44NewTrans" = return Pact44NewTrans
    fromText "chainweb216Pact" = return Chainweb216Pact
    fromText "chainweb217Pact" = return Chainweb217Pact
    fromText "chainweb218Pact" = return Chainweb218Pact
    fromText "chainweb219Pact" = return Chainweb219Pact
    fromText "chainweb220Pact" = return Chainweb220Pact
    fromText "chainweb221Pact" = return Chainweb221Pact
    fromText "chainweb222Pact" = return Chainweb222Pact
    fromText "chainweb223Pact" = return Chainweb223Pact
    fromText "enableVerifiers" = return EnableVerifiers
<<<<<<< HEAD
    fromText "hyperlane" = return Hyperlane
=======
>>>>>>> 5dd046b4
    fromText t = throwM . TextFormatException $ "Unknown Chainweb fork: " <> t

instance ToJSON Fork where
    toJSON = toJSON . toText
instance ToJSONKey Fork where
    toJSONKey = toJSONKeyText toText
instance FromJSON Fork where
    parseJSON = parseJsonFromText "Fork"
instance FromJSONKey Fork where
    fromJSONKey = FromJSONKeyTextParser $ either fail return . eitherFromText

data ForkHeight = ForkAtBlockHeight !BlockHeight | ForkAtGenesis | ForkNever
    deriving stock (Generic, Eq, Ord)
    deriving anyclass (Hashable, NFData)

makePrisms ''ForkHeight

newtype ChainwebVersionName =
    ChainwebVersionName { getChainwebVersionName :: T.Text }
    deriving stock (Generic, Eq, Ord)
    deriving newtype (ToJSON, FromJSON)
    deriving anyclass (Hashable, NFData)

instance Show ChainwebVersionName where show = T.unpack . getChainwebVersionName

newtype ChainwebVersionCode =
    ChainwebVersionCode { getChainwebVersionCode :: Word32 }
    deriving stock (Generic, Eq, Ord)
    deriving newtype (Show, ToJSON, FromJSON)
    deriving anyclass (Hashable, NFData)

encodeChainwebVersionCode :: ChainwebVersionCode -> Put
encodeChainwebVersionCode = putWord32le . getChainwebVersionCode

decodeChainwebVersionCode :: Get ChainwebVersionCode
decodeChainwebVersionCode = ChainwebVersionCode <$> getWord32le

instance MerkleHashAlgorithm a => IsMerkleLogEntry a ChainwebHashTag ChainwebVersionCode where
    type Tag ChainwebVersionCode = 'ChainwebVersionTag
    toMerkleNode = encodeMerkleInputNode encodeChainwebVersionCode
    fromMerkleNode = decodeMerkleInputNode decodeChainwebVersionCode

-- The type of upgrades, which are sets of transactions to run at certain block
-- heights during coinbase.
--
data Upgrade = Upgrade
    { _upgradeTransactions :: [ChainwebTransaction]
    , _legacyUpgradeIsPrecocious :: Bool
        -- ^ when set to `True`, the upgrade transactions are executed using the
        -- forks of the next block, rather than the block the upgrade
        -- transactions are included in.  do not use this for new upgrades
        -- unless you are sure you need it, this mostly exists for old upgrades.
    }
    deriving stock (Generic, Eq)
    deriving anyclass (NFData)

upgrade :: [ChainwebTransaction] -> Upgrade
upgrade txs = Upgrade txs False

-- | Chainweb versions are sets of properties that must remain consistent among
-- all nodes on the same network. For examples see `Chainweb.Version.Mainnet`,
-- `Chainweb.Version.Testnet`, `Chainweb.Version.Development`, and
-- `Chainweb.Test.TestVersions`.
--
-- NOTE: none of the fields should be strict at any level, because of how we
-- use them in `Chainweb.Test.TestVersions`. However, all versions are
-- evaluated to normal form by `Chainweb.Version.Registry` before use. We also
-- explicitly produce lazy optics which are required by
-- `Chainweb.Test.TestVersions`. Only the mutation side of the optics is lazy,
-- and mutating a chainweb version during normal operation of a node is
-- completely illegal.
--
data ChainwebVersion
    = ChainwebVersion
    { _versionCode :: ChainwebVersionCode
        -- ^ The numeric code identifying the Version, must be unique. See
        -- `Chainweb.Version.Registry`.
    , _versionName :: ChainwebVersionName
        -- ^ The textual name of the Version, used in almost all REST endpoints.
    , _versionGraphs :: Rule BlockHeight ChainGraph
        -- ^ The chain graphs in the history and at which block heights they apply.
    , _versionForks :: HashMap Fork (ChainMap ForkHeight)
        -- ^ The block heights on each chain to apply behavioral changes.
        -- Interpretation of these is up to the functions in
        -- `Chainweb.Version.Guards`.
    , _versionUpgrades :: ChainMap (HashMap BlockHeight Upgrade)
        -- ^ The upgrade transactions to execute on each chain at certain block
        -- heights.
    , _versionBlockDelay :: BlockDelay
        -- ^ The Proof-of-Work `BlockDelay` for each `ChainwebVersion`. This is
        -- the number of microseconds we expect to pass while a miner mines on
        -- various chains, eventually succeeding on one.
    , _versionWindow :: WindowWidth
        -- ^ The Proof-of-Work `WindowWidth` for each `ChainwebVersion`.
    , _versionHeaderBaseSizeBytes :: Natural
        -- ^ The size in bytes of the constant portion of the serialized header.
        -- This is the header /without/ the adjacent hashes.
        --
        -- NOTE: This is internal. For the actual size of the serialized header
        -- use 'headerSizeBytes'.
    , _versionMaxBlockGasLimit :: Rule BlockHeight (Maybe Natural)
        -- ^ The maximum gas limit for an entire block.
    , _versionBootstraps :: [PeerInfo]
        -- ^ The locations of the bootstrap peers.
    , _versionGenesis :: VersionGenesis
        -- ^ The information used to construct the genesis blocks.
    , _versionCheats :: VersionCheats
        -- ^ Whether to disable any core functionality.
    , _versionDefaults :: VersionDefaults
        -- ^ Version-specific defaults that can be overridden elsewhere.
<<<<<<< HEAD
    , _versionVerifierPlugins :: ChainMap (Rule BlockHeight (Map T.Text VerifierPlugin))
=======
    , _versionVerifierPluginNames :: ChainMap (Rule BlockHeight (Set T.Text))
>>>>>>> 5dd046b4
        -- ^ Verifier plugins that can be run to verify transaction contents.
    }
    deriving stock (Generic)
    deriving anyclass NFData

instance Show ChainwebVersion where
    show = show . _versionName

instance Ord ChainwebVersion where
    v `compare` v' = fold
        [ _versionCode v `compare` _versionCode v'
        , _versionName v `compare` _versionName v'
        , _versionGraphs v `compare` _versionGraphs v'
        , _versionForks v `compare` _versionForks v'
        -- upgrades cannot be ordered because Payload in Pact cannot be ordered
        -- , _versionUpgrades v `compare` _versionUpgrades v'
        , _versionBlockDelay v `compare` _versionBlockDelay v'
        , _versionWindow v `compare` _versionWindow v'
        , _versionHeaderBaseSizeBytes v `compare` _versionHeaderBaseSizeBytes v'
        , _versionMaxBlockGasLimit v `compare` _versionMaxBlockGasLimit v'
        , _versionBootstraps v `compare` _versionBootstraps v'
        -- genesis cannot be ordered because Payload in Pact cannot be ordered
        -- , _versionGenesis v `compare` _versionGenesis v'
        , _versionCheats v `compare` _versionCheats v'
        , _versionVerifierPluginNames v `compare` _versionVerifierPluginNames v'
        ]

instance Eq ChainwebVersion where
    v == v' = and
        [ compare v v' == EQ
        , _versionUpgrades v == _versionUpgrades v'
        , _versionGenesis v == _versionGenesis v'
        ]

data VersionDefaults = VersionDefaults
    { _disablePeerValidation :: Bool
        -- ^ should we try to check that a peer is valid? See `P2P.Peer.validatePeerConfig`
    , _disableMempoolSync :: Bool
        -- ^ should we disable mempool sync entirely?
    }
    deriving stock (Generic, Eq, Ord, Show)
    deriving anyclass (ToJSON, FromJSON, NFData)

data VersionCheats = VersionCheats
    { _disablePow :: Bool
        -- ^ should we stop checking proof of work?
    , _fakeFirstEpochStart :: Bool
        -- ^ should we fake the start time of the first epoch? See `Chainweb.BlockHeader.epochStart`.
    , _disablePact :: Bool
        -- ^ Should we replace the pact service with a dummy that always makes empty blocks?
    }
    deriving stock (Generic, Eq, Ord, Show)
    deriving anyclass (ToJSON, FromJSON, NFData)

data VersionGenesis = VersionGenesis
    { _genesisBlockTarget :: ChainMap HashTarget
    , _genesisBlockPayload :: ChainMap PayloadWithOutputs
    , _genesisTime :: ChainMap BlockCreationTime
    }
    deriving stock (Generic, Eq)
    deriving anyclass NFData

instance Show VersionGenesis where
    show _ = "<genesis>"

makeLensesWith (lensRules & generateLazyPatterns .~ True) 'ChainwebVersion
makeLensesWith (lensRules & generateLazyPatterns .~ True) 'VersionGenesis
makeLensesWith (lensRules & generateLazyPatterns .~ True) 'VersionCheats
makeLensesWith (lensRules & generateLazyPatterns .~ True) 'VersionDefaults

genesisBlockPayloadHash :: ChainwebVersion -> ChainId -> BlockPayloadHash
genesisBlockPayloadHash v cid = v ^?! versionGenesis . genesisBlockPayload . onChain cid . to _payloadWithOutputsPayloadHash

instance HasTextRepresentation ChainwebVersionName where
    toText = getChainwebVersionName
    fromText = pure . ChainwebVersionName

-------------------------------------------------------------------------- --
-- Type level ChainwebVersion

newtype ChainwebVersionT = ChainwebVersionT Symbol

data SomeChainwebVersionT = forall (a :: ChainwebVersionT)
        . KnownChainwebVersionSymbol a => SomeChainwebVersionT (Proxy a)

class KnownSymbol (ChainwebVersionSymbol n) => KnownChainwebVersionSymbol (n :: ChainwebVersionT) where
    type ChainwebVersionSymbol n :: Symbol
    chainwebVersionSymbolVal :: Proxy n -> T.Text

instance (KnownSymbol n) => KnownChainwebVersionSymbol ('ChainwebVersionT n) where
    type ChainwebVersionSymbol ('ChainwebVersionT n) = n
    chainwebVersionSymbolVal _ = T.pack $ symbolVal (Proxy @n)

someChainwebVersionVal :: ChainwebVersion -> SomeChainwebVersionT
someChainwebVersionVal v = someChainwebVersionVal' (_versionName v)

someChainwebVersionVal' :: ChainwebVersionName -> SomeChainwebVersionT
someChainwebVersionVal' v = case someSymbolVal (show v) of
    (SomeSymbol (Proxy :: Proxy v)) -> SomeChainwebVersionT (Proxy @('ChainwebVersionT v))

-------------------------------------------------------------------------- --
-- Singletons

data instance Sing (v :: ChainwebVersionT) where
    SChainwebVersion :: KnownChainwebVersionSymbol v => Sing v

type SChainwebVersion (v :: ChainwebVersionT) = Sing v

instance KnownChainwebVersionSymbol v => SingI (v :: ChainwebVersionT) where
    sing = SChainwebVersion

instance SingKind ChainwebVersionT where
    type Demote ChainwebVersionT = ChainwebVersionName

    fromSing (SChainwebVersion :: Sing v) = unsafeFromText
        . chainwebVersionSymbolVal $ Proxy @v

    toSing n = case someChainwebVersionVal' n of
        SomeChainwebVersionT p -> SomeSing (singByProxy p)

pattern FromSingChainwebVersion :: Sing (n :: ChainwebVersionT) -> ChainwebVersion
pattern FromSingChainwebVersion sng <- (\v -> withSomeSing (_versionName v) SomeSing -> SomeSing sng)
{-# COMPLETE FromSingChainwebVersion #-}

-------------------------------------------------------------------------- --
-- HasChainwebVersion Class

class HasChainwebVersion a where
    _chainwebVersion :: a -> ChainwebVersion
    _chainwebVersion = view chainwebVersion

    chainwebVersion :: Getter a ChainwebVersion
    chainwebVersion = to _chainwebVersion

    {-# MINIMAL _chainwebVersion | chainwebVersion #-}

instance HasChainwebVersion ChainwebVersion where
    _chainwebVersion = id

-- | All known chainIds. This includes chains that are not yet "active".
--
chainIds :: HasChainwebVersion v => v -> HS.HashSet ChainId
chainIds = graphChainIds . snd . ruleHead . _versionGraphs . _chainwebVersion

mkChainId
    :: (MonadThrow m, HasChainwebVersion v)
    => v -> BlockHeight -> Word32 -> m ChainId
mkChainId v h i = cid
    <$ checkWebChainId (chainGraphAt (_chainwebVersion v) h) cid
  where
    cid = unsafeChainId i

-------------------------------------------------------------------------- --
-- Properties of Chainweb Versions
-------------------------------------------------------------------------- --

-- | Return the Graph History at a given block height in descending order.
--
-- The functions provided in 'Chainweb.Version.Utils' are generally more
-- convenient to use than this function.
--
-- This function is safe because of invariants provided by 'chainwebGraphs'.
-- (There are also unit tests the confirm this.)
chainwebGraphsAt
    :: ChainwebVersion
    -> BlockHeight
    -> Rule BlockHeight ChainGraph
chainwebGraphsAt v h =
    ruleDropWhile (> h) (_versionGraphs v)

-- | The 'ChainGraph' for the given 'BlockHeight'
chainGraphAt :: HasChainwebVersion v => v -> BlockHeight -> ChainGraph
chainGraphAt v = snd . ruleHead . chainwebGraphsAt (_chainwebVersion v)

instance HasChainGraph (ChainwebVersion, BlockHeight) where
    _chainGraph = uncurry chainGraphAt

-------------------------------------------------------------------------- --
-- Utilities for constructing chainweb versions

domainAddr2PeerInfo :: [HostAddress] -> [PeerInfo]
domainAddr2PeerInfo = fmap (PeerInfo Nothing)

-- | Creates a map from fork heights to upgrades.
forkUpgrades
    :: ChainwebVersion
    -> [(Fork, ChainMap Upgrade)]
    -> ChainMap (HashMap BlockHeight Upgrade)
forkUpgrades v = OnChains . foldl' go (HM.empty <$ HS.toMap (chainIds v))
  where
    conflictError fork h =
        error $ "conflicting upgrades at block height " <> show h <> " when adding upgrade for fork " <> show fork
    emptyUpgradeError fork =
        error $ "empty set of upgrade transactions for fork " <> show fork
    go acc (fork, txsPerChain) =
        HM.unionWith
            (HM.unionWithKey (conflictError fork))
            acc newTxs
      where
        newTxs = HM.fromList $
            [ (cid, HM.singleton forkHeight upg)
            | cid <- HM.keys acc
            , Just upg <- [txsPerChain ^? onChain cid]
            , not (null $ _upgradeTransactions upg) || emptyUpgradeError fork
            , ForkAtBlockHeight forkHeight <- [v ^?! versionForks . at fork . _Just . onChain cid]
            , forkHeight /= maxBound
            ]

-- | The block height at all chains at which the latest known behavior changes
-- will have taken effect: forks, upgrade transactions, or graph changes.
latestBehaviorAt :: ChainwebVersion -> BlockHeight
latestBehaviorAt v = foldlOf' behaviorChanges max 0 v + 1
    where
    behaviorChanges = fold
        [ versionForks . folded . folded . _ForkAtBlockHeight
        , versionUpgrades . folded . ifolded . asIndex
        , versionGraphs . to ruleHead . _1 . _Just
        ]<|MERGE_RESOLUTION|>--- conflicted
+++ resolved
@@ -63,11 +63,7 @@
     , versionName
     , versionWindow
     , versionGenesis
-<<<<<<< HEAD
-    , versionVerifierPlugins
-=======
     , versionVerifierPluginNames
->>>>>>> 5dd046b4
     , genesisBlockPayload
     , genesisBlockPayloadHash
     , genesisBlockTarget
@@ -138,11 +134,7 @@
 import Data.HashMap.Strict (HashMap)
 import qualified Data.HashMap.Strict as HM
 import qualified Data.HashSet as HS
-<<<<<<< HEAD
-import Data.Map.Strict(Map)
-=======
 import Data.Set(Set)
->>>>>>> 5dd046b4
 import Data.Proxy
 import qualified Data.Text as T
 import Data.Word
@@ -205,11 +197,6 @@
     | Chainweb222Pact
     | Chainweb223Pact
     | EnableVerifiers
-<<<<<<< HEAD
-    | Hyperlane
-
-=======
->>>>>>> 5dd046b4
     -- always add new forks at the end, not in the middle of the constructors.
     deriving stock (Bounded, Generic, Eq, Enum, Ord, Show)
     deriving anyclass (NFData, Hashable)
@@ -244,10 +231,6 @@
     toText Chainweb222Pact = "chainweb222Pact"
     toText Chainweb223Pact = "chainweb223Pact"
     toText EnableVerifiers = "enableVerifiers"
-<<<<<<< HEAD
-    toText Hyperlane = "hyperlane"
-=======
->>>>>>> 5dd046b4
 
     fromText "slowEpoch" = return SlowEpoch
     fromText "vuln797Fix" = return Vuln797Fix
@@ -278,10 +261,6 @@
     fromText "chainweb222Pact" = return Chainweb222Pact
     fromText "chainweb223Pact" = return Chainweb223Pact
     fromText "enableVerifiers" = return EnableVerifiers
-<<<<<<< HEAD
-    fromText "hyperlane" = return Hyperlane
-=======
->>>>>>> 5dd046b4
     fromText t = throwM . TextFormatException $ "Unknown Chainweb fork: " <> t
 
 instance ToJSON Fork where
@@ -392,11 +371,7 @@
         -- ^ Whether to disable any core functionality.
     , _versionDefaults :: VersionDefaults
         -- ^ Version-specific defaults that can be overridden elsewhere.
-<<<<<<< HEAD
-    , _versionVerifierPlugins :: ChainMap (Rule BlockHeight (Map T.Text VerifierPlugin))
-=======
     , _versionVerifierPluginNames :: ChainMap (Rule BlockHeight (Set T.Text))
->>>>>>> 5dd046b4
         -- ^ Verifier plugins that can be run to verify transaction contents.
     }
     deriving stock (Generic)
