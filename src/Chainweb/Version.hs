--- conflicted
+++ resolved
@@ -61,11 +61,7 @@
 , enforceKeysetFormats
 , AtOrAfter(..)
 , doCheckTxHash
-<<<<<<< HEAD
-, pactForceEof
-=======
 , chainweb213Pact
->>>>>>> 76d2d008
 
 -- ** BlockHeader Validation Guards
 , slowEpochGuard
@@ -896,7 +892,8 @@
     go f Testnet04 = f 1_261_000 -- 2021-06-17T15:54:14
     go f Development = f 80
     go f (FastTimedCPM g) | g == petersonChainGraph = f 20
-    go _f _ = const False
+    go f _ = f 4
+    -- lowering this number causes some tests in Test.Pact.SPV to fail
 
 pact420Upgrade :: ChainwebVersion -> BlockHeight -> Bool
 pact420Upgrade Mainnet01 = (>= 2_334_500) -- 2022-01-17T17:51:12
@@ -909,7 +906,8 @@
 enforceKeysetFormats Mainnet01 = (>= 2_162_000) -- 2021-11-18T20:06:55
 enforceKeysetFormats Testnet04 = (>= 1_701_000) -- 2021-11-18T17:54:36
 enforceKeysetFormats Development = (>= 100)
-enforceKeysetFormats _ = (>= 10)
+enforceKeysetFormats (FastTimedCPM g) | g == petersonChainGraph = (>= 10)
+enforceKeysetFormats _ = const True
 
 doCheckTxHash :: ChainwebVersion -> BlockHeight -> Bool
 doCheckTxHash Mainnet01 = (>= 2_349_800) -- 2022-01-23T02:53:38
@@ -918,20 +916,16 @@
 doCheckTxHash (FastTimedCPM g) | g == petersonChainGraph = (>= 7)
 doCheckTxHash _ = const True
 
-pactForceEof :: ChainwebVersion -> BlockHeight -> Bool
-pactForceEof Mainnet01 = (>= 2_447_358) -- 2022-02-26 00:00:18
-pactForceEof Testnet04 = (>= 1_977_816) -- 2022-02-25 00:00:18
-pactForceEof Development = (>= 12)
-pactForceEof _ = const True
-
 -- | Omnibus pact changes for 2.13:
--- | - miner keyset enforce
+-- - miner keyset enforce
+-- - parser forces eof
+--
 chainweb213Pact :: ChainwebVersion -> BlockHeight -> Bool
 chainweb213Pact Mainnet01 = (>= 2_447_358) -- 2022-02-26 00:00:18
 chainweb213Pact Testnet04 = (>= 1_977_816) -- 2022-02-25 00:00:18
 chainweb213Pact Development = (>= 95)
-chainweb213Pact (FastTimedCPM g) | g == petersonChainGraph = (>= 5)
-chainweb213Pact _ = const False
+chainweb213Pact (FastTimedCPM g) | g == petersonChainGraph = (>= 12)
+chainweb213Pact _ = const True
 
 -- -------------------------------------------------------------------------- --
 -- Header Validation Guards
