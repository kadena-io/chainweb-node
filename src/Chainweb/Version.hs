--- conflicted
+++ resolved
@@ -37,13 +37,8 @@
 , blockRate
 , WindowWidth(..)
 , window
-<<<<<<< HEAD
-=======
-, MinAdjustment(..)
-, minAdjust
 -- ** Date-based Transaction Disabling
 , txSilenceDates
->>>>>>> 085b1745
 
 -- * Typelevel ChainwebVersion
 , ChainwebVersionT(..)
@@ -556,9 +551,6 @@
 -- 120 blocks, should take 1 hour given a 30 second BlockRate.
 window Development = Just $ WindowWidth 120
 -- 120 blocks, should take 1 hour given a 30 second BlockRate.
-<<<<<<< HEAD
-window Testnet02 = Just $ WindowWidth 120
-=======
 window Testnet02 = Just $ WindowWidth 120
 
 txSilenceDates :: ChainwebVersion -> Maybe (Time Micros)
@@ -568,24 +560,4 @@
 txSilenceDates TimedCPM{} = Nothing
 txSilenceDates FastTimedCPM{} = Nothing
 txSilenceDates Development = Nothing
-txSilenceDates Testnet02 = Nothing
-
--- | The minimum factor of change that a single application of `adjust` must
--- apply to some `HashTarget` for it to be accepted. As mentioned in `adjust`,
--- this value should be above \(e = 2.71828\cdots\).
---
-newtype MinAdjustment = MinAdjustment Natural
-
--- | The Proof-of-Work `MinAdjustment` for each `ChainwebVersion`. For chainwebs
--- that do not expect to perform POW, this should be `Nothing`.
---
-minAdjust :: ChainwebVersion -> Maybe MinAdjustment
-minAdjust Test{} = Nothing
-minAdjust TimedConsensus{} = Nothing
-minAdjust PowConsensus{} = Just $ MinAdjustment 1
-minAdjust TimedCPM{} = Nothing
-minAdjust FastTimedCPM{} = Nothing
--- See `adjust` for motivation.
-minAdjust Development = Just $ MinAdjustment 1
-minAdjust Testnet02 = Just $ MinAdjustment 1
->>>>>>> 085b1745
+txSilenceDates Testnet02 = Nothing