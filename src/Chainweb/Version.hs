{-# LANGUAGE DataKinds #-}
{-# LANGUAGE DeriveAnyClass #-}
{-# LANGUAGE DeriveGeneric #-}
{-# LANGUAGE DerivingStrategies #-}
{-# LANGUAGE ExistentialQuantification #-}
{-# LANGUAGE FlexibleContexts #-}
{-# LANGUAGE FlexibleInstances #-}
{-# LANGUAGE GADTs #-}
{-# LANGUAGE MultiParamTypeClasses #-}
{-# LANGUAGE MultiWayIf #-}
{-# LANGUAGE NumericUnderscores #-}
{-# LANGUAGE OverloadedStrings #-}
{-# LANGUAGE PatternSynonyms #-}
{-# LANGUAGE ScopedTypeVariables #-}
{-# LANGUAGE TypeApplications #-}
{-# LANGUAGE TypeFamilies #-}
{-# LANGUAGE ViewPatterns #-}

-- |
-- Module: Chainweb.Version
-- Copyright: Copyright © 2018 Kadena LLC.
-- License: MIT
-- Maintainer: Lars Kuhtz <lars@kadena.io>
-- Stability: experimental
--
-- Properties of Chainweb Versions
--
module Chainweb.Version
( ChainwebVersion(..)
, encodeChainwebVersion
, decodeChainwebVersion
, chainwebVersionFromText
, chainwebVersionToText
, chainwebVersionId

-- * Properties of Chainweb Version
-- ** Chain Graph
, chainwebGraphs
, genesisGraph
, genesisHeight
, to20ChainsDevelopment
-- ** POW
, BlockRate(..)
, blockRate
, WindowWidth(..)
, window
, headerSizeBytes
, workSizeBytes
-- ** Payload Validation Guards
, vuln797Fix
, coinV2Upgrade
, to20ChainRebalance
, pactBackCompat_v16
, skipTxTimingValidation
, enableModuleNameFix
, enableModuleNameFix2
, enablePactEvents
, enableSPVBridge
, pact4coin3Upgrade
, pact420Upgrade
, enforceKeysetFormats
, AtOrAfter(..)
<<<<<<< HEAD
, chainweb213Pact
=======
, doCheckTxHash
>>>>>>> a692ccc7

-- ** BlockHeader Validation Guards
, slowEpochGuard
, oldTargetGuard
, skipFeatureFlagValidationGuard
, oldDaGuard

-- * Typelevel ChainwebVersion
, ChainwebVersionT(..)
, ChainwebVersionSymbol
, chainwebVersionSymbolVal
, SomeChainwebVersionT(..)
, KnownChainwebVersionSymbol
, someChainwebVersionVal

-- * Singletons
, Sing(SChainwebVersion)
, SChainwebVersion
, pattern FromSingChainwebVersion

-- * HasChainwebVersion
, HasChainwebVersion(..)
, mkChainId
, chainIds

-- * ChainId
, module Chainweb.ChainId

-- * Re-exports from Chainweb.ChainGraph

-- ** Chain Graph
, ChainGraph
, HasChainGraph(..)
, adjacentChainIds
, chainGraphAt
, chainGraphAt_
, chainwebGraphsAt

-- ** Graph Properties
, order
, diameter
, degree
, shortestPath

-- ** Undirected Edges
, AdjPair
, _getAdjPair
, pattern Adj
, adjs
, adjsOfVertex
, checkAdjacentChainIds

-- * Internal. Don't use. Exported only for testing
, headerSizes
, headerBaseSizeBytes
) where

import Control.DeepSeq
import Control.Lens
import Control.Monad.Catch

import Data.Aeson hiding (pairs)
import Data.Bits
import Data.Bytes.Get
import Data.Bytes.Put
import Data.Hashable
import qualified Data.HashSet as HS
import qualified Data.List.NonEmpty as NE
import Data.Proxy
import qualified Data.Text as T
import Data.Word

import GHC.Generics (Generic)
import GHC.Stack
import GHC.TypeLits

import Numeric.Natural

import System.IO.Unsafe (unsafePerformIO)
import System.Environment (lookupEnv)

import Text.Read (readMaybe)

-- internal modules

import Chainweb.BlockHeight
import Chainweb.ChainId
import Chainweb.Crypto.MerkleLog
import Chainweb.Graph
import Chainweb.MerkleUniverse
import Chainweb.Time
import Chainweb.Utils

import Data.Singletons

-- -------------------------------------------------------------------------- --
-- Chainweb Version

-- | Generally, a chain is uniquely identified by it's genesis block. For efficiency
-- and convenience we explicitely propagate 'ChainwebVersion' and the 'ChainId'
-- to all blocks in the chain. At runtime the 'ChainId' is represented at
-- the type level (but included as value in serialized representations). Thus,
-- the ChainwebVersion identifies a chain at runtime at the value level.
--
-- We assume that values that are identified through different Chainweb
-- versions are not mixed at runtime. This is not enforced at the type level.
--
data ChainwebVersion
    --------------------
    -- TESTING INSTANCES
    --------------------
    = Test ChainGraph
        -- ^ General-purpose test instance, where:
        --
        --   * the underlying `ChainGraph` is configurable,
        --   * the genesis block time is the Linux epoch,
        --   * each `HashTarget` is maxBound,
        --   * each mining `Nonce` is constant,
        --   * the creationTime of `BlockHeader`s is the parent time plus one second, and
        --   * POW is simulated by poison process thread delay.
        --
        -- This is primarily used in unit tests.
        --

    | TimedConsensus ChainGraph ChainGraph
        -- ^ Test instance for confirming the behaviour of our Consensus
        -- mechanisms (Cut processing, Header validation, etc.), where:
        --
        --   * the underlying `ChainGraph` is configurable,
        --   * the genesis block time is the Linux epoch,
        --   * each `HashTarget` is maxBound,
        --   * each mining `Nonce` is constant,
        --   * the creationTime of `BlockHeader`s is the actual time,
        --   * POW is simulated by poison process thread delay, and
        --   * there are /no/ Pact or mempool operations running.
        --
        -- This is primarily used in our @slow-tests@ executable.
        --

    | PowConsensus ChainGraph
        -- ^ Test instance for confirming the behaviour of the Proof-of-Work
        -- mining algorithm and Difficulty Adjustment, where:
        --
        --   * the underlying `ChainGraph` is configurable,
        --   * the genesis block time the current time,
        --   * the genesis `HashTarget` is 7 bits lower than maxBound,
        --   * the `Nonce` changes with each mining attempt,
        --   * creationTime of BlockHeaders is the actual time, and
        --   * there are /no/ Pact or mempool operations running.
        --
        -- This is primarily used in our @slow-tests@ executable.
        --

    | TimedCPM ChainGraph
        -- ^ Test instance for confirming the combined behaviour of our Consensus
        -- mechanisms, Pact code processing and validation, and Mempool, where:
        --
        --   * the underlying `ChainGraph` is configurable,
        --   * the genesis block time is the Linux epoch,
        --   * each `HashTarget` is maxBound,
        --   * each mining `Nonce` is constant,
        --   * the creationTime of `BlockHeader`s is the actual time,
        --   * POW is simulated by poison process thread delay, and
        --   * the Pact Service and Mempool operations are running.
        --
        -- This is primarily used in our @run-nodes@ executable.
        --

    | FastTimedCPM ChainGraph
        -- ^ Test instance for confirming the combined behaviour of our Consensus
        -- mechanisms, Pact code processing and validation, and Mempool, where:
        --
        -- * the underlying `ChainGraph` is configurable,
        -- * the genesis block time is the Linux epoch,
        -- * each `HashTarget` is maxBound,
        -- * each mining `Nonce` is constant,
        -- * the creationTime of `BlockHeader`'s is the actual time,
        -- * POW is not simulated by poison process thread delay, and
        -- * the Pact Service and Mempool operations are running.
        --
        -- This is primarily used in our @standalone@ executable.
        --

    ------------------------
    -- DEVELOPMENT INSTANCES
    ------------------------
    | Development
        -- ^ An instance which has no guarantees about the long-term stability
        -- of its parameters. They are free to change as developers require.

    -----------------------
    -- PRODUCTION INSTANCES
    -----------------------
    | Testnet04
    | Mainnet01
    deriving (Eq, Ord, Generic)
    deriving anyclass (Hashable, NFData)

instance Show ChainwebVersion where
    show = T.unpack . toText
    {-# INLINE show #-}

-- | This function and its dual `fromChainwebVersionId` are used to efficiently
-- serialize a `ChainwebVersion` and its associated internal `ChainGraph` value.
-- __This function must be injective (one-to-one)!__ The scheme is as follows:
--
--   * Production `ChainwebVersion`s start from @0x00000001@ and count upwards.
--     Their value must be less than @0x8000000@, but this limit is unlikely to
--     ever be reached.
--
--   * `ChainwebVersion`s for testing begin at @0x80000000@, as can be seen in
--     `toTestChainwebVersion`. This value is combined (via `.|.`) with the
--     "code" of their associated `ChainGraph` (as seen in `graphToCode`). Such
--     codes start at @0x00010000@ and count upwards.
--
chainwebVersionId :: ChainwebVersion -> Word32
chainwebVersionId v@Test{} = toTestChainwebVersionId v
chainwebVersionId v@TimedConsensus{} = toTestChainwebVersionId v
chainwebVersionId v@PowConsensus{} = toTestChainwebVersionId v
chainwebVersionId v@TimedCPM{} = toTestChainwebVersionId v
chainwebVersionId v@FastTimedCPM{} = toTestChainwebVersionId v
chainwebVersionId Development = 0x00000001
chainwebVersionId Testnet04 = 0x00000007
chainwebVersionId Mainnet01 = 0x00000005
{-# INLINABLE chainwebVersionId #-}

fromChainwebVersionId :: HasCallStack => Word32 -> ChainwebVersion
fromChainwebVersionId 0x00000001 = Development
fromChainwebVersionId 0x00000007 = Testnet04
fromChainwebVersionId 0x00000005 = Mainnet01
fromChainwebVersionId i = fromTestChainwebVersionId i
{-# INLINABLE fromChainwebVersionId #-}

encodeChainwebVersion :: MonadPut m => ChainwebVersion -> m ()
encodeChainwebVersion = putWord32le . chainwebVersionId
{-# INLINABLE encodeChainwebVersion #-}

decodeChainwebVersion :: MonadGet m => m ChainwebVersion
decodeChainwebVersion = fromChainwebVersionId <$> getWord32le
{-# INLINABLE decodeChainwebVersion #-}

instance ToJSON ChainwebVersion where
    toJSON = toJSON . toText
    toEncoding = toEncoding . toText
    {-# INLINE toJSON #-}
    {-# INLINE toEncoding #-}

instance FromJSON ChainwebVersion where
    parseJSON = parseJsonFromText "ChainwebVersion"
    {-# INLINE parseJSON #-}

instance MerkleHashAlgorithm a => IsMerkleLogEntry a ChainwebHashTag ChainwebVersion where
    type Tag ChainwebVersion = 'ChainwebVersionTag
    toMerkleNode = encodeMerkleInputNode encodeChainwebVersion
    fromMerkleNode = decodeMerkleInputNode decodeChainwebVersion
    {-# INLINE toMerkleNode #-}
    {-# INLINE fromMerkleNode #-}

-- FIXME This doesn't warn of incomplete pattern matches upon the addition of a
-- new `ChainwebVersion` value!
chainwebVersionToText :: HasCallStack => ChainwebVersion -> T.Text
chainwebVersionToText Development = "development"
chainwebVersionToText Testnet04 = "testnet04"
chainwebVersionToText Mainnet01 = "mainnet01"
chainwebVersionToText (Test g) = "test-" <> toText g
chainwebVersionToText (TimedConsensus g1 g2) = "timedConsensus-" <> toText g1 <> "-" <> toText g2
chainwebVersionToText (PowConsensus g) =  "powConsensus-" <> toText g
chainwebVersionToText (TimedCPM g) =  "timedCPM-" <> toText g
chainwebVersionToText (FastTimedCPM g) =  "fastTimedCPM-" <> toText g
{-# INLINABLE chainwebVersionToText #-}

-- | Read textual representation of a `ChainwebVersion`.
--
-- NOTE: This doesn't warn of incomplete pattern matches upon the addition of a
-- new `ChainwebVersion` value!
--
chainwebVersionFromText :: MonadThrow m => T.Text -> m ChainwebVersion
chainwebVersionFromText "development" = pure Development
chainwebVersionFromText "testnet04" = pure Testnet04
chainwebVersionFromText "mainnet01" = pure Mainnet01
chainwebVersionFromText t = case T.splitOn "-" t of
    [ "test", g ] -> Test <$> fromText g
    [ "timedConsensus", g1, g2 ] ->  TimedConsensus <$> fromText g1 <*> fromText g2
    [ "powConsensus", g ] -> PowConsensus <$> fromText g
    [ "timedCPM", g ] -> TimedCPM <$> fromText g
    [ "fastTimedCPM", g ] -> FastTimedCPM <$> fromText g
    _ -> throwM . TextFormatException $ "Unknown Chainweb version: " <> t

instance HasTextRepresentation ChainwebVersion where
    toText = chainwebVersionToText
    {-# INLINE toText #-}
    fromText = chainwebVersionFromText
    {-# INLINE fromText #-}

-- -------------------------------------------------------------------------- --
-- Test instances
--
-- The code in this section must not be called in production.
--

data GraphPos = P1 | P2 deriving (Bounded, Enum)

graphToCodeN :: GraphPos -> KnownGraph -> Word32
graphToCodeN p g = shiftL (graphToCode g) (4 * (4 + fromEnum p))
  where
    graphToCode :: KnownGraph -> Word32
    graphToCode Singleton = 0x00000001
    graphToCode Pair = 0x00000002
    graphToCode Triangle = 0x00000003
    graphToCode Peterson = 0x00000004
    graphToCode Twenty = 0x00000005
    graphToCode HoffmanSingleton = 0x00000006

codeToGraphN :: HasCallStack => GraphPos -> Word32 -> KnownGraph
codeToGraphN p c = codeToGraph (shiftR c (4 * (4 + fromEnum p)) .&. 0x0000000f)
  where
    codeToGraph :: HasCallStack => Word32 -> KnownGraph
    codeToGraph 0x00000001 = Singleton
    codeToGraph 0x00000002 = Pair
    codeToGraph 0x00000003 = Triangle
    codeToGraph 0x00000004 = Peterson
    codeToGraph 0x00000005 = Twenty
    codeToGraph 0x00000006 = HoffmanSingleton
    codeToGraph _ = error "Unknown Graph Code"

toTestChainwebVersionId :: HasCallStack => ChainwebVersion -> Word32
toTestChainwebVersionId (Test g) = 0x80000000
    .|. graphToCodeN P1 (view chainGraphKnown g)
toTestChainwebVersionId (TimedConsensus g1 g2) = 0x80000001
    .|. graphToCodeN P1 (view chainGraphKnown g1)
    .|. graphToCodeN P2 (view chainGraphKnown g2)
toTestChainwebVersionId (PowConsensus g) = 0x80000002
    .|. graphToCodeN P1 (view chainGraphKnown g)
toTestChainwebVersionId (TimedCPM g) = 0x80000003
    .|. graphToCodeN P1 (view chainGraphKnown g)
toTestChainwebVersionId (FastTimedCPM g) = 0x80000004
    .|. graphToCodeN P1 (view chainGraphKnown g)
toTestChainwebVersionId Development =
    error "Illegal ChainwebVersion passed to toTestChainwebVersion"
toTestChainwebVersionId Testnet04 =
    error "Illegal ChainwebVersion passed to toTestChainwebVersion"
toTestChainwebVersionId Mainnet01 =
    error "Illegal ChainwebVersion passed to toTestChainwebVersion"

fromTestChainwebVersionId :: HasCallStack => Word32 -> ChainwebVersion
fromTestChainwebVersionId c = case v of
    0x80000000 -> Test (knownChainGraph $ codeToGraphN P1 g)
    0x80000001 -> TimedConsensus
        (knownChainGraph $ codeToGraphN P1 g)
        (knownChainGraph $ codeToGraphN P2 g)
    0x80000002 -> PowConsensus (knownChainGraph $ codeToGraphN P1 g)
    0x80000003 -> TimedCPM (knownChainGraph $ codeToGraphN P1 g)
    0x80000004 -> FastTimedCPM (knownChainGraph $ codeToGraphN P1 g)
    _ -> error "Unknown ChainwebVersion Code"
  where
    (v, g) = (0xf000ffff .&. c, 0x0fff0000 .&. c)

-- -------------------------------------------------------------------------- --
-- Type level ChainwebVersion

newtype ChainwebVersionT = ChainwebVersionT Symbol

data SomeChainwebVersionT = forall (a :: ChainwebVersionT)
        . KnownChainwebVersionSymbol a => SomeChainwebVersionT (Proxy a)

class KnownSymbol (ChainwebVersionSymbol n) => KnownChainwebVersionSymbol (n :: ChainwebVersionT) where
    type ChainwebVersionSymbol n :: Symbol
    chainwebVersionSymbolVal :: Proxy n -> T.Text

instance (KnownSymbol n) => KnownChainwebVersionSymbol ('ChainwebVersionT n) where
    type ChainwebVersionSymbol ('ChainwebVersionT n) = n
    chainwebVersionSymbolVal _ = T.pack $ symbolVal (Proxy @n)

someChainwebVersionVal :: ChainwebVersion -> SomeChainwebVersionT
someChainwebVersionVal v = case someSymbolVal (sshow v) of
    (SomeSymbol (Proxy :: Proxy v)) -> SomeChainwebVersionT (Proxy @('ChainwebVersionT v))

-- -------------------------------------------------------------------------- --
-- Singletons

data instance Sing (v :: ChainwebVersionT) where
    SChainwebVersion :: KnownChainwebVersionSymbol v => Sing v

type SChainwebVersion (v :: ChainwebVersionT) = Sing v

instance KnownChainwebVersionSymbol v => SingI (v :: ChainwebVersionT) where
    sing = SChainwebVersion

instance SingKind ChainwebVersionT where
    type Demote ChainwebVersionT = ChainwebVersion

    fromSing (SChainwebVersion :: Sing v) = unsafeFromText
        . chainwebVersionSymbolVal $ Proxy @v

    toSing n = case someChainwebVersionVal n of
        SomeChainwebVersionT p -> SomeSing (singByProxy p)

    {-# INLINE fromSing #-}
    {-# INLINE toSing #-}

pattern FromSingChainwebVersion :: Sing (n :: ChainwebVersionT) -> ChainwebVersion
pattern FromSingChainwebVersion sng <- ((\v -> withSomeSing v SomeSing) -> SomeSing sng)
  where FromSingChainwebVersion sng = fromSing sng
{-# COMPLETE FromSingChainwebVersion #-}

-- -------------------------------------------------------------------------- --
-- HasChainwebVersion Class

class HasChainwebVersion a where
    _chainwebVersion :: a -> ChainwebVersion
    _chainwebVersion = view chainwebVersion
    {-# INLINE _chainwebVersion #-}

    chainwebVersion :: Getter a ChainwebVersion
    chainwebVersion = to _chainwebVersion
    {-# INLINE chainwebVersion #-}

    {-# MINIMAL _chainwebVersion | chainwebVersion #-}

instance HasChainwebVersion ChainwebVersion where
    _chainwebVersion = id
    {-# INLINE _chainwebVersion #-}

-- | All known chainIds. This includes chains that are not yet "active".
--
chainIds :: HasChainwebVersion v => v -> HS.HashSet ChainId
chainIds = graphChainIds . snd . NE.head . chainwebGraphs . _chainwebVersion
{-# INLINE chainIds #-}

mkChainId
    :: MonadThrow m
    => HasChainwebVersion v
    => Integral i
    => v
    -> BlockHeight
    -> i
    -> m ChainId
mkChainId v h i = cid
    <$ checkWebChainId (chainGraphAt (_chainwebVersion v) h) cid
  where
    cid = unsafeChainId (fromIntegral i)
{-# INLINE mkChainId #-}

-- -------------------------------------------------------------------------- --
-- Properties of Chainweb Versions
-- -------------------------------------------------------------------------- --

-- -------------------------------------------------------------------------- --
-- Graph

-- | Graphs of chainweb version
--
-- Invariants:
--
-- * Entries are sorted by 'BlockHeight' in decreasing order.
-- * The last entry is for 'BlockHeight' 0.
-- * The graphs decrease in order.
--
-- The functions provided in 'Chainweb.Version.Utils' are generally more
-- convenient to use than this function.
--
chainwebGraphs :: ChainwebVersion -> NE.NonEmpty (BlockHeight, ChainGraph)
chainwebGraphs (Test g) = pure (0, g)
chainwebGraphs (TimedConsensus g1 g2) = (8, g2) NE.:| [ (0, g1) ]
chainwebGraphs (PowConsensus g) = pure (0, g)
chainwebGraphs (TimedCPM g) = pure (0, g)
chainwebGraphs (FastTimedCPM g) = pure (0, g)
chainwebGraphs Testnet04 =
    ( to20ChainsTestnet, twentyChainGraph ) NE.:|
    [ ( 0, petersonChainGraph ) ]
chainwebGraphs Mainnet01 =
    ( to20ChainsMainnet, twentyChainGraph ) NE.:|
    [ ( 0, petersonChainGraph ) ]
chainwebGraphs Development =
    ( to20ChainsDevelopment, twentyChainGraph ) NE.:|
    [ ( 0, petersonChainGraph ) ]
{-# INLINE chainwebGraphs #-}

to20ChainsMainnet :: BlockHeight
to20ChainsMainnet = 852_054 -- 2020-08-20 16:00:00

to20ChainsTestnet :: BlockHeight
to20ChainsTestnet = 332_604 -- 2020-07-28 16:00:00

to20ChainsDevelopment :: BlockHeight
to20ChainsDevelopment = 60

-- | Return the Graph History at a given block height in descending order.
--
-- The functions provided in 'Chainweb.Version.Utils' are generally more
-- convenient to use than this function.
--
-- This function is safe because of invariants provided by 'chainwebGraphs'.
-- (There are also unit tests the confirm this.)
--
chainwebGraphsAt
    :: HasCallStack
    => ChainwebVersion
    -> BlockHeight
    -> NE.NonEmpty (BlockHeight, ChainGraph)
chainwebGraphsAt v h = NE.fromList
    $ NE.dropWhile ((> h) . fst)
    $ chainwebGraphs v
{-# INLINE chainwebGraphsAt #-}

-- | The 'ChainGraph' for the given 'BlockHeight'
--
chainGraphAt :: HasCallStack => ChainwebVersion -> BlockHeight -> ChainGraph
chainGraphAt v = snd . NE.head . chainwebGraphsAt v
{-# INLINE chainGraphAt #-}

-- | The 'ChainGraph' for the given 'BlockHeight'
--
chainGraphAt_
    :: HasCallStack
    => HasChainwebVersion v
    => v
    -> BlockHeight
    -> ChainGraph
chainGraphAt_ = chainGraphAt . _chainwebVersion
{-# INLINE chainGraphAt_ #-}

-- | The genesis graph for a given Chain
--
-- Invariant:
--
-- * The given ChainId exists in the first graph of the graph history.
--   (We generally assume that this invariant holds throughout the code base.
--   It is enforced via the 'mkChainId' smart constructor for ChainId.)
--
genesisGraph
    :: HasCallStack
    => HasChainwebVersion v
    => HasChainId c
    => v
    -> c
    -> ChainGraph
genesisGraph v = chainGraphAt v_ . genesisHeight v_ . _chainId
  where
    v_ = _chainwebVersion v
{-# INLINE genesisGraph #-}

instance HasChainGraph (ChainwebVersion, BlockHeight) where
    _chainGraph = uncurry chainGraphAt
    {-# INLINE _chainGraph #-}

-- -------------------------------------------------------------------------- --
-- Genesis Height

-- | Returns the height of the genesis block for a chain.
--
-- The implementation is somewhat expensive. With the current number of chains
-- this isn't an issue. Otherwise the result should be hardcoded or memoized.
--
-- TODO: memoize the genesis header for the production versions. Give this
-- function a less attractive name and instead use this name to return the
-- block height from the genesis header.
--
-- Invariant:
--
-- * The given ChainId exists in the first graph of the graph history.
--   (We generally assume that this invariant holds throughout the code base.
--   It is enforced via the 'mkChainId' smart constructor for ChainId.)
--
genesisHeight :: HasCallStack => ChainwebVersion -> ChainId -> BlockHeight
genesisHeight v c = fst
    $ head
    $ NE.dropWhile (not . flip isWebChain c . snd)
    $ NE.reverse (chainwebGraphs v)

-- -------------------------------------------------------------------------- --
-- POW Parameters

-- | The gap in SECONDS that we desire between the Creation Time of subsequent
-- blocks in some chain.
--
newtype BlockRate = BlockRate { _getBlockRate :: Seconds }

-- | The Proof-of-Work `BlockRate` for each `ChainwebVersion`. This is the
-- number of seconds we expect to pass while a miner mines on various chains,
-- eventually succeeding on one.
--
blockRate :: ChainwebVersion -> BlockRate
blockRate Test{} = BlockRate 0
blockRate TimedConsensus{} = BlockRate 4
blockRate PowConsensus{} = BlockRate 10
blockRate TimedCPM{} = BlockRate 4
blockRate FastTimedCPM{} = BlockRate 1
-- 120 blocks per hour, 2,880 per day, 20,160 per week, 1,048,320 per year.
blockRate Testnet04 = BlockRate 30
blockRate Mainnet01 = BlockRate 30
blockRate Development = BlockRate $ maybe 30 int customeDevnetRate

customeDevnetRate :: Maybe Int
customeDevnetRate =
    readMaybe =<< unsafePerformIO (lookupEnv "DEVELOPMENT_BLOCK_RATE")
{-# NOINLINE customeDevnetRate #-}

-- | The number of blocks to be mined after a difficulty adjustment, before
-- considering a further adjustment. Critical for the "epoch-based" adjustment
-- algorithm seen in `adjust`.
--
newtype WindowWidth = WindowWidth Natural

-- | The Proof-of-Work `WindowWidth` for each `ChainwebVersion`. For chainwebs
-- that do not expect to perform POW, this should be `Nothing`.
--
window :: ChainwebVersion -> Maybe WindowWidth
window Test{} = Nothing
window TimedConsensus{} = Nothing
-- 5 blocks, should take 50 seconds.
window PowConsensus{} = Just $ WindowWidth 8
window TimedCPM{} = Nothing
window FastTimedCPM{} = Nothing
-- 120 blocks, should take 1 hour given a 30 second BlockRate.
window Development = Just $ WindowWidth 120
-- 120 blocks, should take 1 hour given a 30 second BlockRate.
window Testnet04 = Just $ WindowWidth 120
window Mainnet01 = Just $ WindowWidth 120

-- -------------------------------------------------------------------------- --
-- Header Serialization

-- | The size in bytes of the constant portion of the serialized header. This is
-- the header /without/ the adjacent hashes.
--
-- NOTE: This is an internal function. For the actual size of the serialized header
-- use 'headerSizeBytes'.
--
headerBaseSizeBytes :: ChainwebVersion -> Natural
headerBaseSizeBytes _ = 318 - 110

-- | This is an internal function. Use 'headerSizeBytes' instead.
--
-- Postconditions: for all @v@
--
-- * @not . null $ headerSizes v@, and
-- * @0 == (fst . last) (headerSizes v)@.
--
-- Note that for all but genesis headers the number of adjacent hashes depends
-- on the graph of the parent.
--
headerSizes :: ChainwebVersion -> NE.NonEmpty (BlockHeight, Natural)
headerSizes v = fmap (\g -> headerBaseSizeBytes v + 36 * degree g + 2) <$> chainwebGraphs v

-- | The size of the serialized block header.
--
-- This function is safe because of the invariant of 'headerSize' that there
-- exists and entry for block height 0.
--
-- Note that for all but genesis headers the number of adjacent hashes depends
-- on the graph of the parent.
--
headerSizeBytes
    :: HasCallStack
    => ChainwebVersion
    -> ChainId
    -> BlockHeight
    -> Natural
headerSizeBytes v cid h = snd
    $ head
    $ NE.dropWhile ((> relevantHeight) . fst)
    $ headerSizes v
  where
    relevantHeight
        | genesisHeight v cid == h = h
        | otherwise = h - 1
{-# INLINE headerSizeBytes #-}

-- | The size of the work bytes /without/ the preamble of the chain id and target
--
-- The chain graph, and therefore also the header size, is constant for all
-- blocks at the same height except for genesis blocks. Because genesis blocks
-- are never mined, we can ignore this difference here and just return the
-- result for chain 0.
--
-- NOTE: For production versions we require that the value is constant for a
-- given chainweb version. This would only ever change as part of the
-- introduction of new block header format.
--
workSizeBytes
    :: HasCallStack
    => ChainwebVersion
    -> BlockHeight
    -> Natural
workSizeBytes v h = headerSizeBytes v (unsafeChainId 0) h - 32
{-# INLINE workSizeBytes #-}

-- -------------------------------------------------------------------------- --
-- Pact Validation Guards

-- | Mainnet applied vlun797Fix at @[timeMicrosQQ| 2019-12-10T21:00:00.0 |]@.
--
-- This function provides the block heights when the fix became effective on the
-- respective chains.
--
vuln797Fix
    :: ChainwebVersion
    -> ChainId
    -> BlockHeight
    -> Bool
vuln797Fix Mainnet01 cid h
    | cid == unsafeChainId 0 = h >= 121452
    | cid == unsafeChainId 1 = h >= 121452
    | cid == unsafeChainId 2 = h >= 121452
    | cid == unsafeChainId 3 = h >= 121451
    | cid == unsafeChainId 4 = h >= 121451
    | cid == unsafeChainId 5 = h >= 121452
    | cid == unsafeChainId 6 = h >= 121452
    | cid == unsafeChainId 7 = h >= 121451
    | cid == unsafeChainId 8 = h >= 121452
    | cid == unsafeChainId 9 = h >= 121451
vuln797Fix _ _ _ = True
{-# INLINE vuln797Fix #-}

-- | Mainnet upgraded to coin v2 at time at @[timeMicrosQQ| 2019-12-17T15:00:00.0 |]@.
--
-- This function provides the block heights when coin v2 became effective on the
-- respective chains.
--
coinV2Upgrade
    :: ChainwebVersion
    -> ChainId
    -> BlockHeight
    -> Bool
coinV2Upgrade Mainnet01 cid h
    | cid == unsafeChainId 0 = h == 140808
    | cid == unsafeChainId 1 = h == 140809
    | cid == unsafeChainId 2 = h == 140808
    | cid == unsafeChainId 3 = h == 140809
    | cid == unsafeChainId 4 = h == 140808
    | cid == unsafeChainId 5 = h == 140808
    | cid == unsafeChainId 6 = h == 140808
    | cid == unsafeChainId 7 = h == 140809
    | cid == unsafeChainId 8 = h == 140808
    | cid == unsafeChainId 9 = h == 140808
    -- new chains on mainnet start already with v2 deployed in the genesis block
coinV2Upgrade Testnet04 cid h
    | chainIdInt @Int cid >= 10  && chainIdInt @Int cid < 20 = h == 337000
    | otherwise = h == 1
coinV2Upgrade Development cid h
    | cid == unsafeChainId 0 = h == 3
    | otherwise = h == 4
coinV2Upgrade _ _ 1 = True
coinV2Upgrade _ _ _ = False

-- | 20-chain rebalance
--
-- This function provides the block heights when remediations will be applied
-- to correspond to genesis grants in the new chains.
--
to20ChainRebalance
    :: ChainwebVersion
    -> ChainId
    -> BlockHeight
    -> Bool
to20ChainRebalance Mainnet01 _ h = h == to20ChainsMainnet
to20ChainRebalance Testnet04 _ h = h == to20ChainsTestnet
to20ChainRebalance Development _ h = h == to20ChainsDevelopment
to20ChainRebalance _ _ 2 = True
to20ChainRebalance _ _ _ = False

-- | Preserve Pact bugs pre 1.6 chainweb version
-- Mainnet 328000 ~ UTC Feb 20 15:36, EST Feb 20 10:56
--
pactBackCompat_v16 :: ChainwebVersion -> BlockHeight -> Bool
pactBackCompat_v16 Mainnet01 h = h < 328000
pactBackCompat_v16 _ _ = False

-- | Early versions of chainweb used the creation time of the current header
-- for validation of pact tx creation time and TTL. Nowadays the times of
-- the parent header a used.
--
-- When this guard is enabled timing validation is skipped.
--
skipTxTimingValidation :: ChainwebVersion -> BlockHeight -> Bool
skipTxTimingValidation Mainnet01 h = h < 449940 -- ~ 2020-04-03T00:00:00Z
skipTxTimingValidation _ h = h <= 1
    -- For most chainweb versions there is a large gap between creation times of
    -- the genesis blocks and the corresponding first blocks.
    --
    -- Some tests fake block heights without updating pdData appropriately. This
    -- causes tx validation at height 1, even though the block height is larger.
    -- By using the current header time for the block of height <= 1 we relax
    -- the tx timing checks a bit.

-- | Checks height after which module name fix in effect.
--
enableModuleNameFix :: ChainwebVersion -> BlockHeight -> Bool
enableModuleNameFix Mainnet01 bh = bh >= 448501 -- ~ 2020-04-02T12:00:00Z
enableModuleNameFix _ bh = bh >= 2

-- | Related, later fix (Pact #801)
--
enableModuleNameFix2 :: ChainwebVersion -> BlockHeight -> Bool
enableModuleNameFix2 Mainnet01 bh = bh >= 752214 -- ~ 2020-07-17 0:00:00 UTC
enableModuleNameFix2 Testnet04 bh = bh >= 289966 -- ~ 2020-07-13
enableModuleNameFix2 _ bh = bh >= 2

-- | Turn on pact events in command output.
enablePactEvents :: ChainwebVersion -> BlockHeight -> Bool
enablePactEvents Mainnet01 bh = bh >= 1138000
enablePactEvents Testnet04 bh = bh >= 660000
enablePactEvents Development bh = bh >= 40
enablePactEvents (FastTimedCPM g) bh
    | g == singletonChainGraph || g == pairChainGraph = True
    | g == petersonChainGraph = bh > 10
    | otherwise = False
enablePactEvents _ bh = bh >= 2

-- | Bridge support: ETH and event SPV.
enableSPVBridge :: ChainwebVersion -> BlockHeight -> Bool
enableSPVBridge Mainnet01 = (>= 1_275_000) -- 2021-01-14T16:35:58
enableSPVBridge Testnet04 = (>= 820_000) -- 2021-01-14T17:12:02
enableSPVBridge Development = (>= 50)
enableSPVBridge (FastTimedCPM g) = const $ g == pairChainGraph || g == petersonChainGraph
enableSPVBridge _ = const True

data AtOrAfter = At | After deriving (Eq,Show)

-- | Pact 4 / coin v3 fork
pact4coin3Upgrade :: AtOrAfter -> ChainwebVersion -> BlockHeight -> Bool
pact4coin3Upgrade aoa v h = case aoa of
    At -> go (==) v h
    After -> go (flip (>)) v h
  where
    go f Mainnet01 = f 1_722_500 -- 2021-06-19T03:34:05
    go f Testnet04 = f 1_261_000 -- 2021-06-17T15:54:14
    go f Development = f 80
    go f (FastTimedCPM g) | g == petersonChainGraph = f 20
    go _f _ = const False

pact420Upgrade :: ChainwebVersion -> BlockHeight -> Bool
pact420Upgrade Mainnet01 = (>= 2_334_500) -- 2022-01-17T17:51:12
pact420Upgrade Testnet04 = (>= 1_862_000) -- 2022-01-13T16:11:10
pact420Upgrade Development = (>= 90)
pact420Upgrade (FastTimedCPM g) | g == petersonChainGraph = (>= 5)
pact420Upgrade _ = const False

enforceKeysetFormats :: ChainwebVersion -> BlockHeight -> Bool
enforceKeysetFormats Mainnet01 = (>= 2_162_000) -- 2021-11-18T20:06:55
enforceKeysetFormats Testnet04 = (>= 1_701_000) -- 2021-11-18T17:54:36
enforceKeysetFormats Development = (>= 100)
enforceKeysetFormats _ = (>= 10)

<<<<<<< HEAD
-- | Placeholder name for 2.13 Pact changes
chainweb213Pact :: ChainwebVersion -> BlockHeight -> Bool
chainweb213Pact Mainnet01 = const False -- TODO
chainweb213Pact Testnet04 = const False -- TODO
chainweb213Pact Development = (>= 95)
chainweb213Pact (FastTimedCPM g) | g == petersonChainGraph = (>= 5)
chainweb213Pact _ = const False
=======
doCheckTxHash :: ChainwebVersion -> BlockHeight -> Bool
doCheckTxHash Mainnet01 = (>= 2_349_800) -- 2022-01-23T02:53:38
doCheckTxHash Testnet04 = (>= 1_889_000) -- 2022-01-24T04:19:24
doCheckTxHash Development = (>= 110)
doCheckTxHash (FastTimedCPM g) | g == petersonChainGraph = (>= 7)
doCheckTxHash _ = const False
>>>>>>> a692ccc7

-- -------------------------------------------------------------------------- --
-- Header Validation Guards
--
-- The guards in this section encode when changes to validation rules for data
-- on the chain become effective.
--
-- Only the following types are allowed as parameters for guards
--
-- * BlockHeader,
-- * ParentHeader,
-- * BlockCreationTime, and
-- * ParentCreationTime
--
-- The result is a simple 'Bool'.
--
-- Guards should have meaningful names and should be used in a way that all
-- places in the code base that depend on the guard should reference the
-- respective guard. That way all dependent code can be easily identified using
-- ide tools, like for instance @grep@.
--
-- Each guard should have a description that provides background for the change
-- and provides all information needed for maintaining the code or code that
-- depends on it.
--

-- | Turn off slow epochs (emergency DA) for blocks from 80,000 onwward.
--
-- Emergency DA is considered a miss-feature.
--
-- It's intended purpose is to prevent chain hopping attacks, where an attacker
-- temporarily adds a large amount of hash power, thus increasing the
-- difficulty. When the hash power is removed, the remaining hash power may not
-- be enough to reach the next block in reasonable time.
--
-- In practice, emergency DAs cause more problems than they solve. In
-- particular, they increase the chance of deep forks. Also they make the
-- behavior of the system unpredictable in states of emergency, when stability
-- is usually more important than throughput.
--
slowEpochGuard
    :: ChainwebVersion
    -> BlockHeight
        -- ^ BlockHeight of parent Header
    -> Bool
slowEpochGuard Mainnet01 h = h < 80000
slowEpochGuard _ _ = False
{-# INLINE slowEpochGuard #-}

-- | Use the current block time for computing epoch start date and
-- target.
--
-- When this guard is switched off, there will be a single epoch of just 119
-- blocks. The target computation won't compensate for that, since the effects
-- are marginal.
--
oldTargetGuard :: ChainwebVersion -> BlockHeight -> Bool
oldTargetGuard Mainnet01 h = h < 452820 -- ~ 2020-04-04T00:00:00Z
oldTargetGuard _ _ = False
{-# INLINE oldTargetGuard #-}

-- | Skip validation of feature flags.
--
-- Unused feature flag bits are supposed to be set to 0. As of Chainweb 1.7, the
-- Feature Flag bytes and Nonce bytes have switched places in `BlockHeader`. For
-- live chains, enforcing the following condition must be ignored for the
-- historical blocks for which both the Nonce and Flags could be anything.
--
skipFeatureFlagValidationGuard :: ChainwebVersion -> BlockHeight -> Bool
skipFeatureFlagValidationGuard Mainnet01 h = h < 530500  -- ~ 2020-05-01T00:00:xxZ
skipFeatureFlagValidationGuard _ _ = False

oldDaGuard :: ChainwebVersion -> BlockHeight -> Bool
oldDaGuard Mainnet01 h = h < 771_414 -- ~ 2020-07-23 16:00:00
oldDaGuard Testnet04 h = h < 318_204 -- ~ 2020-07-23 16:00:00
oldDaGuard Development h = h < 13 -- after DA at 10
oldDaGuard _ _ = False<|MERGE_RESOLUTION|>--- conflicted
+++ resolved
@@ -60,11 +60,8 @@
 , pact420Upgrade
 , enforceKeysetFormats
 , AtOrAfter(..)
-<<<<<<< HEAD
+, doCheckTxHash
 , chainweb213Pact
-=======
-, doCheckTxHash
->>>>>>> a692ccc7
 
 -- ** BlockHeader Validation Guards
 , slowEpochGuard
@@ -910,7 +907,13 @@
 enforceKeysetFormats Development = (>= 100)
 enforceKeysetFormats _ = (>= 10)
 
-<<<<<<< HEAD
+doCheckTxHash :: ChainwebVersion -> BlockHeight -> Bool
+doCheckTxHash Mainnet01 = (>= 2_349_800) -- 2022-01-23T02:53:38
+doCheckTxHash Testnet04 = (>= 1_889_000) -- 2022-01-24T04:19:24
+doCheckTxHash Development = (>= 110)
+doCheckTxHash (FastTimedCPM g) | g == petersonChainGraph = (>= 7)
+doCheckTxHash _ = const False
+
 -- | Placeholder name for 2.13 Pact changes
 chainweb213Pact :: ChainwebVersion -> BlockHeight -> Bool
 chainweb213Pact Mainnet01 = const False -- TODO
@@ -918,14 +921,6 @@
 chainweb213Pact Development = (>= 95)
 chainweb213Pact (FastTimedCPM g) | g == petersonChainGraph = (>= 5)
 chainweb213Pact _ = const False
-=======
-doCheckTxHash :: ChainwebVersion -> BlockHeight -> Bool
-doCheckTxHash Mainnet01 = (>= 2_349_800) -- 2022-01-23T02:53:38
-doCheckTxHash Testnet04 = (>= 1_889_000) -- 2022-01-24T04:19:24
-doCheckTxHash Development = (>= 110)
-doCheckTxHash (FastTimedCPM g) | g == petersonChainGraph = (>= 7)
-doCheckTxHash _ = const False
->>>>>>> a692ccc7
 
 -- -------------------------------------------------------------------------- --
 -- Header Validation Guards
