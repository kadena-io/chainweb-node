--- conflicted
+++ resolved
@@ -938,13 +938,9 @@
   where
     go f Mainnet01 = f 2605696 -- 2022-04-22 00:00:13
     go f Testnet04 = f 2112766 -- 2022-04-14 00:00:43
-<<<<<<< HEAD
-    go f _ = f 10
-=======
     go f Development = f 115
     go f (FastTimedCPM g) | g == petersonChainGraph = f 30
-    go f _ = f 5
->>>>>>> 3b02b998
+    go f _ = f 10
 
 -- -------------------------------------------------------------------------- --
 -- Header Validation Guards
