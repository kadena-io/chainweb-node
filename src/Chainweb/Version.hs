{-# LANGUAGE DataKinds #-}
{-# LANGUAGE DeriveAnyClass #-}
{-# LANGUAGE DeriveGeneric #-}
{-# LANGUAGE DerivingStrategies #-}
{-# LANGUAGE ExistentialQuantification #-}
{-# LANGUAGE FlexibleContexts #-}
{-# LANGUAGE FlexibleInstances #-}
{-# LANGUAGE GADTs #-}
{-# LANGUAGE MultiParamTypeClasses #-}
{-# LANGUAGE MultiWayIf #-}
{-# LANGUAGE NumericUnderscores #-}
{-# LANGUAGE OverloadedStrings #-}
{-# LANGUAGE PatternSynonyms #-}
{-# LANGUAGE ScopedTypeVariables #-}
{-# LANGUAGE TypeApplications #-}
{-# LANGUAGE TypeFamilies #-}
{-# LANGUAGE ViewPatterns #-}

-- |
-- Module: Chainweb.Version
-- Copyright: Copyright © 2018 Kadena LLC.
-- License: MIT
-- Maintainer: Lars Kuhtz <lars@kadena.io>
-- Stability: experimental
--
-- Properties of Chainweb Versions
--
module Chainweb.Version
( ChainwebVersion(..)
, encodeChainwebVersion
, decodeChainwebVersion
, chainwebVersionFromText
, chainwebVersionToText
, chainwebVersionId

-- * Properties of Chainweb Version
-- ** Chain Graph
, chainwebGraphs
, genesisGraph
, genesisHeight
, to20ChainsDevelopment
-- ** POW
, BlockRate(..)
, blockRate
, WindowWidth(..)
, window
, headerSizeBytes
, workSizeBytes
-- ** Payload Validation Guards
, vuln797Fix
, coinV2Upgrade
, to20ChainRebalance
, pactBackCompat_v16
, skipTxTimingValidation
, enableModuleNameFix
, enableModuleNameFix2
, enablePactEvents
, enableSPVBridge
, pact4coin3Upgrade
, pact420Upgrade
, enforceKeysetFormats
, AtOrAfter(..)
, doCheckTxHash
, chainweb213Pact

-- ** BlockHeader Validation Guards
, slowEpochGuard
, oldTargetGuard
, skipFeatureFlagValidationGuard
, oldDaGuard

-- * Typelevel ChainwebVersion
, ChainwebVersionT(..)
, ChainwebVersionSymbol
, chainwebVersionSymbolVal
, SomeChainwebVersionT(..)
, KnownChainwebVersionSymbol
, someChainwebVersionVal

-- * Singletons
, Sing(SChainwebVersion)
, SChainwebVersion
, pattern FromSingChainwebVersion

-- * HasChainwebVersion
, HasChainwebVersion(..)
, mkChainId
, chainIds

-- * ChainId
, module Chainweb.ChainId

-- * Re-exports from Chainweb.ChainGraph

-- ** Chain Graph
, ChainGraph
, HasChainGraph(..)
, adjacentChainIds
, chainGraphAt
, chainGraphAt_
, chainwebGraphsAt

-- ** Graph Properties
, order
, diameter
, degree
, shortestPath

-- ** Undirected Edges
, AdjPair
, _getAdjPair
, pattern Adj
, adjs
, adjsOfVertex
, checkAdjacentChainIds

-- * Internal. Don't use. Exported only for testing
, headerSizes
, headerBaseSizeBytes
) where

import Control.DeepSeq
import Control.Lens
import Control.Monad.Catch

import Data.Aeson hiding (pairs)
import Data.Bits
import Data.Bytes.Get
import Data.Bytes.Put
import Data.Hashable
import qualified Data.HashSet as HS
import qualified Data.List.NonEmpty as NE
import Data.Proxy
import qualified Data.Text as T
import Data.Word

import GHC.Generics (Generic)
import GHC.Stack
import GHC.TypeLits

import Numeric.Natural

import System.IO.Unsafe (unsafePerformIO)
import System.Environment (lookupEnv)

import Text.Read (readMaybe)

-- internal modules

import Chainweb.BlockHeight
import Chainweb.ChainId
import Chainweb.Crypto.MerkleLog
import Chainweb.Graph
import Chainweb.MerkleUniverse
import Chainweb.Time
import Chainweb.Utils

import Data.Singletons

-- -------------------------------------------------------------------------- --
-- Chainweb Version

-- | Generally, a chain is uniquely identified by it's genesis block. For efficiency
-- and convenience we explicitely propagate 'ChainwebVersion' and the 'ChainId'
-- to all blocks in the chain. At runtime the 'ChainId' is represented at
-- the type level (but included as value in serialized representations). Thus,
-- the ChainwebVersion identifies a chain at runtime at the value level.
--
-- We assume that values that are identified through different Chainweb
-- versions are not mixed at runtime. This is not enforced at the type level.
--
data ChainwebVersion
    --------------------
    -- TESTING INSTANCES
    --------------------
    = Test ChainGraph
        -- ^ General-purpose test instance, where:
        --
        --   * the underlying `ChainGraph` is configurable,
        --   * the genesis block time is the Linux epoch,
        --   * each `HashTarget` is maxBound,
        --   * each mining `Nonce` is constant,
        --   * the creationTime of `BlockHeader`s is the parent time plus one second, and
        --   * POW is simulated by poison process thread delay.
        --
        -- This is primarily used in unit tests.
        --

    | TimedConsensus ChainGraph ChainGraph
        -- ^ Test instance for confirming the behaviour of our Consensus
        -- mechanisms (Cut processing, Header validation, etc.), where:
        --
        --   * the underlying `ChainGraph` is configurable,
        --   * the genesis block time is the Linux epoch,
        --   * each `HashTarget` is maxBound,
        --   * each mining `Nonce` is constant,
        --   * the creationTime of `BlockHeader`s is the actual time,
        --   * POW is simulated by poison process thread delay, and
        --   * there are /no/ Pact or mempool operations running.
        --
        -- This is primarily used in our @slow-tests@ executable.
        --

    | PowConsensus ChainGraph
        -- ^ Test instance for confirming the behaviour of the Proof-of-Work
        -- mining algorithm and Difficulty Adjustment, where:
        --
        --   * the underlying `ChainGraph` is configurable,
        --   * the genesis block time the current time,
        --   * the genesis `HashTarget` is 7 bits lower than maxBound,
        --   * the `Nonce` changes with each mining attempt,
        --   * creationTime of BlockHeaders is the actual time, and
        --   * there are /no/ Pact or mempool operations running.
        --
        -- This is primarily used in our @slow-tests@ executable.
        --

    | TimedCPM ChainGraph
        -- ^ Test instance for confirming the combined behaviour of our Consensus
        -- mechanisms, Pact code processing and validation, and Mempool, where:
        --
        --   * the underlying `ChainGraph` is configurable,
        --   * the genesis block time is the Linux epoch,
        --   * each `HashTarget` is maxBound,
        --   * each mining `Nonce` is constant,
        --   * the creationTime of `BlockHeader`s is the actual time,
        --   * POW is simulated by poison process thread delay, and
        --   * the Pact Service and Mempool operations are running.
        --
        -- This is primarily used in our @run-nodes@ executable.
        --

    | FastTimedCPM ChainGraph
        -- ^ Test instance for confirming the combined behaviour of our Consensus
        -- mechanisms, Pact code processing and validation, and Mempool, where:
        --
        -- * the underlying `ChainGraph` is configurable,
        -- * the genesis block time is the Linux epoch,
        -- * each `HashTarget` is maxBound,
        -- * each mining `Nonce` is constant,
        -- * the creationTime of `BlockHeader`'s is the actual time,
        -- * POW is not simulated by poison process thread delay, and
        -- * the Pact Service and Mempool operations are running.
        --
        -- This is primarily used in our @standalone@ executable.
        --

    ------------------------
    -- DEVELOPMENT INSTANCES
    ------------------------
    | Development
        -- ^ An instance which has no guarantees about the long-term stability
        -- of its parameters. They are free to change as developers require.

    -----------------------
    -- PRODUCTION INSTANCES
    -----------------------
    | Testnet04
    | Mainnet01
    deriving (Eq, Ord, Generic)
    deriving anyclass (Hashable, NFData)

instance Show ChainwebVersion where
    show = T.unpack . toText
    {-# INLINE show #-}

-- | This function and its dual `fromChainwebVersionId` are used to efficiently
-- serialize a `ChainwebVersion` and its associated internal `ChainGraph` value.
-- __This function must be injective (one-to-one)!__ The scheme is as follows:
--
--   * Production `ChainwebVersion`s start from @0x00000001@ and count upwards.
--     Their value must be less than @0x8000000@, but this limit is unlikely to
--     ever be reached.
--
--   * `ChainwebVersion`s for testing begin at @0x80000000@, as can be seen in
--     `toTestChainwebVersion`. This value is combined (via `.|.`) with the
--     "code" of their associated `ChainGraph` (as seen in `graphToCode`). Such
--     codes start at @0x00010000@ and count upwards.
--
chainwebVersionId :: ChainwebVersion -> Word32
chainwebVersionId v@Test{} = toTestChainwebVersionId v
chainwebVersionId v@TimedConsensus{} = toTestChainwebVersionId v
chainwebVersionId v@PowConsensus{} = toTestChainwebVersionId v
chainwebVersionId v@TimedCPM{} = toTestChainwebVersionId v
chainwebVersionId v@FastTimedCPM{} = toTestChainwebVersionId v
chainwebVersionId Development = 0x00000001
chainwebVersionId Testnet04 = 0x00000007
chainwebVersionId Mainnet01 = 0x00000005
{-# INLINABLE chainwebVersionId #-}

fromChainwebVersionId :: HasCallStack => Word32 -> ChainwebVersion
fromChainwebVersionId 0x00000001 = Development
fromChainwebVersionId 0x00000007 = Testnet04
fromChainwebVersionId 0x00000005 = Mainnet01
fromChainwebVersionId i = fromTestChainwebVersionId i
{-# INLINABLE fromChainwebVersionId #-}

encodeChainwebVersion :: MonadPut m => ChainwebVersion -> m ()
encodeChainwebVersion = putWord32le . chainwebVersionId
{-# INLINABLE encodeChainwebVersion #-}

decodeChainwebVersion :: MonadGet m => m ChainwebVersion
decodeChainwebVersion = fromChainwebVersionId <$> getWord32le
{-# INLINABLE decodeChainwebVersion #-}

instance ToJSON ChainwebVersion where
    toJSON = toJSON . toText
    toEncoding = toEncoding . toText
    {-# INLINE toJSON #-}
    {-# INLINE toEncoding #-}

instance FromJSON ChainwebVersion where
    parseJSON = parseJsonFromText "ChainwebVersion"
    {-# INLINE parseJSON #-}

instance MerkleHashAlgorithm a => IsMerkleLogEntry a ChainwebHashTag ChainwebVersion where
    type Tag ChainwebVersion = 'ChainwebVersionTag
    toMerkleNode = encodeMerkleInputNode encodeChainwebVersion
    fromMerkleNode = decodeMerkleInputNode decodeChainwebVersion
    {-# INLINE toMerkleNode #-}
    {-# INLINE fromMerkleNode #-}

-- FIXME This doesn't warn of incomplete pattern matches upon the addition of a
-- new `ChainwebVersion` value!
chainwebVersionToText :: HasCallStack => ChainwebVersion -> T.Text
chainwebVersionToText Development = "development"
chainwebVersionToText Testnet04 = "testnet04"
chainwebVersionToText Mainnet01 = "mainnet01"
chainwebVersionToText (Test g) = "test-" <> toText g
chainwebVersionToText (TimedConsensus g1 g2) = "timedConsensus-" <> toText g1 <> "-" <> toText g2
chainwebVersionToText (PowConsensus g) =  "powConsensus-" <> toText g
chainwebVersionToText (TimedCPM g) =  "timedCPM-" <> toText g
chainwebVersionToText (FastTimedCPM g) =  "fastTimedCPM-" <> toText g
{-# INLINABLE chainwebVersionToText #-}

-- | Read textual representation of a `ChainwebVersion`.
--
-- NOTE: This doesn't warn of incomplete pattern matches upon the addition of a
-- new `ChainwebVersion` value!
--
chainwebVersionFromText :: MonadThrow m => T.Text -> m ChainwebVersion
chainwebVersionFromText "development" = pure Development
chainwebVersionFromText "testnet04" = pure Testnet04
chainwebVersionFromText "mainnet01" = pure Mainnet01
chainwebVersionFromText t = case T.splitOn "-" t of
    [ "test", g ] -> Test <$> fromText g
    [ "timedConsensus", g1, g2 ] ->  TimedConsensus <$> fromText g1 <*> fromText g2
    [ "powConsensus", g ] -> PowConsensus <$> fromText g
    [ "timedCPM", g ] -> TimedCPM <$> fromText g
    [ "fastTimedCPM", g ] -> FastTimedCPM <$> fromText g
    _ -> throwM . TextFormatException $ "Unknown Chainweb version: " <> t

instance HasTextRepresentation ChainwebVersion where
    toText = chainwebVersionToText
    {-# INLINE toText #-}
    fromText = chainwebVersionFromText
    {-# INLINE fromText #-}

-- -------------------------------------------------------------------------- --
-- Test instances
--
-- The code in this section must not be called in production.
--

data GraphPos = P1 | P2 deriving (Bounded, Enum)

graphToCodeN :: GraphPos -> KnownGraph -> Word32
graphToCodeN p g = shiftL (graphToCode g) (4 * (4 + fromEnum p))
  where
    graphToCode :: KnownGraph -> Word32
    graphToCode Singleton = 0x00000001
    graphToCode Pair = 0x00000002
    graphToCode Triangle = 0x00000003
    graphToCode Peterson = 0x00000004
    graphToCode Twenty = 0x00000005
    graphToCode HoffmanSingleton = 0x00000006

codeToGraphN :: HasCallStack => GraphPos -> Word32 -> KnownGraph
codeToGraphN p c = codeToGraph (shiftR c (4 * (4 + fromEnum p)) .&. 0x0000000f)
  where
    codeToGraph :: HasCallStack => Word32 -> KnownGraph
    codeToGraph 0x00000001 = Singleton
    codeToGraph 0x00000002 = Pair
    codeToGraph 0x00000003 = Triangle
    codeToGraph 0x00000004 = Peterson
    codeToGraph 0x00000005 = Twenty
    codeToGraph 0x00000006 = HoffmanSingleton
    codeToGraph _ = error "Unknown Graph Code"

toTestChainwebVersionId :: HasCallStack => ChainwebVersion -> Word32
toTestChainwebVersionId (Test g) = 0x80000000
    .|. graphToCodeN P1 (view chainGraphKnown g)
toTestChainwebVersionId (TimedConsensus g1 g2) = 0x80000001
    .|. graphToCodeN P1 (view chainGraphKnown g1)
    .|. graphToCodeN P2 (view chainGraphKnown g2)
toTestChainwebVersionId (PowConsensus g) = 0x80000002
    .|. graphToCodeN P1 (view chainGraphKnown g)
toTestChainwebVersionId (TimedCPM g) = 0x80000003
    .|. graphToCodeN P1 (view chainGraphKnown g)
toTestChainwebVersionId (FastTimedCPM g) = 0x80000004
    .|. graphToCodeN P1 (view chainGraphKnown g)
toTestChainwebVersionId Development =
    error "Illegal ChainwebVersion passed to toTestChainwebVersion"
toTestChainwebVersionId Testnet04 =
    error "Illegal ChainwebVersion passed to toTestChainwebVersion"
toTestChainwebVersionId Mainnet01 =
    error "Illegal ChainwebVersion passed to toTestChainwebVersion"

fromTestChainwebVersionId :: HasCallStack => Word32 -> ChainwebVersion
fromTestChainwebVersionId c = case v of
    0x80000000 -> Test (knownChainGraph $ codeToGraphN P1 g)
    0x80000001 -> TimedConsensus
        (knownChainGraph $ codeToGraphN P1 g)
        (knownChainGraph $ codeToGraphN P2 g)
    0x80000002 -> PowConsensus (knownChainGraph $ codeToGraphN P1 g)
    0x80000003 -> TimedCPM (knownChainGraph $ codeToGraphN P1 g)
    0x80000004 -> FastTimedCPM (knownChainGraph $ codeToGraphN P1 g)
    _ -> error "Unknown ChainwebVersion Code"
  where
    (v, g) = (0xf000ffff .&. c, 0x0fff0000 .&. c)

-- -------------------------------------------------------------------------- --
-- Type level ChainwebVersion

newtype ChainwebVersionT = ChainwebVersionT Symbol

data SomeChainwebVersionT = forall (a :: ChainwebVersionT)
        . KnownChainwebVersionSymbol a => SomeChainwebVersionT (Proxy a)

class KnownSymbol (ChainwebVersionSymbol n) => KnownChainwebVersionSymbol (n :: ChainwebVersionT) where
    type ChainwebVersionSymbol n :: Symbol
    chainwebVersionSymbolVal :: Proxy n -> T.Text

instance (KnownSymbol n) => KnownChainwebVersionSymbol ('ChainwebVersionT n) where
    type ChainwebVersionSymbol ('ChainwebVersionT n) = n
    chainwebVersionSymbolVal _ = T.pack $ symbolVal (Proxy @n)

someChainwebVersionVal :: ChainwebVersion -> SomeChainwebVersionT
someChainwebVersionVal v = case someSymbolVal (sshow v) of
    (SomeSymbol (Proxy :: Proxy v)) -> SomeChainwebVersionT (Proxy @('ChainwebVersionT v))

-- -------------------------------------------------------------------------- --
-- Singletons

data instance Sing (v :: ChainwebVersionT) where
    SChainwebVersion :: KnownChainwebVersionSymbol v => Sing v

type SChainwebVersion (v :: ChainwebVersionT) = Sing v

instance KnownChainwebVersionSymbol v => SingI (v :: ChainwebVersionT) where
    sing = SChainwebVersion

instance SingKind ChainwebVersionT where
    type Demote ChainwebVersionT = ChainwebVersion

    fromSing (SChainwebVersion :: Sing v) = unsafeFromText
        . chainwebVersionSymbolVal $ Proxy @v

    toSing n = case someChainwebVersionVal n of
        SomeChainwebVersionT p -> SomeSing (singByProxy p)

    {-# INLINE fromSing #-}
    {-# INLINE toSing #-}

pattern FromSingChainwebVersion :: Sing (n :: ChainwebVersionT) -> ChainwebVersion
pattern FromSingChainwebVersion sng <- ((\v -> withSomeSing v SomeSing) -> SomeSing sng)
  where FromSingChainwebVersion sng = fromSing sng
{-# COMPLETE FromSingChainwebVersion #-}

-- -------------------------------------------------------------------------- --
-- HasChainwebVersion Class

class HasChainwebVersion a where
    _chainwebVersion :: a -> ChainwebVersion
    _chainwebVersion = view chainwebVersion
    {-# INLINE _chainwebVersion #-}

    chainwebVersion :: Getter a ChainwebVersion
    chainwebVersion = to _chainwebVersion
    {-# INLINE chainwebVersion #-}

    {-# MINIMAL _chainwebVersion | chainwebVersion #-}

instance HasChainwebVersion ChainwebVersion where
    _chainwebVersion = id
    {-# INLINE _chainwebVersion #-}

-- | All known chainIds. This includes chains that are not yet "active".
--
chainIds :: HasChainwebVersion v => v -> HS.HashSet ChainId
chainIds = graphChainIds . snd . NE.head . chainwebGraphs . _chainwebVersion
{-# INLINE chainIds #-}

mkChainId
    :: MonadThrow m
    => HasChainwebVersion v
    => Integral i
    => v
    -> BlockHeight
    -> i
    -> m ChainId
mkChainId v h i = cid
    <$ checkWebChainId (chainGraphAt (_chainwebVersion v) h) cid
  where
    cid = unsafeChainId (fromIntegral i)
{-# INLINE mkChainId #-}

-- -------------------------------------------------------------------------- --
-- Properties of Chainweb Versions
-- -------------------------------------------------------------------------- --

-- -------------------------------------------------------------------------- --
-- Graph

-- | Graphs of chainweb version
--
-- Invariants:
--
-- * Entries are sorted by 'BlockHeight' in decreasing order.
-- * The last entry is for 'BlockHeight' 0.
-- * The graphs decrease in order.
--
-- The functions provided in 'Chainweb.Version.Utils' are generally more
-- convenient to use than this function.
--
chainwebGraphs :: ChainwebVersion -> NE.NonEmpty (BlockHeight, ChainGraph)
chainwebGraphs (Test g) = pure (0, g)
chainwebGraphs (TimedConsensus g1 g2) = (8, g2) NE.:| [ (0, g1) ]
chainwebGraphs (PowConsensus g) = pure (0, g)
chainwebGraphs (TimedCPM g) = pure (0, g)
chainwebGraphs (FastTimedCPM g) = pure (0, g)
chainwebGraphs Testnet04 =
    ( to20ChainsTestnet, twentyChainGraph ) NE.:|
    [ ( 0, petersonChainGraph ) ]
chainwebGraphs Mainnet01 =
    ( to20ChainsMainnet, twentyChainGraph ) NE.:|
    [ ( 0, petersonChainGraph ) ]
chainwebGraphs Development =
    ( to20ChainsDevelopment, twentyChainGraph ) NE.:|
    [ ( 0, petersonChainGraph ) ]
{-# INLINE chainwebGraphs #-}

to20ChainsMainnet :: BlockHeight
to20ChainsMainnet = 852_054 -- 2020-08-20 16:00:00

to20ChainsTestnet :: BlockHeight
to20ChainsTestnet = 332_604 -- 2020-07-28 16:00:00

to20ChainsDevelopment :: BlockHeight
to20ChainsDevelopment = 60

-- | Return the Graph History at a given block height in descending order.
--
-- The functions provided in 'Chainweb.Version.Utils' are generally more
-- convenient to use than this function.
--
-- This function is safe because of invariants provided by 'chainwebGraphs'.
-- (There are also unit tests the confirm this.)
--
chainwebGraphsAt
    :: HasCallStack
    => ChainwebVersion
    -> BlockHeight
    -> NE.NonEmpty (BlockHeight, ChainGraph)
chainwebGraphsAt v h = NE.fromList
    $ NE.dropWhile ((> h) . fst)
    $ chainwebGraphs v
{-# INLINE chainwebGraphsAt #-}

-- | The 'ChainGraph' for the given 'BlockHeight'
--
chainGraphAt :: HasCallStack => ChainwebVersion -> BlockHeight -> ChainGraph
chainGraphAt v = snd . NE.head . chainwebGraphsAt v
{-# INLINE chainGraphAt #-}

-- | The 'ChainGraph' for the given 'BlockHeight'
--
chainGraphAt_
    :: HasCallStack
    => HasChainwebVersion v
    => v
    -> BlockHeight
    -> ChainGraph
chainGraphAt_ = chainGraphAt . _chainwebVersion
{-# INLINE chainGraphAt_ #-}

-- | The genesis graph for a given Chain
--
-- Invariant:
--
-- * The given ChainId exists in the first graph of the graph history.
--   (We generally assume that this invariant holds throughout the code base.
--   It is enforced via the 'mkChainId' smart constructor for ChainId.)
--
genesisGraph
    :: HasCallStack
    => HasChainwebVersion v
    => HasChainId c
    => v
    -> c
    -> ChainGraph
genesisGraph v = chainGraphAt v_ . genesisHeight v_ . _chainId
  where
    v_ = _chainwebVersion v
{-# INLINE genesisGraph #-}

instance HasChainGraph (ChainwebVersion, BlockHeight) where
    _chainGraph = uncurry chainGraphAt
    {-# INLINE _chainGraph #-}

-- -------------------------------------------------------------------------- --
-- Genesis Height

-- | Returns the height of the genesis block for a chain.
--
-- The implementation is somewhat expensive. With the current number of chains
-- this isn't an issue. Otherwise the result should be hardcoded or memoized.
--
-- TODO: memoize the genesis header for the production versions. Give this
-- function a less attractive name and instead use this name to return the
-- block height from the genesis header.
--
-- Invariant:
--
-- * The given ChainId exists in the first graph of the graph history.
--   (We generally assume that this invariant holds throughout the code base.
--   It is enforced via the 'mkChainId' smart constructor for ChainId.)
--
genesisHeight :: HasCallStack => ChainwebVersion -> ChainId -> BlockHeight
genesisHeight v c = fst
    $ head
    $ NE.dropWhile (not . flip isWebChain c . snd)
    $ NE.reverse (chainwebGraphs v)

-- -------------------------------------------------------------------------- --
-- POW Parameters

-- | The gap in SECONDS that we desire between the Creation Time of subsequent
-- blocks in some chain.
--
newtype BlockRate = BlockRate { _getBlockRate :: Seconds }

-- | The Proof-of-Work `BlockRate` for each `ChainwebVersion`. This is the
-- number of seconds we expect to pass while a miner mines on various chains,
-- eventually succeeding on one.
--
blockRate :: ChainwebVersion -> BlockRate
blockRate Test{} = BlockRate 0
blockRate TimedConsensus{} = BlockRate 4
blockRate PowConsensus{} = BlockRate 10
blockRate TimedCPM{} = BlockRate 4
blockRate FastTimedCPM{} = BlockRate 1
-- 120 blocks per hour, 2,880 per day, 20,160 per week, 1,048,320 per year.
blockRate Testnet04 = BlockRate 30
blockRate Mainnet01 = BlockRate 30
blockRate Development = BlockRate $ maybe 30 int customeDevnetRate

customeDevnetRate :: Maybe Int
customeDevnetRate =
    readMaybe =<< unsafePerformIO (lookupEnv "DEVELOPMENT_BLOCK_RATE")
{-# NOINLINE customeDevnetRate #-}

-- | The number of blocks to be mined after a difficulty adjustment, before
-- considering a further adjustment. Critical for the "epoch-based" adjustment
-- algorithm seen in `adjust`.
--
newtype WindowWidth = WindowWidth Natural

-- | The Proof-of-Work `WindowWidth` for each `ChainwebVersion`. For chainwebs
-- that do not expect to perform POW, this should be `Nothing`.
--
window :: ChainwebVersion -> Maybe WindowWidth
window Test{} = Nothing
window TimedConsensus{} = Nothing
-- 5 blocks, should take 50 seconds.
window PowConsensus{} = Just $ WindowWidth 8
window TimedCPM{} = Nothing
window FastTimedCPM{} = Nothing
-- 120 blocks, should take 1 hour given a 30 second BlockRate.
window Development = Just $ WindowWidth 120
-- 120 blocks, should take 1 hour given a 30 second BlockRate.
window Testnet04 = Just $ WindowWidth 120
window Mainnet01 = Just $ WindowWidth 120

-- -------------------------------------------------------------------------- --
-- Header Serialization

-- | The size in bytes of the constant portion of the serialized header. This is
-- the header /without/ the adjacent hashes.
--
-- NOTE: This is an internal function. For the actual size of the serialized header
-- use 'headerSizeBytes'.
--
headerBaseSizeBytes :: ChainwebVersion -> Natural
headerBaseSizeBytes _ = 318 - 110

-- | This is an internal function. Use 'headerSizeBytes' instead.
--
-- Postconditions: for all @v@
--
-- * @not . null $ headerSizes v@, and
-- * @0 == (fst . last) (headerSizes v)@.
--
-- Note that for all but genesis headers the number of adjacent hashes depends
-- on the graph of the parent.
--
headerSizes :: ChainwebVersion -> NE.NonEmpty (BlockHeight, Natural)
headerSizes v = fmap (\g -> headerBaseSizeBytes v + 36 * degree g + 2) <$> chainwebGraphs v

-- | The size of the serialized block header.
--
-- This function is safe because of the invariant of 'headerSize' that there
-- exists and entry for block height 0.
--
-- Note that for all but genesis headers the number of adjacent hashes depends
-- on the graph of the parent.
--
headerSizeBytes
    :: HasCallStack
    => ChainwebVersion
    -> ChainId
    -> BlockHeight
    -> Natural
headerSizeBytes v cid h = snd
    $ head
    $ NE.dropWhile ((> relevantHeight) . fst)
    $ headerSizes v
  where
    relevantHeight
        | genesisHeight v cid == h = h
        | otherwise = h - 1
{-# INLINE headerSizeBytes #-}

-- | The size of the work bytes /without/ the preamble of the chain id and target
--
-- The chain graph, and therefore also the header size, is constant for all
-- blocks at the same height except for genesis blocks. Because genesis blocks
-- are never mined, we can ignore this difference here and just return the
-- result for chain 0.
--
-- NOTE: For production versions we require that the value is constant for a
-- given chainweb version. This would only ever change as part of the
-- introduction of new block header format.
--
workSizeBytes
    :: HasCallStack
    => ChainwebVersion
    -> BlockHeight
    -> Natural
workSizeBytes v h = headerSizeBytes v (unsafeChainId 0) h - 32
{-# INLINE workSizeBytes #-}

-- -------------------------------------------------------------------------- --
-- Pact Validation Guards

-- | Mainnet applied vlun797Fix at @[timeMicrosQQ| 2019-12-10T21:00:00.0 |]@.
--
-- This function provides the block heights when the fix became effective on the
-- respective chains.
--
vuln797Fix
    :: ChainwebVersion
    -> ChainId
    -> BlockHeight
    -> Bool
vuln797Fix Mainnet01 cid h
    | cid == unsafeChainId 0 = h >= 121452
    | cid == unsafeChainId 1 = h >= 121452
    | cid == unsafeChainId 2 = h >= 121452
    | cid == unsafeChainId 3 = h >= 121451
    | cid == unsafeChainId 4 = h >= 121451
    | cid == unsafeChainId 5 = h >= 121452
    | cid == unsafeChainId 6 = h >= 121452
    | cid == unsafeChainId 7 = h >= 121451
    | cid == unsafeChainId 8 = h >= 121452
    | cid == unsafeChainId 9 = h >= 121451
vuln797Fix _ _ _ = True
{-# INLINE vuln797Fix #-}

-- | Mainnet upgraded to coin v2 at time at @[timeMicrosQQ| 2019-12-17T15:00:00.0 |]@.
--
-- This function provides the block heights when coin v2 became effective on the
-- respective chains.
--
coinV2Upgrade
    :: ChainwebVersion
    -> ChainId
    -> BlockHeight
    -> Bool
coinV2Upgrade Mainnet01 cid h
    | cid == unsafeChainId 0 = h == 140808
    | cid == unsafeChainId 1 = h == 140809
    | cid == unsafeChainId 2 = h == 140808
    | cid == unsafeChainId 3 = h == 140809
    | cid == unsafeChainId 4 = h == 140808
    | cid == unsafeChainId 5 = h == 140808
    | cid == unsafeChainId 6 = h == 140808
    | cid == unsafeChainId 7 = h == 140809
    | cid == unsafeChainId 8 = h == 140808
    | cid == unsafeChainId 9 = h == 140808
    -- new chains on mainnet start already with v2 deployed in the genesis block
coinV2Upgrade Testnet04 cid h
    | chainIdInt @Int cid >= 10  && chainIdInt @Int cid < 20 = h == 337000
    | otherwise = h == 1
coinV2Upgrade Development cid h
    | cid == unsafeChainId 0 = h == 3
    | otherwise = h == 4
coinV2Upgrade _ _ 1 = True
coinV2Upgrade _ _ _ = False

-- | 20-chain rebalance
--
-- This function provides the block heights when remediations will be applied
-- to correspond to genesis grants in the new chains.
--
to20ChainRebalance
    :: ChainwebVersion
    -> ChainId
    -> BlockHeight
    -> Bool
to20ChainRebalance Mainnet01 _ h = h == to20ChainsMainnet
to20ChainRebalance Testnet04 _ h = h == to20ChainsTestnet
to20ChainRebalance Development _ h = h == to20ChainsDevelopment
to20ChainRebalance _ _ 2 = True
to20ChainRebalance _ _ _ = False

-- | Preserve Pact bugs pre 1.6 chainweb version
-- Mainnet 328000 ~ UTC Feb 20 15:36, EST Feb 20 10:56
--
pactBackCompat_v16 :: ChainwebVersion -> BlockHeight -> Bool
pactBackCompat_v16 Mainnet01 h = h < 328000
pactBackCompat_v16 _ _ = False

-- | Early versions of chainweb used the creation time of the current header
-- for validation of pact tx creation time and TTL. Nowadays the times of
-- the parent header a used.
--
-- When this guard is enabled timing validation is skipped.
--
skipTxTimingValidation :: ChainwebVersion -> BlockHeight -> Bool
skipTxTimingValidation Mainnet01 h = h < 449940 -- ~ 2020-04-03T00:00:00Z
skipTxTimingValidation _ h = h <= 1
    -- For most chainweb versions there is a large gap between creation times of
    -- the genesis blocks and the corresponding first blocks.
    --
    -- Some tests fake block heights without updating pdData appropriately. This
    -- causes tx validation at height 1, even though the block height is larger.
    -- By using the current header time for the block of height <= 1 we relax
    -- the tx timing checks a bit.

-- | Checks height after which module name fix in effect.
--
enableModuleNameFix :: ChainwebVersion -> BlockHeight -> Bool
enableModuleNameFix Mainnet01 bh = bh >= 448501 -- ~ 2020-04-02T12:00:00Z
enableModuleNameFix _ bh = bh >= 2

-- | Related, later fix (Pact #801)
--
enableModuleNameFix2 :: ChainwebVersion -> BlockHeight -> Bool
enableModuleNameFix2 Mainnet01 bh = bh >= 752214 -- ~ 2020-07-17 0:00:00 UTC
enableModuleNameFix2 Testnet04 bh = bh >= 289966 -- ~ 2020-07-13
enableModuleNameFix2 _ bh = bh >= 2

-- | Turn on pact events in command output.
enablePactEvents :: ChainwebVersion -> BlockHeight -> Bool
enablePactEvents Mainnet01 bh = bh >= 1138000
enablePactEvents Testnet04 bh = bh >= 660000
enablePactEvents Development bh = bh >= 40
enablePactEvents (FastTimedCPM g) bh
    | g == singletonChainGraph || g == pairChainGraph = True
    | g == petersonChainGraph = bh > 10
    | otherwise = False
enablePactEvents _ bh = bh >= 2

-- | Bridge support: ETH and event SPV.
enableSPVBridge :: ChainwebVersion -> BlockHeight -> Bool
enableSPVBridge Mainnet01 = (>= 1_275_000) -- 2021-01-14T16:35:58
enableSPVBridge Testnet04 = (>= 820_000) -- 2021-01-14T17:12:02
enableSPVBridge Development = (>= 50)
enableSPVBridge (FastTimedCPM g) = const $ g == pairChainGraph || g == petersonChainGraph
enableSPVBridge _ = const True

data AtOrAfter = At | After deriving (Eq,Show)

-- | Pact 4 / coin v3 fork
pact4coin3Upgrade :: AtOrAfter -> ChainwebVersion -> BlockHeight -> Bool
pact4coin3Upgrade aoa v h = case aoa of
    At -> go (==) v h
    After -> go (flip (>)) v h
  where
    go f Mainnet01 = f 1_722_500 -- 2021-06-19T03:34:05
    go f Testnet04 = f 1_261_000 -- 2021-06-17T15:54:14
    go f Development = f 80
    go f (FastTimedCPM g) | g == petersonChainGraph = f 20
    go f _ = f 4
    -- lowering this number causes some tests in Test.Pact.SPV to fail

pact420Upgrade :: ChainwebVersion -> BlockHeight -> Bool
pact420Upgrade Mainnet01 = (>= 2_334_500) -- 2022-01-17T17:51:12
pact420Upgrade Testnet04 = (>= 1_862_000) -- 2022-01-13T16:11:10
pact420Upgrade Development = (>= 90)
pact420Upgrade (FastTimedCPM g) | g == petersonChainGraph = (>= 5)
pact420Upgrade _ = const False

enforceKeysetFormats :: ChainwebVersion -> BlockHeight -> Bool
enforceKeysetFormats Mainnet01 = (>= 2_162_000) -- 2021-11-18T20:06:55
enforceKeysetFormats Testnet04 = (>= 1_701_000) -- 2021-11-18T17:54:36
enforceKeysetFormats Development = (>= 100)
enforceKeysetFormats (FastTimedCPM g) | g == petersonChainGraph = (>= 10)
enforceKeysetFormats _ = const True

doCheckTxHash :: ChainwebVersion -> BlockHeight -> Bool
doCheckTxHash Mainnet01 = (>= 2_349_800) -- 2022-01-23T02:53:38
doCheckTxHash Testnet04 = (>= 1_889_000) -- 2022-01-24T04:19:24
doCheckTxHash Development = (>= 110)
doCheckTxHash (FastTimedCPM g) | g == petersonChainGraph = (>= 7)
doCheckTxHash _ = const True

-- | Omnibus pact changes for 2.13:
-- - miner keyset enforce
-- - parser forces eof
--
chainweb213Pact :: ChainwebVersion -> BlockHeight -> Bool
chainweb213Pact Mainnet01 = (>= 2_447_358) -- 2022-02-26 00:00:18
chainweb213Pact Testnet04 = (>= 1_977_816) -- 2022-02-25 00:00:18
chainweb213Pact Development = (>= 95)
<<<<<<< HEAD
chainweb213Pact (FastTimedCPM g) | g == petersonChainGraph = (> 10)
chainweb213Pact _ = const False
=======
chainweb213Pact (FastTimedCPM g) | g == petersonChainGraph = (>= 5)
chainweb213Pact _ = const True
>>>>>>> 877d8aa2

-- -------------------------------------------------------------------------- --
-- Header Validation Guards
--
-- The guards in this section encode when changes to validation rules for data
-- on the chain become effective.
--
-- Only the following types are allowed as parameters for guards
--
-- * BlockHeader,
-- * ParentHeader,
-- * BlockCreationTime, and
-- * ParentCreationTime
--
-- The result is a simple 'Bool'.
--
-- Guards should have meaningful names and should be used in a way that all
-- places in the code base that depend on the guard should reference the
-- respective guard. That way all dependent code can be easily identified using
-- ide tools, like for instance @grep@.
--
-- Each guard should have a description that provides background for the change
-- and provides all information needed for maintaining the code or code that
-- depends on it.
--

-- | Turn off slow epochs (emergency DA) for blocks from 80,000 onwward.
--
-- Emergency DA is considered a miss-feature.
--
-- It's intended purpose is to prevent chain hopping attacks, where an attacker
-- temporarily adds a large amount of hash power, thus increasing the
-- difficulty. When the hash power is removed, the remaining hash power may not
-- be enough to reach the next block in reasonable time.
--
-- In practice, emergency DAs cause more problems than they solve. In
-- particular, they increase the chance of deep forks. Also they make the
-- behavior of the system unpredictable in states of emergency, when stability
-- is usually more important than throughput.
--
slowEpochGuard
    :: ChainwebVersion
    -> BlockHeight
        -- ^ BlockHeight of parent Header
    -> Bool
slowEpochGuard Mainnet01 h = h < 80000
slowEpochGuard _ _ = False
{-# INLINE slowEpochGuard #-}

-- | Use the current block time for computing epoch start date and
-- target.
--
-- When this guard is switched off, there will be a single epoch of just 119
-- blocks. The target computation won't compensate for that, since the effects
-- are marginal.
--
oldTargetGuard :: ChainwebVersion -> BlockHeight -> Bool
oldTargetGuard Mainnet01 h = h < 452820 -- ~ 2020-04-04T00:00:00Z
oldTargetGuard _ _ = False
{-# INLINE oldTargetGuard #-}

-- | Skip validation of feature flags.
--
-- Unused feature flag bits are supposed to be set to 0. As of Chainweb 1.7, the
-- Feature Flag bytes and Nonce bytes have switched places in `BlockHeader`. For
-- live chains, enforcing the following condition must be ignored for the
-- historical blocks for which both the Nonce and Flags could be anything.
--
skipFeatureFlagValidationGuard :: ChainwebVersion -> BlockHeight -> Bool
skipFeatureFlagValidationGuard Mainnet01 h = h < 530500  -- ~ 2020-05-01T00:00:xxZ
skipFeatureFlagValidationGuard _ _ = False

oldDaGuard :: ChainwebVersion -> BlockHeight -> Bool
oldDaGuard Mainnet01 h = h < 771_414 -- ~ 2020-07-23 16:00:00
oldDaGuard Testnet04 h = h < 318_204 -- ~ 2020-07-23 16:00:00
oldDaGuard Development h = h < 13 -- after DA at 10
oldDaGuard _ _ = False<|MERGE_RESOLUTION|>--- conflicted
+++ resolved
@@ -924,13 +924,8 @@
 chainweb213Pact Mainnet01 = (>= 2_447_358) -- 2022-02-26 00:00:18
 chainweb213Pact Testnet04 = (>= 1_977_816) -- 2022-02-25 00:00:18
 chainweb213Pact Development = (>= 95)
-<<<<<<< HEAD
 chainweb213Pact (FastTimedCPM g) | g == petersonChainGraph = (> 10)
 chainweb213Pact _ = const False
-=======
-chainweb213Pact (FastTimedCPM g) | g == petersonChainGraph = (>= 5)
-chainweb213Pact _ = const True
->>>>>>> 877d8aa2
 
 -- -------------------------------------------------------------------------- --
 -- Header Validation Guards
