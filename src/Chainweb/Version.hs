{-# LANGUAGE DataKinds #-}
{-# LANGUAGE DeriveAnyClass #-}
{-# LANGUAGE DeriveGeneric #-}
{-# LANGUAGE DerivingStrategies #-}
{-# LANGUAGE ExistentialQuantification #-}
{-# LANGUAGE FlexibleContexts #-}
{-# LANGUAGE FlexibleInstances #-}
{-# LANGUAGE GADTs #-}
{-# LANGUAGE MultiParamTypeClasses #-}
{-# LANGUAGE NumericUnderscores #-}
{-# LANGUAGE OverloadedStrings #-}
{-# LANGUAGE PatternSynonyms #-}
{-# LANGUAGE ScopedTypeVariables #-}
{-# LANGUAGE TypeApplications #-}
{-# LANGUAGE TypeFamilies #-}
{-# LANGUAGE ViewPatterns #-}

-- |
-- Module: Chainweb.Version
-- Copyright: Copyright © 2018 Kadena LLC.
-- License: MIT
-- Maintainer: Lars Kuhtz <lars@kadena.io>
-- Stability: experimental
--
-- Properties of Chainweb Versions
--
module Chainweb.Version
( ChainwebVersion(..)
, encodeChainwebVersion
, decodeChainwebVersion
, chainwebVersionFromText
, chainwebVersionToText
, chainwebVersionId

-- * Properties of Chainweb Version
-- ** Chain Graph
, chainwebGraphs
, genesisGraph
, genesisHeight
, to20ChainsDevelopment
-- ** POW
, BlockRate(..)
, blockRate
, WindowWidth(..)
, window
, headerSizeBytes
, workSizeBytes
-- ** Payload Validation Parameters
, maxBlockGasLimit
-- ** Payload Validation Guards
, vuln797Fix
, coinV2Upgrade
, to20ChainRebalance
, pactBackCompat_v16
, skipTxTimingValidation
, enableModuleNameFix
, enableModuleNameFix2
, enablePactEvents
, enableSPVBridge
, pact4coin3Upgrade
, pact420Upgrade
, enforceKeysetFormats
, AtOrAfter(..)
, doCheckTxHash
, chainweb213Pact
, chainweb214Pact
, chainweb215Pact
, chainweb216Pact

-- ** BlockHeader Validation Guards
, slowEpochGuard
, oldTargetGuard
, skipFeatureFlagValidationGuard
, oldDaGuard

-- * Typelevel ChainwebVersion
, ChainwebVersionT(..)
, ChainwebVersionSymbol
, chainwebVersionSymbolVal
, SomeChainwebVersionT(..)
, KnownChainwebVersionSymbol
, someChainwebVersionVal

-- * Singletons
, Sing(SChainwebVersion)
, SChainwebVersion
, pattern FromSingChainwebVersion

-- * HasChainwebVersion
, HasChainwebVersion(..)
, mkChainId
, chainIds

-- * ChainId
, module Chainweb.ChainId

-- * Re-exports from Chainweb.ChainGraph

-- ** Chain Graph
, ChainGraph
, HasChainGraph(..)
, adjacentChainIds
, chainGraphAt
, chainGraphAt_
, chainwebGraphsAt

-- ** Graph Properties
, order
, diameter
, degree
, shortestPath

-- ** Undirected Edges
, AdjPair
, _getAdjPair
, pattern Adj
, adjs
, adjsOfVertex
, checkAdjacentChainIds

-- * Internal. Don't use. Exported only for testing
, headerSizes
, headerBaseSizeBytes
) where

import Control.DeepSeq
import Control.Lens
import Control.Monad
import Control.Monad.Catch

import Data.Aeson hiding (pairs)
import Data.Bits
import Data.Hashable
import qualified Data.HashSet as HS
import qualified Data.List.NonEmpty as NE
import Data.Proxy
import qualified Data.Text as T
import Data.Word

import GHC.Generics (Generic)
import GHC.Stack
import GHC.TypeLits

import Numeric.Natural

import System.IO.Unsafe (unsafeDupablePerformIO)
import System.Environment (lookupEnv)

import Text.Read (readMaybe)

-- internal modules

import Chainweb.BlockHeight
import Chainweb.ChainId
import Chainweb.Crypto.MerkleLog
import Chainweb.Graph
import Chainweb.MerkleUniverse
import Chainweb.Time
import Chainweb.Utils
import Chainweb.Utils.Serialization

import Data.Singletons

-- -------------------------------------------------------------------------- --
-- Chainweb Version

-- | Generally, a chain is uniquely identified by it's genesis block. For efficiency
-- and convenience we explicitely propagate 'ChainwebVersion' and the 'ChainId'
-- to all blocks in the chain. At runtime the 'ChainId' is represented at
-- the type level (but included as value in serialized representations). Thus,
-- the ChainwebVersion identifies a chain at runtime at the value level.
--
-- We assume that values that are identified through different Chainweb
-- versions are not mixed at runtime. This is not enforced at the type level.
--
data ChainwebVersion
    --------------------
    -- TESTING INSTANCES
    --------------------
    = Test ChainGraph
        -- ^ General-purpose test instance, where:
        --
        --   * the underlying `ChainGraph` is configurable,
        --   * the genesis block time is the Linux epoch,
        --   * each `HashTarget` is maxBound,
        --   * each mining `Nonce` is constant,
        --   * the creationTime of `BlockHeader`s is the parent time plus one second, and
        --   * POW is simulated by poison process thread delay.
        --
        -- This is primarily used in unit tests.
        --

    | TimedConsensus ChainGraph ChainGraph
        -- ^ Test instance for confirming the behaviour of our Consensus
        -- mechanisms (Cut processing, Header validation, etc.), where:
        --
        --   * the underlying `ChainGraph` is configurable,
        --   * the genesis block time is the Linux epoch,
        --   * each `HashTarget` is maxBound,
        --   * each mining `Nonce` is constant,
        --   * the creationTime of `BlockHeader`s is the actual time,
        --   * POW is simulated by poison process thread delay, and
        --   * there are /no/ Pact or mempool operations running.
        --
        -- This is primarily used in our @slow-tests@ executable.
        --

    | PowConsensus ChainGraph
        -- ^ Test instance for confirming the behaviour of the Proof-of-Work
        -- mining algorithm and Difficulty Adjustment, where:
        --
        --   * the underlying `ChainGraph` is configurable,
        --   * the genesis block time the current time,
        --   * the genesis `HashTarget` is 7 bits lower than maxBound,
        --   * the `Nonce` changes with each mining attempt,
        --   * creationTime of BlockHeaders is the actual time, and
        --   * there are /no/ Pact or mempool operations running.
        --
        -- This is primarily used in our @slow-tests@ executable.
        --

    | TimedCPM ChainGraph
        -- ^ Test instance for confirming the combined behaviour of our Consensus
        -- mechanisms, Pact code processing and validation, and Mempool, where:
        --
        --   * the underlying `ChainGraph` is configurable,
        --   * the genesis block time is the Linux epoch,
        --   * each `HashTarget` is maxBound,
        --   * each mining `Nonce` is constant,
        --   * the creationTime of `BlockHeader`s is the actual time,
        --   * POW is simulated by poison process thread delay, and
        --   * the Pact Service and Mempool operations are running.
        --
        -- This is primarily used in our @run-nodes@ executable.
        --

    | FastTimedCPM ChainGraph
        -- ^ Test instance for confirming the combined behaviour of our Consensus
        -- mechanisms, Pact code processing and validation, and Mempool, where:
        --
        -- * the underlying `ChainGraph` is configurable,
        -- * the genesis block time is the Linux epoch,
        -- * each `HashTarget` is maxBound,
        -- * each mining `Nonce` is constant,
        -- * the creationTime of `BlockHeader`'s is the actual time,
        -- * POW is not simulated by poison process thread delay, and
        -- * the Pact Service and Mempool operations are running.
        --
        -- This is primarily used in our @standalone@ executable.
        --

    ------------------------
    -- DEVELOPMENT INSTANCES
    ------------------------
    | Development
        -- ^ An instance which has no guarantees about the long-term stability
        -- of its parameters. They are free to change as developers require.

    -----------------------
    -- PRODUCTION INSTANCES
    -----------------------
    | Testnet04
    | Mainnet01
    deriving (Eq, Ord, Generic)
    deriving anyclass (Hashable, NFData)

instance Show ChainwebVersion where
    show = T.unpack . toText
    {-# INLINE show #-}

-- | This function and its dual `fromChainwebVersionId` are used to efficiently
-- serialize a `ChainwebVersion` and its associated internal `ChainGraph` value.
-- __This function must be injective (one-to-one)!__ The scheme is as follows:
--
--   * Production `ChainwebVersion`s start from @0x00000001@ and count upwards.
--     Their value must be less than @0x8000000@, but this limit is unlikely to
--     ever be reached.
--
--   * `ChainwebVersion`s for testing begin at @0x80000000@, as can be seen in
--     `toTestChainwebVersion`. This value is combined (via `.|.`) with the
--     "code" of their associated `ChainGraph` (as seen in `graphToCode`). Such
--     codes start at @0x00010000@ and count upwards.
--
chainwebVersionId :: ChainwebVersion -> Word32
chainwebVersionId v@Test{} = toTestChainwebVersionId v
chainwebVersionId v@TimedConsensus{} = toTestChainwebVersionId v
chainwebVersionId v@PowConsensus{} = toTestChainwebVersionId v
chainwebVersionId v@TimedCPM{} = toTestChainwebVersionId v
chainwebVersionId v@FastTimedCPM{} = toTestChainwebVersionId v
chainwebVersionId Development = 0x00000001
chainwebVersionId Testnet04 = 0x00000007
chainwebVersionId Mainnet01 = 0x00000005
{-# INLINABLE chainwebVersionId #-}

fromChainwebVersionId :: HasCallStack => Word32 -> ChainwebVersion
fromChainwebVersionId 0x00000001 = Development
fromChainwebVersionId 0x00000007 = Testnet04
fromChainwebVersionId 0x00000005 = Mainnet01
fromChainwebVersionId i = fromTestChainwebVersionId i
{-# INLINABLE fromChainwebVersionId #-}

encodeChainwebVersion :: ChainwebVersion -> Put
encodeChainwebVersion = putWord32le . chainwebVersionId
{-# INLINABLE encodeChainwebVersion #-}

decodeChainwebVersion :: Get ChainwebVersion
decodeChainwebVersion = fromChainwebVersionId <$> getWord32le
{-# INLINABLE decodeChainwebVersion #-}

instance ToJSON ChainwebVersion where
    toJSON = toJSON . toText
    toEncoding = toEncoding . toText
    {-# INLINE toJSON #-}
    {-# INLINE toEncoding #-}

instance FromJSON ChainwebVersion where
    parseJSON = parseJsonFromText "ChainwebVersion"
    {-# INLINE parseJSON #-}

instance MerkleHashAlgorithm a => IsMerkleLogEntry a ChainwebHashTag ChainwebVersion where
    type Tag ChainwebVersion = 'ChainwebVersionTag
    toMerkleNode = encodeMerkleInputNode encodeChainwebVersion
    fromMerkleNode = decodeMerkleInputNode decodeChainwebVersion
    {-# INLINE toMerkleNode #-}
    {-# INLINE fromMerkleNode #-}

-- FIXME This doesn't warn of incomplete pattern matches upon the addition of a
-- new `ChainwebVersion` value!
chainwebVersionToText :: HasCallStack => ChainwebVersion -> T.Text
chainwebVersionToText Development = "development"
chainwebVersionToText Testnet04 = "testnet04"
chainwebVersionToText Mainnet01 = "mainnet01"
chainwebVersionToText (Test g) = "test-" <> toText g
chainwebVersionToText (TimedConsensus g1 g2) = "timedConsensus-" <> toText g1 <> "-" <> toText g2
chainwebVersionToText (PowConsensus g) =  "powConsensus-" <> toText g
chainwebVersionToText (TimedCPM g) =  "timedCPM-" <> toText g
chainwebVersionToText (FastTimedCPM g) =  "fastTimedCPM-" <> toText g
{-# INLINABLE chainwebVersionToText #-}

-- | Read textual representation of a `ChainwebVersion`.
--
-- NOTE: This doesn't warn of incomplete pattern matches upon the addition of a
-- new `ChainwebVersion` value!
--
chainwebVersionFromText :: MonadThrow m => T.Text -> m ChainwebVersion
chainwebVersionFromText "development" = pure Development
chainwebVersionFromText "testnet04" = pure Testnet04
chainwebVersionFromText "mainnet01" = pure Mainnet01
chainwebVersionFromText t = case T.splitOn "-" t of
    [ "test", g ] -> Test <$> fromText g
    [ "timedConsensus", g1, g2 ] ->  TimedConsensus <$> fromText g1 <*> fromText g2
    [ "powConsensus", g ] -> PowConsensus <$> fromText g
    [ "timedCPM", g ] -> TimedCPM <$> fromText g
    [ "fastTimedCPM", g ] -> FastTimedCPM <$> fromText g
    _ -> throwM . TextFormatException $ "Unknown Chainweb version: " <> t

instance HasTextRepresentation ChainwebVersion where
    toText = chainwebVersionToText
    {-# INLINE toText #-}
    fromText = chainwebVersionFromText
    {-# INLINE fromText #-}

-- -------------------------------------------------------------------------- --
-- Test instances
--
-- The code in this section must not be called in production.
--

data GraphPos = P1 | P2 deriving (Bounded, Enum)

graphToCodeN :: GraphPos -> KnownGraph -> Word32
graphToCodeN p g = shiftL (graphToCode g) (4 * (4 + fromEnum p))
  where
    graphToCode :: KnownGraph -> Word32
    graphToCode Singleton = 0x00000001
    graphToCode Pair = 0x00000002
    graphToCode Triangle = 0x00000003
    graphToCode Peterson = 0x00000004
    graphToCode Twenty = 0x00000005
    graphToCode HoffmanSingleton = 0x00000006

codeToGraphN :: HasCallStack => GraphPos -> Word32 -> KnownGraph
codeToGraphN p c = codeToGraph (shiftR c (4 * (4 + fromEnum p)) .&. 0x0000000f)
  where
    codeToGraph :: HasCallStack => Word32 -> KnownGraph
    codeToGraph 0x00000001 = Singleton
    codeToGraph 0x00000002 = Pair
    codeToGraph 0x00000003 = Triangle
    codeToGraph 0x00000004 = Peterson
    codeToGraph 0x00000005 = Twenty
    codeToGraph 0x00000006 = HoffmanSingleton
    codeToGraph _ = error "Unknown Graph Code"

toTestChainwebVersionId :: HasCallStack => ChainwebVersion -> Word32
toTestChainwebVersionId (Test g) = 0x80000000
    .|. graphToCodeN P1 (view chainGraphKnown g)
toTestChainwebVersionId (TimedConsensus g1 g2) = 0x80000001
    .|. graphToCodeN P1 (view chainGraphKnown g1)
    .|. graphToCodeN P2 (view chainGraphKnown g2)
toTestChainwebVersionId (PowConsensus g) = 0x80000002
    .|. graphToCodeN P1 (view chainGraphKnown g)
toTestChainwebVersionId (TimedCPM g) = 0x80000003
    .|. graphToCodeN P1 (view chainGraphKnown g)
toTestChainwebVersionId (FastTimedCPM g) = 0x80000004
    .|. graphToCodeN P1 (view chainGraphKnown g)
toTestChainwebVersionId Development =
    error "Illegal ChainwebVersion passed to toTestChainwebVersion"
toTestChainwebVersionId Testnet04 =
    error "Illegal ChainwebVersion passed to toTestChainwebVersion"
toTestChainwebVersionId Mainnet01 =
    error "Illegal ChainwebVersion passed to toTestChainwebVersion"

fromTestChainwebVersionId :: HasCallStack => Word32 -> ChainwebVersion
fromTestChainwebVersionId c = case v of
    0x80000000 -> Test (knownChainGraph $ codeToGraphN P1 g)
    0x80000001 -> TimedConsensus
        (knownChainGraph $ codeToGraphN P1 g)
        (knownChainGraph $ codeToGraphN P2 g)
    0x80000002 -> PowConsensus (knownChainGraph $ codeToGraphN P1 g)
    0x80000003 -> TimedCPM (knownChainGraph $ codeToGraphN P1 g)
    0x80000004 -> FastTimedCPM (knownChainGraph $ codeToGraphN P1 g)
    _ -> error "Unknown ChainwebVersion Code"
  where
    (v, g) = (0xf000ffff .&. c, 0x0fff0000 .&. c)

-- -------------------------------------------------------------------------- --
-- Type level ChainwebVersion

newtype ChainwebVersionT = ChainwebVersionT Symbol

data SomeChainwebVersionT = forall (a :: ChainwebVersionT)
        . KnownChainwebVersionSymbol a => SomeChainwebVersionT (Proxy a)

class KnownSymbol (ChainwebVersionSymbol n) => KnownChainwebVersionSymbol (n :: ChainwebVersionT) where
    type ChainwebVersionSymbol n :: Symbol
    chainwebVersionSymbolVal :: Proxy n -> T.Text

instance (KnownSymbol n) => KnownChainwebVersionSymbol ('ChainwebVersionT n) where
    type ChainwebVersionSymbol ('ChainwebVersionT n) = n
    chainwebVersionSymbolVal _ = T.pack $ symbolVal (Proxy @n)

someChainwebVersionVal :: ChainwebVersion -> SomeChainwebVersionT
someChainwebVersionVal v = case someSymbolVal (sshow v) of
    (SomeSymbol (Proxy :: Proxy v)) -> SomeChainwebVersionT (Proxy @('ChainwebVersionT v))

-- -------------------------------------------------------------------------- --
-- Singletons

data instance Sing (v :: ChainwebVersionT) where
    SChainwebVersion :: KnownChainwebVersionSymbol v => Sing v

type SChainwebVersion (v :: ChainwebVersionT) = Sing v

instance KnownChainwebVersionSymbol v => SingI (v :: ChainwebVersionT) where
    sing = SChainwebVersion

instance SingKind ChainwebVersionT where
    type Demote ChainwebVersionT = ChainwebVersion

    fromSing (SChainwebVersion :: Sing v) = unsafeFromText
        . chainwebVersionSymbolVal $ Proxy @v

    toSing n = case someChainwebVersionVal n of
        SomeChainwebVersionT p -> SomeSing (singByProxy p)

    {-# INLINE fromSing #-}
    {-# INLINE toSing #-}

pattern FromSingChainwebVersion :: Sing (n :: ChainwebVersionT) -> ChainwebVersion
pattern FromSingChainwebVersion sng <- ((\v -> withSomeSing v SomeSing) -> SomeSing sng)
  where FromSingChainwebVersion sng = fromSing sng
{-# COMPLETE FromSingChainwebVersion #-}

-- -------------------------------------------------------------------------- --
-- HasChainwebVersion Class

class HasChainwebVersion a where
    _chainwebVersion :: a -> ChainwebVersion
    _chainwebVersion = view chainwebVersion
    {-# INLINE _chainwebVersion #-}

    chainwebVersion :: Getter a ChainwebVersion
    chainwebVersion = to _chainwebVersion
    {-# INLINE chainwebVersion #-}

    {-# MINIMAL _chainwebVersion | chainwebVersion #-}

instance HasChainwebVersion ChainwebVersion where
    _chainwebVersion = id
    {-# INLINE _chainwebVersion #-}

-- | All known chainIds. This includes chains that are not yet "active".
--
chainIds :: HasChainwebVersion v => v -> HS.HashSet ChainId
chainIds = graphChainIds . snd . NE.head . chainwebGraphs . _chainwebVersion
{-# INLINE chainIds #-}

mkChainId
    :: MonadThrow m
    => HasChainwebVersion v
    => Integral i
    => v
    -> BlockHeight
    -> i
    -> m ChainId
mkChainId v h i = cid
    <$ checkWebChainId (chainGraphAt (_chainwebVersion v) h) cid
  where
    cid = unsafeChainId (fromIntegral i)
{-# INLINE mkChainId #-}

-- -------------------------------------------------------------------------- --
-- Properties of Chainweb Versions
-- -------------------------------------------------------------------------- --

-- -------------------------------------------------------------------------- --
-- Graph

-- | Graphs of chainweb version
--
-- Invariants:
--
-- * Entries are sorted by 'BlockHeight' in decreasing order.
-- * The last entry is for 'BlockHeight' 0.
-- * The graphs decrease in order.
--
-- The functions provided in 'Chainweb.Version.Utils' are generally more
-- convenient to use than this function.
--
chainwebGraphs :: ChainwebVersion -> NE.NonEmpty (BlockHeight, ChainGraph)
chainwebGraphs (Test g) = pure (0, g)
chainwebGraphs (TimedConsensus g1 g2) = (8, g2) NE.:| [ (0, g1) ]
chainwebGraphs (PowConsensus g) = pure (0, g)
chainwebGraphs (TimedCPM g) = pure (0, g)
chainwebGraphs (FastTimedCPM g) = pure (0, g)
chainwebGraphs Testnet04 =
    ( to20ChainsTestnet, twentyChainGraph ) NE.:|
    [ ( 0, petersonChainGraph ) ]
chainwebGraphs Mainnet01 =
    ( to20ChainsMainnet, twentyChainGraph ) NE.:|
    [ ( 0, petersonChainGraph ) ]
chainwebGraphs Development =
    ( to20ChainsDevelopment, twentyChainGraph ) NE.:|
    [ ( 0, petersonChainGraph ) ]
{-# INLINE chainwebGraphs #-}

to20ChainsMainnet :: BlockHeight
to20ChainsMainnet = 852_054 -- 2020-08-20 16:00:00

to20ChainsTestnet :: BlockHeight
to20ChainsTestnet = 332_604 -- 2020-07-28 16:00:00

to20ChainsDevelopment :: BlockHeight
to20ChainsDevelopment = 60

-- | Return the Graph History at a given block height in descending order.
--
-- The functions provided in 'Chainweb.Version.Utils' are generally more
-- convenient to use than this function.
--
-- This function is safe because of invariants provided by 'chainwebGraphs'.
-- (There are also unit tests the confirm this.)
--
chainwebGraphsAt
    :: HasCallStack
    => ChainwebVersion
    -> BlockHeight
    -> NE.NonEmpty (BlockHeight, ChainGraph)
chainwebGraphsAt v h = NE.fromList
    $ NE.dropWhile ((> h) . fst)
    $ chainwebGraphs v
{-# INLINE chainwebGraphsAt #-}

-- | The 'ChainGraph' for the given 'BlockHeight'
--
chainGraphAt :: HasCallStack => ChainwebVersion -> BlockHeight -> ChainGraph
chainGraphAt v = snd . NE.head . chainwebGraphsAt v
{-# INLINE chainGraphAt #-}

-- | The 'ChainGraph' for the given 'BlockHeight'
--
chainGraphAt_
    :: HasCallStack
    => HasChainwebVersion v
    => v
    -> BlockHeight
    -> ChainGraph
chainGraphAt_ = chainGraphAt . _chainwebVersion
{-# INLINE chainGraphAt_ #-}

-- | The genesis graph for a given Chain
--
-- Invariant:
--
-- * The given ChainId exists in the first graph of the graph history.
--   (We generally assume that this invariant holds throughout the code base.
--   It is enforced via the 'mkChainId' smart constructor for ChainId.)
--
genesisGraph
    :: HasCallStack
    => HasChainwebVersion v
    => HasChainId c
    => v
    -> c
    -> ChainGraph
genesisGraph v = chainGraphAt v_ . genesisHeight v_ . _chainId
  where
    v_ = _chainwebVersion v
{-# INLINE genesisGraph #-}

instance HasChainGraph (ChainwebVersion, BlockHeight) where
    _chainGraph = uncurry chainGraphAt
    {-# INLINE _chainGraph #-}

-- -------------------------------------------------------------------------- --
-- Genesis Height

-- | Returns the height of the genesis block for a chain.
--
-- The implementation is somewhat expensive. With the current number of chains
-- this isn't an issue. Otherwise the result should be hardcoded or memoized.
--
-- TODO: memoize the genesis header for the production versions. Give this
-- function a less attractive name and instead use this name to return the
-- block height from the genesis header.
--
-- Invariant:
--
-- * The given ChainId exists in the first graph of the graph history.
--   (We generally assume that this invariant holds throughout the code base.
--   It is enforced via the 'mkChainId' smart constructor for ChainId.)
--
genesisHeight :: HasCallStack => ChainwebVersion -> ChainId -> BlockHeight
genesisHeight v c = fst
    $ head
    $ NE.dropWhile (not . flip isWebChain c . snd)
    $ NE.reverse (chainwebGraphs v)

-- -------------------------------------------------------------------------- --
-- POW Parameters

-- | The gap in SECONDS that we desire between the Creation Time of subsequent
-- blocks in some chain.
--
newtype BlockRate = BlockRate { _getBlockRate :: Seconds }

-- | The Proof-of-Work `BlockRate` for each `ChainwebVersion`. This is the
-- number of seconds we expect to pass while a miner mines on various chains,
-- eventually succeeding on one.
--
blockRate :: ChainwebVersion -> BlockRate
blockRate Test{} = BlockRate 0
blockRate TimedConsensus{} = BlockRate 4
blockRate PowConsensus{} = BlockRate 10
blockRate TimedCPM{} = BlockRate 4
blockRate FastTimedCPM{} = BlockRate 1
-- 120 blocks per hour, 2,880 per day, 20,160 per week, 1,048,320 per year.
blockRate Testnet04 = BlockRate 30
blockRate Mainnet01 = BlockRate 30
blockRate Development = BlockRate $ maybe 30 int customeDevnetRate

customeDevnetRate :: Maybe Int
customeDevnetRate =
    readMaybe =<< unsafeDupablePerformIO (lookupEnv "DEVELOPMENT_BLOCK_RATE")
{-# NOINLINE customeDevnetRate #-}

-- | The number of blocks to be mined after a difficulty adjustment, before
-- considering a further adjustment. Critical for the "epoch-based" adjustment
-- algorithm seen in `adjust`.
--
newtype WindowWidth = WindowWidth Natural

-- | The Proof-of-Work `WindowWidth` for each `ChainwebVersion`. For chainwebs
-- that do not expect to perform POW, this should be `Nothing`.
--
window :: ChainwebVersion -> Maybe WindowWidth
window Test{} = Nothing
window TimedConsensus{} = Nothing
-- 5 blocks, should take 50 seconds.
window PowConsensus{} = Just $ WindowWidth 8
window TimedCPM{} = Nothing
window FastTimedCPM{} = Nothing
-- 120 blocks, should take 1 hour given a 30 second BlockRate.
window Development = Just $ WindowWidth 120
-- 120 blocks, should take 1 hour given a 30 second BlockRate.
window Testnet04 = Just $ WindowWidth 120
window Mainnet01 = Just $ WindowWidth 120

-- -------------------------------------------------------------------------- --
-- Header Serialization

-- | The size in bytes of the constant portion of the serialized header. This is
-- the header /without/ the adjacent hashes.
--
-- NOTE: This is an internal function. For the actual size of the serialized header
-- use 'headerSizeBytes'.
--
headerBaseSizeBytes :: ChainwebVersion -> Natural
headerBaseSizeBytes _ = 318 - 110

-- | This is an internal function. Use 'headerSizeBytes' instead.
--
-- Postconditions: for all @v@
--
-- * @not . null $ headerSizes v@, and
-- * @0 == (fst . last) (headerSizes v)@.
--
-- Note that for all but genesis headers the number of adjacent hashes depends
-- on the graph of the parent.
--
headerSizes :: ChainwebVersion -> NE.NonEmpty (BlockHeight, Natural)
headerSizes v = fmap (\g -> headerBaseSizeBytes v + 36 * degree g + 2) <$> chainwebGraphs v

-- | The size of the serialized block header.
--
-- This function is safe because of the invariant of 'headerSize' that there
-- exists and entry for block height 0.
--
-- Note that for all but genesis headers the number of adjacent hashes depends
-- on the graph of the parent.
--
headerSizeBytes
    :: HasCallStack
    => ChainwebVersion
    -> ChainId
    -> BlockHeight
    -> Natural
headerSizeBytes v cid h = snd
    $ head
    $ NE.dropWhile ((> relevantHeight) . fst)
    $ headerSizes v
  where
    relevantHeight
        | genesisHeight v cid == h = h
        | otherwise = h - 1
{-# INLINE headerSizeBytes #-}

-- | The size of the work bytes /without/ the preamble of the chain id and target
--
-- The chain graph, and therefore also the header size, is constant for all
-- blocks at the same height except for genesis blocks. Because genesis blocks
-- are never mined, we can ignore this difference here and just return the
-- result for chain 0.
--
-- NOTE: For production versions we require that the value is constant for a
-- given chainweb version. This would only ever change as part of the
-- introduction of new block header format.
--
workSizeBytes
    :: HasCallStack
    => ChainwebVersion
    -> BlockHeight
    -> Natural
workSizeBytes v h = headerSizeBytes v (unsafeChainId 0) h - 32
{-# INLINE workSizeBytes #-}

-- -------------------------------------------------------------------------- --
-- Pact Validation Parameters

-- | This the hard upper limit of the gas within a block. Blocks that use more
-- gas are invalid and rejected. This limit is needed as a DOS protection.
--
-- Smaller limits can be configured for creating new blocks.
--
-- Before the chainweb-node 2.16 fork, there was no maximum block gas limit.
--
maxBlockGasLimit
    :: ChainwebVersion
    -> ChainId
    -> BlockHeight
    -> Maybe Natural
maxBlockGasLimit Mainnet01 _ bh = 180000 <$ guard (chainweb216Pact At Mainnet01 bh)
maxBlockGasLimit Testnet04 _ bh = 180000 <$ guard (chainweb216Pact At Testnet04 bh)
maxBlockGasLimit Development _ _ = Just 180000
maxBlockGasLimit _ _ _ = Just 2_000000

-- -------------------------------------------------------------------------- --
-- Pact Validation Guards

-- | Mainnet applied vlun797Fix at @[timeMicrosQQ| 2019-12-10T21:00:00.0 |]@.
--
-- This function provides the block heights when the fix became effective on the
-- respective chains.
--
vuln797Fix
    :: ChainwebVersion
    -> ChainId
    -> BlockHeight
    -> Bool
vuln797Fix Mainnet01 cid h
    | cid == unsafeChainId 0 = h >= 121452
    | cid == unsafeChainId 1 = h >= 121452
    | cid == unsafeChainId 2 = h >= 121452
    | cid == unsafeChainId 3 = h >= 121451
    | cid == unsafeChainId 4 = h >= 121451
    | cid == unsafeChainId 5 = h >= 121452
    | cid == unsafeChainId 6 = h >= 121452
    | cid == unsafeChainId 7 = h >= 121451
    | cid == unsafeChainId 8 = h >= 121452
    | cid == unsafeChainId 9 = h >= 121451
vuln797Fix _ _ _ = True
{-# INLINE vuln797Fix #-}

-- | Mainnet upgraded to coin v2 at time at @[timeMicrosQQ| 2019-12-17T15:00:00.0 |]@.
--
-- This function provides the block heights when coin v2 became effective on the
-- respective chains.
--
coinV2Upgrade
    :: ChainwebVersion
    -> ChainId
    -> BlockHeight
    -> Bool
coinV2Upgrade Mainnet01 cid h
    | cid == unsafeChainId 0 = h == 140808
    | cid == unsafeChainId 1 = h == 140809
    | cid == unsafeChainId 2 = h == 140808
    | cid == unsafeChainId 3 = h == 140809
    | cid == unsafeChainId 4 = h == 140808
    | cid == unsafeChainId 5 = h == 140808
    | cid == unsafeChainId 6 = h == 140808
    | cid == unsafeChainId 7 = h == 140809
    | cid == unsafeChainId 8 = h == 140808
    | cid == unsafeChainId 9 = h == 140808
    -- new chains on mainnet start already with v2 deployed in the genesis block
coinV2Upgrade Testnet04 cid h
    | chainIdInt @Int cid >= 10  && chainIdInt @Int cid < 20 = h == 337000
    | otherwise = h == 1
coinV2Upgrade Development cid h
    | cid == unsafeChainId 0 = h == 3
    | otherwise = h == 4
coinV2Upgrade _ _ 1 = True
coinV2Upgrade _ _ _ = False

-- | 20-chain rebalance
--
-- This function provides the block heights when remediations will be applied
-- to correspond to genesis grants in the new chains.
--
to20ChainRebalance
    :: ChainwebVersion
    -> ChainId
    -> BlockHeight
    -> Bool
to20ChainRebalance Mainnet01 _ h = h == to20ChainsMainnet
to20ChainRebalance Testnet04 _ h = h == to20ChainsTestnet
to20ChainRebalance Development _ h = h == to20ChainsDevelopment
to20ChainRebalance _ _ 2 = True
to20ChainRebalance _ _ _ = False

-- | Preserve Pact bugs pre 1.6 chainweb version
-- Mainnet 328000 ~ UTC Feb 20 15:36, EST Feb 20 10:56
--
pactBackCompat_v16 :: ChainwebVersion -> BlockHeight -> Bool
pactBackCompat_v16 Mainnet01 h = h < 328000
pactBackCompat_v16 _ _ = False

-- | Early versions of chainweb used the creation time of the current header
-- for validation of pact tx creation time and TTL. Nowadays the times of
-- the parent header a used.
--
-- When this guard is enabled timing validation is skipped.
--
skipTxTimingValidation :: ChainwebVersion -> BlockHeight -> Bool
skipTxTimingValidation Mainnet01 h = h < 449940 -- ~ 2020-04-03T00:00:00Z
skipTxTimingValidation _ h = h <= 1
    -- For most chainweb versions there is a large gap between creation times of
    -- the genesis blocks and the corresponding first blocks.
    --
    -- Some tests fake block heights without updating pdData appropriately. This
    -- causes tx validation at height 1, even though the block height is larger.
    -- By using the current header time for the block of height <= 1 we relax
    -- the tx timing checks a bit.

-- | Checks height after which module name fix in effect.
--
enableModuleNameFix :: ChainwebVersion -> BlockHeight -> Bool
enableModuleNameFix Mainnet01 bh = bh >= 448501 -- ~ 2020-04-02T12:00:00Z
enableModuleNameFix _ bh = bh >= 2

-- | Related, later fix (Pact #801)
--
enableModuleNameFix2 :: ChainwebVersion -> BlockHeight -> Bool
enableModuleNameFix2 Mainnet01 bh = bh >= 752214 -- ~ 2020-07-17 0:00:00 UTC
enableModuleNameFix2 Testnet04 bh = bh >= 289966 -- ~ 2020-07-13
enableModuleNameFix2 _ bh = bh >= 2

-- | Turn on pact events in command output.
enablePactEvents :: ChainwebVersion -> BlockHeight -> Bool
enablePactEvents Mainnet01 bh = bh >= 1138000
enablePactEvents Testnet04 bh = bh >= 660000
enablePactEvents Development bh = bh >= 40
enablePactEvents (FastTimedCPM g) bh
    | g == singletonChainGraph || g == pairChainGraph = True
    | g == petersonChainGraph = bh > 10
    | otherwise = False
enablePactEvents _ bh = bh >= 2

-- | Bridge support: ETH and event SPV.
enableSPVBridge :: ChainwebVersion -> BlockHeight -> Bool
enableSPVBridge Mainnet01 = (>= 1_275_000) -- 2021-01-14T16:35:58
enableSPVBridge Testnet04 = (>= 820_000) -- 2021-01-14T17:12:02
enableSPVBridge Development = (>= 50)
enableSPVBridge (FastTimedCPM g) = const $ g == pairChainGraph || g == petersonChainGraph
enableSPVBridge _ = const True

data AtOrAfter = At | After deriving (Eq,Show)

-- | Pact 4 / coin v3 fork
pact4coin3Upgrade :: AtOrAfter -> ChainwebVersion -> BlockHeight -> Bool
pact4coin3Upgrade aoa v h = case aoa of
    At -> go (==) v h
    After -> go (<) v h
  where
    go f Mainnet01 = f 1_722_500 -- 2021-06-19T03:34:05
    go f Testnet04 = f 1_261_000 -- 2021-06-17T15:54:14
    go f Development = f 80
    go f (FastTimedCPM g) | g == petersonChainGraph = f 20
    go f _ = f 4
    -- lowering this number causes some tests in Test.Pact.SPV to fail

pact420Upgrade :: ChainwebVersion -> BlockHeight -> Bool
pact420Upgrade Mainnet01 = (>= 2_334_500) -- 2022-01-17T17:51:12
pact420Upgrade Testnet04 = (>= 1_862_000) -- 2022-01-13T16:11:10
pact420Upgrade Development = (>= 90)
pact420Upgrade (FastTimedCPM g) | g == petersonChainGraph = (>= 5)
pact420Upgrade _ = const True

enforceKeysetFormats :: ChainwebVersion -> BlockHeight -> Bool
enforceKeysetFormats Mainnet01 = (>= 2_162_000) -- 2021-11-18T20:06:55
enforceKeysetFormats Testnet04 = (>= 1_701_000) -- 2021-11-18T17:54:36
enforceKeysetFormats Development = (>= 100)
enforceKeysetFormats (FastTimedCPM g) | g == petersonChainGraph = (>= 10)
enforceKeysetFormats _ = const True

doCheckTxHash :: ChainwebVersion -> BlockHeight -> Bool
doCheckTxHash Mainnet01 = (>= 2_349_800) -- 2022-01-23T02:53:38
doCheckTxHash Testnet04 = (>= 1_889_000) -- 2022-01-24T04:19:24
doCheckTxHash Development = (>= 110)
doCheckTxHash (FastTimedCPM g) | g == petersonChainGraph = (>= 7)
doCheckTxHash _ = const True

-- | Pact changes for Chainweb 2.13
--
chainweb213Pact :: ChainwebVersion -> BlockHeight -> Bool
chainweb213Pact Mainnet01 = (>= 2_447_315) -- 2022-02-26 00:00:00
chainweb213Pact Testnet04 = (>= 1_974_556) -- 2022-02-25 00:00:00
chainweb213Pact Development = (>= 95)
chainweb213Pact (FastTimedCPM g) | g == petersonChainGraph = (> 25)
chainweb213Pact _ = const True


-- | Pact and coin contract changes for Chainweb 2.14
--
chainweb214Pact
    :: AtOrAfter
    -> ChainwebVersion
    -> BlockHeight
    -> Bool
chainweb214Pact aoa v h = case aoa of
    At -> go (==) v h
    After -> go (<) v h
  where
    go f Mainnet01 = f 2605663 -- 2022-04-22T00:00:00Z
    go f Testnet04 = f 2134331 -- 2022-04-21T12:00:00Z
    go f Development = f 115
    go f (FastTimedCPM g) | g == petersonChainGraph = f 30
    go f _ = f 5

-- | Pact and coin contract changes for Chainweb 2.15
--
chainweb215Pact
    :: AtOrAfter
    -> ChainwebVersion
    -> BlockHeight
    -> Bool
chainweb215Pact aoa v h = case aoa of
    At -> go (==) v h
    After -> go (<) v h
  where
    go f Mainnet01 = f 2766630 -- 2022-06-17T00:00:00+00:00
    go f Testnet04 = f 2295437 -- 2022-06-16T12:00:00+00:00
    go f Development = f 165
    go f (FastTimedCPM g) | g == petersonChainGraph = f 35
    go f _ = f 10

-- | Pact and coin contract changes for Chainweb 2.15
--
chainweb216Pact
    :: AtOrAfter
    -> ChainwebVersion
    -> BlockHeight
    -> Bool
chainweb216Pact aoa v h = case aoa of
    At -> go (==) v h
    After -> go (<) v h
  where
<<<<<<< HEAD
    go f Mainnet01 = f 2766650 -- TODO
    go f Testnet04 = f 2295457 -- TODO
    go f Development = f 185
    go f (FastTimedCPM g) | g == petersonChainGraph = f 40
    go f _ = f 20
=======
    go f Mainnet01 = f 2988358 -- 2022-09-02 00:00:00+00:00
    go f Testnet04 = f 2516927 -- 2022-09-01 12:00:00+00:00
    go f Development = f 215
    go f (FastTimedCPM g) | g == petersonChainGraph = f 36
    go f _ = f 16
>>>>>>> 0d86a25a

-- -------------------------------------------------------------------------- --
-- Header Validation Guards
--
-- The guards in this section encode when changes to validation rules for data
-- on the chain become effective.
--
-- Only the following types are allowed as parameters for guards
--
-- * BlockHeader,
-- * ParentHeader,
-- * BlockCreationTime, and
-- * ParentCreationTime
--
-- The result is a simple 'Bool'.
--
-- Guards should have meaningful names and should be used in a way that all
-- places in the code base that depend on the guard should reference the
-- respective guard. That way all dependent code can be easily identified using
-- ide tools, like for instance @grep@.
--
-- Each guard should have a description that provides background for the change
-- and provides all information needed for maintaining the code or code that
-- depends on it.
--

-- | Turn off slow epochs (emergency DA) for blocks from 80,000 onwward.
--
-- Emergency DA is considered a miss-feature.
--
-- It's intended purpose is to prevent chain hopping attacks, where an attacker
-- temporarily adds a large amount of hash power, thus increasing the
-- difficulty. When the hash power is removed, the remaining hash power may not
-- be enough to reach the next block in reasonable time.
--
-- In practice, emergency DAs cause more problems than they solve. In
-- particular, they increase the chance of deep forks. Also they make the
-- behavior of the system unpredictable in states of emergency, when stability
-- is usually more important than throughput.
--
slowEpochGuard
    :: ChainwebVersion
    -> BlockHeight
        -- ^ BlockHeight of parent Header
    -> Bool
slowEpochGuard Mainnet01 h = h < 80000
slowEpochGuard _ _ = False
{-# INLINE slowEpochGuard #-}

-- | Use the current block time for computing epoch start date and
-- target.
--
-- When this guard is switched off, there will be a single epoch of just 119
-- blocks. The target computation won't compensate for that, since the effects
-- are marginal.
--
oldTargetGuard :: ChainwebVersion -> BlockHeight -> Bool
oldTargetGuard Mainnet01 h = h < 452820 -- ~ 2020-04-04T00:00:00Z
oldTargetGuard _ _ = False
{-# INLINE oldTargetGuard #-}

-- | Skip validation of feature flags.
--
-- Unused feature flag bits are supposed to be set to 0. As of Chainweb 1.7, the
-- Feature Flag bytes and Nonce bytes have switched places in `BlockHeader`. For
-- live chains, enforcing the following condition must be ignored for the
-- historical blocks for which both the Nonce and Flags could be anything.
--
skipFeatureFlagValidationGuard :: ChainwebVersion -> BlockHeight -> Bool
skipFeatureFlagValidationGuard Mainnet01 h = h < 530500  -- ~ 2020-05-01T00:00:xxZ
skipFeatureFlagValidationGuard _ _ = False

oldDaGuard :: ChainwebVersion -> BlockHeight -> Bool
oldDaGuard Mainnet01 h = h < 771_414 -- ~ 2020-07-23 16:00:00
oldDaGuard Testnet04 h = h < 318_204 -- ~ 2020-07-23 16:00:00
oldDaGuard Development h = h < 13 -- after DA at 10
oldDaGuard _ _ = False<|MERGE_RESOLUTION|>--- conflicted
+++ resolved
@@ -995,19 +995,11 @@
     At -> go (==) v h
     After -> go (<) v h
   where
-<<<<<<< HEAD
-    go f Mainnet01 = f 2766650 -- TODO
-    go f Testnet04 = f 2295457 -- TODO
-    go f Development = f 185
-    go f (FastTimedCPM g) | g == petersonChainGraph = f 40
-    go f _ = f 20
-=======
     go f Mainnet01 = f 2988358 -- 2022-09-02 00:00:00+00:00
     go f Testnet04 = f 2516927 -- 2022-09-01 12:00:00+00:00
     go f Development = f 215
     go f (FastTimedCPM g) | g == petersonChainGraph = f 36
     go f _ = f 16
->>>>>>> 0d86a25a
 
 -- -------------------------------------------------------------------------- --
 -- Header Validation Guards
