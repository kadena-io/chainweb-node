--- conflicted
+++ resolved
@@ -75,11 +75,7 @@
     , versionGenesis
     , versionVerifierPluginNames
     , versionQuirks
-<<<<<<< HEAD
-    , versionServiceDate
     , versionForkNumber
-=======
->>>>>>> 1e3f6323
     , genesisBlockPayload
     , genesisBlockPayloadHash
     , genesisBlockTarget
@@ -510,9 +506,6 @@
         -- ^ Verifier plugins that can be run to verify transaction contents.
     , _versionQuirks :: VersionQuirks
         -- ^ Modifications to behavior at particular blockheights
-<<<<<<< HEAD
-    , _versionServiceDate :: Maybe String
-        -- ^ The node service date for this version.
     , _versionForkNumber :: ForkNumber
         -- ^ The current fork number for this version. Starting with
         -- chainweb-node version 2.33, fork numbers replace named forks. Fork
@@ -529,8 +522,6 @@
         -- that are produced by the new chainweb-node version will then raise
         -- the on-chain fork number in the block headers until the maximum
         -- supported number is reached.
-=======
->>>>>>> 1e3f6323
     }
     deriving stock (Generic)
     deriving anyclass NFData
