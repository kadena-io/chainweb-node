--- conflicted
+++ resolved
@@ -936,19 +936,11 @@
     At -> go (==) v h
     After -> go (flip (>)) v h
   where
-<<<<<<< HEAD
-    go f Mainnet01 = f 2605663 -- 2022-04-22T00:00:00Z
-    go f Testnet04 = f 2134331 -- 2022-04-21T12:00:00Z
-    go f Development = f 115
-    go f (FastTimedCPM g) | g == petersonChainGraph = f 30
-    go f _ = f 5
-=======
     go f Mainnet01 = f 2605696 -- 2022-04-22 00:00:13
     go f Testnet04 = f 2112766 -- 2022-04-14 00:00:43
     go f Development = f 115
     go f (FastTimedCPM g) | g == petersonChainGraph = f 30
     go f _ = f 10
->>>>>>> 29c56bbf
 
 -- -------------------------------------------------------------------------- --
 -- Header Validation Guards
