{-# language LambdaCase #-}
{-# language NumericUnderscores #-}
{-# language OverloadedStrings #-}
{-# language PatternSynonyms #-}
{-# language QuasiQuotes #-}
{-# language ViewPatterns #-}

module Chainweb.Version.RecapDevelopment(recapDevnet, pattern RecapDevelopment) where

import qualified Data.HashMap.Strict as HM

import Chainweb.BlockCreationTime
import Chainweb.BlockHeight
import Chainweb.ChainId
import Chainweb.Difficulty
import Chainweb.Graph
import Chainweb.Time
import Chainweb.Utils
import Chainweb.Utils.Rule
import Chainweb.Version

import qualified Chainweb.BlockHeader.Genesis.RecapDevelopment0Payload as RDN0
import qualified Chainweb.BlockHeader.Genesis.RecapDevelopment1to9Payload as RDNN
import qualified Chainweb.BlockHeader.Genesis.RecapDevelopment10to19Payload as RDNKAD
import qualified Chainweb.Pact.Transactions.RecapDevelopmentTransactions as RecapDevnet
import qualified Chainweb.Pact.Transactions.CoinV3Transactions as CoinV3
import qualified Chainweb.Pact.Transactions.CoinV4Transactions as CoinV4
import qualified Chainweb.Pact.Transactions.CoinV5Transactions as CoinV5
import qualified Chainweb.Pact.Transactions.MainnetKADTransactions as MNKAD

to20ChainsHeight :: BlockHeight
to20ChainsHeight = 60

pattern RecapDevelopment :: ChainwebVersion
pattern RecapDevelopment <- ((== recapDevnet) -> True) where
    RecapDevelopment = recapDevnet

recapDevnet :: ChainwebVersion
recapDevnet = ChainwebVersion
    { _versionCode = ChainwebVersionCode 0x00000001
    , _versionName = ChainwebVersionName "recap-development"

    , _versionForks = tabulateHashMap $ \case
            SlowEpoch -> AllChains $ ForkAtBlockHeight $ BlockHeight 0
            Vuln797Fix -> AllChains $ ForkAtBlockHeight $ BlockHeight 0
            CoinV2 -> onChains $ [(unsafeChainId 0, ForkAtBlockHeight $ BlockHeight 3)] <> [(unsafeChainId i, ForkAtBlockHeight $ BlockHeight 4) | i <- [1..19]]
            PactBackCompat_v16 -> AllChains $ ForkAtBlockHeight $ BlockHeight 0
            SkipTxTimingValidation -> AllChains $ ForkAtBlockHeight $ BlockHeight 2
            OldTargetGuard -> AllChains $ ForkAtBlockHeight $ BlockHeight 0
            SkipFeatureFlagValidation -> AllChains $ ForkAtBlockHeight $ BlockHeight 0
            ModuleNameFix -> AllChains $ ForkAtBlockHeight $ BlockHeight 2
            ModuleNameFix2 -> AllChains $ ForkAtBlockHeight $ BlockHeight 2
            OldDAGuard -> AllChains $ ForkAtBlockHeight $ BlockHeight 13
            PactEvents -> AllChains $ ForkAtBlockHeight $ BlockHeight 40
            SPVBridge -> AllChains $ ForkAtBlockHeight $ BlockHeight 50
            Pact4Coin3 -> AllChains $ ForkAtBlockHeight $ BlockHeight 80
            EnforceKeysetFormats -> AllChains $ ForkAtBlockHeight $ BlockHeight 100
            Pact42 -> AllChains $ ForkAtBlockHeight $ BlockHeight 90
            CheckTxHash -> AllChains $ ForkAtBlockHeight $ BlockHeight 110
            Chainweb213Pact -> AllChains $ ForkAtBlockHeight $ BlockHeight 95
            Chainweb214Pact -> AllChains $ ForkAtBlockHeight $ BlockHeight 115
            Chainweb215Pact -> AllChains $ ForkAtBlockHeight $ BlockHeight 165
            Pact44NewTrans -> AllChains $ ForkAtBlockHeight $ BlockHeight 0
            Chainweb216Pact -> AllChains $ ForkAtBlockHeight $ BlockHeight 215
            Chainweb217Pact -> AllChains $ ForkAtBlockHeight $ BlockHeight 470
            Chainweb218Pact -> AllChains $ ForkAtBlockHeight $ BlockHeight 500
            Chainweb219Pact -> AllChains $ ForkAtBlockHeight $ BlockHeight 550
            Chainweb220Pact -> AllChains $ ForkAtBlockHeight $ BlockHeight 560
            Chainweb221Pact -> AllChains $ ForkAtBlockHeight $ BlockHeight 580
            Chainweb222Pact -> AllChains $ ForkAtBlockHeight $ BlockHeight 590
            Chainweb223Pact -> AllChains $ ForkAtBlockHeight $ BlockHeight 600
<<<<<<< HEAD
            EnableVerifiers -> AllChains $ ForkAtBlockHeight $ BlockHeight 600
=======
>>>>>>> c97366d5

    , _versionUpgrades = foldr (chainZip HM.union) (AllChains mempty)
        [ forkUpgrades recapDevnet
            [ (CoinV2, onChains [(unsafeChainId i, upgrade RecapDevnet.transactions) | i <- [0..9]])
            , (Pact4Coin3, AllChains (Upgrade CoinV3.transactions True))
            , (Chainweb214Pact, AllChains (Upgrade CoinV4.transactions True))
            , (Chainweb215Pact, AllChains (Upgrade CoinV5.transactions True))
            ]
        , onChains [(unsafeChainId 0, HM.singleton to20ChainsHeight (upgrade MNKAD.transactions))]
        ]

    , _versionGraphs =
        (to20ChainsHeight, twentyChainGraph) `Above`
        End petersonChainGraph

    , _versionBlockDelay = BlockDelay 30_000_000
    , _versionWindow = WindowWidth 120
    , _versionHeaderBaseSizeBytes = 318 - 110
    , _versionBootstraps = []
    , _versionGenesis = VersionGenesis
        { _genesisBlockTarget = onChains $ concat
            [ [(unsafeChainId i, HashTarget $ maxBound `div` 100_000) | i <- [0..9]]
            , [(unsafeChainId i, HashTarget 0x0000088f99632cadf39b0db7655be62cb7dbc84ebbd9a90e5b5756d3e7d9196c) | i <- [10..19]]
            ]
        , _genesisTime = AllChains $ BlockCreationTime [timeMicrosQQ| 2019-07-17T18:28:37.613832 |]
        , _genesisBlockPayload = onChains $ concat
            [ [(unsafeChainId 0, RDN0.payloadBlock)]
            , [(unsafeChainId i, RDNN.payloadBlock) | i <- [1..9]]
            , [(unsafeChainId i, RDNKAD.payloadBlock) | i <- [10..19]]
            ]
        }

    , _versionMaxBlockGasLimit = End (Just 180_000)
    , _versionCheats = VersionCheats
        { _disablePow = False
        , _fakeFirstEpochStart = True
        , _disablePact = False
        }
    , _versionDefaults = VersionDefaults
        { _disablePeerValidation = True
        , _disableMempoolSync = False
        }
    , _versionVerifierPluginNames = AllChains (End mempty)
    }<|MERGE_RESOLUTION|>--- conflicted
+++ resolved
@@ -69,10 +69,6 @@
             Chainweb221Pact -> AllChains $ ForkAtBlockHeight $ BlockHeight 580
             Chainweb222Pact -> AllChains $ ForkAtBlockHeight $ BlockHeight 590
             Chainweb223Pact -> AllChains $ ForkAtBlockHeight $ BlockHeight 600
-<<<<<<< HEAD
-            EnableVerifiers -> AllChains $ ForkAtBlockHeight $ BlockHeight 600
-=======
->>>>>>> c97366d5
 
     , _versionUpgrades = foldr (chainZip HM.union) (AllChains mempty)
         [ forkUpgrades recapDevnet
