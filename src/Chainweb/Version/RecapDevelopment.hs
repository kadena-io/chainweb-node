--- conflicted
+++ resolved
@@ -43,7 +43,6 @@
     , _versionName = ChainwebVersionName "recap-development"
 
     , _versionForks = tabulateHashMap $ \case
-<<<<<<< HEAD
         SlowEpoch -> onAllChains ForkAtGenesis
         Vuln797Fix -> onAllChains ForkAtGenesis
         CoinV2 -> onAllChains ForkAtGenesis
@@ -81,50 +80,9 @@
         Chainweb230Pact -> onAllChains $ ForkAtBlockHeight $ BlockHeight 30
         Chainweb231Pact -> onAllChains $ ForkAtBlockHeight $ BlockHeight 35
         HashedAdjacentRecord -> onAllChains $ ForkAtBlockHeight $ BlockHeight 40
+        Chainweb232Pact -> onAllChains $ ForkAtBlockHeight $ BlockHeight 45
     , _versionUpgrades = foldr (chainZip HM.union) (onAllChains mempty)
         [ indexByForkHeights
-=======
-        SlowEpoch -> AllChains $ ForkAtBlockHeight $ BlockHeight 0
-        Vuln797Fix -> AllChains $ ForkAtBlockHeight $ BlockHeight 0
-        CoinV2 -> onChains $ [(unsafeChainId 0, ForkAtBlockHeight $ BlockHeight 3)] <> [(unsafeChainId i, ForkAtBlockHeight $ BlockHeight 4) | i <- [1..19]]
-        PactBackCompat_v16 -> AllChains $ ForkAtBlockHeight $ BlockHeight 0
-        SkipTxTimingValidation -> AllChains $ ForkAtBlockHeight $ BlockHeight 2
-        OldTargetGuard -> AllChains $ ForkAtBlockHeight $ BlockHeight 0
-        SkipFeatureFlagValidation -> AllChains $ ForkAtBlockHeight $ BlockHeight 0
-        ModuleNameFix -> AllChains $ ForkAtBlockHeight $ BlockHeight 2
-        ModuleNameFix2 -> AllChains $ ForkAtBlockHeight $ BlockHeight 2
-        OldDAGuard -> AllChains $ ForkAtBlockHeight $ BlockHeight 13
-        PactEvents -> AllChains $ ForkAtBlockHeight $ BlockHeight 40
-        SPVBridge -> AllChains $ ForkAtBlockHeight $ BlockHeight 50
-        Pact4Coin3 -> AllChains $ ForkAtBlockHeight $ BlockHeight 80
-        EnforceKeysetFormats -> AllChains $ ForkAtBlockHeight $ BlockHeight 100
-        Pact42 -> AllChains $ ForkAtBlockHeight $ BlockHeight 90
-        CheckTxHash -> AllChains $ ForkAtBlockHeight $ BlockHeight 110
-        Chainweb213Pact -> AllChains $ ForkAtBlockHeight $ BlockHeight 95
-        Chainweb214Pact -> AllChains $ ForkAtBlockHeight $ BlockHeight 115
-        Chainweb215Pact -> AllChains $ ForkAtBlockHeight $ BlockHeight 165
-        Pact44NewTrans -> AllChains $ ForkAtBlockHeight $ BlockHeight 0
-        Chainweb216Pact -> AllChains $ ForkAtBlockHeight $ BlockHeight 215
-        Chainweb217Pact -> AllChains $ ForkAtBlockHeight $ BlockHeight 470
-        Chainweb218Pact -> AllChains $ ForkAtBlockHeight $ BlockHeight 500
-        Chainweb219Pact -> AllChains $ ForkAtBlockHeight $ BlockHeight 550
-        Chainweb220Pact -> AllChains $ ForkAtBlockHeight $ BlockHeight 560
-        Chainweb221Pact -> AllChains $ ForkAtBlockHeight $ BlockHeight 580
-        Chainweb222Pact -> AllChains $ ForkAtBlockHeight $ BlockHeight 590
-        Chainweb223Pact -> AllChains $ ForkAtBlockHeight $ BlockHeight 600
-        Chainweb224Pact -> AllChains $ ForkAtBlockHeight $ BlockHeight 610
-        Chainweb225Pact -> AllChains $ ForkAtBlockHeight $ BlockHeight 620
-        Chainweb226Pact -> AllChains $ ForkAtBlockHeight $ BlockHeight 630
-        Pact5Fork -> AllChains $ ForkAtBlockHeight $ BlockHeight 640
-        Chainweb228Pact -> AllChains $ ForkAtBlockHeight $ BlockHeight 650
-        Chainweb229Pact -> AllChains $ ForkAtBlockHeight $ BlockHeight 660
-        Chainweb230Pact -> AllChains $ ForkAtBlockHeight $ BlockHeight 680
-        Chainweb231Pact -> AllChains $ ForkAtBlockHeight $ BlockHeight 690
-        Chainweb232Pact -> AllChains $ ForkAtBlockHeight $ BlockHeight 700
-
-    , _versionUpgrades = foldr (chainZip HM.union) (AllChains mempty)
-        [ indexByForkHeights recapDevnet
->>>>>>> 730ae037
             [ (CoinV2, onChains [(unsafeChainId i, pact4Upgrade RecapDevnet.transactions) | i <- [0..9]])
             , (Pact4Coin3, onAllChains (Pact4Upgrade CoinV3.transactions True))
             , (Chainweb214Pact, onAllChains (Pact4Upgrade CoinV4.transactions True))
@@ -182,13 +140,8 @@
         { _disablePeerValidation = True
         , _disableMempoolSync = False
         }
-<<<<<<< HEAD
     , _versionVerifierPluginNames = onAllChains $
-        (600, Set.fromList $ map VerifierName ["hyperlane_v3_message", "allow"]) `Above`
-=======
-    , _versionVerifierPluginNames = AllChains $
         (600, Set.fromList $ map VerifierName ["hyperlane_v3_message", "allow", "signed_list"]) `Above`
->>>>>>> 730ae037
         Bottom (minBound, mempty)
     , _versionQuirks = noQuirks
     , _versionServiceDate = Nothing
