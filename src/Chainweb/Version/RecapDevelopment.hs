{-# language LambdaCase #-}
{-# language NumericUnderscores #-}
{-# language OverloadedStrings #-}
{-# language PatternSynonyms #-}
{-# language QuasiQuotes #-}
{-# language ViewPatterns #-}

module Chainweb.Version.RecapDevelopment(recapDevnet, pattern RecapDevelopment) where

import qualified Data.HashMap.Strict as HM
import qualified Data.Set as Set

import Chainweb.BlockCreationTime
import Chainweb.BlockHeight
import Chainweb.ChainId
import Chainweb.Difficulty
import Chainweb.Graph
import Chainweb.Time
import Chainweb.Utils
import Chainweb.Utils.Rule
import Chainweb.Version

import Pact.Types.Verifier

import qualified Chainweb.BlockHeader.Genesis.RecapDevelopment0Payload as RDN0
import qualified Chainweb.BlockHeader.Genesis.RecapDevelopment1to9Payload as RDNN
import qualified Chainweb.BlockHeader.Genesis.RecapDevelopment10to19Payload as RDNKAD
import qualified Chainweb.Pact.Transactions.RecapDevelopmentTransactions as RecapDevnet
import qualified Chainweb.Pact.Transactions.CoinV3Transactions as CoinV3
import qualified Chainweb.Pact.Transactions.CoinV4Transactions as CoinV4
import qualified Chainweb.Pact.Transactions.CoinV5Transactions as CoinV5
import qualified Chainweb.Pact.Transactions.MainnetKADTransactions as MNKAD

to20ChainsHeight :: BlockHeight
to20ChainsHeight = 60

pattern RecapDevelopment :: ChainwebVersion
pattern RecapDevelopment <- ((== recapDevnet) -> True) where
    RecapDevelopment = recapDevnet

recapDevnet :: ChainwebVersion
recapDevnet = ChainwebVersion
    { _versionCode = ChainwebVersionCode 0x0000_0001
    , _versionName = ChainwebVersionName "recap-development"

    , _versionForks = tabulateHashMap $ \case
            SlowEpoch -> AllChains $ ForkAtBlockHeight $ BlockHeight 0
            Vuln797Fix -> AllChains $ ForkAtBlockHeight $ BlockHeight 0
            CoinV2 -> onChains $ [(unsafeChainId 0, ForkAtBlockHeight $ BlockHeight 3)] <> [(unsafeChainId i, ForkAtBlockHeight $ BlockHeight 4) | i <- [1..19]]
            PactBackCompat_v16 -> AllChains $ ForkAtBlockHeight $ BlockHeight 0
            SkipTxTimingValidation -> AllChains $ ForkAtBlockHeight $ BlockHeight 2
            OldTargetGuard -> AllChains $ ForkAtBlockHeight $ BlockHeight 0
            SkipFeatureFlagValidation -> AllChains $ ForkAtBlockHeight $ BlockHeight 0
            ModuleNameFix -> AllChains $ ForkAtBlockHeight $ BlockHeight 2
            ModuleNameFix2 -> AllChains $ ForkAtBlockHeight $ BlockHeight 2
            OldDAGuard -> AllChains $ ForkAtBlockHeight $ BlockHeight 13
            PactEvents -> AllChains $ ForkAtBlockHeight $ BlockHeight 40
            SPVBridge -> AllChains $ ForkAtBlockHeight $ BlockHeight 50
            Pact4Coin3 -> AllChains $ ForkAtBlockHeight $ BlockHeight 80
            EnforceKeysetFormats -> AllChains $ ForkAtBlockHeight $ BlockHeight 100
            Pact42 -> AllChains $ ForkAtBlockHeight $ BlockHeight 90
            CheckTxHash -> AllChains $ ForkAtBlockHeight $ BlockHeight 110
            Chainweb213Pact -> AllChains $ ForkAtBlockHeight $ BlockHeight 95
            Chainweb214Pact -> AllChains $ ForkAtBlockHeight $ BlockHeight 115
            Chainweb215Pact -> AllChains $ ForkAtBlockHeight $ BlockHeight 165
            Pact44NewTrans -> AllChains $ ForkAtBlockHeight $ BlockHeight 0
            Chainweb216Pact -> AllChains $ ForkAtBlockHeight $ BlockHeight 215
            Chainweb217Pact -> AllChains $ ForkAtBlockHeight $ BlockHeight 470
            Chainweb218Pact -> AllChains $ ForkAtBlockHeight $ BlockHeight 500
            Chainweb219Pact -> AllChains $ ForkAtBlockHeight $ BlockHeight 550
            Chainweb220Pact -> AllChains $ ForkAtBlockHeight $ BlockHeight 560
            Chainweb221Pact -> AllChains $ ForkAtBlockHeight $ BlockHeight 580
            Chainweb222Pact -> AllChains $ ForkAtBlockHeight $ BlockHeight 590
            Chainweb223Pact -> AllChains $ ForkAtBlockHeight $ BlockHeight 600
            Chainweb224Pact -> AllChains $ ForkAtBlockHeight $ BlockHeight 610
            Chainweb225Pact -> AllChains $ ForkAtBlockHeight $ BlockHeight 620
<<<<<<< HEAD
            Chainweb226Pact -> AllChains ForkNever
=======
            Chainweb226Pact -> AllChains $ ForkAtBlockHeight $ BlockHeight 630
            Chainweb227Pact -> AllChains ForkNever
>>>>>>> 2205fa98
            Pact5Fork -> AllChains ForkNever

    , _versionUpgrades = foldr (chainZip HM.union) (AllChains mempty)
        [ indexByForkHeights recapDevnet
            [ (CoinV2, onChains [(unsafeChainId i, ForSomePactVersion Pact4T $ pact4Upgrade RecapDevnet.transactions) | i <- [0..9]])
            , (Pact4Coin3, AllChains (ForSomePactVersion Pact4T $ Pact4Upgrade CoinV3.transactions True))
            , (Chainweb214Pact, AllChains (ForSomePactVersion Pact4T $ Pact4Upgrade CoinV4.transactions True))
            , (Chainweb215Pact, AllChains (ForSomePactVersion Pact4T $ Pact4Upgrade CoinV5.transactions True))
            ]
        , onChains [(unsafeChainId 0, HM.singleton to20ChainsHeight (ForSomePactVersion Pact4T $ pact4Upgrade MNKAD.transactions))]
        ]

    , _versionGraphs =
        (to20ChainsHeight, twentyChainGraph) `Above`
        Bottom (minBound, petersonChainGraph)

    , _versionBlockDelay = BlockDelay 30_000_000
    , _versionWindow = WindowWidth 120
    , _versionHeaderBaseSizeBytes = 318 - 110
    , _versionBootstraps = []
    , _versionGenesis = VersionGenesis
        { _genesisBlockTarget = onChains $ concat
            [ [(unsafeChainId i, HashTarget $ maxBound `div` 100_000) | i <- [0..9]]
            , [(unsafeChainId i, HashTarget 0x0000088f99632cadf39b0db7655be62cb7dbc84ebbd9a90e5b5756d3e7d9196c) | i <- [10..19]]
            ]
        , _genesisTime = AllChains $ BlockCreationTime [timeMicrosQQ| 2019-07-17T18:28:37.613832 |]
        , _genesisBlockPayload = onChains $ concat
            [ [(unsafeChainId 0, RDN0.payloadBlock)]
            , [(unsafeChainId i, RDNN.payloadBlock) | i <- [1..9]]
            , [(unsafeChainId i, RDNKAD.payloadBlock) | i <- [10..19]]
            ]
        }

    , _versionMaxBlockGasLimit = Bottom (minBound, Just 180_000)
    , _versionCheats = VersionCheats
        { _disablePow = False
        , _fakeFirstEpochStart = True
        , _disablePact = False
        }
    , _versionDefaults = VersionDefaults
        { _disablePeerValidation = True
        , _disableMempoolSync = False
        }
    , _versionVerifierPluginNames = AllChains $
        (600, Set.fromList $ map VerifierName ["hyperlane_v3_message", "allow"]) `Above`
        Bottom (minBound, mempty)
    , _versionQuirks = noQuirks
    , _versionServiceDate = Nothing
    }<|MERGE_RESOLUTION|>--- conflicted
+++ resolved
@@ -74,12 +74,8 @@
             Chainweb223Pact -> AllChains $ ForkAtBlockHeight $ BlockHeight 600
             Chainweb224Pact -> AllChains $ ForkAtBlockHeight $ BlockHeight 610
             Chainweb225Pact -> AllChains $ ForkAtBlockHeight $ BlockHeight 620
-<<<<<<< HEAD
-            Chainweb226Pact -> AllChains ForkNever
-=======
             Chainweb226Pact -> AllChains $ ForkAtBlockHeight $ BlockHeight 630
             Chainweb227Pact -> AllChains ForkNever
->>>>>>> 2205fa98
             Pact5Fork -> AllChains ForkNever
 
     , _versionUpgrades = foldr (chainZip HM.union) (AllChains mempty)
