--- conflicted
+++ resolved
@@ -199,9 +199,5 @@
             , (unsafeChainId 2, HM.fromList [((BlockHeight 4108311, TxBlockIdx 0), Gas 65_130)])
             ]
         }
-<<<<<<< HEAD
-    , _versionServiceDate = Just "2026-01-07T00:00:00Z"
     , _versionForkNumber = 0
-=======
->>>>>>> 1e3f6323
     }