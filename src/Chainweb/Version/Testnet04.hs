{-# language LambdaCase #-}
{-# language NumericUnderscores #-}
{-# language OverloadedStrings #-}
{-# language PatternSynonyms #-}
{-# language QuasiQuotes #-}
{-# language ViewPatterns #-}

module Chainweb.Version.Testnet04(testnet04, pattern Testnet04) where

import Control.Lens
import qualified Data.HashMap.Strict as HM
import qualified Data.Set as Set

import Chainweb.BlockCreationTime
import Chainweb.BlockHeight
import Chainweb.ChainId
import Chainweb.Difficulty
import Chainweb.Graph
import Chainweb.Time
import Chainweb.Utils
import Chainweb.Utils.Rule
import Chainweb.Version
import P2P.BootstrapNodes

import Pact.Core.Gas (Gas(..))
import Pact.Core.Names

-- | Initial hash target for testnet04 20-chain transition. Based on the following
-- header from recap devnet running with 5 GPUs hash power. Using this target unchanged
-- means, that we should do to the transition with the hash power of about
-- 5 - 50 GPUs in the system for a smooth transition.
--
-- The value for the initial target is 38 times smaller larger than value of an
-- successful test run on recap devnet with 5 GPUs. During that test the initial
-- target was about 32 times larger than the actual target at the time of the
-- transition.
--
-- @
-- {
--   "creationTime": 1594433454304125,
--   "parent": "DHSarVwhj6Xvu0KewCI1nRdGcNSWKFoOUy7us27mDac",
--   "height": 200,
--   "hash": "DC8HV9W0JM5gzliwDupjG10Lnwav09xWtxy01kGPTLM",
--   "chainId": 0,
--   "weight": "ReZ2aCAEAAAAAAAAAAAAAAAAAAAAAAAAAAAAAAAAAAA",
--   "featureFlags": 0,
--   "epochStart": 1594430808323849,
--   "adjacents": {
--     "2": "JPbz_YjWIvDgdGxdemkU6vVRimZZawxY_j0Hwo0pzb0",
--     "5": "wMFfoFrQ1GWOFj6jCNGRa3SiuFRGOCmS06F7HfmLnNw",
--     "3": "9WIBnxDGGZsy9FCCorvAUa4SlE5Rqs-cTLEsWCPOVbQ"
--   },
--   "payloadHash": "AOYQdE5xl_YueZSppW4MoadasjF149K28CON2GuH9Mc",
--   "chainwebVersion": "recap-development",
--   "target": "NZIklpW6xujSPrX3gyhXInfxxOS6JDjkW_GbGwAAAAA",
--   "nonce": "5805155470630695"
-- }
-- @
--
-- It holds that:
--
-- prop> Just testnet20InitialHashTarget == HashTarget <$> (runGet decodePowHashNat =<< decodeB64UrlNoPaddingText "NZIklpW6xujSPrX3gyhXInfxxOS6JDjkW_GbGwAAAAA")
-- prop> _hashTarget testnet20InitialHashTarget `div` _hashTarget mainnet20InitialHashTarget == PowHashNat 8893
-- prop> _hashTarget (genesisBlockTarget RecapDevelopment (unsafeChainId 10)) `div` _hashTarget testnet20InitialHashTarget == PowHashNat 38
--
testnet20InitialHashTarget :: HashTarget
testnet20InitialHashTarget = HashTarget 0x000000001b9bf15be43824bae4c4f17722572883f7b53ed2e8c6ba9596249235

-- | The block height of the 20-chain transition.
to20ChainsTestnet :: BlockHeight
to20ChainsTestnet = 332_604 -- 2020-07-28 16:00:00

pattern Testnet04 :: ChainwebVersion
pattern Testnet04 <- ((== testnet04) -> True) where
    Testnet04 = testnet04

testnet04 :: ChainwebVersion
testnet04 = ChainwebVersion
    { _versionCode = ChainwebVersionCode 0x00000007
    , _versionName = ChainwebVersionName "testnet04"
    , _versionForks = tabulateHashMap $ \case
        SlowEpoch -> AllChains ForkAtGenesis
        Vuln797Fix -> AllChains ForkAtGenesis
        CoinV2 -> onChains $ concat
            [ [(unsafeChainId i, ForkAtBlockHeight $ BlockHeight 1) | i <- [0..9]]
            , [(unsafeChainId i, ForkAtBlockHeight $ BlockHeight 337_000) | i <- [10..19]]
            ]
        PactBackCompat_v16 -> AllChains $ ForkAtBlockHeight $ BlockHeight 0
        ModuleNameFix -> AllChains $ ForkAtBlockHeight $ BlockHeight 2
        SkipTxTimingValidation -> AllChains $ ForkAtBlockHeight $ BlockHeight 1
        OldTargetGuard -> AllChains $ ForkAtBlockHeight $ BlockHeight 0
        SkipFeatureFlagValidation -> AllChains $ ForkAtBlockHeight $ BlockHeight 0
        ModuleNameFix2 -> AllChains $ ForkAtBlockHeight $ BlockHeight 289_966 -- ~ 2020-07-13
        OldDAGuard -> AllChains $ ForkAtBlockHeight $ BlockHeight 318_204 -- ~ 2020-07-23 16:00:00
        PactEvents -> AllChains $ ForkAtBlockHeight $ BlockHeight 660_000
        SPVBridge -> AllChains $ ForkAtBlockHeight $ BlockHeight 820_000 -- 2021-01-14T17:12:02
        Pact4Coin3 -> AllChains $ ForkAtBlockHeight $ BlockHeight 1_261_000  -- 2021-06-17T15:54:14
        EnforceKeysetFormats -> AllChains $ ForkAtBlockHeight $ BlockHeight 1_701_000 -- 2021-11-18T17:54:36
        Pact42 -> AllChains $ ForkAtBlockHeight $ BlockHeight 1_862_000  -- 2021-06-19T03:34:05
        CheckTxHash -> AllChains $ ForkAtBlockHeight $ BlockHeight 1_889_000 -- 2022-01-24T04:19:24
        Chainweb213Pact -> AllChains $ ForkAtBlockHeight $ BlockHeight 1_974_556  -- 2022-02-25 00:00:00
        Chainweb214Pact -> AllChains $ ForkAtBlockHeight $ BlockHeight 2_134_331  -- 2022-04-21T12:00:00Z
        Chainweb215Pact -> AllChains $ ForkAtBlockHeight $ BlockHeight 2_295_437  -- 2022-06-16T12:00:00+00:00
        Pact44NewTrans -> AllChains $ ForkAtBlockHeight $ BlockHeight 2_500_369 -- Todo: add date
        Chainweb216Pact -> AllChains $ ForkAtBlockHeight $ BlockHeight 2_516_739 -- 2022-09-01 12:00:00+00:00
        Chainweb217Pact -> AllChains $ ForkAtBlockHeight $ BlockHeight 2_777_367 -- 2022-12-01 12:00:00+00:00
        Chainweb218Pact -> AllChains $ ForkAtBlockHeight $ BlockHeight 3_038_343 -- 2023-03-02 12:00:00+00:00
        Chainweb219Pact -> AllChains $ ForkAtBlockHeight $ BlockHeight 3_299_753 -- 2023-06-01 12:00:00+00:00
        Chainweb220Pact -> AllChains $ ForkAtBlockHeight $ BlockHeight 3_580_964 -- 2023-09-08 12:00:00+00:00
        Chainweb221Pact -> AllChains $ ForkAtBlockHeight $ BlockHeight 3_702_250 -- 2023-10-19 12:00:00+00:00
        Chainweb222Pact -> AllChains $ ForkAtBlockHeight $ BlockHeight 3_859_808 -- 2023-12-13 12:00:00+00:00
        Chainweb223Pact -> AllChains $ ForkAtBlockHeight $ BlockHeight 4_100_681 -- 2024-03-06 12:00:00+00:00
        Chainweb224Pact -> AllChains $ ForkAtBlockHeight $ BlockHeight 4_333_587 -- 2024-05-29 12:00:00+00:00
        Chainweb225Pact -> AllChains $ ForkAtBlockHeight $ BlockHeight 4_575_072 -- 2024-08-21 12:00:00+00:00
        Chainweb226Pact -> AllChains $ ForkAtBlockHeight $ BlockHeight 4_816_925 -- 2024-11-13 12:00:00+00:00
        Pact5Fork -> AllChains $ ForkAtBlockHeight $ BlockHeight 5_058_738       -- 2025-02-05 12:00:00+00:00
        Chainweb228Pact -> AllChains $ ForkAtBlockHeight $ BlockHeight 5_155_146 -- 2025-03-11 00:00:00+00:00
        Chainweb229Pact -> AllChains $ ForkAtBlockHeight $ BlockHeight 5_300_466 -- 2025-04-30 12:00:00+00:00
        Chainweb230Pact -> AllChains ForkNever

    , _versionGraphs =
        (to20ChainsTestnet, twentyChainGraph) `Above`
        Bottom (minBound, petersenChainGraph)
    , _versionBlockDelay = BlockDelay 30_000_000
    , _versionWindow = WindowWidth 120
    , _versionHeaderBaseSizeBytes = 318 - 110
    , _versionMaxBlockGasLimit =
        (succ $ testnet04 ^?! versionForks . at Chainweb216Pact . _Just . atChain (unsafeChainId 0) . _ForkAtBlockHeight, Just 180_000) `Above`
        Bottom (minBound, Nothing)
    , _versionBootstraps = domainAddr2PeerInfo testnet04BootstrapHosts
    , _versionGenesis = VersionGenesis
        { _genesisBlockTarget = OnChains $ HM.fromList $ concat
            [ [(unsafeChainId i, maxTarget) | i <- [0..9]]
            , [(unsafeChainId i, testnet20InitialHashTarget) | i <- [10..19]]
            ]
        , _genesisTime = AllChains $ BlockCreationTime [timeMicrosQQ| 2019-07-17T18:28:37.613832 |]
        , _genesisBlockPayload = onChains
            [ (unsafeChainId 0, unsafeFromText "nfYm3e_fk2ICws0Uowos6OMuqfFg5Nrl_zqXVx9v_ZQ")
            , (unsafeChainId 1, unsafeFromText "HU-ZhdfsQCiTrfxjtbkr5MHmjoukOt6INqB2vuYiF3g")
            , (unsafeChainId 2, unsafeFromText "HU-ZhdfsQCiTrfxjtbkr5MHmjoukOt6INqB2vuYiF3g")
            , (unsafeChainId 3, unsafeFromText "HU-ZhdfsQCiTrfxjtbkr5MHmjoukOt6INqB2vuYiF3g")
            , (unsafeChainId 4, unsafeFromText "HU-ZhdfsQCiTrfxjtbkr5MHmjoukOt6INqB2vuYiF3g")
            , (unsafeChainId 5, unsafeFromText "HU-ZhdfsQCiTrfxjtbkr5MHmjoukOt6INqB2vuYiF3g")
            , (unsafeChainId 6, unsafeFromText "HU-ZhdfsQCiTrfxjtbkr5MHmjoukOt6INqB2vuYiF3g")
            , (unsafeChainId 7, unsafeFromText "HU-ZhdfsQCiTrfxjtbkr5MHmjoukOt6INqB2vuYiF3g")
            , (unsafeChainId 8, unsafeFromText "HU-ZhdfsQCiTrfxjtbkr5MHmjoukOt6INqB2vuYiF3g")
            , (unsafeChainId 9, unsafeFromText "HU-ZhdfsQCiTrfxjtbkr5MHmjoukOt6INqB2vuYiF3g")
            , (unsafeChainId 10, unsafeFromText "HU-ZhdfsQCiTrfxjtbkr5MHmjoukOt6INqB2vuYiF3g")
            , (unsafeChainId 11, unsafeFromText "HU-ZhdfsQCiTrfxjtbkr5MHmjoukOt6INqB2vuYiF3g")
            , (unsafeChainId 12, unsafeFromText "HU-ZhdfsQCiTrfxjtbkr5MHmjoukOt6INqB2vuYiF3g")
            , (unsafeChainId 13, unsafeFromText "HU-ZhdfsQCiTrfxjtbkr5MHmjoukOt6INqB2vuYiF3g")
            , (unsafeChainId 14, unsafeFromText "HU-ZhdfsQCiTrfxjtbkr5MHmjoukOt6INqB2vuYiF3g")
            , (unsafeChainId 15, unsafeFromText "HU-ZhdfsQCiTrfxjtbkr5MHmjoukOt6INqB2vuYiF3g")
            , (unsafeChainId 16, unsafeFromText "HU-ZhdfsQCiTrfxjtbkr5MHmjoukOt6INqB2vuYiF3g")
            , (unsafeChainId 17, unsafeFromText "HU-ZhdfsQCiTrfxjtbkr5MHmjoukOt6INqB2vuYiF3g")
            , (unsafeChainId 18, unsafeFromText "HU-ZhdfsQCiTrfxjtbkr5MHmjoukOt6INqB2vuYiF3g")
            , (unsafeChainId 19, unsafeFromText "HU-ZhdfsQCiTrfxjtbkr5MHmjoukOt6INqB2vuYiF3g")
            ]
        }
    , _versionUpgrades = onChains []
    , _versionCheats = VersionCheats
        { _disablePow = False
        , _fakeFirstEpochStart = False
        , _disablePact = False
        }
    , _versionDefaults = VersionDefaults
        { _disablePeerValidation = False
        , _disableMempoolSync = False
        }
    , _versionVerifierPluginNames = AllChains $ (4_100_681, Set.fromList $ map VerifierName ["hyperlane_v3_message"]) `Above`
        Bottom (minBound, mempty)
    , _versionQuirks = VersionQuirks
        { _quirkGasFees = onChains
            [ (unsafeChainId 1, HM.fromList [((BlockHeight 4104500, TxBlockIdx 0), Gas 66_239)])
            , (unsafeChainId 2, HM.fromList [((BlockHeight 4108311, TxBlockIdx 0), Gas 65_130)])
            ]
        }
<<<<<<< HEAD
    , _versionServiceDate = Just "2025-04-30T00:00:00Z"
    , _versionPayloadProviderTypes = AllChains PactProvider
=======
    , _versionServiceDate = Just "2025-07-23T00:00:00Z"
>>>>>>> 287c4c1c
    }<|MERGE_RESOLUTION|>--- conflicted
+++ resolved
@@ -175,10 +175,6 @@
             , (unsafeChainId 2, HM.fromList [((BlockHeight 4108311, TxBlockIdx 0), Gas 65_130)])
             ]
         }
-<<<<<<< HEAD
-    , _versionServiceDate = Just "2025-04-30T00:00:00Z"
+    , _versionServiceDate = Just "2025-07-23T00:00:00Z"
     , _versionPayloadProviderTypes = AllChains PactProvider
-=======
-    , _versionServiceDate = Just "2025-07-23T00:00:00Z"
->>>>>>> 287c4c1c
     }