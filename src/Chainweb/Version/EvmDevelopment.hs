{-# language LambdaCase #-}
{-# language NumericUnderscores #-}
{-# language OverloadedStrings #-}
{-# language PatternSynonyms #-}
{-# language QuasiQuotes #-}
{-# language ViewPatterns #-}

module Chainweb.Version.EvmDevelopment
( evmDevnet
, pattern EvmDevelopment
) where

import qualified Data.Set as Set

import Chainweb.BlockCreationTime
import Chainweb.ChainId
import Chainweb.Difficulty
import Chainweb.Graph
import Chainweb.Time
import Chainweb.Utils
import Chainweb.Utils.Rule
import Chainweb.Version

import Pact.Core.Names

pattern EvmDevelopment :: ChainwebVersion
pattern EvmDevelopment <- ((== evmDevnet) -> True) where
    EvmDevelopment = evmDevnet

-- How to compute the hashes:
--
-- Mininal Payload Provider:
--
-- @
-- -- create dummy payload hashes
-- import Chainweb.Payload.Provider.Minimal.Payload
-- import Chainweb.Version.Registry
-- import Chainweb.Version.EvmDevelopment
--
-- registerVersion EvmDevelopment
-- mapM_ (\i -> T.putStrLn (sshow i <> " " <>  encodeToText (view payloadHash $ genesisPayload EvmDevelopment $ unsafeChainId i))) [40..97]
-- @
--
-- EVM Payload Provider:
--
-- @
-- cabal run evm-genesis -- 0 1 2 3 4 5 6 7 8 9 10 11 12 13 14 15 16 17 18 19
-- @
--
-- Pact Provider:
--
-- TODO (use ea?)

evmDevnet :: ChainwebVersion
evmDevnet = ChainwebVersion
    { _versionCode = ChainwebVersionCode 0x0000_000a
    , _versionName = ChainwebVersionName "evm-development"
    , _versionForks = tabulateHashMap $ \case
        -- TODO: for now, Pact 5 is never enabled on EVM devnet.
        -- this will change as it stabilizes.
<<<<<<< HEAD
        Pact5Fork -> AllChains ForkNever
        _ -> AllChains ForkAtGenesis
    , _versionUpgrades = AllChains mempty
    , _versionGraphs = Bottom (minBound, d4k4ChainGraph)
=======
        Pact5Fork -> onAllChains evmDevnet ForkNever
        _ -> onAllChains evmDevnet ForkAtGenesis
    , _versionUpgrades = onAllChains evmDevnet mempty
    , _versionGraphs = Bottom (minBound, twentyChainGraph)
>>>>>>> 7afbd4ec
    , _versionBlockDelay = BlockDelay 30_000_000
    , _versionWindow = WindowWidth 120
    , _versionHeaderBaseSizeBytes = 318 - 110
    , _versionBootstraps = []
    , _versionGenesis = VersionGenesis
        { _genesisBlockTarget = onAllChains evmDevnet $ HashTarget (maxBound `div` 500_000)
        , _genesisTime = onChains
            $ [ (unsafeChainId i, BlockCreationTime [timeMicrosQQ| 2025-01-01T00:00:00.000000 |]) | i <- [0..19] ]
            <> [ (unsafeChainId i, BlockCreationTime (Time (secondsToTimeSpan 1687223762))) | i <- [20..39] ]
            <> [ (unsafeChainId i, BlockCreationTime [timeMicrosQQ| 2025-01-01T00:00:00.000000 |]) | i <- [40..97] ]
        , _genesisBlockPayload = onChains $
            -- Minimal Payload Provider
            [ (unsafeChainId 0, unsafeFromText "rXG-6Jg02UjBYZt0OIwxZ3QtdnwH-C7pX4cX5FHmGE8")
            , (unsafeChainId 1, unsafeFromText "xeJGd3yT9SII6Uzm7AwOjoyTSjRGJUI-hC5gBWKLGkw")
            , (unsafeChainId 2, unsafeFromText "lXQTK0XTngWwc-POGHOg9_MBqiObaZCXDKR08WfWfL8")
            , (unsafeChainId 3, unsafeFromText "GD4-7rjII-MGkVBnXurpn0Pb4aMolNnKDvmlKGMaPRA")
            , (unsafeChainId 4, unsafeFromText "iZRTSTlKtzqpgMb0LDukvb9U55RlAJuxXVDWIVYXTIU")
            , (unsafeChainId 5, unsafeFromText "B0AotFJgnzdUZo3pHBTT2E9LItJevMGKlYDK4mF9ZzQ")
            , (unsafeChainId 6, unsafeFromText "X-TifEHiGkavUAbHgQ0AwtAm6ctCHTkKqg4FVFIzFHQ")
            , (unsafeChainId 7, unsafeFromText "WWxH5-JZYdNgRo1KIVzts6YyW8Df1eP8fin4bx4QAM4")
            , (unsafeChainId 8, unsafeFromText "TugVzxHnoOEO1nLjsd2IDTHXE1Z2E83sG-OrFgogaBE")
            , (unsafeChainId 9, unsafeFromText "2k748hkHJZgRvwJAsc1bxTvWzbbo4d2oSW719NrcS9g")
            , (unsafeChainId 10, unsafeFromText "TCfeZhl_v8YJr77HIbxNkWB-j0KQXwmJQx_lkJSpB0w")
            , (unsafeChainId 11, unsafeFromText "ZQ7__f2OWthXBnzSWNp80HM5dEz9AyYQ_VCaNKwiX_c")
            , (unsafeChainId 12, unsafeFromText "aY5Mc9L2FrkrN6-z-gDBJbuPO5I7B5Cz6giyGSiMzKk")
            , (unsafeChainId 13, unsafeFromText "XtZwHbCPrs0ByLZ-1a-hvC_u8GE93tHk-e0uCPqXUz8")
            , (unsafeChainId 14, unsafeFromText "A97xRHSsEO9Hn0WdVwZPVNHClzDj-4KXr4Heqf0x36A")
            , (unsafeChainId 15, unsafeFromText "iU54vz0G3eiWwXiyeK9FAiqMGV0dqD7TfdgQRLVrVg0")
            , (unsafeChainId 16, unsafeFromText "hh_No_CZO9S28lQvU9SQin-ZsxjfIedX_zuYABfoYGQ")
            , (unsafeChainId 17, unsafeFromText "tQ0TWds1dMFX9E8EtEXndtmhEDDYtWrgpkv6NmVmJaY")
            , (unsafeChainId 18, unsafeFromText "gMs-6QtsYgghAZqTNZ7DBlyOHR2XryNIE4n9rpn-h_I")
            , (unsafeChainId 19, unsafeFromText "Evv6R7db1V3t2mrDTosjpL4fjrN9Cn2vdr8tE34hPUY")
            -- EVM Payload Provider
            , (unsafeChainId 20, unsafeFromText "FAxLDjtb8r_0S0Rfr8rD47EQwO-Ma-fmEynZccHvn5o")
            , (unsafeChainId 21, unsafeFromText "RYPcKnqXKzSneT9zLC6OSGpQah48AeRWIVrSMbEYfcE")
            , (unsafeChainId 22, unsafeFromText "IQLMke3si3QrlqKRyesUJr0iOdYFawl0UhPVXHYc6-M")
            , (unsafeChainId 23, unsafeFromText "-dc_2udXDNRodCsLAX02kKVsnI-gQMeBZdsZHjxEkbw")
            , (unsafeChainId 24, unsafeFromText "nWj_l1UK6k9hdMRV53WfNPEIHmUW2NFDpv0-iI2SnPQ")
            , (unsafeChainId 25, unsafeFromText "8OH3La_FkKuK91jQZETYp_QnE2UhQHJnlyZdSql6nhs")
            , (unsafeChainId 26, unsafeFromText "tHw2yo16N5wEyz2jsd53kplg2xeIi-5PwdzY0KlzzSM")
            , (unsafeChainId 27, unsafeFromText "20Rw_Wl_AZl0BmsYPYkv6ghIL8jqGCUeOpUiLhCuS84")
            , (unsafeChainId 28, unsafeFromText "_ThaCzgNd-zBRfzz3l-ggZT_XWPwR0OTrolGSUexdsA")
            , (unsafeChainId 29, unsafeFromText "vi1Pgfd1Uyio0OUi1RHCHvRNNYIjEX9Z4-YY9Hkrjo4")
            , (unsafeChainId 30, unsafeFromText "a0cPOU3F0WTHWrQXPJIGToEpVETRetRM4-FabZ3WhfU")
            , (unsafeChainId 31, unsafeFromText "gRs2a2_sBlxwVABhjLkPqdBGY4jSOI-9FsYeLYZX42s")
            , (unsafeChainId 32, unsafeFromText "-IFOzOxVR2-yusLt_W9ns_eURYgFsEYTmWBeqCiWowo")
            , (unsafeChainId 33, unsafeFromText "_yCbWuqwwYEX_YbGxH8XJ5ZmCWoobO7WUyyMt1MGgxE")
            , (unsafeChainId 34, unsafeFromText "cv9ZuWQvqVkPZAyaaVX-NUPpgrwxg23_K7vtD3CRqB8")
            , (unsafeChainId 35, unsafeFromText "iNZJV9TWAEOB9W_4bCrEB0tpvSOcEz63K3NfSFbiDXw")
            , (unsafeChainId 36, unsafeFromText "e4PE6KrZkxtncGRGS4sscjuq75JZ1S798-TJHja__Kg")
            , (unsafeChainId 37, unsafeFromText "gj4cGxxI_maEK2yIXTE1JW-s10W8291mAZiEQQHevcs")
            , (unsafeChainId 38, unsafeFromText "miWz2MqGFUUx_KsbYUHWmJ6HMEP0w5UlT83m6r7onLY")
            , (unsafeChainId 39, unsafeFromText "KfnCJ-BsVoG7ae42M9STk2Y6FO8LKdsijDklbDhyUfo")
            -- Minimal Payload Provider
            , (unsafeChainId 40, unsafeFromText "H3VBsNGh-SQE-0d_qlYSHnS2obzUeo6Zi1XDDvhndYo")
            , (unsafeChainId 41, unsafeFromText "N6hVHz6vo0frpS3eyqvtMeZg1eFbAMJ1CS315M-JpWw")
            , (unsafeChainId 42, unsafeFromText "9mo8CRwvTLLJ4cSQtErBfOIxzwpale-AwnbXPWQd184")
            , (unsafeChainId 43, unsafeFromText "SotTkMw2Eq5UbOObv5kyaUlMqHp6-PUSKDeLHWYCr2s")
            , (unsafeChainId 44, unsafeFromText "1IB27CAQ6MpXFV-OiyDVIxbXh91BK2Bl6PYiAwvyg-E")
            , (unsafeChainId 45, unsafeFromText "ou9ns1_Q72IsaXoVjCErGGGmzsI07IIx6Vo14gU0Fl8")
            , (unsafeChainId 46, unsafeFromText "dZsEBdKKdeLkTS35IV54npY01mB9HOWO3TvoXE0xoWg")
            , (unsafeChainId 47, unsafeFromText "oLbpBWhnhCdKHy_q009-06PYug12KMtA5u9mv82_I8s")
            , (unsafeChainId 48, unsafeFromText "coBTWu6iFvyDX_3W2dSnuwK9WheRa9_40kh564myiXw")
            , (unsafeChainId 49, unsafeFromText "fiOvn4JEAf7NXGAP3YkXhygalCnKCwzhe2dC1VO4YiU")
            , (unsafeChainId 50, unsafeFromText "UL6_gjNoxuryRd3xBj3OU00A6IjvHtdnggucOISDgc4")
            , (unsafeChainId 51, unsafeFromText "Wtu06D5r5DcNSZ8ZxxPv3Jvq4dtYW1PnHJtrxmdVSzw")
            , (unsafeChainId 52, unsafeFromText "yrSDpQnAtnw-WYVrXMd-zAt2ZCOBNz7mACG-UjX5Tl0")
            , (unsafeChainId 53, unsafeFromText "c743P-dTKKA6PpKCJ6ZC9im7bo1BpJWViZ6xjZJokkw")
            , (unsafeChainId 54, unsafeFromText "qlj-G-PO_TtM5mp2C6UI6GgVWR2H1um2v6VOMrXjX4M")
            , (unsafeChainId 55, unsafeFromText "XO6ZWLmRlyiGygt2pdDZpxZfwHrmkLsBM99rJSxa31M")
            , (unsafeChainId 56, unsafeFromText "jiXkFn_Nv73-X8d3xUtsY25lNN2g35sjSsu43X1pOEM")
            , (unsafeChainId 57, unsafeFromText "Dr15tRuU6JSXOARB46_r1DGb9e2WX4a61BoiJ9Uq5p0")
            , (unsafeChainId 58, unsafeFromText "KYlhzAW01sBwnO2dXl9_0BuRNV64nJJCSSo6JdDNMZA")
            , (unsafeChainId 59, unsafeFromText "ywo1yl72s89SQibkkKuRm4tmBnp8guONArOLa03lETU")
            , (unsafeChainId 60, unsafeFromText "t4u3_IuTXANdi2NrM2prmWCOFSc3AkrwHYziL1LSsEU")
            , (unsafeChainId 61, unsafeFromText "Ucp32OmDetbZPozGHES6F7HKqbAnIfynOsfCzUo3lDI")
            , (unsafeChainId 62, unsafeFromText "VEsZDVjM1lJkfJUWTXEyC7wH27vgDoviFD2Rt22vJ1I")
            , (unsafeChainId 63, unsafeFromText "NDsftZSHa8N1yDdkgQJQ1rk1J3vRFFxFzCSrd8SzEUo")
            , (unsafeChainId 64, unsafeFromText "80yIgBalnINZyprtYhZVCgOgMbB2DoW5Xq42FJf7nKk")
            , (unsafeChainId 65, unsafeFromText "BMi5YZ0GpYTemGe6x_FtXEI5JTO9rinekaNnhEV87Jc")
            , (unsafeChainId 66, unsafeFromText "uAIl8FGVbOPzitFHovTPJtPHaCQzYA8ZOaE6PxBx3Ng")
            , (unsafeChainId 67, unsafeFromText "tmzmkzngbTHNfywBySBDE-OLXwhjgn2gNhqK86uFRXk")
            , (unsafeChainId 68, unsafeFromText "MNkeZut1raJk7-Vh6Yf2HR-Lhf7x97ZYqtZvM-czHmA")
            , (unsafeChainId 69, unsafeFromText "BMa_Ucv2c0Q9TU9wE8HZaX5hFv919yqh57s_ijfb0aA")
            , (unsafeChainId 70, unsafeFromText "YZlG4QzDr285OQMCs5k9ZS6SNYSNjq2gr9RnJ1DmyBw")
            , (unsafeChainId 71, unsafeFromText "ZDwNBLBZSTRertPlENXC6CUj6StykJLucUnN_DydnLc")
            , (unsafeChainId 72, unsafeFromText "BtxzFZrXiRYOMouRmU7eA9pohvahn_GdKPREhcuGCY4")
            , (unsafeChainId 73, unsafeFromText "cGIf74TXx8V_XrUUr2B9MU8adtQeQc1hpk6XOey1GOU")
            , (unsafeChainId 74, unsafeFromText "j3hvD0Yjztjc_trqX4OMHPOqEWTd04GKvPfmt4r92D8")
            , (unsafeChainId 75, unsafeFromText "eSIZD24zvKNw-2OJtWJujayy3AKU2h11RhRWZUC6MtM")
            , (unsafeChainId 76, unsafeFromText "P3H3_4I6vJTQOszcrYreI6LOhSRVgVv7Hb0nFawzbsM")
            , (unsafeChainId 77, unsafeFromText "CKomlT6tiEs6DCa2VNy3519TjAiwFNx8EkkI54JKY0I")
            , (unsafeChainId 78, unsafeFromText "2NldG3su7R_RXpes25X09t8evnjNMuZoL8j3PcNMfXE")
            , (unsafeChainId 79, unsafeFromText "fMlZOHs-mzu5u2DXAiCKzhZNOlCMROY2YXxHMCdiHyo")
            , (unsafeChainId 80, unsafeFromText "mDocxA63bstQQ-vqzM02_avZmSjrPFFxcvcVa6ZCYMU")
            , (unsafeChainId 81, unsafeFromText "hqkNDhLpy-9usTAyu77mvwoCD8YDlW9O66EFQ98ARsg")
            , (unsafeChainId 82, unsafeFromText "jSGKQqn_KP4RbFsbTT_6VWFTj9WOqAqv-INoMyJntAw")
            , (unsafeChainId 83, unsafeFromText "fvOd-k-4j_OFmAQo1M2Vy1T2O18UkpcjRYlSMVcjxXo")
            , (unsafeChainId 84, unsafeFromText "s26jheDzrGXuWZ8mddMkIDU9UICfsRg9z-TQwDCRWos")
            , (unsafeChainId 85, unsafeFromText "ZTR2dcyy-ZgOX5OVsKMV0t4Bkp4mf2ocvUs8KGZVw74")
            , (unsafeChainId 86, unsafeFromText "AnmY1tCYiwIf35bZZXXdx3ZVOfmwsT0jvOlLA0s0NHY")
            , (unsafeChainId 87, unsafeFromText "aBL54Dj7EkUqrrWykyQfFGa9vCf3nS34QogArm33188")
            , (unsafeChainId 88, unsafeFromText "YGs9zbwtzR0FqoVwAITceumfKfCMilFYfSxkJU6pf70")
            , (unsafeChainId 89, unsafeFromText "J1CdN2TlCux7xAoX8m7fdGyJHV_IeEgboyQMvI2ToO8")
            , (unsafeChainId 90, unsafeFromText "_mphcuK5KOq2_-DQB9bqlM6C4f6eAnO7cCLSK--gLsE")
            , (unsafeChainId 91, unsafeFromText "TvoF0OcZ86zj_C9nExaubCzXRgGTGMQ9wViM1Zm0f-A")
            , (unsafeChainId 92, unsafeFromText "dAAvn6c3IkClNgEpjSTt-ZrPCG8YcqBsma_vvLnRji4")
            , (unsafeChainId 93, unsafeFromText "RBJolQY0GKyqcGBUef18tAr51aRS52IQ8HJoJX6EPR8")
            , (unsafeChainId 94, unsafeFromText "lPLkYdoQHw_auHSFnlcNL3fI_oI2b5jCCpaSXbw5rZ4")
            , (unsafeChainId 95, unsafeFromText "M4Webe0zta7bJ_53pHTIjU5d25TLG6FISfiLw1eFFgg")
            , (unsafeChainId 96, unsafeFromText "jiQb8cx7bl48fvqA6QeLXh_YXP2Bzg8gSroKGfceqUk")
            , (unsafeChainId 97, unsafeFromText "ZE5xfgDK6KW4q8o98qCWZ4NJL74NiMG1hu3DUZrHatI")
            ]
        }

    -- still the *default* block gas limit is set, see
    -- defaultChainwebConfiguration._configBlockGasLimit
    , _versionMaxBlockGasLimit = Bottom (minBound, Nothing)
    , _versionCheats = VersionCheats
        { _disablePow = True
        , _fakeFirstEpochStart = True
        , _disablePact = False
        }
    , _versionDefaults = VersionDefaults
        { _disablePeerValidation = True
        , _disableMempoolSync = False
        }
    , _versionVerifierPluginNames = onAllChains evmDevnet $ Bottom
        (minBound, Set.fromList $ map VerifierName ["hyperlane_v3_message", "allow"])
    , _versionQuirks = noQuirks evmDevnet
    , _versionServiceDate = Nothing

    -- FIXME make this safe for graph changes
    , _versionPayloadProviderTypes = onChains
        $ [ (unsafeChainId i, MinimalProvider) | i <- [0..19] ]
        <> [ (unsafeChainId i, EvmProvider (1789 - 20 + int i)) | i <- [20..39] ]
        <> [ (unsafeChainId i, MinimalProvider) | i <- [40..97] ]
    }<|MERGE_RESOLUTION|>--- conflicted
+++ resolved
@@ -58,17 +58,10 @@
     , _versionForks = tabulateHashMap $ \case
         -- TODO: for now, Pact 5 is never enabled on EVM devnet.
         -- this will change as it stabilizes.
-<<<<<<< HEAD
-        Pact5Fork -> AllChains ForkNever
-        _ -> AllChains ForkAtGenesis
-    , _versionUpgrades = AllChains mempty
-    , _versionGraphs = Bottom (minBound, d4k4ChainGraph)
-=======
         Pact5Fork -> onAllChains evmDevnet ForkNever
         _ -> onAllChains evmDevnet ForkAtGenesis
     , _versionUpgrades = onAllChains evmDevnet mempty
-    , _versionGraphs = Bottom (minBound, twentyChainGraph)
->>>>>>> 7afbd4ec
+    , _versionGraphs = Bottom (minBound, d4k4ChainGraph)
     , _versionBlockDelay = BlockDelay 30_000_000
     , _versionWindow = WindowWidth 120
     , _versionHeaderBaseSizeBytes = 318 - 110
