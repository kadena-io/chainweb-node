--- conflicted
+++ resolved
@@ -124,7 +124,6 @@
         Chainweb221Pact -> AllChains $ ForkAtBlockHeight $ BlockHeight 3_702_250 -- 2023-10-19 12:00:00+00:00
         Chainweb222Pact -> AllChains $ ForkAtBlockHeight $ BlockHeight 3_859_808 -- 2023-12-13 12:00:00+00:00
         Chainweb223Pact -> AllChains ForkNever
-        EnableVerifiers -> AllChains ForkNever
 
     , _versionGraphs =
         (to20ChainsTestnet, twentyChainGraph) `Above`
@@ -177,9 +176,5 @@
         { _disablePeerValidation = False
         , _disableMempoolSync = False
         }
-<<<<<<< HEAD
-    , _versionVerifierPluginNames = AllChains $ End $ mempty
-=======
     , _versionVerifierPluginNames = AllChains $ End mempty
->>>>>>> c97366d5
     }