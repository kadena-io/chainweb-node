--- conflicted
+++ resolved
@@ -129,10 +129,6 @@
         -- the case that we don't actually need the version, just the code.
         lookupVersion & versionCode .~ code
     where
-<<<<<<< HEAD
-=======
-
->>>>>>> 2205fa98
     lookupVersion :: HasCallStack => ChainwebVersion
     lookupVersion = unsafeDupablePerformIO $ do
         m <- readIORef versionMap
@@ -140,19 +136,12 @@
             HM.lookup code m
 
     notRegistered
-<<<<<<< HEAD
-        | code == _versionCode recapDevnet = "recapDevnet version used but not registered, remember to do so after it's configured"
-        | code == _versionCode devnet = "devnet version used but not registered, remember to do so after it's configured"
-        | code == _versionCode pact5Devnet = "Pact 5 devnet version used but not registered, remember to do so after it's configured"
-        | otherwise = "version not registered with code " <> show code <> ", have you seen Chainweb.Test.TestVersions.testVersions?"
-=======
         | code == _versionCode recapDevnet = "recapDevnet version used but not registered, remember to do so after it's configured. " <> perhaps
         | code == _versionCode devnet = "devnet version used but not registered, remember to do so after it's configured. " <> perhaps
         | code == _versionCode pact5Devnet = "Pact 5 devnet version used but not registered, remember to do so after it's configured. " <> perhaps
         | otherwise = "version not registered with code " <> show code <> ", have you seen Chainweb.Test.TestVersions.testVersions?"
 
     perhaps = "Perhaps you are attempting to run a different devnet version than a previous run, and you need to delete your db directory before restarting devnet with the new version?"
->>>>>>> 2205fa98
 
 -- TODO: ideally all uses of this are deprecated. currently in use in
 -- ObjectEncoded block header decoder and CutHashes decoder.
