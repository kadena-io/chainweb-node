--- conflicted
+++ resolved
@@ -162,11 +162,7 @@
 
 -- | Versions known to us by name.
 knownVersions :: [ChainwebVersion]
-<<<<<<< HEAD
-knownVersions = [mainnet, testnet04, testnet05, recapDevnet, devnet, evmDevnet]
-=======
-knownVersions = [mainnet, testnet04, recapDevnet, devnet]
->>>>>>> 287c4c1c
+knownVersions = [mainnet, testnet04, recapDevnet, devnet, evmDevnet]
 
 -- | Look up a known version by name, usually with `m` instantiated to some
 -- configuration parser monad.
