{-# language LambdaCase #-}
{-# language NumericUnderscores #-}
{-# language OverloadedStrings #-}
{-# language PatternSynonyms #-}
{-# language QuasiQuotes #-}
{-# language ViewPatterns #-}

module Chainweb.Version.Mainnet(mainnet, pattern Mainnet01) where

import Control.Lens
import qualified Data.HashMap.Strict as HM

import Chainweb.BlockCreationTime
import Chainweb.BlockHeight
import Chainweb.ChainId
import Chainweb.Difficulty
import Chainweb.Graph
import Chainweb.Time
import Chainweb.Utils
import Chainweb.Utils.Rule
import Chainweb.Version
import P2P.BootstrapNodes

import qualified Chainweb.BlockHeader.Genesis.Mainnet0Payload as MN0
import qualified Chainweb.BlockHeader.Genesis.Mainnet1Payload as MN1
import qualified Chainweb.BlockHeader.Genesis.Mainnet2Payload as MN2
import qualified Chainweb.BlockHeader.Genesis.Mainnet3Payload as MN3
import qualified Chainweb.BlockHeader.Genesis.Mainnet4Payload as MN4
import qualified Chainweb.BlockHeader.Genesis.Mainnet5Payload as MN5
import qualified Chainweb.BlockHeader.Genesis.Mainnet6Payload as MN6
import qualified Chainweb.BlockHeader.Genesis.Mainnet7Payload as MN7
import qualified Chainweb.BlockHeader.Genesis.Mainnet8Payload as MN8
import qualified Chainweb.BlockHeader.Genesis.Mainnet9Payload as MN9
import qualified Chainweb.BlockHeader.Genesis.Mainnet10to19Payload as MNKAD
import qualified Chainweb.Pact.Transactions.CoinV3Transactions as CoinV3
import qualified Chainweb.Pact.Transactions.CoinV4Transactions as CoinV4
import qualified Chainweb.Pact.Transactions.CoinV5Transactions as CoinV5
import qualified Chainweb.Pact.Transactions.Mainnet0Transactions as MN0
import qualified Chainweb.Pact.Transactions.Mainnet1Transactions as MN1
import qualified Chainweb.Pact.Transactions.Mainnet2Transactions as MN2
import qualified Chainweb.Pact.Transactions.Mainnet3Transactions as MN3
import qualified Chainweb.Pact.Transactions.Mainnet4Transactions as MN4
import qualified Chainweb.Pact.Transactions.Mainnet5Transactions as MN5
import qualified Chainweb.Pact.Transactions.Mainnet6Transactions as MN6
import qualified Chainweb.Pact.Transactions.Mainnet7Transactions as MN7
import qualified Chainweb.Pact.Transactions.Mainnet8Transactions as MN8
import qualified Chainweb.Pact.Transactions.Mainnet9Transactions as MN9
import qualified Chainweb.Pact.Transactions.MainnetKADTransactions as MNKAD

-- | Initial hash target for mainnet 20-chain transition. Difficulty on the new
-- chains is 1/4 of the current difficulty. It is based on the following header
-- from 2020-07-09. This value should be double checked after the testnet
-- transition and before the release of chainweb node version 2.1.
--
-- @
-- {
--   "creationTime": 1594319266887602,
--   "parent": "aSIkDjuJQGGOwJW-60T_1WRK9KPJm1rz63a4SW8WtSc",
--   "height": 731382,
--   "hash": "Ua_pSMMo-szlMpXMuSYWTcVlaSIf01TxJvBCmFkmhBM",
--   "chainId": 0,
--   "weight": "xo3dabqEYpUPAAAAAAAAAAAAAAAAAAAAAAAAAAAAAAA",
--   "featureFlags": 0,
--   "epochStart": 1594316109999615,
--   "adjacents": {
--     "2": "KuuujcD6yeZ9jRXwlRE0ed5dHc3x_akIz1REmKXuDtk",
--     "5": "qFU32Qmlj-syzuZ2awCvyoW6Jex3TQqGTzd-Dchn1gc",
--     "3": "Lgu1FgiCw4qPpptoVRmijn8WKG2OcAUAp1Ha7KFbrWg"
--   },
--   "payloadHash": "MV079yClHYSYBW74WySK-15AUVQg8QMKHJZbtzTCbgA",
--   "chainwebVersion": "mainnet01",
--   "target": "DOordl9cgfs4ZTBdFnbjRW5th-hW-pL33DIAAAAAAAA",
--   "nonce": "149742924667593745"
-- }
-- @
--
-- It holds that:
--
-- prop> Just mainnet20InitialHashTarget == HashTarget . (4 *) <$> (runGet decodePowHashNat =<< decodeB64UrlNoPaddingText "DOordl9cgfs4ZTBdFnbjRW5th-hW-pL33DIAAAAAAAA")
--
mainnet20InitialHashTarget :: HashTarget
mainnet20InitialHashTarget = HashTarget 0x000000000000cb73de4be95ba21db5b9178dd85974c194e3ee05717dd8afa830

to20ChainsMainnet :: BlockHeight
to20ChainsMainnet = 852_054 -- 2020-08-20 16:00:00

pattern Mainnet01 :: ChainwebVersion
pattern Mainnet01 <- ((== mainnet) -> True) where
    Mainnet01 = mainnet

mainnet :: ChainwebVersion
mainnet = ChainwebVersion
    { _versionCode = ChainwebVersionCode 0x00000005
    , _versionName = ChainwebVersionName "mainnet01"
    , _versionForks = tabulateHashMap $ \case
        SlowEpoch -> AllChains (ForkAtBlockHeight $ BlockHeight 80_000)
        Vuln797Fix -> onChains $
            [ (unsafeChainId 0, ForkAtBlockHeight $ BlockHeight 121_452) -- 2019-12-10T21:00:00.0
            , (unsafeChainId 1, ForkAtBlockHeight $ BlockHeight 121_452)
            , (unsafeChainId 2, ForkAtBlockHeight $ BlockHeight 121_452)
            , (unsafeChainId 3, ForkAtBlockHeight $ BlockHeight 121_451)
            , (unsafeChainId 4, ForkAtBlockHeight $ BlockHeight 121_451)
            , (unsafeChainId 5, ForkAtBlockHeight $ BlockHeight 121_452)
            , (unsafeChainId 6, ForkAtBlockHeight $ BlockHeight 121_452)
            , (unsafeChainId 7, ForkAtBlockHeight $ BlockHeight 121_451)
            , (unsafeChainId 8, ForkAtBlockHeight $ BlockHeight 121_452)
            , (unsafeChainId 9, ForkAtBlockHeight $ BlockHeight 121_451)
            ] <> [(unsafeChainId i, ForkAtGenesis) | i <- [10..19]]
        CoinV2 -> onChains $
<<<<<<< HEAD
            [ (unsafeChainId 0, BlockHeight 140_808)
            , (unsafeChainId 1, BlockHeight 140_809)
            , (unsafeChainId 2, BlockHeight 140_808)
            , (unsafeChainId 3, BlockHeight 140_809)
            , (unsafeChainId 4, BlockHeight 140_808)
            , (unsafeChainId 5, BlockHeight 140_808)
            , (unsafeChainId 6, BlockHeight 140_808)
            , (unsafeChainId 7, BlockHeight 140_809)
            , (unsafeChainId 8, BlockHeight 140_808)
            , (unsafeChainId 9, BlockHeight 140_808)
            ] <> [(unsafeChainId i, BlockHeight 1) | i <- [10..19]]
        PactBackCompat_v16 -> AllChains (BlockHeight 328_000)
        ModuleNameFix -> AllChains (BlockHeight 448_501)
        SkipTxTimingValidation -> AllChains (BlockHeight 449_940)
        OldTargetGuard -> AllChains (BlockHeight 452_820) -- ~ 2020-04-04T00:00:00Z
        SkipFeatureFlagValidation -> AllChains (BlockHeight 530_500) -- ~ 2020-05-01T00:00:xxZ
        ModuleNameFix2 -> AllChains (BlockHeight 752_214)
        OldDAGuard -> AllChains (BlockHeight 771_414) -- ~ 2020-07-23 16:00:00
        PactEvents -> AllChains (BlockHeight 1_138_000)
        SPVBridge -> AllChains (BlockHeight 1_275_000)
        Pact4Coin3 -> AllChains (BlockHeight 1_722_500)      -- 2021-06-19T03:34:05+00:00
        EnforceKeysetFormats -> AllChains (BlockHeight 2_162_000) -- 2022-01-17T17:51:12
        Pact420 -> AllChains (BlockHeight 2_334_500) -- 2022-01-17T17:51:12+00:00
        CheckTxHash -> AllChains (BlockHeight 2_349_800) -- 2022-01-23T02:53:38
        Chainweb213Pact -> AllChains (BlockHeight 2_447_315) -- 2022-02-26T00:00:00+00:00
        Chainweb214Pact -> AllChains (BlockHeight 2_605_663) -- 2022-04-22T00:00:00+00:00
        Chainweb215Pact -> AllChains (BlockHeight 2_766_630) -- 2022-06-17T00:00:00+00:00
        Pact44NewTrans -> AllChains (BlockHeight 2_965_885) -- Todo: add date
        Chainweb216Pact -> AllChains (BlockHeight 2_988_324) -- 2022-09-02T00:00:00+00:00
        Chainweb217Pact -> AllChains (BlockHeight 3_250_348) -- 2022-12-02T00:00:00+00:00
        Chainweb218Pact -> AllChains (BlockHeight 3_512_363) -- 2023-03-03 00:00:00+00:00
        Chainweb219Pact -> AllChains (BlockHeight 3_774_423) -- 2023-06-02 00:00:00+00:00
        Chainweb220Pact -> AllChains (BlockHeight maxBound)
=======
            [ (unsafeChainId 0, ForkAtBlockHeight $ BlockHeight 140_808)
            , (unsafeChainId 1, ForkAtBlockHeight $ BlockHeight 140_809)
            , (unsafeChainId 2, ForkAtBlockHeight $ BlockHeight 140_808)
            , (unsafeChainId 3, ForkAtBlockHeight $ BlockHeight 140_809)
            , (unsafeChainId 4, ForkAtBlockHeight $ BlockHeight 140_808)
            , (unsafeChainId 5, ForkAtBlockHeight $ BlockHeight 140_808)
            , (unsafeChainId 6, ForkAtBlockHeight $ BlockHeight 140_808)
            , (unsafeChainId 7, ForkAtBlockHeight $ BlockHeight 140_809)
            , (unsafeChainId 8, ForkAtBlockHeight $ BlockHeight 140_808)
            , (unsafeChainId 9, ForkAtBlockHeight $ BlockHeight 140_808)
            ] <> [(unsafeChainId i, ForkAtGenesis) | i <- [10..19]]
        PactBackCompat_v16 -> AllChains (ForkAtBlockHeight $ BlockHeight 328_000)
        ModuleNameFix -> AllChains (ForkAtBlockHeight $ BlockHeight 448_501)
        SkipTxTimingValidation -> AllChains (ForkAtBlockHeight $ BlockHeight 449_940)
        OldTargetGuard -> AllChains (ForkAtBlockHeight $ BlockHeight 452_820) -- ~ 2020-04-04T00:00:00Z
        SkipFeatureFlagValidation -> AllChains (ForkAtBlockHeight $ BlockHeight 530_500) -- ~ 2020-05-01T00:00:xxZ
        ModuleNameFix2 -> AllChains (ForkAtBlockHeight $ BlockHeight 752_214)
        OldDAGuard -> AllChains (ForkAtBlockHeight $ BlockHeight 771_414) -- ~ 2020-07-23 16:00:00
        PactEvents -> AllChains (ForkAtBlockHeight $ BlockHeight 1_138_000)
        SPVBridge -> AllChains (ForkAtBlockHeight $ BlockHeight 1_275_000)
        Pact4Coin3 -> AllChains (ForkAtBlockHeight $ BlockHeight 1_722_500)      -- 2021-06-19T03:34:05+00:00
        EnforceKeysetFormats -> AllChains (ForkAtBlockHeight $ BlockHeight 2_162_000) -- 2022-01-17T17:51:12
        Pact420 -> AllChains (ForkAtBlockHeight $ BlockHeight 2_334_500) -- 2022-01-17T17:51:12+00:00
        CheckTxHash -> AllChains (ForkAtBlockHeight $ BlockHeight 2_349_800) -- 2022-01-23T02:53:38
        Chainweb213Pact -> AllChains (ForkAtBlockHeight $ BlockHeight 2_447_315) -- 2022-02-26T00:00:00+00:00
        Chainweb214Pact -> AllChains (ForkAtBlockHeight $ BlockHeight 2_605_663) -- 2022-04-22T00:00:00+00:00
        Chainweb215Pact -> AllChains (ForkAtBlockHeight $ BlockHeight 2_766_630) -- 2022-06-17T00:00:00+00:00
        Pact44NewTrans -> AllChains (ForkAtBlockHeight $ BlockHeight 2_965_885) -- Todo: add date
        Chainweb216Pact -> AllChains (ForkAtBlockHeight $ BlockHeight 2_988_324) -- 2022-09-02T00:00:00+00:00
        Chainweb217Pact -> AllChains (ForkAtBlockHeight $ BlockHeight 3_250_348) -- 2022-12-02T00:00:00+00:00
        Chainweb218Pact -> AllChains (ForkAtBlockHeight $ BlockHeight 3_512_363) -- 2023-03-03 00:00:00+00:00
        Chainweb219Pact -> AllChains (ForkAtBlockHeight $ BlockHeight 3_774_423) -- 2023-06-02 00:00:00+00:00
>>>>>>> e0608435

    , _versionGraphs =
        (to20ChainsMainnet, twentyChainGraph) `Above`
        End petersonChainGraph
    , _versionBlockDelay = BlockDelay 30_000_000
    , _versionWindow = WindowWidth 120
    , _versionHeaderBaseSizeBytes = 318 - 110
    , _versionMaxBlockGasLimit =
        (succ $ mainnet ^?! versionForks . at Chainweb216Pact . _Just . onChain (unsafeChainId 0) . _ForkAtBlockHeight, Just 180_000) `Above`
        End Nothing
    , _versionBootstraps = domainAddr2PeerInfo mainnetBootstrapHosts
    , _versionGenesis = VersionGenesis
        { _genesisBlockTarget = OnChains $ HM.fromList $ concat
            [ [(unsafeChainId i, maxTarget) | i <- [0..9]]
            , [(unsafeChainId i, mainnet20InitialHashTarget) | i <- [10..19]]
            ]
        , _genesisTime = AllChains $ BlockCreationTime [timeMicrosQQ| 2019-10-30T00:01:00.0 |]
        , _genesisBlockPayload = OnChains $ HM.fromList $ concat
            [ [ (unsafeChainId 0, MN0.payloadBlock)
              , (unsafeChainId 1, MN1.payloadBlock)
              , (unsafeChainId 2, MN2.payloadBlock)
              , (unsafeChainId 3, MN3.payloadBlock)
              , (unsafeChainId 4, MN4.payloadBlock)
              , (unsafeChainId 5, MN5.payloadBlock)
              , (unsafeChainId 6, MN6.payloadBlock)
              , (unsafeChainId 7, MN7.payloadBlock)
              , (unsafeChainId 8, MN8.payloadBlock)
              , (unsafeChainId 9, MN9.payloadBlock)
              ]
            , [(unsafeChainId i, MNKAD.payloadBlock) | i <- [10..19]]
            ]
        }
    , _versionUpgrades = chainZip HM.union
        (forkUpgrades mainnet
        [ (CoinV2, onChains
            [ (unsafeChainId 0, upgrade MN0.transactions)
            , (unsafeChainId 1, upgrade MN1.transactions)
            , (unsafeChainId 2, upgrade MN2.transactions)
            , (unsafeChainId 3, upgrade MN3.transactions)
            , (unsafeChainId 4, upgrade MN4.transactions)
            , (unsafeChainId 5, upgrade MN5.transactions)
            , (unsafeChainId 6, upgrade MN6.transactions)
            , (unsafeChainId 7, upgrade MN7.transactions)
            , (unsafeChainId 8, upgrade MN8.transactions)
            , (unsafeChainId 9, upgrade MN9.transactions)
            ])
        , (Pact4Coin3, AllChains $ Upgrade CoinV3.transactions True)
        , (Chainweb214Pact, AllChains $ Upgrade CoinV4.transactions True)
        , (Chainweb215Pact, AllChains $ Upgrade CoinV5.transactions True)
        ])
        (onChains [(unsafeChainId 0, HM.singleton to20ChainsMainnet (upgrade MNKAD.transactions))])
    , _versionCheats = VersionCheats
        { _disablePow = False
        , _fakeFirstEpochStart = False
        , _disablePact = False
        }
    , _versionDefaults = VersionDefaults
        { _disablePeerValidation = False
        , _disableMempoolSync = False
        }
    }<|MERGE_RESOLUTION|>--- conflicted
+++ resolved
@@ -107,41 +107,6 @@
             , (unsafeChainId 9, ForkAtBlockHeight $ BlockHeight 121_451)
             ] <> [(unsafeChainId i, ForkAtGenesis) | i <- [10..19]]
         CoinV2 -> onChains $
-<<<<<<< HEAD
-            [ (unsafeChainId 0, BlockHeight 140_808)
-            , (unsafeChainId 1, BlockHeight 140_809)
-            , (unsafeChainId 2, BlockHeight 140_808)
-            , (unsafeChainId 3, BlockHeight 140_809)
-            , (unsafeChainId 4, BlockHeight 140_808)
-            , (unsafeChainId 5, BlockHeight 140_808)
-            , (unsafeChainId 6, BlockHeight 140_808)
-            , (unsafeChainId 7, BlockHeight 140_809)
-            , (unsafeChainId 8, BlockHeight 140_808)
-            , (unsafeChainId 9, BlockHeight 140_808)
-            ] <> [(unsafeChainId i, BlockHeight 1) | i <- [10..19]]
-        PactBackCompat_v16 -> AllChains (BlockHeight 328_000)
-        ModuleNameFix -> AllChains (BlockHeight 448_501)
-        SkipTxTimingValidation -> AllChains (BlockHeight 449_940)
-        OldTargetGuard -> AllChains (BlockHeight 452_820) -- ~ 2020-04-04T00:00:00Z
-        SkipFeatureFlagValidation -> AllChains (BlockHeight 530_500) -- ~ 2020-05-01T00:00:xxZ
-        ModuleNameFix2 -> AllChains (BlockHeight 752_214)
-        OldDAGuard -> AllChains (BlockHeight 771_414) -- ~ 2020-07-23 16:00:00
-        PactEvents -> AllChains (BlockHeight 1_138_000)
-        SPVBridge -> AllChains (BlockHeight 1_275_000)
-        Pact4Coin3 -> AllChains (BlockHeight 1_722_500)      -- 2021-06-19T03:34:05+00:00
-        EnforceKeysetFormats -> AllChains (BlockHeight 2_162_000) -- 2022-01-17T17:51:12
-        Pact420 -> AllChains (BlockHeight 2_334_500) -- 2022-01-17T17:51:12+00:00
-        CheckTxHash -> AllChains (BlockHeight 2_349_800) -- 2022-01-23T02:53:38
-        Chainweb213Pact -> AllChains (BlockHeight 2_447_315) -- 2022-02-26T00:00:00+00:00
-        Chainweb214Pact -> AllChains (BlockHeight 2_605_663) -- 2022-04-22T00:00:00+00:00
-        Chainweb215Pact -> AllChains (BlockHeight 2_766_630) -- 2022-06-17T00:00:00+00:00
-        Pact44NewTrans -> AllChains (BlockHeight 2_965_885) -- Todo: add date
-        Chainweb216Pact -> AllChains (BlockHeight 2_988_324) -- 2022-09-02T00:00:00+00:00
-        Chainweb217Pact -> AllChains (BlockHeight 3_250_348) -- 2022-12-02T00:00:00+00:00
-        Chainweb218Pact -> AllChains (BlockHeight 3_512_363) -- 2023-03-03 00:00:00+00:00
-        Chainweb219Pact -> AllChains (BlockHeight 3_774_423) -- 2023-06-02 00:00:00+00:00
-        Chainweb220Pact -> AllChains (BlockHeight maxBound)
-=======
             [ (unsafeChainId 0, ForkAtBlockHeight $ BlockHeight 140_808)
             , (unsafeChainId 1, ForkAtBlockHeight $ BlockHeight 140_809)
             , (unsafeChainId 2, ForkAtBlockHeight $ BlockHeight 140_808)
@@ -174,7 +139,7 @@
         Chainweb217Pact -> AllChains (ForkAtBlockHeight $ BlockHeight 3_250_348) -- 2022-12-02T00:00:00+00:00
         Chainweb218Pact -> AllChains (ForkAtBlockHeight $ BlockHeight 3_512_363) -- 2023-03-03 00:00:00+00:00
         Chainweb219Pact -> AllChains (ForkAtBlockHeight $ BlockHeight 3_774_423) -- 2023-06-02 00:00:00+00:00
->>>>>>> e0608435
+        Chainweb220Pact -> AllChains (ForkAtBlockHeight $ BlockHeight maxBound)
 
     , _versionGraphs =
         (to20ChainsMainnet, twentyChainGraph) `Above`
