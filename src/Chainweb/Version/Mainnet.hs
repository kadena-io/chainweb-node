--- conflicted
+++ resolved
@@ -161,13 +161,8 @@
     , _versionWindow = WindowWidth 120
     , _versionHeaderBaseSizeBytes = 318 - 110
     , _versionMaxBlockGasLimit =
-<<<<<<< HEAD
         (succ $ mainnet ^?! versionForks . at Chainweb216Pact . _Just . atChain (unsafeChainId 0) . _ForkAtBlockHeight, Just 180_000) `Above`
-        End Nothing
-=======
-        (succ $ mainnet ^?! versionForks . at Chainweb216Pact . _Just . onChain (unsafeChainId 0) . _ForkAtBlockHeight, Just 180_000) `Above`
         Bottom (minBound, Nothing)
->>>>>>> 0865649f
     , _versionBootstraps = domainAddr2PeerInfo mainnetBootstrapHosts
     , _versionGenesis = VersionGenesis
         { _genesisBlockTarget = OnChains $ HM.fromList $ concat
