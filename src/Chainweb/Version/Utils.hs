--- conflicted
+++ resolved
@@ -66,10 +66,7 @@
 import Chainweb.Difficulty
 import Chainweb.Time
 import Chainweb.VerifierPlugin
-<<<<<<< HEAD
-=======
 import qualified Chainweb.VerifierPlugin.Allow
->>>>>>> 5dd046b4
 
 import Control.Lens
 import Data.Foldable
@@ -460,12 +457,6 @@
 -- | The verifier plugins enabled for a particular block.
 verifiersAt :: ChainwebVersion -> ChainId -> BlockHeight -> Map Text VerifierPlugin
 verifiersAt v cid bh =
-<<<<<<< HEAD
-    case measureRule bh $ _versionVerifierPlugins v ^?! onChain cid of
-        Bottom vs -> vs
-        Top (_, vs) -> vs
-        Between (_, vs) _ -> vs
-=======
     M.restrictKeys allVerifierPlugins activeVerifierNames
     where
     activeVerifierNames =
@@ -481,5 +472,4 @@
 allVerifierPlugins :: Map Text VerifierPlugin
 allVerifierPlugins = M.fromList
     [ ("allow", Chainweb.VerifierPlugin.Allow.plugin)
-    ]
->>>>>>> 5dd046b4
+    ]