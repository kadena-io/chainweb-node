--- conflicted
+++ resolved
@@ -5,7 +5,6 @@
 {-# LANGUAGE OverloadedStrings #-}
 {-# LANGUAGE ScopedTypeVariables #-}
 {-# LANGUAGE ViewPatterns #-}
-{-# LANGUAGE OverloadedStrings #-}
 
 -- |
 -- Module: Chainweb.Version.Utils
@@ -68,18 +67,14 @@
 import Chainweb.Time
 import Chainweb.VerifierPlugin
 import qualified Chainweb.VerifierPlugin.Allow
-<<<<<<< HEAD
 import qualified Chainweb.VerifierPlugin.Hyperlane.Announcement
 import qualified Chainweb.VerifierPlugin.Hyperlane.Message
-=======
->>>>>>> c97366d5
 
 import Control.Lens
 import Data.Foldable
 import qualified Data.HashSet as HS
 import Data.Map.Strict(Map)
 import qualified Data.Map.Strict as M
-import Data.Text(Text)
 
 import GHC.Stack
 
@@ -463,11 +458,7 @@
     eh = expectedBlockHeightAfterSeconds v s
 
 -- | The verifier plugins enabled for a particular block.
-<<<<<<< HEAD
-verifiersAt :: ChainwebVersion -> ChainId -> BlockHeight -> Map Text VerifierPlugin
-=======
 verifiersAt :: ChainwebVersion -> ChainId -> BlockHeight -> Map VerifierName VerifierPlugin
->>>>>>> c97366d5
 verifiersAt v cid bh =
     M.restrictKeys allVerifierPlugins activeVerifierNames
     where
@@ -481,16 +472,10 @@
 -- plugins active in any particular block validation context is the only thing
 -- that varies. this pedantry is only so that ChainwebVersion is plain data
 -- with no functions inside.
-<<<<<<< HEAD
-allVerifierPlugins :: Map Text VerifierPlugin
-allVerifierPlugins = M.fromList
-    [ ("allow", Chainweb.VerifierPlugin.Allow.plugin)
-
-    , ("hyperlane_announcement", Chainweb.VerifierPlugin.Hyperlane.Announcement.plugin)
-    , ("hyperlane_message", Chainweb.VerifierPlugin.Hyperlane.Message.plugin)
-=======
 allVerifierPlugins :: Map VerifierName VerifierPlugin
 allVerifierPlugins = M.fromList $ map (over _1 VerifierName)
     [ ("allow", Chainweb.VerifierPlugin.Allow.plugin)
->>>>>>> c97366d5
+
+    , ("hyperlane_announcement", Chainweb.VerifierPlugin.Hyperlane.Announcement.plugin)
+    , ("hyperlane_message", Chainweb.VerifierPlugin.Hyperlane.Message.plugin)
     ]