{-# LANGUAGE BangPatterns #-}
{-# LANGUAGE GADTs #-}
{-# LANGUAGE LambdaCase #-}
{-# LANGUAGE NumericUnderscores #-}
{-# LANGUAGE OverloadedStrings #-}
{-# LANGUAGE ScopedTypeVariables #-}
{-# LANGUAGE ViewPatterns #-}

-- |
-- Module: Chainweb.Version.Utils
-- Copyright: Copyright © 2020 Kadena LLC.
-- License: MIT
-- Maintainer: Lars Kuhtz <lars@kadena.io>
-- Stability: experimental
--
-- Utilities for computing BlockHeights, CutHeights and BlockCounts based on
-- chainweb versions and chainweb graphs.
--
module Chainweb.Version.Utils
(
-- * Chain Ids
  randomChainId
, someChainId

-- * Chain Graph Properties By Block Height
, chainGraphs
, chainGraphsAt
, lastGraphChange
, nextGraphChange
, chainCountAt
, diameterAt
, degreeAt
, chainIdsAt
, randomChainIdAt
, someChainIdAt
, blockCountAt
, globalBlockCountAt
, globalBlockDelayAt
, isGraphChange

-- * Chain Graph Properties By Cut Height
, avgCutHeightAt
, chainGraphsByCutHeight
, chainGraphAtCutHeight
, chainCountAtCutHeight
, diameterAtCutHeight
, degreeAtCutHeight
, blockCountAtCutHeight
, avgBlockHeightAtCutHeight
, lastGraphChangeByCutHeight
, nextGraphChangeByCutHeight

-- * Expected Block and Cut Heights
, expectedBlockHeightAfterSeconds
, expectedCutHeightAfterSeconds
, expectedBlockCountAfterSeconds
, expectedGlobalBlockCountAfterSeconds

-- * Verifiers
, verifiersAt
) where

import Chainweb.BlockHeight
import Chainweb.ChainId
import Chainweb.Difficulty
import Chainweb.Time
import Chainweb.VerifierPlugin
import qualified Chainweb.VerifierPlugin.Allow
import qualified Chainweb.VerifierPlugin.Hyperlane.Announcement
import qualified Chainweb.VerifierPlugin.Hyperlane.Message

import Control.Lens
import Data.Foldable
import qualified Data.HashSet as HS
import Data.Map.Strict(Map)
import qualified Data.Map.Strict as M

import GHC.Stack

import Numeric.Natural

import System.Random

-- internal modules

import Chainweb.Graph
import Chainweb.Utils
import Chainweb.Utils.Rule
import Chainweb.Version
import Chainweb.Version.Mainnet

import Pact.Types.Verifier

-- -------------------------------------------------------------------------- --
--  Utils

limitHeight :: BlockHeight -> M.Map BlockHeight a -> M.Map BlockHeight a
limitHeight h = M.takeWhileAntitone (h >=)
{-# INLINE limitHeight #-}

-- | This is an internal function and must not be exported.
--
-- Precondition: the is non-empty maps and has an entry 0.
--
-- NOTE: only use when its safe. DO NOT EXPORT this function.
--
atHeight :: HasCallStack => BlockHeight -> M.Map BlockHeight a -> a
atHeight h = snd . fromJuste . M.lookupLE h
{-# INLINE atHeight #-}

-- | This is an internal function and must not be exported.
--
-- Precondition: the is non-empty maps and has an entry 0.
--
atCutHeight :: HasCallStack => CutHeight -> M.Map CutHeight a -> a
atCutHeight h = snd . fromJuste . M.lookupLE h
{-# INLINE atCutHeight #-}

-- -------------------------------------------------------------------------- --
-- Chain Graph Properties By Block Height

-- | BlockHeight intervals for the chain graphs of a chainweb version
--
-- Post-condition:
--
-- @
-- 0 == minimum $ M.keys $ chainGraphs v
-- @
--
chainGraphs :: HasChainwebVersion v => v -> M.Map BlockHeight ChainGraph
chainGraphs = \case
    (_chainwebVersion -> v)
        | _versionCode v == _versionCode mainnet -> mainnetGraphs
        | otherwise -> M.fromDistinctDescList . toList . ruleElems $ _versionGraphs v
    where
    mainnetGraphs = M.fromDistinctDescList . toList . ruleElems $ _versionGraphs mainnet

-- | BlockHeight intervals for the chain graphs of a chainweb version up to a
-- given block height.
--
-- Post-condition:
--
-- @
-- 0 == minimum $ M.keys $ chainGraphs v
-- @
--
chainGraphsAt
    :: HasChainwebVersion v
    => v
    -> BlockHeight
    -> M.Map BlockHeight ChainGraph
chainGraphsAt v h = limitHeight h (chainGraphs v)
{-# INLINE chainGraphsAt #-}

lastGraphChange
    :: HasCallStack
    => HasChainwebVersion v
    => v
    -> BlockHeight
    -> BlockHeight
lastGraphChange v h = fst . fromJuste . M.lookupLE h $ chainGraphs v
{-# INLINE lastGraphChange #-}

nextGraphChange
    :: HasCallStack
    => HasChainwebVersion v
    => v
    -> BlockHeight
    -> BlockHeight
nextGraphChange v h = fst . fromJuste . M.lookupGT h $ chainGraphs v
{-# INLINE nextGraphChange #-}

chainCountAt
    :: HasCallStack
    => HasChainwebVersion v
    => v
    -> BlockHeight
    -> Natural
chainCountAt v h = order $ atHeight h $ chainGraphs v
{-# INLINE chainCountAt #-}

degreeAt
    :: HasCallStack
    => HasChainwebVersion v
    => v
    -> BlockHeight
    -> Natural
degreeAt v h = degree $ atHeight h $ chainGraphs v
{-# INLINE degreeAt #-}

diameterAt
    :: HasCallStack
    => HasChainwebVersion v
    => v
    -> BlockHeight
    -> Natural
diameterAt v h = diameter $ atHeight h $ chainGraphs v
{-# INLINE diameterAt #-}

chainIdsAt
    :: HasCallStack
    => HasChainwebVersion v
    => v
    -> BlockHeight
    -> HS.HashSet ChainId
chainIdsAt v h = graphChainIds $ atHeight h $ chainGraphs v
{-# INLINE chainIdsAt #-}

-- | Uniformily get a random ChainId at the top of the current chainweb
--
randomChainId :: HasChainwebVersion v => v -> IO ChainId
randomChainId v = randomChainIdAt v maxBound
{-# INLINE randomChainId #-}

-- | Uniformily get a random ChainId at the given height of the chainweb
--
randomChainIdAt :: HasChainwebVersion v => v -> BlockHeight -> IO ChainId
randomChainIdAt v h = (!!) (toList cs) <$> randomRIO (0, length cs - 1)
  where
    cs = chainIdsAt v h
{-# INLINE randomChainIdAt #-}

-- | Sometimes, in particular for testing and examples, some fixed chain id is
-- needed, but it doesn't matter which one. This function provides some valid
-- chain ids for the top of the current chainweb.
--
someChainId :: HasCallStack => HasChainwebVersion v => v -> ChainId
someChainId v = someChainIdAt v maxBound
{-# INLINE someChainId #-}

-- | Sometimes, in particular for testing and examples, some fixed chain id is
-- needed, but it doesn't matter which one. This function provides some valid
-- chain ids for the chainweb at the given height.
--
someChainIdAt :: HasCallStack => HasChainwebVersion v => v -> BlockHeight -> ChainId
someChainIdAt v h = minimum $ chainIdsAt v h
    -- guaranteed to succeed because the empty graph isn't a valid chain graph.
{-# INLINE someChainIdAt #-}

isGraphChange :: HasChainwebVersion v => v -> BlockHeight -> Bool
isGraphChange v h = M.member h (chainGraphs v)
{-# INLINE isGraphChange #-}

-- -------------------------------------------------------------------------- --
-- Block Count

-- | The numbers of blocks on a chain up to the given height
--
-- Precondition: h > genesisHeight
--
blockCountAt
    :: HasCallStack
    => HasChainwebVersion v
    => HasChainId cid
    => v
    -> cid
    -> BlockHeight
    -> Natural
blockCountAt v cid h
    | h < gh = 0
    | otherwise = 1 + int h - int gh
  where
    gh = genesisBlockHeight (_chainwebVersion v) (_chainId cid)

-- | The block count accross all chains at a given block height
--
globalBlockCountAt
    :: HasCallStack
    => HasChainwebVersion v
    => v
    -> BlockHeight
    -> Natural
globalBlockCountAt v h = sum
    $ fmap (\c -> blockCountAt v c h)
    $ toList
    $ chainIdsAt v h

globalBlockDelayAt
    :: HasCallStack
    => HasChainwebVersion v
    => v
    -> BlockHeight
    -> Double
globalBlockDelayAt v h = (int r / 1_000_000) / int (chainCountAt v h)
  where
    BlockDelay r = _versionBlockDelay (_chainwebVersion v)

-- -------------------------------------------------------------------------- --
-- Cut Heights

-- | The the average over all possible cuts for which at least one chain has the
-- given block height.
--
-- Note, that the result isn't accurate for block heights around a chain graph
-- change.
--
avgCutHeightAt :: HasChainwebVersion v => v -> BlockHeight -> CutHeight
avgCutHeightAt v h = int $ int h * chainCountAt v h
{-# INLINE avgCutHeightAt #-}

-- | Cut height intervals for the chain graphs of a chainweb version
--
-- Post-condition:
--
-- @
-- 0 == minimum $ M.keys $ cutHeights v
-- @
--
chainGraphsByCutHeight
    :: HasChainwebVersion v
    => v
    -> M.Map CutHeight ChainGraph
chainGraphsByCutHeight = M.fromList
    . fmap (\(h,g) -> (int h * int (order g), g))
    . M.toAscList
    . chainGraphs
{-# INLINE chainGraphsByCutHeight #-}

-- | The chain graph at the given cut height
--
-- Note, that the result isn't accurate during a chain graph change
--
chainGraphAtCutHeight :: HasChainwebVersion v => v -> CutHeight -> ChainGraph
chainGraphAtCutHeight v h = atCutHeight h $ chainGraphsByCutHeight v

-- | The number of chains that exist at the given cut height
--
-- Note, that the result isn't accurate during a chain graph change
--
chainCountAtCutHeight :: HasChainwebVersion v => v -> CutHeight -> Natural
chainCountAtCutHeight v = order . chainGraphAtCutHeight v

-- | The diameter of the chain graph at the given cut height
--
-- Note, that the result isn't accurate during a chain graph change
--
diameterAtCutHeight :: HasChainwebVersion v => v -> CutHeight -> Natural
diameterAtCutHeight v = diameter . chainGraphAtCutHeight v

-- | The degree of the chain graph at the given cut height
--
-- Note, that the result isn't accurate during a chain graph change
--
degreeAtCutHeight :: HasChainwebVersion v => v -> CutHeight -> Natural
degreeAtCutHeight v = degree . chainGraphAtCutHeight v

-- | The average chain height at a given cut height.
--
-- Note, that the result isn't accurate for block heights around a chain graph
-- change.
--
avgBlockHeightAtCutHeight :: HasChainwebVersion v => v -> CutHeight -> Double
avgBlockHeightAtCutHeight v h = int h / int (chainCountAtCutHeight v h)

-- | The global number of blocks that exist at the given cut height.
--
-- Note, that the result isn't accurate for block heights around a chain graph
-- change.
--
blockCountAtCutHeight
    :: HasCallStack
    => HasChainwebVersion v
    => v
    -> CutHeight
    -> Natural
blockCountAtCutHeight v h
    = globalBlockCountAt v (int k `div` int (order g)) + int (h - k)
  where
   (k, g) = fromJuste $ M.lookupLE h $ chainGraphsByCutHeight v

lastGraphChangeByCutHeight
    :: HasCallStack
    => HasChainwebVersion v
    => v
    -> CutHeight
    -> CutHeight
lastGraphChangeByCutHeight v h
    = fst $ fromJuste $ M.lookupLE h $ chainGraphsByCutHeight v

nextGraphChangeByCutHeight
    :: HasCallStack
    => HasChainwebVersion v
    => v
    -> CutHeight
    -> CutHeight
nextGraphChangeByCutHeight v h
    = fst $ fromJuste $ M.lookupGT h $ chainGraphsByCutHeight v

-- -------------------------------------------------------------------------- --
-- Expected Block Count, Block Heights, and Cut Heights

-- | This function is useful for performance testing when calculating the
-- expected number of mined blocks during a test on a given chain.
--
expectedBlockCountAfterSeconds
    :: HasCallStack
    => HasChainwebVersion v
    => HasChainId cid
    => v
    -> cid
    -> Seconds
    -> Double
expectedBlockCountAfterSeconds v cid s = max 0 (1 + (int s / (int r / 1_000_000)) - int gh)
    -- The `max 0` term is required for chains that were added during graph transitions
    -- and thus have `genesisHeight > 0`
  where
    BlockDelay r = _versionBlockDelay (_chainwebVersion v)
    gh = genesisBlockHeight (_chainwebVersion v) (_chainId cid)

-- | This function is useful for performance testing when calculating the
-- expected number of mined blocks during a test accross all chains.
--
-- The sum of count for all chains is multiplied by 0.4 to compensate for the
-- fact that chains are blocked about 60% of the time on small graphs when used with
-- chainweb versions with fixed expected solve times and no difficulty adjustment.
--
expectedGlobalBlockCountAfterSeconds
    :: HasCallStack
    => HasChainwebVersion v
    => v
    -> Seconds
    -> Double
expectedGlobalBlockCountAfterSeconds v s = (* 0.4)
    $ sum
    $ fmap (\c -> expectedBlockCountAfterSeconds v c s)
    $ toList
    $ chainIdsAt v (round eh)
  where
    eh = expectedBlockHeightAfterSeconds v s

-- | The expected BlockHeight after the given number of seconds has passed.
--
-- This function is useful for performance testing.
--
expectedBlockHeightAfterSeconds
    :: HasCallStack
    => HasChainwebVersion v
    => v
    -> Seconds
    -> Double
expectedBlockHeightAfterSeconds v s = int s / (int r / 1_000_000)
  where
    BlockDelay r = _versionBlockDelay (_chainwebVersion v)

-- | The expected CutHeight after the given number of seconds has passed.
--
-- This function is useful for performance testing.
--
expectedCutHeightAfterSeconds
    :: HasCallStack
    => HasChainwebVersion v
    => v
    -> Seconds
    -> Double
expectedCutHeightAfterSeconds v s = eh * int (chainCountAt v (round eh))
  where
    eh = expectedBlockHeightAfterSeconds v s

-- | The verifier plugins enabled for a particular block.
verifiersAt :: ChainwebVersion -> ChainId -> BlockHeight -> Map VerifierName VerifierPlugin
verifiersAt v cid bh =
    M.restrictKeys allVerifierPlugins activeVerifierNames
    where
<<<<<<< HEAD
    activeVerifierNames =
        case measureRule bh $ _versionVerifierPluginNames v ^?! atChain cid of
            Bottom vs -> vs
            Top (_, vs) -> vs
            Between (_, vs) _ -> vs
=======
    activeVerifierNames
        = snd
        $ ruleZipperHere
        $ snd
        $ ruleSeek (\h _ -> bh >= h)
        $ _versionVerifierPluginNames v ^?! atChain cid
>>>>>>> 2205fa98

-- the mappings from names to verifier plugins is global. the list of verifier
-- plugins active in any particular block validation context is the only thing
-- that varies. this pedantry is only so that ChainwebVersion is plain data
-- with no functions inside.
allVerifierPlugins :: Map VerifierName VerifierPlugin
allVerifierPlugins = M.fromList $ map (over _1 VerifierName)
    [ ("allow", Chainweb.VerifierPlugin.Allow.plugin)

    , ("hyperlane_v3_announcement", Chainweb.VerifierPlugin.Hyperlane.Announcement.plugin)
    , ("hyperlane_v3_message", Chainweb.VerifierPlugin.Hyperlane.Message.plugin)
    ]<|MERGE_RESOLUTION|>--- conflicted
+++ resolved
@@ -461,20 +461,12 @@
 verifiersAt v cid bh =
     M.restrictKeys allVerifierPlugins activeVerifierNames
     where
-<<<<<<< HEAD
-    activeVerifierNames =
-        case measureRule bh $ _versionVerifierPluginNames v ^?! atChain cid of
-            Bottom vs -> vs
-            Top (_, vs) -> vs
-            Between (_, vs) _ -> vs
-=======
     activeVerifierNames
         = snd
         $ ruleZipperHere
         $ snd
         $ ruleSeek (\h _ -> bh >= h)
         $ _versionVerifierPluginNames v ^?! atChain cid
->>>>>>> 2205fa98
 
 -- the mappings from names to verifier plugins is global. the list of verifier
 -- plugins active in any particular block validation context is the only thing
