{-# language LambdaCase #-}
{-# language NumericUnderscores #-}
{-# language OverloadedStrings #-}
{-# language PatternSynonyms #-}
{-# language QuasiQuotes #-}
{-# language ViewPatterns #-}

module Chainweb.Version.FastDevelopment(fastDevnet, pattern FastDevelopment) where

import Chainweb.BlockCreationTime
import Chainweb.ChainId
import Chainweb.Difficulty
import Chainweb.Graph
import Chainweb.Time
import Chainweb.Utils
import Chainweb.Utils.Rule
import Chainweb.Version

import qualified Chainweb.BlockHeader.Genesis.FastDevelopment0Payload as FDN0
import qualified Chainweb.BlockHeader.Genesis.FastDevelopment1to19Payload as FDNN

pattern FastDevelopment :: ChainwebVersion
pattern FastDevelopment <- ((== fastDevnet) -> True) where
    FastDevelopment = fastDevnet

fastDevnet :: ChainwebVersion
fastDevnet = ChainwebVersion
    { _versionCode = ChainwebVersionCode 0x00000002
    , _versionName = ChainwebVersionName "fast-development"
    , _versionForks = tabulateHashMap $ \_ -> AllChains ForkAtGenesis
    , _versionUpgrades = AllChains mempty
    , _versionGraphs = End twentyChainGraph
    , _versionBlockDelay = BlockDelay 30_000_000
    , _versionWindow = WindowWidth 120
    , _versionHeaderBaseSizeBytes = 318 - 110
    , _versionBootstraps = []
    , _versionGenesis = VersionGenesis
        { _genesisBlockTarget = AllChains $ HashTarget (maxBound `div` 100_000)
        , _genesisTime = AllChains $ BlockCreationTime [timeMicrosQQ| 2019-07-17T18:28:37.613832 |]
        , _genesisBlockPayload = onChains $ concat
            [ [(unsafeChainId 0, FDN0.payloadBlock)]
            , [(unsafeChainId i, FDNN.payloadBlock) | i <- [1..19]]
            ]
        }

    -- still the *default* block gas limit is set, see
    -- defaultChainwebConfiguration._configBlockGasLimit
    , _versionMaxBlockGasLimit = End Nothing
    , _versionCheats = VersionCheats
        { _disablePow = True
        , _fakeFirstEpochStart = True
        , _disablePact = False
        }
    , _versionDefaults = VersionDefaults
        { _disablePeerValidation = True
        , _disableMempoolSync = False
        }
<<<<<<< HEAD
    , _versionVerifierPlugins = AllChains $ End $ mempty
=======
    , _versionVerifierPluginNames = AllChains $ End $ mempty
>>>>>>> 5dd046b4
    }<|MERGE_RESOLUTION|>--- conflicted
+++ resolved
@@ -55,9 +55,5 @@
         { _disablePeerValidation = True
         , _disableMempoolSync = False
         }
-<<<<<<< HEAD
-    , _versionVerifierPlugins = AllChains $ End $ mempty
-=======
     , _versionVerifierPluginNames = AllChains $ End $ mempty
->>>>>>> 5dd046b4
     }