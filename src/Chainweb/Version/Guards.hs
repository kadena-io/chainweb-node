{-# LANGUAGE BangPatterns #-}
{-# LANGUAGE GADTs #-}
{-# LANGUAGE ImportQualifiedPost #-}
{-# LANGUAGE LambdaCase #-}
{-# LANGUAGE OverloadedStrings #-}
{-# LANGUAGE ScopedTypeVariables #-}

-- |
-- Module: Chainweb.Version.Guards
-- Copyright: Copyright © 2023 Kadena LLC.
-- License: MIT
-- Maintainer: Edmund Noble <edmund@kadena.io>
-- Stability: experimental
--
-- Functions which dictate changes in block validation at different BlockHeights, based on
-- chainweb versions.
--
-- Changes either activate at a certain block height and for all subsequent blocks,
-- activate for all subsequent blocks after a certain block height,
-- or activate for all previous blocks before a certain block height.
--

module Chainweb.Version.Guards
    (
    -- ** Payload Validation Guards
    vuln797Fix
    , pactBackCompat_v16
    , skipTxTimingValidation
    , enableModuleNameFix
    , enableModuleNameFix2
    , enablePactEvents
    , enableSPVBridge
    , pact4Coin3
    , pact42
    , enforceKeysetFormats
    , doCheckTxHash
    , chainweb213Pact
    , chainweb214Pact
    , chainweb215Pact
    , chainweb216Pact
    , chainweb217Pact
    , chainweb218Pact
    , chainweb219Pact
    , chainweb220Pact
    , chainweb221Pact
    , chainweb222Pact
    , chainweb223Pact
    , chainweb224Pact
    , chainweb225Pact
    , chainweb226Pact
    , chainweb228Pact
    , chainweb229Pact
    , chainweb230Pact
    , pact5
    , pact44NewTrans
    , maxBlockGasLimit
    , validPPKSchemes
    , validKeyFormats
    , pact5Serialiser

    -- ** BlockHeader Validation Guards
    , slowEpochGuard
    , oldTargetGuard
    , skipFeatureFlagValidationGuard
    , oldDaGuard
    ) where

import Chainweb.BlockHeight
import Chainweb.ChainId
import Chainweb.Utils.Rule
import Chainweb.Version
import Control.Lens
import Numeric.Natural
import Pact.Core.Builtin qualified as Pact
import Pact.Core.Info qualified as Pact
import Pact.Core.Serialise qualified as Pact
import Pact.Types.KeySet (PublicKeyText, ed25519HexFormat, webAuthnFormat)
import Pact.Types.Scheme (PPKScheme(ED25519, WebAuthn))

getForkHeight :: Fork -> ChainwebVersion -> ChainId -> ForkHeight
getForkHeight fork v cid = v ^?! versionForks . at fork . _Just . atChain cid

checkFork
    :: (BlockHeight -> ForkHeight -> Bool)
    -> Fork -> ChainwebVersion -> ChainId -> BlockHeight -> Bool
checkFork p f v cid h = p h (getForkHeight f v cid)

after :: BlockHeight -> ForkHeight -> Bool
after bh (ForkAtBlockHeight bh') = bh > bh'
after _ ForkAtGenesis = True
after _ ForkNever = False

atOrAfter :: BlockHeight -> ForkHeight -> Bool
atOrAfter bh (ForkAtBlockHeight bh') = bh >= bh'
atOrAfter _ ForkAtGenesis = True
atOrAfter _ ForkNever = False

before :: BlockHeight -> ForkHeight -> Bool
before bh (ForkAtBlockHeight bh') = bh < bh'
before _ ForkAtGenesis = False
before _ ForkNever = True

-- -------------------------------------------------------------------------- --
-- Header Validation Guards
--
-- The guards in this section encode when changes to validation rules for data
-- on the chain become effective.
--
-- Only the following types are allowed as parameters for guards
--
-- * BlockHeader,
-- * ParentHeader,
-- * BlockCreationTime, and
-- * ParentCreationTime
--
-- The result is a simple 'Bool'.
--
-- Guards should have meaningful names and should be used in a way that all
-- places in the code base that depend on the guard should reference the
-- respective guard. That way all dependent code can be easily identified using
-- ide tools, like for instance @grep@.
--
-- Each guard should have a description that provides background for the change
-- and provides all information needed for maintaining the code or code that
-- depends on it.
--

-- | Turn off slow epochs (emergency DA) for blocks.
--
-- Emergency DA is considered a misfeature.
--
-- It's intended purpose is to prevent chain hopping attacks, where an attacker
-- temporarily adds a large amount of hash power, thus increasing the
-- difficulty. When the hash power is removed, the remaining hash power may not
-- be enough to reach the next block in reasonable time.
--
-- In practice, emergency DAs cause more problems than they solve. In
-- particular, they increase the chance of deep forks. Also they make the
-- behavior of the system unpredictable in states of emergency, when stability
-- is usually more important than throughput.
--
slowEpochGuard
    :: ChainwebVersion
    -> ChainId
    -> BlockHeight
        -- ^ BlockHeight of parent Header
    -> Bool
slowEpochGuard = checkFork before SlowEpoch

-- | Use the current block time for computing epoch start date and
-- target.
--
-- When this guard is switched off, there will be a single epoch of just 119
-- blocks. The target computation won't compensate for that, since the effects
-- are marginal.
--
oldTargetGuard :: ChainwebVersion -> ChainId -> BlockHeight -> Bool
oldTargetGuard = checkFork before OldTargetGuard

-- | Skip validation of feature flags.
--
-- Unused feature flag bits are supposed to be set to 0. As of Chainweb 1.7, the
-- Feature Flag bytes and Nonce bytes have switched places in `BlockHeader`. For
-- live chains, enforcing the following condition must be ignored for the
-- historical blocks for which both the Nonce and Flags could be anything.
--
skipFeatureFlagValidationGuard :: ChainwebVersion -> ChainId -> BlockHeight -> Bool
skipFeatureFlagValidationGuard = checkFork before SkipFeatureFlagValidation

oldDaGuard :: ChainwebVersion -> ChainId -> BlockHeight -> Bool
oldDaGuard = checkFork before OldDAGuard

-----------------
-- Payload validation guards

vuln797Fix :: ChainwebVersion -> ChainId -> BlockHeight -> Bool
vuln797Fix = checkFork atOrAfter Vuln797Fix

-- | Preserve Pact bugs pre-1.6 chainweb.
pactBackCompat_v16 :: ChainwebVersion -> ChainId -> BlockHeight -> Bool
pactBackCompat_v16 = checkFork before PactBackCompat_v16

-- | Early versions of chainweb used the creation time of the current header
-- for validation of pact tx creation time and TTL. Nowadays the time of
-- the parent header is used.
--
-- When this guard is enabled timing validation is skipped.
--
skipTxTimingValidation :: ChainwebVersion -> ChainId -> BlockHeight -> Bool
skipTxTimingValidation = checkFork before SkipTxTimingValidation

-- | Checks height after which module name fix in effect.
--
enableModuleNameFix :: ChainwebVersion -> ChainId -> BlockHeight -> Bool
enableModuleNameFix = checkFork atOrAfter ModuleNameFix

-- | Related, later fix (Pact #801).
--
enableModuleNameFix2 :: ChainwebVersion -> ChainId -> BlockHeight -> Bool
enableModuleNameFix2 = checkFork atOrAfter ModuleNameFix2

-- | Turn on pact events in command output.
enablePactEvents :: ChainwebVersion -> ChainId -> BlockHeight -> Bool
enablePactEvents = checkFork atOrAfter PactEvents

-- | Bridge support: ETH and event SPV.
enableSPVBridge :: ChainwebVersion -> ChainId -> BlockHeight -> Bool
enableSPVBridge = checkFork atOrAfter SPVBridge

enforceKeysetFormats :: ChainwebVersion -> ChainId -> BlockHeight -> Bool
enforceKeysetFormats = checkFork atOrAfter EnforceKeysetFormats

doCheckTxHash :: ChainwebVersion -> ChainId -> BlockHeight -> Bool
doCheckTxHash = checkFork atOrAfter CheckTxHash

-- | Fork for musl trans funs
pact44NewTrans :: ChainwebVersion -> ChainId -> BlockHeight -> Bool
pact44NewTrans = checkFork atOrAfter Pact44NewTrans

pact4Coin3 :: ChainwebVersion -> ChainId -> BlockHeight -> Bool
pact4Coin3 = checkFork after Pact4Coin3

pact42 :: ChainwebVersion -> ChainId -> BlockHeight -> Bool
pact42 = checkFork atOrAfter Pact42

pact5 :: ChainwebVersion -> ChainId -> BlockHeight -> Bool
pact5 = checkFork atOrAfter Pact5Fork

chainweb213Pact :: ChainwebVersion -> ChainId -> BlockHeight -> Bool
chainweb213Pact = checkFork atOrAfter Chainweb213Pact

chainweb214Pact :: ChainwebVersion -> ChainId -> BlockHeight -> Bool
chainweb214Pact = checkFork after Chainweb214Pact

chainweb215Pact :: ChainwebVersion -> ChainId -> BlockHeight -> Bool
chainweb215Pact = checkFork after Chainweb215Pact

chainweb216Pact :: ChainwebVersion -> ChainId -> BlockHeight -> Bool
chainweb216Pact = checkFork after Chainweb216Pact

chainweb217Pact :: ChainwebVersion -> ChainId -> BlockHeight -> Bool
chainweb217Pact = checkFork after Chainweb217Pact

chainweb218Pact :: ChainwebVersion -> ChainId -> BlockHeight -> Bool
chainweb218Pact = checkFork atOrAfter Chainweb218Pact

chainweb219Pact :: ChainwebVersion -> ChainId -> BlockHeight -> Bool
chainweb219Pact = checkFork atOrAfter Chainweb219Pact

chainweb220Pact :: ChainwebVersion -> ChainId -> BlockHeight -> Bool
chainweb220Pact = checkFork atOrAfter Chainweb220Pact

chainweb221Pact :: ChainwebVersion -> ChainId -> BlockHeight -> Bool
chainweb221Pact = checkFork atOrAfter Chainweb221Pact

chainweb222Pact :: ChainwebVersion -> ChainId -> BlockHeight -> Bool
chainweb222Pact = checkFork atOrAfter Chainweb222Pact

chainweb223Pact :: ChainwebVersion -> ChainId -> BlockHeight -> Bool
chainweb223Pact = checkFork atOrAfter Chainweb223Pact

chainweb224Pact :: ChainwebVersion -> ChainId -> BlockHeight -> Bool
chainweb224Pact = checkFork atOrAfter Chainweb224Pact

chainweb225Pact :: ChainwebVersion -> ChainId -> BlockHeight -> Bool
chainweb225Pact = checkFork atOrAfter Chainweb225Pact

chainweb226Pact :: ChainwebVersion -> ChainId -> BlockHeight -> Bool
chainweb226Pact = checkFork atOrAfter Chainweb226Pact

chainweb228Pact :: ChainwebVersion -> ChainId -> BlockHeight -> Bool
chainweb228Pact = checkFork atOrAfter Chainweb228Pact

chainweb229Pact :: ChainwebVersion -> ChainId -> BlockHeight -> Bool
chainweb229Pact = checkFork atOrAfter Chainweb229Pact

<<<<<<< HEAD
pact5Serialiser :: ChainwebVersion -> ChainId -> BlockHeight -> Pact.PactSerialise Pact.CoreBuiltin Pact.LineInfo
=======
chainweb230Pact :: ChainwebVersion -> ChainId -> BlockHeight -> Bool
chainweb230Pact = checkFork atOrAfter Chainweb230Pact

pact5Serialiser :: ChainwebVersion -> ChainId -> BlockHeight -> Pact5.PactSerialise Pact5.CoreBuiltin Pact5.LineInfo
>>>>>>> 287c4c1c
pact5Serialiser v cid bh
    | chainweb228Pact v cid bh = Pact.serialisePact_lineinfo_pact51
    | otherwise                = Pact.serialisePact_lineinfo_pact50

maxBlockGasLimit :: ChainwebVersion -> BlockHeight -> Maybe Natural
maxBlockGasLimit v bh = snd $ ruleZipperHere $ snd
    $ ruleSeek (\h _ -> bh >= h) (_versionMaxBlockGasLimit v)


-- | Different versions of Chainweb allow different PPKSchemes.
--
validPPKSchemes :: ChainwebVersion -> ChainId -> BlockHeight -> [PPKScheme]
validPPKSchemes v cid bh =
  if chainweb221Pact v cid bh
  then [ED25519, WebAuthn]
  else [ED25519]

validKeyFormats :: ChainwebVersion -> ChainId -> BlockHeight -> [PublicKeyText -> Bool]
validKeyFormats v cid bh =
  if chainweb222Pact v cid bh
  then [ed25519HexFormat, webAuthnFormat]
  else [ed25519HexFormat]<|MERGE_RESOLUTION|>--- conflicted
+++ resolved
@@ -274,14 +274,10 @@
 chainweb229Pact :: ChainwebVersion -> ChainId -> BlockHeight -> Bool
 chainweb229Pact = checkFork atOrAfter Chainweb229Pact
 
-<<<<<<< HEAD
-pact5Serialiser :: ChainwebVersion -> ChainId -> BlockHeight -> Pact.PactSerialise Pact.CoreBuiltin Pact.LineInfo
-=======
 chainweb230Pact :: ChainwebVersion -> ChainId -> BlockHeight -> Bool
 chainweb230Pact = checkFork atOrAfter Chainweb230Pact
 
-pact5Serialiser :: ChainwebVersion -> ChainId -> BlockHeight -> Pact5.PactSerialise Pact5.CoreBuiltin Pact5.LineInfo
->>>>>>> 287c4c1c
+pact5Serialiser :: ChainwebVersion -> ChainId -> BlockHeight -> Pact.PactSerialise Pact.CoreBuiltin Pact.LineInfo
 pact5Serialiser v cid bh
     | chainweb228Pact v cid bh = Pact.serialisePact_lineinfo_pact51
     | otherwise                = Pact.serialisePact_lineinfo_pact50
