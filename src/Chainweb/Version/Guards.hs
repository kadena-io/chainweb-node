--- conflicted
+++ resolved
@@ -73,11 +73,7 @@
 
 import Chainweb.BlockHeight
 import Chainweb.ChainId
-<<<<<<< HEAD
-import qualified Chainweb.Pact4.Transaction as Pact4
-=======
 import Chainweb.Pact4.Transaction qualified as Pact4
->>>>>>> 730ae037
 import Chainweb.Utils.Rule
 import Chainweb.Version
 import Control.Lens
@@ -293,33 +289,29 @@
 chainweb231Pact :: HasVersion => ChainId -> BlockHeight -> Bool
 chainweb231Pact = checkFork atOrAfter Chainweb231Pact
 
-<<<<<<< HEAD
+chainweb232Pact :: HasVersion => ChainId -> BlockHeight -> Bool
+chainweb232Pact = checkFork atOrAfter Chainweb232Pact
+
+pact4ParserVersion :: HasVersion => ChainId -> BlockHeight -> Pact4.PactParserVersion
+pact4ParserVersion cid bh
+    | chainweb213Pact cid bh = Pact4.PactParserChainweb213
+    | otherwise = Pact4.PactParserGenesis
+
+minimumBlockHeaderHistory :: HasVersion => BlockHeight -> Maybe Word64
+minimumBlockHeaderHistory bh = snd $ ruleZipperHere $ snd
+    $ ruleSeek (\h _ -> bh >= h) (_versionMinimumBlockHeaderHistory implicitVersion)
+
 pact5Serialiser :: HasVersion => ChainId -> BlockHeight -> Pact.PactSerialise Pact.CoreBuiltin Pact.LineInfo
 pact5Serialiser cid bh
     | chainweb228Pact cid bh = Pact.serialisePact_lineinfo_pact51
     | otherwise              = Pact.serialisePact_lineinfo_pact50
-=======
-chainweb232Pact :: ChainwebVersion -> ChainId -> BlockHeight -> Bool
-chainweb232Pact = checkFork atOrAfter Chainweb232Pact
-
-pact5Serialiser :: ChainwebVersion -> ChainId -> BlockHeight -> Pact5.PactSerialise Pact5.CoreBuiltin Pact5.LineInfo
-pact5Serialiser v cid bh
-    | chainweb228Pact v cid bh = Pact5.serialisePact_lineinfo_pact51
-    | otherwise                = Pact5.serialisePact_lineinfo_pact50
->>>>>>> 730ae037
 
 maxBlockGasLimit :: HasVersion => BlockHeight -> Maybe Natural
 maxBlockGasLimit bh = snd $ ruleZipperHere $ snd
     $ ruleSeek (\h _ -> bh >= h) (_versionMaxBlockGasLimit implicitVersion)
 
-<<<<<<< HEAD
 hashedAdjacentRecord :: HasVersion => ChainId -> BlockHeight -> Bool
 hashedAdjacentRecord = checkFork atOrAfter HashedAdjacentRecord
-=======
-minimumBlockHeaderHistory :: ChainwebVersion -> BlockHeight -> Maybe Word64
-minimumBlockHeaderHistory v bh = snd $ ruleZipperHere $ snd
-    $ ruleSeek (\h _ -> bh >= h) (_versionMinimumBlockHeaderHistory v)
->>>>>>> 730ae037
 
 -- | Different versions of Chainweb allow different PPKSchemes.
 --
@@ -338,9 +330,4 @@
 isWebAuthnPrefixLegal :: HasVersion => ChainId -> BlockHeight -> Pact4.IsWebAuthnPrefixLegal
 isWebAuthnPrefixLegal cid bh
     | chainweb222Pact cid bh = Pact4.WebAuthnPrefixLegal
-    | otherwise = Pact4.WebAuthnPrefixIllegal
-
-pact4ParserVersion :: HasVersion => ChainId -> BlockHeight -> Pact4.PactParserVersion
-pact4ParserVersion cid bh
-    | chainweb213Pact cid bh = Pact4.PactParserChainweb213
-    | otherwise = Pact4.PactParserGenesis+    | otherwise = Pact4.WebAuthnPrefixIllegal