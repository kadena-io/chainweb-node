{-# language LambdaCase #-}
{-# language NumericUnderscores #-}
{-# language OverloadedStrings #-}
{-# language PatternSynonyms #-}
{-# language QuasiQuotes #-}
{-# language ViewPatterns #-}

module Chainweb.Version.Development(devnet, pattern Development) where

import Chainweb.BlockCreationTime
import Chainweb.ChainId
import Chainweb.Difficulty
import Chainweb.Graph
import Chainweb.Time
import Chainweb.Utils
import Chainweb.Utils.Rule
import Chainweb.Version

import qualified Chainweb.BlockHeader.Genesis.Development0Payload as DN0
import qualified Chainweb.BlockHeader.Genesis.Development1to19Payload as DNN

pattern Development :: ChainwebVersion
pattern Development <- ((== devnet) -> True) where
    Development = devnet

devnet :: ChainwebVersion
devnet = ChainwebVersion
    { _versionCode = ChainwebVersionCode 0x00000002
    , _versionName = ChainwebVersionName "development"
<<<<<<< HEAD

    , _versionForks = tabulateHashMap $ \case
            SlowEpoch -> AllChains $ ForkAtBlockHeight $ BlockHeight 0
            Vuln797Fix -> AllChains $ ForkAtBlockHeight $ BlockHeight 0
            CoinV2 -> onChains $ [(unsafeChainId 0, ForkAtBlockHeight $ BlockHeight 3)] <> [(unsafeChainId i, ForkAtBlockHeight $ BlockHeight 4) | i <- [1..19]]
            PactBackCompat_v16 -> AllChains $ ForkAtBlockHeight $ BlockHeight 0
            SkipTxTimingValidation -> AllChains $ ForkAtBlockHeight $ BlockHeight 2
            OldTargetGuard -> AllChains $ ForkAtBlockHeight $ BlockHeight 0
            SkipFeatureFlagValidation -> AllChains $ ForkAtBlockHeight $ BlockHeight 0
            ModuleNameFix -> AllChains $ ForkAtBlockHeight $ BlockHeight 2
            ModuleNameFix2 -> AllChains $ ForkAtBlockHeight $ BlockHeight 2
            OldDAGuard -> AllChains $ ForkAtBlockHeight $ BlockHeight 13
            PactEvents -> AllChains $ ForkAtBlockHeight $ BlockHeight 40
            SPVBridge -> AllChains $ ForkAtBlockHeight $ BlockHeight 50
            Pact4Coin3 -> AllChains $ ForkAtBlockHeight $ BlockHeight 80
            EnforceKeysetFormats -> AllChains $ ForkAtBlockHeight $ BlockHeight 100
            Pact42 -> AllChains $ ForkAtBlockHeight $ BlockHeight 90
            CheckTxHash -> AllChains $ ForkAtBlockHeight $ BlockHeight 110
            Chainweb213Pact -> AllChains $ ForkAtBlockHeight $ BlockHeight 95
            Chainweb214Pact -> AllChains $ ForkAtBlockHeight $ BlockHeight 115
            Chainweb215Pact -> AllChains $ ForkAtBlockHeight $ BlockHeight 165
            Pact44NewTrans -> AllChains $ ForkAtBlockHeight $ BlockHeight 0
            Chainweb216Pact -> AllChains $ ForkAtBlockHeight $ BlockHeight 215
            Chainweb217Pact -> AllChains $ ForkAtBlockHeight $ BlockHeight 470
            Chainweb218Pact -> AllChains $ ForkAtBlockHeight $ BlockHeight 500
            Chainweb219Pact -> AllChains $ ForkAtBlockHeight $ BlockHeight 550
            Chainweb220Pact -> AllChains $ ForkAtBlockHeight $ BlockHeight 560
            Chainweb221Pact -> AllChains $ ForkAtBlockHeight $ BlockHeight 580
            Chainweb222Pact -> AllChains $ ForkAtBlockHeight $ BlockHeight 590
            Chainweb223Pact -> AllChains ForkNever
            EnableVerifiers -> AllChains ForkNever

    , _versionUpgrades = foldr (chainZip HM.union) (AllChains mempty)
        [ forkUpgrades devnet
            [ (CoinV2, onChains [(unsafeChainId i, upgrade Devnet.transactions) | i <- [0..9]])
            , (Pact4Coin3, AllChains (Upgrade CoinV3.transactions True))
            , (Chainweb214Pact, AllChains (Upgrade CoinV4.transactions True))
            , (Chainweb215Pact, AllChains (Upgrade CoinV5.transactions True))
            ]
        , onChains [(unsafeChainId 0, HM.singleton to20ChainsDevelopment (upgrade MNKAD.transactions))]
        ]

    , _versionGraphs =
        (to20ChainsDevelopment, twentyChainGraph) `Above`
        End petersonChainGraph

=======
    , _versionForks = tabulateHashMap $ \_ -> AllChains ForkAtGenesis
    , _versionUpgrades = AllChains mempty
    , _versionGraphs = End twentyChainGraph
>>>>>>> b000f5a2
    , _versionBlockDelay = BlockDelay 30_000_000
    , _versionWindow = WindowWidth 120
    , _versionHeaderBaseSizeBytes = 318 - 110
    , _versionBootstraps = []
    , _versionGenesis = VersionGenesis
        { _genesisBlockTarget = AllChains $ HashTarget (maxBound `div` 100_000)
        , _genesisTime = AllChains $ BlockCreationTime [timeMicrosQQ| 2019-07-17T18:28:37.613832 |]
        , _genesisBlockPayload = onChains $ concat
            [ [(unsafeChainId 0, DN0.payloadBlock)]
            , [(unsafeChainId i, DNN.payloadBlock) | i <- [1..19]]
            ]
        }

    -- still the *default* block gas limit is set, see
    -- defaultChainwebConfiguration._configBlockGasLimit
    , _versionMaxBlockGasLimit = End Nothing
    , _versionCheats = VersionCheats
        { _disablePow = True
        , _fakeFirstEpochStart = True
        , _disablePact = False
        }
    , _versionDefaults = VersionDefaults
        { _disablePeerValidation = True
        , _disableMempoolSync = False
        }
    , _versionVerifierPluginNames = AllChains $ End $ mempty
    }<|MERGE_RESOLUTION|>--- conflicted
+++ resolved
@@ -27,58 +27,9 @@
 devnet = ChainwebVersion
     { _versionCode = ChainwebVersionCode 0x00000002
     , _versionName = ChainwebVersionName "development"
-<<<<<<< HEAD
-
-    , _versionForks = tabulateHashMap $ \case
-            SlowEpoch -> AllChains $ ForkAtBlockHeight $ BlockHeight 0
-            Vuln797Fix -> AllChains $ ForkAtBlockHeight $ BlockHeight 0
-            CoinV2 -> onChains $ [(unsafeChainId 0, ForkAtBlockHeight $ BlockHeight 3)] <> [(unsafeChainId i, ForkAtBlockHeight $ BlockHeight 4) | i <- [1..19]]
-            PactBackCompat_v16 -> AllChains $ ForkAtBlockHeight $ BlockHeight 0
-            SkipTxTimingValidation -> AllChains $ ForkAtBlockHeight $ BlockHeight 2
-            OldTargetGuard -> AllChains $ ForkAtBlockHeight $ BlockHeight 0
-            SkipFeatureFlagValidation -> AllChains $ ForkAtBlockHeight $ BlockHeight 0
-            ModuleNameFix -> AllChains $ ForkAtBlockHeight $ BlockHeight 2
-            ModuleNameFix2 -> AllChains $ ForkAtBlockHeight $ BlockHeight 2
-            OldDAGuard -> AllChains $ ForkAtBlockHeight $ BlockHeight 13
-            PactEvents -> AllChains $ ForkAtBlockHeight $ BlockHeight 40
-            SPVBridge -> AllChains $ ForkAtBlockHeight $ BlockHeight 50
-            Pact4Coin3 -> AllChains $ ForkAtBlockHeight $ BlockHeight 80
-            EnforceKeysetFormats -> AllChains $ ForkAtBlockHeight $ BlockHeight 100
-            Pact42 -> AllChains $ ForkAtBlockHeight $ BlockHeight 90
-            CheckTxHash -> AllChains $ ForkAtBlockHeight $ BlockHeight 110
-            Chainweb213Pact -> AllChains $ ForkAtBlockHeight $ BlockHeight 95
-            Chainweb214Pact -> AllChains $ ForkAtBlockHeight $ BlockHeight 115
-            Chainweb215Pact -> AllChains $ ForkAtBlockHeight $ BlockHeight 165
-            Pact44NewTrans -> AllChains $ ForkAtBlockHeight $ BlockHeight 0
-            Chainweb216Pact -> AllChains $ ForkAtBlockHeight $ BlockHeight 215
-            Chainweb217Pact -> AllChains $ ForkAtBlockHeight $ BlockHeight 470
-            Chainweb218Pact -> AllChains $ ForkAtBlockHeight $ BlockHeight 500
-            Chainweb219Pact -> AllChains $ ForkAtBlockHeight $ BlockHeight 550
-            Chainweb220Pact -> AllChains $ ForkAtBlockHeight $ BlockHeight 560
-            Chainweb221Pact -> AllChains $ ForkAtBlockHeight $ BlockHeight 580
-            Chainweb222Pact -> AllChains $ ForkAtBlockHeight $ BlockHeight 590
-            Chainweb223Pact -> AllChains ForkNever
-            EnableVerifiers -> AllChains ForkNever
-
-    , _versionUpgrades = foldr (chainZip HM.union) (AllChains mempty)
-        [ forkUpgrades devnet
-            [ (CoinV2, onChains [(unsafeChainId i, upgrade Devnet.transactions) | i <- [0..9]])
-            , (Pact4Coin3, AllChains (Upgrade CoinV3.transactions True))
-            , (Chainweb214Pact, AllChains (Upgrade CoinV4.transactions True))
-            , (Chainweb215Pact, AllChains (Upgrade CoinV5.transactions True))
-            ]
-        , onChains [(unsafeChainId 0, HM.singleton to20ChainsDevelopment (upgrade MNKAD.transactions))]
-        ]
-
-    , _versionGraphs =
-        (to20ChainsDevelopment, twentyChainGraph) `Above`
-        End petersonChainGraph
-
-=======
     , _versionForks = tabulateHashMap $ \_ -> AllChains ForkAtGenesis
     , _versionUpgrades = AllChains mempty
     , _versionGraphs = End twentyChainGraph
->>>>>>> b000f5a2
     , _versionBlockDelay = BlockDelay 30_000_000
     , _versionWindow = WindowWidth 120
     , _versionHeaderBaseSizeBytes = 318 - 110
