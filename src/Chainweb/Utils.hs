--- conflicted
+++ resolved
@@ -244,7 +244,6 @@
 , unsafeTail
 , withEarlyReturn
 
-<<<<<<< HEAD
 -- * Bits and Bytes
 , Bytes(..)
 , fromByteString
@@ -269,9 +268,7 @@
 , showClientError
 , showHTTPRequestException
 , matchOrDisplayException
-=======
 , ResponseBodyTooLarge(..)
->>>>>>> 730ae037
 ) where
 
 import Configuration.Utils hiding (Error, Lens)
@@ -1901,4 +1898,4 @@
     | Just specificException <- fromException anyException
     = display specificException
     | otherwise
-    = T.pack $ displayException anyException
+    = T.pack $ displayException anyException