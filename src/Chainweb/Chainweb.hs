{-# LANGUAGE BangPatterns #-}
{-# LANGUAGE DeriveAnyClass #-}
{-# LANGUAGE DeriveGeneric #-}
{-# LANGUAGE DerivingStrategies #-}
{-# LANGUAGE FlexibleContexts #-}
{-# LANGUAGE FlexibleInstances #-}
{-# LANGUAGE GeneralizedNewtypeDeriving #-}
{-# LANGUAGE LambdaCase #-}
{-# LANGUAGE MultiWayIf #-}
{-# LANGUAGE OverloadedStrings #-}
{-# LANGUAGE RankNTypes #-}
{-# LANGUAGE ScopedTypeVariables #-}
{-# LANGUAGE TemplateHaskell #-}
{-# LANGUAGE TupleSections #-}
{-# LANGUAGE TypeApplications #-}
{-# LANGUAGE TypeFamilies #-}

-- |
-- Module: Chainweb.Chainweb
-- Copyright: Copyright © 2018 Kadena LLC.
-- License: MIT
-- Maintainer: Lars Kuhtz <lars@kadena.io>
-- Stability: experimental
--
-- This module provides the tools to initialize the different components of the
-- chainweb consensus and run a chainweb-consensus node.
--
-- The overall pattern is that for each component @C@ there is
--
-- 1.  a function @withC@ that manages the resources of the component and passes
--     a handle that encapsulates those resources to an inner computation, and
--
-- 2.  a function @runC@ that takes the resource handle of @C@ and starts the
    -- component.
--
-- This pattern allows to bootstrap components with mutual dependencies and
-- resolve timing and ordering constraints for the startup of services.
--
-- Logging functions are initialized in the enviroment and passed as call backs
-- to the components.
--
module Chainweb.Chainweb
(
-- * Pact Configuration
  TransactionIndexConfig(..)
, defaultTransactionIndexConfig
, pTransactionIndexConfig

-- * Configuration
, ChainwebConfiguration(..)
, configNodeId
, configChainwebVersion
, configMiner
, configBlessedMiners
, configCoordinator
, configHeaderStream
, configReintroTxs
, configP2p
, configTransactionIndex
, configBlockGasLimit
, defaultChainwebConfiguration
, pChainwebConfiguration
, validateChainwebConfiguration

-- * Chainweb Resources
, Chainweb(..)
, chainwebChains
, chainwebCutResources
, chainwebHostAddress
, chainwebMiner
, chainwebCoordinator
, chainwebHeaderStream
, chainwebLogger
, chainwebSocket
, chainwebPeer
, chainwebPayloadDb
, chainwebPactData
, chainwebThrottler
, chainwebConfig

-- ** Mempool integration
, ChainwebTransaction
, Mempool.chainwebTransactionConfig
, validatingMempoolConfig

, withChainweb
, runChainweb

-- * Miner
, runMiner

) where

import Configuration.Utils hiding (Error, Lens', disabled, (<.>))

import Control.Concurrent (threadDelay)
import Control.Concurrent.Async
import Control.Concurrent.MVar (MVar, newEmptyMVar, putMVar, readMVar)
import Control.Error.Util (note)
import Control.Lens hiding ((.=), (<.>))
import Control.Monad
import Control.Monad.Catch (throwM)

import Data.Align (alignWith)
import qualified Data.ByteString.Short as SB
import Data.CAS (casLookupM)
import Data.Foldable
import Data.Function (on)
import qualified Data.HashMap.Strict as HM
import Data.List (sortBy)
import Data.Maybe
import Data.Monoid
import qualified Data.Text as T
import Data.These (These(..))
import Data.Tuple.Strict (T2(..), sfst)
import qualified Data.Vector as V

import GHC.Generics hiding (from)

import qualified Network.HTTP.Client as HTTP
import Network.Socket (Socket)
import Network.Wai
import Network.Wai.Handler.Warp
import Network.Wai.Middleware.Throttle

import Numeric.Natural

import Prelude hiding (log)

import System.Clock
import System.LogLevel

-- internal modules

import qualified Pact.Types.ChainId as P
import qualified Pact.Types.ChainMeta as P
import qualified Pact.Types.Command as P
import qualified Pact.Types.Hash as P

import Chainweb.BlockHeader
import Chainweb.BlockHeaderDB (BlockHeaderDb)
import Chainweb.BlockHeaderDB.RestAPI (HeaderStream(..))
import Chainweb.ChainId
import Chainweb.Chainweb.ChainResources
import Chainweb.Chainweb.CutResources
import Chainweb.Chainweb.MinerResources
import Chainweb.Chainweb.PeerResources
import Chainweb.Cut
import Chainweb.CutDB
import Chainweb.Graph
import Chainweb.HostAddress
import Chainweb.Logger
import qualified Chainweb.Mempool.InMemTypes as Mempool
import qualified Chainweb.Mempool.Mempool as Mempool
import Chainweb.Mempool.P2pConfig
import Chainweb.Miner.Config
import Chainweb.Miner.Pact (Miner)
import Chainweb.NodeId
import Chainweb.Pact.RestAPI.Server (PactServerData)
import Chainweb.Pact.Utils (fromPactChainId)
import Chainweb.Payload
import Chainweb.Payload.PayloadStore
import Chainweb.Payload.PayloadStore.RocksDB
import Chainweb.RestAPI
import Chainweb.RestAPI.NetworkID
import Chainweb.Transaction
import Chainweb.Utils
import Chainweb.Utils.RequestLog
import Chainweb.Version
import Chainweb.WebBlockHeaderDB
import Chainweb.WebPactExecutionService

import Data.CAS.RocksDB
import Data.LogMessage (LogFunctionText)

import P2P.Node.Configuration
import P2P.Node.PeerDB (PeerDb)
import P2P.Peer

-- -------------------------------------------------------------------------- --
-- TransactionIndexConfig

data TransactionIndexConfig = TransactionIndexConfig
    deriving (Show, Eq, Generic)

makeLenses ''TransactionIndexConfig

defaultTransactionIndexConfig :: TransactionIndexConfig
defaultTransactionIndexConfig = TransactionIndexConfig

instance ToJSON TransactionIndexConfig where
    toJSON _ = object []

instance FromJSON (TransactionIndexConfig -> TransactionIndexConfig) where
    parseJSON = withObject "TransactionIndexConfig" $ const (return id)

pTransactionIndexConfig :: MParser TransactionIndexConfig
pTransactionIndexConfig = pure id

-- -------------------------------------------------------------------------- --
-- Chainweb Configuration

data ChainwebConfiguration = ChainwebConfiguration
    { _configChainwebVersion :: !ChainwebVersion
    , _configNodeId :: !NodeId
    , _configMiner :: !(EnableConfig MinerConfig)
    , _configBlessedMiners :: ![Miner]
    , _configCoordinator :: !Bool
    , _configHeaderStream :: !Bool
    , _configReintroTxs :: !Bool
    , _configP2p :: !P2pConfiguration
    , _configTransactionIndex :: !(EnableConfig TransactionIndexConfig)
    , _configIncludeOrigin :: !Bool
    , _configThrottleRate :: !Natural
    , _configMempoolP2p :: !(EnableConfig MempoolP2pConfig)
    , _configPruneChainDatabase :: !Bool
    , _configBlockGasLimit :: !Mempool.GasLimit
    }
    deriving (Show, Eq, Generic)

makeLenses ''ChainwebConfiguration

instance HasChainwebVersion ChainwebConfiguration where
    _chainwebVersion = _configChainwebVersion
    {-# INLINE _chainwebVersion #-}

instance HasChainGraph ChainwebConfiguration where
    _chainGraph = _chainGraph . _chainwebVersion
    {-# INLINE _chainGraph #-}

validateChainwebConfiguration :: ConfigValidation ChainwebConfiguration l
validateChainwebConfiguration c = do
    validateEnableConfig validateMinerConfig (_configMiner c)

defaultChainwebConfiguration :: ChainwebVersion -> ChainwebConfiguration
defaultChainwebConfiguration v = ChainwebConfiguration
    { _configChainwebVersion = v
    , _configNodeId = NodeId 0 -- FIXME
<<<<<<< HEAD
    , _configMiner = defaultEnableConfig defaultMinerConfig
    , _configBlessedMiners = []
=======
    , _configMiner = EnableConfig False defaultMinerConfig
>>>>>>> cb585cdf
    , _configCoordinator = False
    , _configHeaderStream = False
    , _configReintroTxs = True
    , _configP2p = defaultP2pConfiguration
    , _configTransactionIndex = defaultEnableConfig defaultTransactionIndexConfig
    , _configIncludeOrigin = True
    , _configThrottleRate = 1000
    , _configMempoolP2p = defaultEnableConfig defaultMempoolP2pConfig
    , _configPruneChainDatabase = True
    , _configBlockGasLimit = 100000
    }

instance ToJSON ChainwebConfiguration where
    toJSON o = object
        [ "chainwebVersion" .= _configChainwebVersion o
        , "nodeId" .= _configNodeId o
        , "miner" .= _configMiner o
        , "blessedMiners" .= _configBlessedMiners o
        , "miningCoordination" .= _configCoordinator o
        , "headerStream" .= _configHeaderStream o
        , "reintroTxs" .= _configReintroTxs o
        , "p2p" .= _configP2p o
        , "transactionIndex" .= _configTransactionIndex o
        , "includeOrigin" .= _configIncludeOrigin o
        , "throttleRate" .= _configThrottleRate o
        , "mempoolP2p" .= _configMempoolP2p o
        , "pruneChainDatabase" .= _configPruneChainDatabase o
        , "blockGasLimit" .= _configBlockGasLimit o
        ]

instance FromJSON (ChainwebConfiguration -> ChainwebConfiguration) where
    parseJSON = withObject "ChainwebConfig" $ \o -> id
        <$< configChainwebVersion ..: "chainwebVersion" % o
        <*< configNodeId ..: "nodeId" % o
        <*< configMiner %.: "miner" % o
        <*< configBlessedMiners ..: "blessedMiners" % o
        <*< configCoordinator ..: "miningCoordination" % o
        <*< configHeaderStream ..: "headerStream" % o
        <*< configReintroTxs ..: "reintroTxs" % o
        <*< configP2p %.: "p2p" % o
        <*< configTransactionIndex %.: "transactionIndex" % o
        <*< configIncludeOrigin ..: "includeOrigin" % o
        <*< configThrottleRate ..: "throttleRate" % o
        <*< configMempoolP2p %.: "mempoolP2p" % o
        <*< configPruneChainDatabase ..: "pruneChainDatabase" % o
        <*< configBlockGasLimit ..: "blockGasLimit" % o

pChainwebConfiguration :: MParser ChainwebConfiguration
pChainwebConfiguration = id
    <$< configChainwebVersion .:: textOption
        % long "chainweb-version"
        <> short 'v'
        <> help "the chainweb version that this node is using"
    <*< configNodeId .:: textOption
        % long "node-id"
        <> short 'i'
        <> help "unique id of the node that is used as miner id in new blocks"
    <*< configMiner %:: pEnableConfig "mining" pMinerConfig
    <*< configCoordinator .:: boolOption_
        % long "mining-coordination"
        <> help "whether to enable external requests for mining work"
    <*< configHeaderStream .:: boolOption_
        % long "header-stream"
        <> help "whether to enable an endpoint for streaming block updates"
    <*< configReintroTxs .:: enableDisableFlag
        % long "tx-reintro"
        <> help "whether to enable transaction reintroduction from losing forks"
    <*< configP2p %:: pP2pConfiguration Nothing
    <*< configTransactionIndex %::
        pEnableConfig "transaction-index" pTransactionIndexConfig
    <*< configIncludeOrigin .:: enableDisableFlag
        % long "include-origin"
        <> help "whether to include the local peer as origin when publishing cut hashes"
    <*< configThrottleRate .:: option auto
        % long "throttle-rate"
        <> help "how many requests per second are accepted from another node before it is being throttled"
    <*< configMempoolP2p %::
        pEnableConfig "mempool-p2p" pMempoolP2pConfig
    <*< configPruneChainDatabase .:: enableDisableFlag
        % long "prune-chain-database"
        <> help "prune the chain database for all chains on startup"
    <*< configBlockGasLimit .:: jsonOption
        % long "block-gas-limit"
        <> help "the sum of all transaction gas fees in a block must not exceed this number"

-- -------------------------------------------------------------------------- --
-- Chainweb Resources

data Chainweb logger cas = Chainweb
    { _chainwebHostAddress :: !HostAddress
    , _chainwebChains :: !(HM.HashMap ChainId (ChainResources logger))
    , _chainwebCutResources :: !(CutResources logger cas)
    , _chainwebMiner :: !(Maybe (MinerResources logger cas))
    , _chainwebCoordinator :: !(Maybe (MiningCoordination logger cas))
    , _chainwebHeaderStream :: !HeaderStream
    , _chainwebLogger :: !logger
    , _chainwebPeer :: !(PeerResources logger)
    , _chainwebPayloadDb :: !(PayloadDb cas)
    , _chainwebManager :: !HTTP.Manager
    , _chainwebPactData :: [(ChainId, PactServerData logger cas)]
    , _chainwebThrottler :: !(Throttle Address)
    , _chainwebConfig :: !ChainwebConfiguration
    }

makeLenses ''Chainweb

chainwebSocket :: Getter (Chainweb logger cas) Socket
chainwebSocket = chainwebPeer . peerResSocket

instance HasChainwebVersion (Chainweb logger cas) where
    _chainwebVersion = _chainwebVersion . _chainwebCutResources
    {-# INLINE _chainwebVersion #-}

instance HasChainGraph (Chainweb logger cas) where
    _chainGraph = _chainGraph . _chainwebVersion
    {-# INLINE _chainGraph #-}

-- Intializes all local chainweb components but doesn't start any networking.
--
withChainweb
    :: Logger logger
    => ChainwebConfiguration
    -> logger
    -> RocksDb
    -> Maybe FilePath
    -> Bool
    -> (Chainweb logger RocksDbCas -> IO a)
    -> IO a
withChainweb c logger rocksDb dbDir resetDb inner =
    withPeerResources v (view configP2p conf) logger $ \logger' peer ->
        withChainwebInternal
            (set configP2p (_peerResConfig peer) conf)
            logger'
            peer
            rocksDb
            dbDir
            (Just (_configNodeId c))
            resetDb
            inner
  where
    v = _chainwebVersion c

    -- Here we inject the hard-coded bootstrap peer infos for the configured
    -- chainweb version into the configuration.
    conf | _p2pConfigIgnoreBootstrapNodes (_configP2p c) = c
         | otherwise = configP2p . p2pConfigKnownPeers <>~ bootstrapPeerInfos v $ c

-- TODO: The type InMempoolConfig contains parameters that should be
-- configurable as well as parameters that are determined by the chainweb
-- version or the chainweb protocol. These should be separated in to two
-- different types.

validatingMempoolConfig
    :: ChainId
    -> ChainwebVersion
    -> Mempool.GasLimit
    -> MVar PactExecutionService
    -> Mempool.InMemConfig ChainwebTransaction
validatingMempoolConfig cid v gl mv = Mempool.InMemConfig
    { Mempool._inmemTxCfg = txcfg
    , Mempool._inmemTxBlockSizeLimit = gl
    , Mempool._inmemMaxRecentItems = maxRecentLog
    , Mempool._inmemPreInsertPureChecks = preInsertSingle
    , Mempool._inmemPreInsertBatchChecks = preInsertBatch
    }
  where
    txcfg = Mempool.chainwebTransactionConfig
    maxRecentLog = 2048

    toDupeResult :: Maybe a -> Maybe Mempool.InsertError
    toDupeResult = fmap (const Mempool.InsertErrorDuplicate)

    preInsertSingle :: ChainwebTransaction -> Either Mempool.InsertError ChainwebTransaction
    preInsertSingle tx = checkMetadata tx

    -- | Validation: All checks that should occur before a TX is inserted into
    -- the mempool. A rejection at this stage means that something is
    -- fundamentally wrong/illegal with the TX, and that it should be rejected
    -- completely and not gossiped to other peers.
    --
    -- We expect this to be called in two places: once when a new Pact
    -- Transaction is submitted via the @send@ endpoint, and once when a new TX
    -- is gossiped to us from a peer's mempool.
    --
    preInsertBatch
        :: V.Vector (T2 Mempool.TransactionHash ChainwebTransaction)
        -> IO (V.Vector (Either (T2 Mempool.TransactionHash Mempool.InsertError)
                                (T2 Mempool.TransactionHash ChainwebTransaction)))
    preInsertBatch txs = do
        let hashes = V.map (toPactHash . sfst) txs
        pex <- readMVar mv
        rs <- _pactLookup pex (Left cid) hashes >>= either throwM pure
        pure $ alignWith f rs txs
      where
        f (These r (T2 h t)) = maybe (Right (T2 h t)) (Left . T2 h) $ toDupeResult r
        f (That (T2 h _)) = Left (T2 h $ Mempool.InsertErrorOther "preInsertBatch: align mismatch 0")
        f (This _) = Left (T2 (Mempool.TransactionHash "") (Mempool.InsertErrorOther "preInsertBatch: align mismatch 1"))

    toPactHash :: Mempool.TransactionHash -> P.TypedHash h
    toPactHash (Mempool.TransactionHash h) = P.TypedHash $ SB.fromShort h

    -- | Validation: Is this TX associated with the correct `ChainId`?
    --
    checkMetadata :: ChainwebTransaction -> Either Mempool.InsertError ChainwebTransaction
    checkMetadata tx = do
        let !pay = payloadObj . P._cmdPayload $ tx
            pcid = P._pmChainId $ P._pMeta pay
            sigs = length (P._cmdSigs tx)
            ver  = P._pNetworkId pay >>= fromText @ChainwebVersion . P._networkId
        tcid <- note (Mempool.InsertErrorOther "Unparsable ChainId") $ fromPactChainId pcid
        if | tcid /= cid   -> Left Mempool.InsertErrorMetadataMismatch
           | sigs > 100    -> Left $ Mempool.InsertErrorOther "Too many signatures"
           | ver /= Just v -> Left Mempool.InsertErrorMetadataMismatch
           | otherwise     -> Right tx

-- Intializes all local chainweb components but doesn't start any networking.
--
withChainwebInternal
    :: forall logger a
    .  Logger logger
    => ChainwebConfiguration
    -> logger
    -> PeerResources logger
    -> RocksDb
    -> Maybe FilePath
    -> Maybe NodeId
    -> Bool
    -> (Chainweb logger RocksDbCas -> IO a)
    -> IO a
withChainwebInternal conf logger peer rocksDb dbDir nodeid resetDb inner = do
    initializePayloadDb v payloadDb
    cdbv <- newEmptyMVar
    concurrentWith
        -- initialize chains concurrently
        (\cid -> do
            let mcfg = validatingMempoolConfig cid v (_configBlockGasLimit conf)
            withChainResources v cid rocksDb peer (chainLogger cid)
                     mcfg cdbv payloadDb prune dbDir nodeid
                     resetDb)

        -- initialize global resources after all chain resources are initialized
        (\cs -> global (HM.fromList $ zip cidsList cs) cdbv)
        cidsList
  where
    prune :: Bool
    prune = _configPruneChainDatabase conf

    cidsList :: [ChainId]
    cidsList = toList cids

    payloadDb :: PayloadDb RocksDbCas
    payloadDb = newPayloadDb rocksDb

    chainLogger :: ChainId -> logger
    chainLogger cid = addLabel ("chain", toText cid) logger

    logg :: LogFunctionText
    logg = logFunctionText logger

    -- Initialize global resources
    global
        :: HM.HashMap ChainId (ChainResources logger)
        -> MVar (CutDb RocksDbCas)
        -> IO a
    global cs cdbv = do
        let !webchain = mkWebBlockHeaderDb v (HM.map _chainResBlockHeaderDb cs)
            !pact = mkWebPactExecutionService (HM.map _chainResPact cs)
            !cutLogger = setComponent "cut" logger
            !mgr = _peerResManager peer

        logg Info "start initializing cut resources"

        withCutResources cutConfig peer cutLogger rocksDb webchain payloadDb mgr pact $ \cuts -> do
            logg Info "finished initializing cut resources"

            let !mLogger = setComponent "miner" logger
                !mConf = _configMiner conf
                !mCutDb = _cutResCutDb cuts

            -- initialize throttler
            throttler <- initThrottler (defaultThrottleSettings $ TimeSpec 4 0)
                { throttleSettingsRate = int $ _configThrottleRate conf
                , throttleSettingsPeriod = 1 / micro -- 1 second (measured in usec)
                , throttleSettingsBurst = int $ _configThrottleRate conf
                , throttleSettingsIsThrottled = const True
                -- , throttleSettingsIsThrottled = \r -> any (flip elem (pathInfo r))
                --     [ "cut"
                --     , "header"
                --     , "payload"
                --     , "mempool"
                --     , "peer"
                --     ]
                }

            -- update the cutdb mvar used by pact service with cutdb
            void $! putMVar cdbv mCutDb

            -- synchronize pact dbs with latest cut before we start the server
            -- and clients and begin mining.
            --
            -- This is a consistency check that validates the blocks in the
            -- current cut. If it fails in exception is raised. Also, if it
            -- takes long (why would it?) we want this to happen before we go
            -- online.
            --
            logg Info "start synchronizing Pact DBs"
            synchronizePactDb cs mCutDb
            logg Info "finished synchronizing Pact DBs"

            let coord = _configCoordinator conf
                mins  = _configBlessedMiners conf

            withPactData cs cuts $ \pactData -> do
                logg Info "start initializing miner resources"
                withMiningCoordination mLogger v coord mins mCutDb $ \mc ->
                    withMinerResources mLogger mConf mCutDb $ \m -> do
                        logg Info "finished initializing miner resources"
                        inner Chainweb
                            { _chainwebHostAddress = _peerConfigAddr $ _p2pConfigPeer $ _configP2p conf
                            , _chainwebChains = cs
                            , _chainwebCutResources = cuts
                            , _chainwebMiner = m
                            , _chainwebCoordinator = mc
                            , _chainwebHeaderStream = HeaderStream $ _configHeaderStream conf
                            , _chainwebLogger = logger
                            , _chainwebPeer = peer
                            , _chainwebPayloadDb = payloadDb
                            , _chainwebManager = mgr
                            , _chainwebPactData = pactData
                            , _chainwebThrottler = throttler
                            , _chainwebConfig = conf
                            }

    withPactData
        :: HM.HashMap ChainId (ChainResources logger)
        -> CutResources logger cas
        -> ([(ChainId, (CutResources logger cas, ChainResources logger))] -> IO b)
        -> IO b
    withPactData cs cuts m
        | _enableConfigEnabled (_configTransactionIndex conf) = do
              -- TODO: delete this knob
              logg Info "Transaction index enabled"
              let l = sortBy (compare `on` fst) (HM.toList cs)
              m $ map (\(c, cr) -> (c, (cuts, cr))) l
        | otherwise = do
              logg Info "Transaction index disabled"
              m []

    v = _configChainwebVersion conf
    cids = chainIds v

    -- FIXME: make this configurable
    cutConfig :: CutDbConfig
    cutConfig = (defaultCutDbConfig v)
        { _cutDbConfigLogLevel = Info
        , _cutDbConfigTelemetryLevel = Info
        , _cutDbConfigUseOrigin = _configIncludeOrigin conf
        }

    synchronizePactDb :: HM.HashMap ChainId (ChainResources logger) -> CutDb cas -> IO ()
    synchronizePactDb cs cutDb = do
        currentCut <- _cut cutDb
        mapConcurrently_ syncOne $ mergeCutResources $ _cutMap currentCut
      where
        mergeCutResources :: HM.HashMap ChainId b -> [(b, ChainResources logger)]
        mergeCutResources c =
            let f cid bh = (bh, fromJuste $ HM.lookup cid cs)
            in map snd $ HM.toList $ HM.mapWithKey f c

        syncOne :: (BlockHeader, ChainResources logger) -> IO ()
        syncOne (bh, cr) = do
            let pact = _chainResPact cr
            let logCr = logFunctionText $ _chainResLogger cr
            let hsh = _blockHash bh
            let h = _blockHeight bh
            logCr Info $ "pact db synchronizing to block "
                      <> T.pack (show (h, hsh))
            payload <- payloadWithOutputsToPayloadData
                       <$> casLookupM payloadDb (_blockPayloadHash bh)
            void $ _pactValidateBlock pact bh payload
            logCr Info "pact db synchronized"

-- | Starts server and runs all network clients
--
runChainweb
    :: forall logger cas
    . Logger logger
    => PayloadCas cas
    => Chainweb logger cas
    -> IO ()
runChainweb cw = do
    logg Info "start chainweb node"
    concurrently_
        -- 1. Start serving Rest API
        (serve (throttle (_chainwebThrottler cw) . httpLog))
        -- 2. Start Clients (with a delay of 500ms)
        (threadDelay 500000 >> clients)
  where
    clients :: IO ()
    clients = do
        mpClients <- mempoolSyncClients
        mapConcurrently_ id $ concat
              [ miner
              , cutNetworks mgr (_chainwebCutResources cw)
              , mpClients
              ]

    logg :: LogFunctionText
    logg = logFunctionText $ _chainwebLogger cw

    -- chains
    chains :: [(ChainId, ChainResources logger)]
    chains = HM.toList (_chainwebChains cw)

    chainVals :: [ChainResources logger]
    chainVals = map snd chains

    -- collect server resources
    proj :: forall a . (ChainResources logger -> a) -> [(ChainId, a)]
    proj f = flip map chains $ \(k, ch) -> (k, f ch)

    chainDbsToServe :: [(ChainId, BlockHeaderDb)]
    chainDbsToServe = proj _chainResBlockHeaderDb

    -- | KILLSWITCH: The logic here involving `txSilenceEndDate` here is to be
    -- removed in a future version of Chain. This disables the Mempool API
    -- entirely during the TX blackout period.
    --
    mempoolsToServe
        :: ChainwebVersion
        -> [(ChainId, Mempool.MempoolBackend ChainwebTransaction)]
    mempoolsToServe v = case txSilenceEndDate v of
        Just _ -> []
        _ -> proj _chainResMempool

    chainP2pToServe :: [(NetworkId, PeerDb)]
    chainP2pToServe =
        bimap ChainNetwork (_peerResDb . _chainResPeer) <$> itoList (_chainwebChains cw)

    memP2pToServe :: [(NetworkId, PeerDb)]
    memP2pToServe =
        bimap MempoolNetwork (_peerResDb . _chainResPeer) <$> itoList (_chainwebChains cw)

    payloadDbsToServe :: [(ChainId, PayloadDb cas)]
    payloadDbsToServe = itoList (view chainwebPayloadDb cw <$ _chainwebChains cw)

    pactDbsToServe :: [(ChainId, PactServerData logger cas)]
    pactDbsToServe = _chainwebPactData cw

    serverSettings :: Settings
    serverSettings = setOnException
        (\r e -> when (defaultShouldDisplayException e) (logg Error $ loggServerError r e))
        $ peerServerSettings (_peerResPeer $ _chainwebPeer cw)

    serve :: Middleware -> IO ()
    serve = serveChainwebSocketTls
        serverSettings
        (_peerCertificateChain $ _peerResPeer $ _chainwebPeer cw)
        (_peerKey $ _peerResPeer $ _chainwebPeer cw)
        (_peerResSocket $ _chainwebPeer cw)
        (_chainwebVersion cw)
        ChainwebServerDbs
            { _chainwebServerCutDb = Just cutDb
            , _chainwebServerBlockHeaderDbs = chainDbsToServe
            , _chainwebServerMempools = mempoolsToServe (_chainwebVersion cw)
            , _chainwebServerPayloadDbs = payloadDbsToServe
            , _chainwebServerPeerDbs = (CutNetwork, cutPeerDb) : chainP2pToServe <> memP2pToServe
            , _chainwebServerPactDbs = pactDbsToServe
            }
        (_chainwebCoordinator cw)
        (_chainwebHeaderStream cw)

    -- HTTP Request Logger

    httpLog :: Middleware
    httpLog = requestResponseLogger $ setComponent "http" (_chainwebLogger cw)

    loggServerError (Just r) e = "HTTP server error: " <> sshow e <> ". Request: " <> sshow r
    loggServerError Nothing e = "HTTP server error: " <> sshow e

    -- Cut DB and Miner

    cutDb :: CutDb cas
    cutDb = _cutResCutDb $ _chainwebCutResources cw

    cutPeerDb :: PeerDb
    cutPeerDb = _peerResDb $ _cutResPeer $ _chainwebCutResources cw

    miner :: [IO ()]
    miner = maybe [] (\m -> [ runMiner (_chainwebVersion cw) m ]) $ _chainwebMiner cw

    -- Configure Clients

    mgr :: HTTP.Manager
    mgr = view chainwebManager cw

    -- Mempool

    mempoolP2pConfig :: EnableConfig MempoolP2pConfig
    mempoolP2pConfig = _configMempoolP2p $ _chainwebConfig cw

    -- Decide whether to enable the mempool sync clients
    -- | KILLSWITCH: Reenable the mempool sync for Mainnet.
    mempoolSyncClients :: IO [IO ()]
    mempoolSyncClients = case enabledConfig mempoolP2pConfig of
        Nothing -> disabled
        Just c -> case _chainwebVersion cw of
            Test{} -> disabled
            TimedConsensus{} -> disabled
            PowConsensus{} -> disabled
            TimedCPM{} -> enabled c
            FastTimedCPM{} -> enabled c
            Development -> enabled c
            Testnet02 -> enabled c
            Mainnet01 -> disabled
      where
        disabled = do
            logg Info "Mempool p2p sync disabled"
            return []
        enabled conf = do
            logg Info "Mempool p2p sync enabled"
            return $ map (runMempoolSyncClient mgr conf) chainVals<|MERGE_RESOLUTION|>--- conflicted
+++ resolved
@@ -236,12 +236,8 @@
 defaultChainwebConfiguration v = ChainwebConfiguration
     { _configChainwebVersion = v
     , _configNodeId = NodeId 0 -- FIXME
-<<<<<<< HEAD
-    , _configMiner = defaultEnableConfig defaultMinerConfig
+    , _configMiner = EnableConfig False defaultMinerConfig
     , _configBlessedMiners = []
-=======
-    , _configMiner = EnableConfig False defaultMinerConfig
->>>>>>> cb585cdf
     , _configCoordinator = False
     , _configHeaderStream = False
     , _configReintroTxs = True
