--- conflicted
+++ resolved
@@ -440,36 +440,6 @@
             synchronizePactDb cs mCutDb
             logg Info "finished synchronizing Pact DBs"
 
-<<<<<<< HEAD
-            withPactData cs cuts $ \pactData -> do
-                logg Info "start initializing miner resources"
-
-                withMiningCoordination mLogger mConf mCutDb $ \mc ->
-
-                    -- Miner resources are used by the test-miner when in-node
-                    -- mining is configured or by the mempool noop-miner (which
-                    -- keeps the mempool updated) in production setups.
-                    --
-                    withMinerResources mLogger (_miningInNode mConf) cs mCutDb mc $ \m -> do
-                        logg Info "finished initializing miner resources"
-                        let !haddr = _peerConfigAddr $ _p2pConfigPeer $ _configP2p conf
-                        inner Chainweb
-                            { _chainwebHostAddress = haddr
-                            , _chainwebChains = cs
-                            , _chainwebCutResources = cuts
-                            , _chainwebMiner = m
-                            , _chainwebCoordinator = mc
-                            , _chainwebLogger = logger
-                            , _chainwebPeer = peer
-                            , _chainwebPayloadDb = view cutDbPayloadCas $ _cutResCutDb cuts
-                            , _chainwebManager = mgr
-                            , _chainwebPactData = pactData
-                            , _chainwebThrottler = throttler
-                            , _chainwebPutPeerThrottler = putPeerThrottler
-                            , _chainwebConfig = conf
-                            , _chainwebServiceSocket = serviceSock
-                            }
-=======
             unless (_configOnlySyncPact conf) $
                 withPactData cs cuts $ \pactData -> do
                     logg Info "start initializing miner resources"
@@ -495,13 +465,10 @@
                                 , _chainwebManager = mgr
                                 , _chainwebPactData = pactData
                                 , _chainwebThrottler = throttler
-                                , _chainwebMiningThrottler = miningThrottler
                                 , _chainwebPutPeerThrottler = putPeerThrottler
-                                , _chainwebLocalThrottler = localThrottler
                                 , _chainwebConfig = conf
                                 , _chainwebServiceSocket = serviceSock
                                 }
->>>>>>> 35451c28
 
     withPactData
         :: HM.HashMap ChainId (ChainResources logger)
