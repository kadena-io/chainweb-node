{-# LANGUAGE DeriveAnyClass #-}
{-# LANGUAGE DeriveGeneric #-}
{-# LANGUAGE DerivingStrategies #-}
{-# LANGUAGE FlexibleContexts #-}
{-# LANGUAGE FlexibleInstances #-}
{-# LANGUAGE GeneralizedNewtypeDeriving #-}
{-# LANGUAGE LambdaCase #-}
{-# LANGUAGE MultiWayIf #-}
{-# LANGUAGE OverloadedStrings #-}
{-# LANGUAGE RankNTypes #-}
{-# LANGUAGE ScopedTypeVariables #-}
{-# LANGUAGE TemplateHaskell #-}
{-# LANGUAGE TupleSections #-}
{-# LANGUAGE TypeApplications #-}
{-# LANGUAGE TypeFamilies #-}

-- |
-- Module: Chainweb.Chainweb
-- Copyright: Copyright © 2018 Kadena LLC.
-- License: MIT
-- Maintainer: Lars Kuhtz <lars@kadena.io>
-- Stability: experimental
--
-- This module provides the tools to initialize the different components of the
-- chainweb consensus and run a chainweb-consensus node.
--
-- The overall pattern is that for each component @C@ there is
--
-- 1.  a function @withC@ that manages the resources of the component and passes
--     a handle that encapsulates those resources to an inner computation, and
--
-- 2.  a function @runC@ that takes the resource handle of @C@ and starts the
    -- component.
--
-- This pattern allows to bootstrap components with mutual dependencies and
-- resolve timing and ordering constraints for the startup of services.
--
-- Logging functions are initialized in the enviroment and passed as call backs
-- to the components.
--
module Chainweb.Chainweb
(
-- * Pact Configuration
  TransactionIndexConfig(..)
, defaultTransactionIndexConfig
, pTransactionIndexConfig

-- * Configuration
, ChainwebConfiguration(..)
, configNodeId
, configChainwebVersion
, configMiner
, configP2p
, configTransactionIndex
, defaultChainwebConfiguration
, pChainwebConfiguration

-- * Chainweb Resources
, Chainweb(..)
, chainwebChains
, chainwebCutResources
, chainwebNodeId
, chainwebHostAddress
, chainwebMiner
, chainwebLogger
, chainwebSocket
, chainwebPeer
, chainwebPayloadDb
, chainwebPactData
, chainwebThrottler

-- ** Mempool integration
, ChainwebTransaction
, Mempool.chainwebTransactionConfig

, withChainweb
, runChainweb

-- * Miner
, runMiner

) where

import Chainweb.Payload.PayloadStore.RocksDB

import Configuration.Utils hiding (Lens', (<.>))

import Control.Concurrent.Async
import Control.Concurrent.MVar (newEmptyMVar, putMVar)
import Control.Lens hiding ((.=), (<.>))
import Control.Monad

import Data.Foldable
import Data.Function (on)
import qualified Data.HashMap.Strict as HM
import Data.List (sortBy)

import GHC.Generics hiding (from)

import qualified Network.HTTP.Client as HTTP
import qualified Network.HTTP.Client.Internal as HTTP
import Network.Socket (Socket)
import Network.Wai
import Network.Wai.Middleware.Throttle

import Numeric.Natural

import Prelude hiding (log)

import System.Clock
import System.LogLevel

-- internal modules

import Chainweb.ChainId
import Chainweb.Chainweb.ChainResources
import Chainweb.Chainweb.CutResources
import Chainweb.Chainweb.MinerResources
import Chainweb.Chainweb.PeerResources
import Chainweb.CutDB
import Chainweb.Graph
import Chainweb.HostAddress
import Chainweb.Logger
import qualified Chainweb.Mempool.InMem as Mempool
import qualified Chainweb.Mempool.Mempool as Mempool
import Chainweb.Miner.Config
import Chainweb.NodeId
import qualified Chainweb.Pact.BloomCache as Bloom
import Chainweb.Pact.RestAPI.Server (PactServerData)
import Chainweb.Payload.PayloadStore
import Chainweb.RestAPI
import Chainweb.RestAPI.NetworkID
import Chainweb.Transaction
import Chainweb.Utils
import Chainweb.Utils.RequestLog
import Chainweb.Version
import Chainweb.WebBlockHeaderDB
import Chainweb.WebPactExecutionService

import Data.CAS.RocksDB

import P2P.Node.Configuration
import P2P.Peer

-- -------------------------------------------------------------------------- --
-- TransactionIndexConfig

data TransactionIndexConfig = TransactionIndexConfig
    deriving (Show, Eq, Generic)

makeLenses ''TransactionIndexConfig

defaultTransactionIndexConfig :: TransactionIndexConfig
defaultTransactionIndexConfig = TransactionIndexConfig

instance ToJSON TransactionIndexConfig where
    toJSON _ = object []

instance FromJSON (TransactionIndexConfig -> TransactionIndexConfig) where
    parseJSON = withObject "TransactionIndexConfig" $ const (return id)

pTransactionIndexConfig :: MParser TransactionIndexConfig
pTransactionIndexConfig = pure id

-- -------------------------------------------------------------------------- --
-- Chainweb Configuration

data ChainwebConfiguration = ChainwebConfiguration
    { _configChainwebVersion :: !ChainwebVersion
    , _configNodeId :: !NodeId
    , _configMiner :: !(EnableConfig MinerConfig)
    , _configP2p :: !P2pConfiguration
    , _configTransactionIndex :: !(EnableConfig TransactionIndexConfig)
    , _configIncludeOrigin :: !Bool
    , _configThrottleRate :: !Natural
    }
    deriving (Show, Eq, Generic)

makeLenses ''ChainwebConfiguration

instance HasChainwebVersion ChainwebConfiguration where
    _chainwebVersion = _configChainwebVersion
    {-# INLINE _chainwebVersion #-}

instance HasChainGraph ChainwebConfiguration where
    _chainGraph = _chainGraph . _chainwebVersion
    {-# INLINE _chainGraph #-}

defaultChainwebConfiguration :: ChainwebVersion -> ChainwebConfiguration
defaultChainwebConfiguration v = ChainwebConfiguration
    { _configChainwebVersion = v
    , _configNodeId = NodeId 0 -- FIXME
    , _configMiner = defaultEnableConfig defaultMinerConfig
    , _configP2p = defaultP2pConfiguration
    , _configTransactionIndex = defaultEnableConfig defaultTransactionIndexConfig
    , _configIncludeOrigin = True
    , _configThrottleRate = 1000
    }

instance ToJSON ChainwebConfiguration where
    toJSON o = object
        [ "chainwebVersion" .= _configChainwebVersion o
        , "nodeId" .= _configNodeId o
        , "miner" .= _configMiner o
        , "p2p" .= _configP2p o
        , "transactionIndex" .= _configTransactionIndex o
        , "includeOrigin" .= _configIncludeOrigin o
        , "throttleRate" .= _configThrottleRate o
        ]

instance FromJSON (ChainwebConfiguration -> ChainwebConfiguration) where
    parseJSON = withObject "ChainwebConfig" $ \o -> id
        <$< configChainwebVersion ..: "chainwebVersion" % o
        <*< configNodeId ..: "nodeId" % o
        <*< configMiner %.: "miner" % o
        <*< configP2p %.: "p2p" % o
        <*< configTransactionIndex %.: "transactionIndex" % o
        <*< configIncludeOrigin ..: "includeOrigin" % o
        <*< configThrottleRate ..: "throttleRate" % o

pChainwebConfiguration :: MParser ChainwebConfiguration
pChainwebConfiguration = id
    <$< configChainwebVersion .:: textOption
        % long "chainweb-version"
        <> short 'v'
        <> help "the chainweb version that this node is using"
    <*< configNodeId .:: textOption
        % long "node-id"
        <> short 'i'
        <> help "unique id of the node that is used as miner id in new blocks"
    <*< configMiner %:: pEnableConfig "mining" pMinerConfig
    <*< configP2p %:: pP2pConfiguration Nothing
    <*< configTransactionIndex %::
        pEnableConfig "transaction-index" pTransactionIndexConfig
    <*< configIncludeOrigin .:: enableDisableFlag
        % long "include-origin"
        <> help "whether to include the local peer as origin when publishing cut hashes"
    <*< configThrottleRate .:: option auto
        % long "throttle-rate"
        <> help "how many requests per second are accepted from another node before it is being throttled"

-- -------------------------------------------------------------------------- --
-- Chainweb Resources

data Chainweb logger cas = Chainweb
    { _chainwebHostAddress :: !HostAddress
    , _chainwebChains :: !(HM.HashMap ChainId (ChainResources logger))
    , _chainwebCutResources :: !(CutResources logger cas)
    , _chainwebNodeId :: !NodeId
    , _chainwebMiner :: !(Maybe (MinerResources logger cas))
    , _chainwebLogger :: !logger
    , _chainwebPeer :: !(PeerResources logger)
    , _chainwebPayloadDb :: !(PayloadDb cas)
    , _chainwebManager :: !HTTP.Manager
    , _chainwebPactData :: [(ChainId, PactServerData logger cas)]
    , _chainwebThrottler :: !(Throttle Address)
    }

makeLenses ''Chainweb

chainwebSocket :: Getter (Chainweb logger cas) Socket
chainwebSocket = chainwebPeer . peerResSocket

instance HasChainwebVersion (Chainweb logger cas) where
    _chainwebVersion = _chainwebVersion . _chainwebCutResources
    {-# INLINE _chainwebVersion #-}

instance HasChainGraph (Chainweb logger cas) where
    _chainGraph = _chainGraph . _chainwebVersion
    {-# INLINE _chainGraph #-}

-- Intializes all local chainweb components but doesn't start any networking.
--
withChainweb
    :: Logger logger
    => ChainwebConfiguration
    -> logger
    -> RocksDb
    -> (Chainweb logger RocksDbCas -> IO a)
    -> IO a
withChainweb c logger rocksDb inner =
    withPeerResources v (view configP2p conf) logger $ \logger' peer ->
        withChainwebInternal
            (set configP2p (_peerResConfig peer) conf)
            logger'
            peer
            rocksDb
            inner
  where
    v = _chainwebVersion c

    -- Here we inject the hard-coded bootstrap peer infos for the configured
    -- chainweb version into the configuration.
    conf
        | _p2pConfigIgnoreBootstrapNodes (_configP2p c) = c
        | otherwise = configP2p . p2pConfigKnownPeers <>~ bootstrapPeerInfos v $ c

mempoolConfig :: Mempool.InMemConfig ChainwebTransaction
mempoolConfig = Mempool.InMemConfig
    Mempool.chainwebTransactionConfig
    blockGasLimit
    mempoolReapInterval
  where
    blockGasLimit = 1000000                 -- TODO: policy decision
    mempoolReapInterval = 60 * 20 * 1000000   -- 20 mins

-- Intializes all local chainweb components but doesn't start any networking.
--
-- TODO: abstract cas creation
--
withChainwebInternal
    :: Logger logger
    => ChainwebConfiguration
    -> logger
    -> PeerResources logger
    -> RocksDb
    -> (Chainweb logger RocksDbCas -> IO a)
    -> IO a
withChainwebInternal conf logger peer rocksDb inner = do
    initializePayloadDb v payloadDb
    cdbv <- newEmptyMVar
    go mempty (toList cids) cdbv
  where
    payloadDb = newPayloadDb rocksDb
    chainLogger cid = addLabel ("chain", toText cid) logger

    -- Initialize chain resources
<<<<<<< HEAD
    go cs (cid : t) cdbv =
        withChainResources v cid rocksDb peer (chainLogger cid) mempoolConfig cdbv payloadDb $ \c ->
            go (HM.insert cid c cs) t cdbv
=======
    go cs (cid : t) mv =
        withChainResources v cid rocksDb peer (chainLogger cid)
        mempoolConfig mv (Just payloadDb) $ \c ->
            go (HM.insert cid c cs) t mv
>>>>>>> d6bb45e5

    -- Initialize global resources
    go cs [] cdbv = do
        let webchain = mkWebBlockHeaderDb v (HM.map _chainResBlockHeaderDb cs)
            pact = mkWebPactExecutionService (HM.map _chainResPact cs)
            cutLogger = setComponent "cut" logger
            mgr = _peerResManager peer
        withCutResources cutConfig peer cutLogger rocksDb webchain payloadDb mgr pact $ \cuts -> do
            let mLogger = setComponent "miner" logger
                mConf = _configMiner conf
                mCutDb = _cutResCutDb cuts

            -- initialize throttler
            throttler <- initThrottler (defaultThrottleSettings $ TimeSpec 4 0)
                { throttleSettingsRate = int $ _configThrottleRate conf
                , throttleSettingsPeriod = 1 / micro -- 1 second (measured in usec)
                , throttleSettingsBurst = int $ _configThrottleRate conf
                , throttleSettingsIsThrottled = const True
                -- , throttleSettingsIsThrottled = \r -> any (flip elem (pathInfo r))
                --     [ "cut"
                --     , "header"
                --     , "payload"
                --     , "mempool"
                --     , "peer"
                --     ]
                }

            -- update the cutdb mvar used by pact service with cutdb
            void $! putMVar cdbv mCutDb

            withPactData cs cuts $ \pactData ->
                withMinerResources mLogger mConf cwnid mCutDb $ \m ->
                inner Chainweb
                    { _chainwebHostAddress = _peerConfigAddr $ _p2pConfigPeer $ _configP2p conf
                    , _chainwebChains = cs
                    , _chainwebCutResources = cuts
                    , _chainwebNodeId = cwnid
                    , _chainwebMiner = m
                    , _chainwebLogger = logger
                    , _chainwebPeer = peer
                    , _chainwebPayloadDb = payloadDb
                    , _chainwebManager = mgr
                    , _chainwebPactData = pactData
                    , _chainwebThrottler = throttler
                    }

    withPactData cs cuts m
        | _enableConfigEnabled (_configTransactionIndex conf)
            = let l = sortBy (compare `on` fst) (HM.toList cs)
                  bdbs = map (\(c, cr) -> (c, _chainResBlockHeaderDb cr)) l
              in Bloom.withCache (cuts ^. cutsCutDb) bdbs $ \bloom ->
                 m $ map (\(c, cr) -> (c, (cuts, cr, bloom))) l

        | otherwise = m []

    v = _configChainwebVersion conf
    cids = chainIds v
    cwnid = _configNodeId conf

    -- FIXME: make this configurable
    cutConfig = (defaultCutDbConfig v)
        { _cutDbConfigLogLevel = Info
        , _cutDbConfigTelemetryLevel = Info
        , _cutDbConfigUseOrigin = _configIncludeOrigin conf
        }

-- | Starts server and runs all network clients
--
runChainweb
    :: forall logger cas
    . Logger logger
    => PayloadCas cas
    => Chainweb logger cas
    -> IO ()
runChainweb cw = do
    logg Info "start chainweb node"

    let cutDb = _cutResCutDb $ _chainwebCutResources cw
        cutPeerDb = _peerResDb $ _cutResPeer $ _chainwebCutResources cw

    -- Startup sequence:
    --
    -- 1. Start serving Rest API
    -- 2. Start Clients
    --

    -- collect server resources
    let chains = HM.toList (_chainwebChains cw)
        chainVals = map snd chains
        proj :: forall a . (ChainResources logger -> a) -> [(ChainId, a)]
        proj f = flip map chains $ \(k, ch) -> (k, f ch)
        chainDbsToServe = proj _chainResBlockHeaderDb
        mempoolsToServe = proj _chainResMempool
        chainP2pToServe = bimap ChainNetwork (_peerResDb . _chainResPeer) <$> itoList (_chainwebChains cw)

        payloadDbsToServe = itoList $ const (view chainwebPayloadDb cw) <$> _chainwebChains cw
        pactDbsToServe = _chainwebPactData cw

        serverSettings = peerServerSettings (_peerResPeer $ _chainwebPeer cw)
        serve = serveChainwebSocketTls
            serverSettings
            (_peerCertificateChain $ _peerResPeer $ _chainwebPeer cw)
            (_peerKey $ _peerResPeer $ _chainwebPeer cw)
            (_peerResSocket $ _chainwebPeer cw)
            (_chainwebVersion cw)
            ChainwebServerDbs
                { _chainwebServerCutDb = Just cutDb
                , _chainwebServerBlockHeaderDbs = chainDbsToServe
                , _chainwebServerMempools = mempoolsToServe
                , _chainwebServerPayloadDbs = payloadDbsToServe
                , _chainwebServerPeerDbs = (CutNetwork, cutPeerDb) : chainP2pToServe
                , _chainwebServerPactDbs = pactDbsToServe
                }

        -- HTTP Request Logger
        httpLog :: Middleware
        httpLog = requestResponseLogger $ setComponent "http" (_chainwebLogger cw)

    -- 1. start server
    --
    withAsync (serve $ throttle (_chainwebThrottler cw) . httpLog) $ \server -> do
        logg Info "started server"

        -- Configure Clients
        --
        let mgr = view chainwebManager cw
            miner = maybe [] (\m -> [ runMiner (_chainwebVersion cw) m ]) $ _chainwebMiner cw
            -- run mempool sync without manager timeout; servant default is ok
            -- for non-streaming endpoints and mempool does its own timeout
            -- bookkeeping for the streaming endpoints
            mempoolMgr = mgr { HTTP.mResponseTimeout = HTTP.responseTimeoutNone }

        -- 2. Run Clients
        --
        let clients :: [IO ()]
            clients = concat
                [ miner
                    -- FIXME: should we start mining with some delay, so
                    -- that the block header base is up to date?
                , cutNetworks mgr (_chainwebCutResources cw)
                -- , map (runChainSyncClient mgr) chainVals
                    -- TODO: reenable once full payload and adjacent parent validation
                    -- is implemented for ChainSyncClient
                , map (runMempoolSyncClient mempoolMgr) chainVals
                ]

        mapConcurrently_ id clients
        wait server
  where
    logg = logFunctionText $ _chainwebLogger cw<|MERGE_RESOLUTION|>--- conflicted
+++ resolved
@@ -325,16 +325,10 @@
     chainLogger cid = addLabel ("chain", toText cid) logger
 
     -- Initialize chain resources
-<<<<<<< HEAD
     go cs (cid : t) cdbv =
-        withChainResources v cid rocksDb peer (chainLogger cid) mempoolConfig cdbv payloadDb $ \c ->
+        withChainResources v cid rocksDb peer (chainLogger cid)
+        mempoolConfig cdbv (Just payloadDb) $ \c ->
             go (HM.insert cid c cs) t cdbv
-=======
-    go cs (cid : t) mv =
-        withChainResources v cid rocksDb peer (chainLogger cid)
-        mempoolConfig mv (Just payloadDb) $ \c ->
-            go (HM.insert cid c cs) t mv
->>>>>>> d6bb45e5
 
     -- Initialize global resources
     go cs [] cdbv = do
