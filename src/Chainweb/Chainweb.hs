{-# LANGUAGE DeriveAnyClass #-}
{-# LANGUAGE DeriveGeneric #-}
{-# LANGUAGE DerivingStrategies #-}
{-# LANGUAGE FlexibleContexts #-}
{-# LANGUAGE FlexibleInstances #-}
{-# LANGUAGE GeneralizedNewtypeDeriving #-}
{-# LANGUAGE LambdaCase #-}
{-# LANGUAGE MultiWayIf #-}
{-# LANGUAGE OverloadedStrings #-}
{-# LANGUAGE RankNTypes #-}
{-# LANGUAGE ScopedTypeVariables #-}
{-# LANGUAGE TemplateHaskell #-}
{-# LANGUAGE TupleSections #-}
{-# LANGUAGE TypeApplications #-}
{-# LANGUAGE TypeFamilies #-}

{-# OPTIONS_GHC -Wno-redundant-constraints #-}

-- |
-- Module: Chainweb.Chainweb
-- Copyright: Copyright © 2018 Kadena LLC.
-- License: MIT
-- Maintainer: Lars Kuhtz <lars@kadena.io>
-- Stability: experimental
--
-- This module provides the tools to initialize the different components of the
-- chainweb consensus and run a chainweb-consensus node.
--
-- The overall pattern is that for each component @C@ there is
--
-- 1.  a function @withC@ that manages the resources of the component and passes
--     a handle that encapsulates those resources to an inner computation, and
--
-- 2.  a function @runC@ that takes the resource handle of @C@ and starts the
    -- component.
--
-- This pattern allows to bootstrap components with mutual dependencies and
-- resolve timing and ordering constraints for the startup of services.
--
-- Logging functions are initialized in the enviroment and passed as call backs
-- to the components.
--
module Chainweb.Chainweb
(
-- * Pact Configuration
  TransactionIndexConfig(..)
, defaultTransactionIndexConfig
, pTransactionIndexConfig

-- * Configuration
, ChainwebConfiguration(..)
, configNodeId
, configChainwebVersion
, configMiner
, configP2p
, configChainDbDirPath
, configTransactionIndex
, defaultChainwebConfiguration
, pChainwebConfiguration

-- * Chainweb Resources
, Chainweb(..)
, chainwebChains
, chainwebCutResources
, chainwebNodeId
, chainwebHostAddress
, chainwebMiner
, chainwebLogger
, chainwebSocket
, chainwebPeer
, chainwebPayloadDb
, chainwebPactData

-- ** Mempool integration
, ChainwebTransaction
, chainwebTransactionConfig

, withChainweb
, runChainweb

-- * Miner
, runMiner

) where

import Configuration.Utils hiding (Lens', (<.>))

import Control.Concurrent.Async
import Control.Lens hiding ((.=), (<.>))
import Control.Monad

import Data.Foldable
import Data.Function (on)
import qualified Data.HashMap.Strict as HM
import Data.List (sortBy)

import GHC.Generics hiding (from)

import qualified Network.HTTP.Client as HTTP
import Network.Socket (Socket)

import Prelude hiding (log)

import System.LogLevel

-- internal modules

import Chainweb.ChainId
import Chainweb.Chainweb.ChainResources
import Chainweb.Chainweb.CutResources
import Chainweb.Chainweb.MinerResources
import Chainweb.Chainweb.PeerResources
import Chainweb.CutDB
import Chainweb.Graph
import Chainweb.HostAddress
import Chainweb.Logger
import qualified Chainweb.Mempool.InMem as Mempool
import Chainweb.Miner.Config
import Chainweb.NodeId
import qualified Chainweb.Pact.BloomCache as Bloom
import Chainweb.Pact.RestAPI.Server (PactServerData)
import Chainweb.Payload.PayloadStore
import Chainweb.RestAPI
import Chainweb.RestAPI.NetworkID
import Chainweb.Transaction
import Chainweb.Utils
import Chainweb.Version
import Chainweb.WebBlockHeaderDB
import Chainweb.WebPactExecutionService

import P2P.Node.Configuration
import P2P.Peer

-- -------------------------------------------------------------------------- --
-- TransactionIndexConfig

data TransactionIndexConfig = TransactionIndexConfig
    deriving (Show, Eq, Generic)

makeLenses ''TransactionIndexConfig

defaultTransactionIndexConfig :: TransactionIndexConfig
defaultTransactionIndexConfig = TransactionIndexConfig

instance ToJSON TransactionIndexConfig where
    toJSON _ = object []

instance FromJSON (TransactionIndexConfig -> TransactionIndexConfig) where
    parseJSON = withObject "TransactionIndexConfig" $ const (return id)

pTransactionIndexConfig :: MParser TransactionIndexConfig
pTransactionIndexConfig = pure id

-- -------------------------------------------------------------------------- --
-- Chainweb Configuration

data ChainwebConfiguration = ChainwebConfiguration
    { _configChainwebVersion :: !ChainwebVersion
    , _configNodeId :: !NodeId
    , _configMiner :: !(EnableConfig MinerConfig)
    , _configP2p :: !P2pConfiguration
    , _configChainDbDirPath :: !(Maybe FilePath)
    , _configTransactionIndex :: !(EnableConfig TransactionIndexConfig)
    }
    deriving (Show, Eq, Generic)

makeLenses ''ChainwebConfiguration

instance HasChainwebVersion ChainwebConfiguration where
    _chainwebVersion = _configChainwebVersion
    {-# INLINE _chainwebVersion #-}

instance HasChainGraph ChainwebConfiguration where
    _chainGraph = _chainGraph . _chainwebVersion
    {-# INLINE _chainGraph #-}

defaultChainwebConfiguration :: ChainwebVersion -> ChainwebConfiguration
defaultChainwebConfiguration v = ChainwebConfiguration
    { _configChainwebVersion = v
    , _configNodeId = NodeId 0 -- FIXME
    , _configMiner = defaultEnableConfig defaultMinerConfig
    , _configP2p = defaultP2pConfiguration
    , _configChainDbDirPath = Nothing
    , _configTransactionIndex = defaultEnableConfig defaultTransactionIndexConfig
    }

instance ToJSON ChainwebConfiguration where
    toJSON o = object
        [ "chainwebVersion" .= _configChainwebVersion o
        , "nodeId" .= _configNodeId o
        , "miner" .= _configMiner o
        , "p2p" .= _configP2p o
        , "chainDbDirPath" .= _configChainDbDirPath o
        , "transactionIndex" .= _configTransactionIndex o
        ]

instance FromJSON (ChainwebConfiguration -> ChainwebConfiguration) where
    parseJSON = withObject "ChainwebConfig" $ \o -> id
        <$< configChainwebVersion ..: "chainwebVersion" % o
        <*< configNodeId ..: "nodeId" % o
        <*< configMiner %.: "miner" % o
        <*< configP2p %.: "p2p" % o
        <*< configChainDbDirPath ..: "chainDbDirPath" % o
        <*< configTransactionIndex %.: "transactionIndex" % o

pChainwebConfiguration :: MParser ChainwebConfiguration
pChainwebConfiguration = id
    <$< configChainwebVersion .:: textOption
        % long "chainweb-version"
        <> short 'v'
        <> help "the chainweb version that this node is using"
    <*< configNodeId .:: textOption
        % long "node-id"
        <> short 'i'
        <> help "unique id of the node that is used as miner id in new blocks"
    <*< configMiner %:: pEnableConfig "mining" pMinerConfig
    <*< configP2p %:: pP2pConfiguration Nothing
    <*< configChainDbDirPath .:: fmap Just % textOption
        % long "chain-db-dir"
        <> help "directory where chain databases are persisted"
    <*< configTransactionIndex %::
        pEnableConfig "transaction-index" pTransactionIndexConfig

-- -------------------------------------------------------------------------- --
-- Chainweb Resources

data Chainweb logger cas = Chainweb
    { _chainwebHostAddress :: !HostAddress
    , _chainwebChains :: !(HM.HashMap ChainId (ChainResources logger))
    , _chainwebCutResources :: !(CutResources logger cas)
    , _chainwebNodeId :: !NodeId
    , _chainwebMiner :: !(Maybe (MinerResources logger cas))
    , _chainwebLogger :: !logger
    , _chainwebPeer :: !(PeerResources logger)
    , _chainwebPayloadDb :: !(PayloadDb cas)
    , _chainwebManager :: !HTTP.Manager
    , _chainwebPactData :: [(ChainId, PactServerData logger cas)]
    }

makeLenses ''Chainweb

chainwebSocket :: Getter (Chainweb logger cas) Socket
chainwebSocket = chainwebPeer . peerResSocket

instance HasChainwebVersion (Chainweb logger cas) where
    _chainwebVersion = _chainwebVersion . _chainwebCutResources
    {-# INLINE _chainwebVersion #-}

instance HasChainGraph (Chainweb logger cas) where
    _chainGraph = _chainGraph . _chainwebVersion
    {-# INLINE _chainGraph #-}

-- Intializes all local chainweb components but doesn't start any networking.
--
withChainweb
    :: PayloadCas cas
    => Logger logger
    => ChainwebConfiguration
    -> logger
    -> PayloadDb cas
    -> (Chainweb logger cas -> IO a)
    -> IO a
withChainweb c logger payloadDb inner =
    withPeerResources v (view configP2p conf) logger $ \logger' peer ->
    withChainwebInternal (set configP2p (_peerResConfig peer) conf) logger'
                         peer payloadDb inner
  where
    v = _chainwebVersion c

    -- Here we inject the hard-coded bootstrap peer infos for the configured
    -- chainweb version into the configuration.
    conf
        | _p2pConfigIgnoreBootstrapNodes (_configP2p c) = c
        | otherwise = configP2p . p2pConfigKnownPeers <>~ bootstrapPeerInfos v $ c

mempoolConfig :: Mempool.InMemConfig ChainwebTransaction
mempoolConfig = Mempool.InMemConfig
    chainwebTransactionConfig
    blockGasLimit
    mempoolReapInterval
  where
    blockGasLimit = 1000000                 -- TODO: policy decision
    mempoolReapInterval = 60 * 20 * 1000000   -- 20 mins

-- Intializes all local chainweb components but doesn't start any networking.
--
withChainwebInternal
    :: PayloadCas cas
    => Logger logger
    => ChainwebConfiguration
    -> logger
    -> PeerResources logger
    -> PayloadDb cas
    -> (Chainweb logger cas -> IO a)
    -> IO a
withChainwebInternal conf logger peer payloadDb inner = do
    initializePayloadDb v payloadDb
    go mempty (toList cids)
  where
    chainLogger cid = addLabel ("chain", toText cid) logger

    -- Initialize chain resources
    go cs (cid : t) =
        withChainResources v cid peer chainDbDir (chainLogger cid) mempoolConfig $ \c ->
            go (HM.insert cid c cs) t

    -- Initialize global resources
    go cs [] = do
        let webchain = mkWebBlockHeaderDb v (HM.map _chainResBlockHeaderDb cs)
            pact = mkWebPactExecutionService (HM.map _chainResPact cs)
            cutLogger = setComponent "cut" logger
            mgr = _peerResManager peer
        withCutResources cutConfig peer cutLogger webchain payloadDb mgr pact $ \cuts -> do
            let mLogger = setComponent "miner" logger
                mConf = _configMiner conf
                mCutDb = _cutResCutDb cuts
            withPactData cs cuts $ \pactData ->
                withMinerResources mLogger mConf cwnid mCutDb $ \m ->
                inner Chainweb
                    { _chainwebHostAddress = _peerConfigAddr $ _p2pConfigPeer $ _configP2p conf
                    , _chainwebChains = cs
                    , _chainwebCutResources = cuts
                    , _chainwebNodeId = cwnid
                    , _chainwebMiner = m
                    , _chainwebLogger = logger
                    , _chainwebPeer = peer
                    , _chainwebPayloadDb = payloadDb
                    , _chainwebManager = mgr
                    , _chainwebPactData = pactData
                    }

    withPactData cs cuts m
        | _enableConfigEnabled (_configTransactionIndex conf)
            = let l = sortBy (compare `on` fst) (HM.toList cs)
                  bdbs = map (\(c, cr) -> (c, _chainResBlockHeaderDb cr)) l
              in Bloom.withCache (cuts ^. cutsCutDb) bdbs $ \bloom ->
                 m $ map (\(c, cr) -> (c, (cuts, cr, bloom))) l

        | otherwise = m []

    v = _configChainwebVersion conf
    graph = _chainGraph v
    cids = chainIds_ graph
    cwnid = _configNodeId conf
    chainDbDir = _configChainDbDirPath conf

    -- FIXME: make this configurable
    cutConfig = (defaultCutDbConfig v)
        { _cutDbConfigLogLevel = Info
        , _cutDbConfigTelemetryLevel = Info
        }

-- | Starts server and runs all network clients
--
runChainweb
    :: forall logger cas
    . Logger logger
    => PayloadCas cas
    => Chainweb logger cas
    -> IO ()
runChainweb cw = do
    logg Info "start chainweb node"

    let cutDb = _cutResCutDb $ _chainwebCutResources cw
        cutPeerDb = _peerResDb $ _cutResPeer $ _chainwebCutResources cw

    -- Startup sequence:
    --
    -- 1. Start serving Rest API
    -- 2. Start Clients
    --

    -- collect server resources
    let chains = HM.toList (_chainwebChains cw)
        chainVals = map snd chains
        proj :: forall a . (ChainResources logger -> a) -> [(ChainId, a)]
        proj f = flip map chains $ \(k, ch) -> (k, f ch)
        chainDbsToServe = proj _chainResBlockHeaderDb
        mempoolsToServe = proj _chainResMempool
        chainP2pToServe = bimap ChainNetwork (_peerResDb . _chainResPeer) <$> itoList (_chainwebChains cw)

        payloadDbsToServe = itoList $ const (view chainwebPayloadDb cw) <$> _chainwebChains cw
        pactDbsToServe = _chainwebPactData cw

        serverSettings = peerServerSettings (_peerResPeer $ _chainwebPeer cw)
        serve = serveChainwebSocketTls
            serverSettings
            (_peerCertificateChain $ _peerResPeer $ _chainwebPeer cw)
            (_peerKey $ _peerResPeer $ _chainwebPeer cw)
            (_peerResSocket $ _chainwebPeer cw)
            (_chainwebVersion cw)
            ChainwebServerDbs
                { _chainwebServerCutDb = Just cutDb
                , _chainwebServerBlockHeaderDbs = chainDbsToServe
                , _chainwebServerMempools = mempoolsToServe
                , _chainwebServerPayloadDbs = payloadDbsToServe
                , _chainwebServerPeerDbs = (CutNetwork, cutPeerDb) : chainP2pToServe
                , _chainwebServerPactDbs = pactDbsToServe
                }

    -- 1. start server
    --
    withAsync serve $ \server -> do
        logg Info "started server"

        -- Configure Clients
        --
        let mgr = view chainwebManager cw
            miner = maybe [] (\m -> [ runMiner (_chainwebVersion cw) m ]) $ _chainwebMiner cw

        -- 2. Run Clients
        --
        let clients :: [IO ()]
            clients = concat
                [ miner
                    -- FIXME: should we start mining with some delay, so
                    -- that the block header base is up to date?
                , cutNetworks mgr (_chainwebCutResources cw)
<<<<<<< HEAD
                -- , map (runChainSyncClient mgr) chainVals
=======

                -- , map (runChainSyncClient mgr) chainVals
                    -- TODO: reenable once full payload and adjacent parent validation
                    -- is implemented for ChainSyncClient

>>>>>>> 9d2656e9
                , map (runMempoolSyncClient mgr) chainVals
                ]

        mapConcurrently_ id clients
        wait server
  where
    logg = logFunctionText $ _chainwebLogger cw<|MERGE_RESOLUTION|>--- conflicted
+++ resolved
@@ -416,15 +416,9 @@
                     -- FIXME: should we start mining with some delay, so
                     -- that the block header base is up to date?
                 , cutNetworks mgr (_chainwebCutResources cw)
-<<<<<<< HEAD
-                -- , map (runChainSyncClient mgr) chainVals
-=======
-
                 -- , map (runChainSyncClient mgr) chainVals
                     -- TODO: reenable once full payload and adjacent parent validation
                     -- is implemented for ChainSyncClient
-
->>>>>>> 9d2656e9
                 , map (runMempoolSyncClient mgr) chainVals
                 ]
 
