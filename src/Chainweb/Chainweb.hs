{-# LANGUAGE BangPatterns #-}
{-# LANGUAGE DataKinds #-}
{-# LANGUAGE DeriveAnyClass #-}
{-# LANGUAGE DeriveGeneric #-}
{-# LANGUAGE DerivingStrategies #-}
{-# LANGUAGE FlexibleContexts #-}
{-# LANGUAGE FlexibleInstances #-}
{-# LANGUAGE GeneralizedNewtypeDeriving #-}
{-# LANGUAGE LambdaCase #-}
{-# LANGUAGE MultiWayIf #-}
{-# LANGUAGE NumericUnderscores #-}
{-# LANGUAGE OverloadedStrings #-}
{-# LANGUAGE RankNTypes #-}
{-# LANGUAGE ScopedTypeVariables #-}
{-# LANGUAGE TemplateHaskell #-}
{-# LANGUAGE TupleSections #-}
{-# LANGUAGE TypeApplications #-}
{-# LANGUAGE TypeFamilies #-}

-- |
-- Module: Chainweb.Chainweb
-- Copyright: Copyright © 2018 Kadena LLC.
-- License: MIT
-- Maintainer: Lars Kuhtz <lars@kadena.io>
-- Stability: experimental
--
-- This module provides the tools to initialize the different components of the
-- chainweb consensus and run a chainweb-consensus node.
--
-- The overall pattern is that for each component @C@ there is
--
-- 1.  a function @withC@ that manages the resources of the component and passes
--     a handle that encapsulates those resources to an inner computation, and
--
-- 2.  a function @runC@ that takes the resource handle of @C@ and starts the
    -- component.
--
-- This pattern allows to bootstrap components with mutual dependencies and
-- resolve timing and ordering constraints for the startup of services.
--
-- Logging functions are initialized in the enviroment and passed as call backs
-- to the components.
--
module Chainweb.Chainweb
(
-- * Pact Configuration
  TransactionIndexConfig(..)
, defaultTransactionIndexConfig
, pTransactionIndexConfig

-- * Chainweb Configuration
, ChainwebConfiguration(..)
, configNodeId
, configChainwebVersion
, configMining
, configHeaderStream
, configReintroTxs
, configP2p
, configTransactionIndex
, configBlockGasLimit
, configThrottling
, defaultChainwebConfiguration
, pChainwebConfiguration
, validateChainwebConfiguration

-- * Chainweb Resources
, Chainweb(..)
, chainwebChains
, chainwebCutResources
, chainwebHostAddress
, chainwebMiner
, chainwebCoordinator
, chainwebHeaderStream
, chainwebLogger
, chainwebSocket
, chainwebPeer
, chainwebPayloadDb
, chainwebPactData
, chainwebThrottler
, chainwebMiningThrottler
, chainwebPutPeerThrottler
, chainwebLocalThrottler
, chainwebConfig

-- ** Mempool integration
, ChainwebTransaction
, Mempool.chainwebTransactionConfig
, validatingMempoolConfig

, withChainweb
, runChainweb

-- * Miner
, runMiner

-- * Throttler
, mkGenericThrottler
, mkMiningThrottler
, mkPutPeerThrottler
, mkLocalThrottler
, checkPathPrefix
, mkThrottler

, ThrottlingConfig(..)
, throttlingRate
, throttlingLocalRate
, throttlingMiningRate
, throttlingPeerRate
, defaultThrottlingConfig

-- * Cut Config
, CutConfig(..)
, cutIncludeOrigin
, cutPruneChainDatabase
, cutFetchTimeout
, cutInitialCutHeightLimit
, defaultCutConfig
) where

import Configuration.Utils hiding (Error, Lens', disabled, (<.>))

import Control.Concurrent (threadDelay)
import Control.Concurrent.Async
import Control.Concurrent.MVar (MVar, newEmptyMVar, putMVar, readMVar)
import Control.Error.Util (note)
import Control.Lens hiding ((.=), (<.>))
import Control.Monad
import Control.Monad.Catch (throwM)

import Data.Align (alignWith)
import Data.CAS (casLookupM)
import Data.Foldable
import Data.Function (on)
import qualified Data.HashMap.Strict as HM
import Data.List (isPrefixOf, sortBy)
import Data.Maybe
import Data.Monoid
import qualified Data.Text as T
import Data.These (These(..))
import Data.Tuple.Strict (T2(..))
import qualified Data.Vector as V

import GHC.Generics hiding (from)

import qualified Network.HTTP.Client as HTTP
import Network.Socket (Socket)
import Network.Wai
import Network.Wai.Handler.Warp
import Network.Wai.Middleware.Throttle

import Numeric.Natural (Natural)

import Prelude hiding (log)

import System.Clock
import System.LogLevel

-- internal modules

import qualified Pact.Types.ChainId as P
import qualified Pact.Types.ChainMeta as P
import qualified Pact.Types.Command as P

import Chainweb.BlockHeader
import Chainweb.BlockHeaderDB (BlockHeaderDb)
import Chainweb.BlockHeaderDB.RestAPI (HeaderStream(..))
import Chainweb.ChainId
import Chainweb.Chainweb.ChainResources
import Chainweb.Chainweb.CutResources
import Chainweb.Chainweb.MinerResources
import Chainweb.Chainweb.PeerResources
import Chainweb.Cut
import Chainweb.CutDB
import Chainweb.Graph
import Chainweb.HostAddress
import Chainweb.Logger
import qualified Chainweb.Mempool.InMemTypes as Mempool
import qualified Chainweb.Mempool.Mempool as Mempool
import Chainweb.Mempool.P2pConfig
import Chainweb.Miner.Config
import Chainweb.NodeId
import Chainweb.Pact.RestAPI.Server (PactServerData)
import Chainweb.Pact.Utils (fromPactChainId)
import Chainweb.Payload
import Chainweb.Payload.PayloadStore
import Chainweb.Payload.PayloadStore.RocksDB
import Chainweb.RestAPI
import Chainweb.RestAPI.NetworkID
import Chainweb.Transaction
import Chainweb.Utils
import Chainweb.Utils.RequestLog
import Chainweb.Version
import Chainweb.WebBlockHeaderDB
import Chainweb.WebPactExecutionService

import Data.CAS.RocksDB
import Data.LogMessage (LogFunctionText)

import P2P.Node.Configuration
import P2P.Node.PeerDB (PeerDb)
import P2P.Peer

-- -------------------------------------------------------------------------- --
-- TransactionIndexConfig

data TransactionIndexConfig = TransactionIndexConfig
    deriving (Show, Eq, Generic)

makeLenses ''TransactionIndexConfig

defaultTransactionIndexConfig :: TransactionIndexConfig
defaultTransactionIndexConfig = TransactionIndexConfig

instance ToJSON TransactionIndexConfig where
    toJSON _ = object []

instance FromJSON (TransactionIndexConfig -> TransactionIndexConfig) where
    parseJSON = withObject "TransactionIndexConfig" $ const (return id)

pTransactionIndexConfig :: MParser TransactionIndexConfig
pTransactionIndexConfig = pure id

-- -------------------------------------------------------------------------- --
-- Throttling Configuration

data ThrottlingConfig = ThrottlingConfig
    { _throttlingRate :: !Double
    , _throttlingMiningRate :: !Double
        -- ^ The rate should be sufficient to make at least on call per cut. We
        -- expect an cut to arrive every few seconds.
        --
        -- Default is 10 per second.
    , _throttlingPeerRate :: !Double
        -- ^ This should throttle aggressively. This endpoint does an expensive
        -- check of the client. And we want to keep bad actors out of the
        -- system. There should be no need for a client to call this endpoint on
        -- the same node more often than at most few times peer minute.
        --
        -- Default is 1 per second
    , _throttlingLocalRate :: !Double
    }
    deriving stock (Eq, Show)

makeLenses ''ThrottlingConfig

defaultThrottlingConfig :: ThrottlingConfig
defaultThrottlingConfig = ThrottlingConfig
    { _throttlingRate = 50 -- per second
    , _throttlingMiningRate = 5 --  per second
    , _throttlingPeerRate = 11 -- per second, one for each p2p network
    , _throttlingLocalRate = 0.1  -- per 10 seconds
    }

instance ToJSON ThrottlingConfig where
    toJSON o = object
        [ "global" .= _throttlingRate o
        , "mining" .= _throttlingMiningRate o
        , "putPeer" .= _throttlingPeerRate o
        , "local" .= _throttlingLocalRate o
        ]

instance FromJSON (ThrottlingConfig -> ThrottlingConfig) where
    parseJSON = withObject "ThrottlingConfig" $ \o -> id
        <$< throttlingRate ..: "global" % o
        <*< throttlingMiningRate ..: "mining" % o
        <*< throttlingPeerRate ..: "putPeer" % o
        <*< throttlingLocalRate ..: "local" % o

--

data CutConfig = CutConfig
    { _cutIncludeOrigin :: !Bool
    , _cutPruneChainDatabase :: !Bool
    , _cutFetchTimeout :: !Int
    , _cutInitialCutHeightLimit :: !(Maybe BlockHeight)
    } deriving (Eq, Show)

makeLenses ''CutConfig

instance ToJSON CutConfig where
    toJSON o = object
        [ "pruneChainDatabase" .= _cutPruneChainDatabase o
        , "fetchTimeout" .= _cutFetchTimeout o
        , "initialCutHeightLimit" .= _cutInitialCutHeightLimit o ]

instance FromJSON (CutConfig -> CutConfig) where
    parseJSON = withObject "CutConfig" $ \o -> id
        <$< cutIncludeOrigin ..: "includeOrigin" % o
        <*< cutPruneChainDatabase ..: "pruneChainDatabase" % o
        <*< cutFetchTimeout ..: "fetchTimeout" % o
        <*< cutInitialCutHeightLimit ..: "initialCutHeightLimit" % o

defaultCutConfig :: CutConfig
defaultCutConfig = CutConfig
    { _cutIncludeOrigin = True
    , _cutPruneChainDatabase = True
    , _cutFetchTimeout = 3_000_000
    , _cutInitialCutHeightLimit = Nothing }

-- -------------------------------------------------------------------------- --
-- Chainweb Configuration

data ChainwebConfiguration = ChainwebConfiguration
    { _configChainwebVersion :: !ChainwebVersion
    , _configNodeId :: !NodeId
    , _configCuts :: !CutConfig
    , _configMining :: !MiningConfig
    , _configHeaderStream :: !Bool
    , _configReintroTxs :: !Bool
    , _configP2p :: !P2pConfiguration
    , _configTransactionIndex :: !(EnableConfig TransactionIndexConfig)
    , _configThrottling :: !ThrottlingConfig
    , _configMempoolP2p :: !(EnableConfig MempoolP2pConfig)
    , _configBlockGasLimit :: !Mempool.GasLimit
    , _configPactQueueSize :: !Natural
    } deriving (Show, Eq, Generic)

makeLenses ''ChainwebConfiguration

instance HasChainwebVersion ChainwebConfiguration where
    _chainwebVersion = _configChainwebVersion
    {-# INLINE _chainwebVersion #-}

instance HasChainGraph ChainwebConfiguration where
    _chainGraph = _chainGraph . _chainwebVersion
    {-# INLINE _chainGraph #-}

validateChainwebConfiguration :: ConfigValidation ChainwebConfiguration l
validateChainwebConfiguration c = do
    validateMinerConfig (_configMining c)

defaultChainwebConfiguration :: ChainwebVersion -> ChainwebConfiguration
defaultChainwebConfiguration v = ChainwebConfiguration
    { _configChainwebVersion = v
    , _configNodeId = NodeId 0 -- FIXME
    , _configCuts = defaultCutConfig
    , _configMining = defaultMining
    , _configHeaderStream = False
    , _configReintroTxs = True
    , _configP2p = defaultP2pConfiguration
    , _configTransactionIndex = defaultEnableConfig defaultTransactionIndexConfig
    , _configThrottling = defaultThrottlingConfig
    , _configMempoolP2p = defaultEnableConfig defaultMempoolP2pConfig
    , _configBlockGasLimit = 1_000_000 --TODO determine default for 1.1 rollout
    , _configPactQueueSize = 2000
    }

instance ToJSON ChainwebConfiguration where
    toJSON o = object
        [ "chainwebVersion" .= _configChainwebVersion o
        , "nodeId" .= _configNodeId o
        , "cuts" .= _configCuts o
        , "mining" .= _configMining o
        , "headerStream" .= _configHeaderStream o
        , "reintroTxs" .= _configReintroTxs o
        , "p2p" .= _configP2p o
        , "transactionIndex" .= _configTransactionIndex o
        , "throttling" .= _configThrottling o
        , "mempoolP2p" .= _configMempoolP2p o
        , "blockGasLimit" .= _configBlockGasLimit o
        , "pactQueueSize" .= _configPactQueueSize o
        ]

instance FromJSON (ChainwebConfiguration -> ChainwebConfiguration) where
    parseJSON = withObject "ChainwebConfig" $ \o -> id
        <$< configChainwebVersion ..: "chainwebVersion" % o
        <*< configNodeId ..: "nodeId" % o
        <*< configCuts %.: "cuts" % o
        <*< configMining %.: "mining" % o
        <*< configHeaderStream ..: "headerStream" % o
        <*< configReintroTxs ..: "reintroTxs" % o
        <*< configP2p %.: "p2p" % o
        <*< configTransactionIndex %.: "transactionIndex" % o
        <*< configThrottling %.: "throttling" % o
        <*< configMempoolP2p %.: "mempoolP2p" % o
        <*< configBlockGasLimit ..: "blockGasLimit" % o
        <*< configPactQueueSize ..: "pactQueueSize" % o

pChainwebConfiguration :: MParser ChainwebConfiguration
pChainwebConfiguration = id
    <$< configChainwebVersion .:: textOption
        % long "chainweb-version"
        <> short 'v'
        <> help "the chainweb version that this node is using"
    <*< configNodeId .:: textOption
        % long "node-id"
        <> short 'i'
        <> help "unique id of the node that is used as miner id in new blocks"
    <*< configHeaderStream .:: boolOption_
        % long "header-stream"
        <> help "whether to enable an endpoint for streaming block updates"
    <*< configReintroTxs .:: enableDisableFlag
        % long "tx-reintro"
        <> help "whether to enable transaction reintroduction from losing forks"
    <*< configP2p %:: pP2pConfiguration Nothing
    <*< configTransactionIndex %::
        pEnableConfig "transaction-index" pTransactionIndexConfig
    <*< configMempoolP2p %::
        pEnableConfig "mempool-p2p" pMempoolP2pConfig
    <*< configBlockGasLimit .:: jsonOption
        % long "block-gas-limit"
        <> help "the sum of all transaction gas fees in a block must not exceed this number"
    <*< configPactQueueSize .:: jsonOption
        % long "pact-queue-size"
        <> help "max size of pact internal queue"

-- -------------------------------------------------------------------------- --
-- Chainweb Resources

data Chainweb logger cas = Chainweb
    { _chainwebHostAddress :: !HostAddress
    , _chainwebChains :: !(HM.HashMap ChainId (ChainResources logger))
    , _chainwebCutResources :: !(CutResources logger cas)
    , _chainwebMiner :: !(Maybe (MinerResources logger cas))
    , _chainwebCoordinator :: !(Maybe (MiningCoordination logger cas))
    , _chainwebHeaderStream :: !HeaderStream
    , _chainwebLogger :: !logger
    , _chainwebPeer :: !(PeerResources logger)
    , _chainwebPayloadDb :: !(PayloadDb cas)
    , _chainwebManager :: !HTTP.Manager
    , _chainwebPactData :: [(ChainId, PactServerData logger cas)]
    , _chainwebThrottler :: !(Throttle Address)
    , _chainwebMiningThrottler :: !(Throttle Address)
    , _chainwebPutPeerThrottler :: !(Throttle Address)
    , _chainwebLocalThrottler :: !(Throttle Address)
    , _chainwebConfig :: !ChainwebConfiguration
    }

makeLenses ''Chainweb

chainwebSocket :: Getter (Chainweb logger cas) Socket
chainwebSocket = chainwebPeer . peerResSocket

instance HasChainwebVersion (Chainweb logger cas) where
    _chainwebVersion = _chainwebVersion . _chainwebCutResources
    {-# INLINE _chainwebVersion #-}

instance HasChainGraph (Chainweb logger cas) where
    _chainGraph = _chainGraph . _chainwebVersion
    {-# INLINE _chainGraph #-}

-- Intializes all local chainweb components but doesn't start any networking.
--
withChainweb
    :: Logger logger
    => ChainwebConfiguration
    -> logger
    -> RocksDb
    -> Maybe FilePath
    -> Bool
    -> (Chainweb logger RocksDbCas -> IO a)
    -> IO a
withChainweb c logger rocksDb dbDir resetDb inner =
    withPeerResources v (view configP2p conf) logger $ \logger' peer ->
        withChainwebInternal
            (set configP2p (_peerResConfig peer) conf)
            logger'
            peer
            rocksDb
            dbDir
            (Just (_configNodeId c))
            resetDb
            inner
  where
    v = _chainwebVersion c

    -- Here we inject the hard-coded bootstrap peer infos for the configured
    -- chainweb version into the configuration.
    conf | _p2pConfigIgnoreBootstrapNodes (_configP2p c) = c
         | otherwise = configP2p . p2pConfigKnownPeers <>~ bootstrapPeerInfos v $ c

-- TODO: The type InMempoolConfig contains parameters that should be
-- configurable as well as parameters that are determined by the chainweb
-- version or the chainweb protocol. These should be separated in to two
-- different types.

validatingMempoolConfig
    :: ChainId
    -> ChainwebVersion
    -> Mempool.GasLimit
    -> MVar PactExecutionService
    -> Mempool.InMemConfig ChainwebTransaction
validatingMempoolConfig cid v gl mv = Mempool.InMemConfig
    { Mempool._inmemTxCfg = txcfg
    , Mempool._inmemTxBlockSizeLimit = gl
    , Mempool._inmemMaxRecentItems = maxRecentLog
    , Mempool._inmemPreInsertPureChecks = preInsertSingle
    , Mempool._inmemPreInsertBatchChecks = preInsertBatch
    }
  where
    txcfg = Mempool.chainwebTransactionConfig
    maxRecentLog = 2048

    preInsertSingle :: ChainwebTransaction -> Either Mempool.InsertError ChainwebTransaction
    preInsertSingle tx = checkMetadata tx

    -- | Validation: All checks that should occur before a TX is inserted into
    -- the mempool. A rejection at this stage means that something is
    -- fundamentally wrong/illegal with the TX, and that it should be rejected
    -- completely and not gossiped to other peers.
    --
    -- We expect this to be called in two places: once when a new Pact
    -- Transaction is submitted via the @send@ endpoint, and once when a new TX
    -- is gossiped to us from a peer's mempool.
    --
    preInsertBatch
        :: V.Vector (T2 Mempool.TransactionHash ChainwebTransaction)
        -> IO (V.Vector (Either (T2 Mempool.TransactionHash Mempool.InsertError)
                                (T2 Mempool.TransactionHash ChainwebTransaction)))
    preInsertBatch txs = do
        pex <- readMVar mv
        rs <- _pactPreInsertCheck pex cid (V.map ssnd txs) >>= either throwM pure
        pure $ alignWith f rs txs
      where
        f (These r (T2 h t)) = case r of
                                 Left e -> Left (T2 h e)
                                 Right _ -> Right (T2 h t)
        f (That (T2 h _)) = Left (T2 h $ Mempool.InsertErrorOther "preInsertBatch: align mismatch 0")
        f (This _) = Left (T2 (Mempool.TransactionHash "") (Mempool.InsertErrorOther "preInsertBatch: align mismatch 1"))

    -- | Validation: Is this TX associated with the correct `ChainId`?
    --
    checkMetadata :: ChainwebTransaction -> Either Mempool.InsertError ChainwebTransaction
    checkMetadata tx = do
        let !pay = payloadObj . P._cmdPayload $ tx
            pcid = P._pmChainId $ P._pMeta pay
            sigs = length (P._cmdSigs tx)
            ver  = P._pNetworkId pay >>= fromText @ChainwebVersion . P._networkId
        tcid <- note (Mempool.InsertErrorOther "Unparsable ChainId") $ fromPactChainId pcid
        if | tcid /= cid   -> Left Mempool.InsertErrorMetadataMismatch
           | sigs > 100    -> Left $ Mempool.InsertErrorOther "Too many signatures"
           | ver /= Just v -> Left Mempool.InsertErrorMetadataMismatch
           | otherwise     -> Right tx

-- Intializes all local chainweb components but doesn't start any networking.
--
withChainwebInternal
    :: forall logger a
    .  Logger logger
    => ChainwebConfiguration
    -> logger
    -> PeerResources logger
    -> RocksDb
    -> Maybe FilePath
    -> Maybe NodeId
    -> Bool
    -> (Chainweb logger RocksDbCas -> IO a)
    -> IO a
withChainwebInternal conf logger peer rocksDb dbDir nodeid resetDb inner = do
    initializePayloadDb v payloadDb
    cdbv <- newEmptyMVar
    concurrentWith
        -- initialize chains concurrently
        (\cid -> do
            let mcfg = validatingMempoolConfig cid v (_configBlockGasLimit conf)
            withChainResources v cid rocksDb peer (chainLogger cid)
                     mcfg cdbv payloadDb prune dbDir nodeid
                     resetDb (_configPactQueueSize conf))

        -- initialize global resources after all chain resources are initialized
        (\cs -> global (HM.fromList $ zip cidsList cs) cdbv)
        cidsList
  where
    prune :: Bool
    prune = _cutPruneChainDatabase $ _configCuts conf

    cidsList :: [ChainId]
    cidsList = toList cids

    payloadDb :: PayloadDb RocksDbCas
    payloadDb = newPayloadDb rocksDb

    chainLogger :: ChainId -> logger
    chainLogger cid = addLabel ("chain", toText cid) logger

    logg :: LogFunctionText
    logg = logFunctionText logger

    -- Initialize global resources
    global
        :: HM.HashMap ChainId (ChainResources logger)
        -> MVar (CutDb RocksDbCas)
        -> IO a
    global cs cdbv = do
        let !webchain = mkWebBlockHeaderDb v (HM.map _chainResBlockHeaderDb cs)
            !pact = mkWebPactExecutionService (HM.map _chainResPact cs)
            !cutLogger = setComponent "cut" logger
            !mgr = _peerResManager peer

        logg Info "start initializing cut resources"

        withCutResources cutConfig peer cutLogger rocksDb webchain payloadDb mgr pact $ \cuts -> do
            logg Info "finished initializing cut resources"

            let !mLogger = setComponent "miner" logger
                !mConf = _configMining conf
                !mCutDb = _cutResCutDb cuts
                !throt  = _configThrottling conf

            -- initialize throttler
            throttler <- mkGenericThrottler $ _throttlingRate throt
            miningThrottler <- mkMiningThrottler $ _throttlingMiningRate throt
            putPeerThrottler <- mkPutPeerThrottler $ _throttlingPeerRate throt
            localThrottler <- mkLocalThrottler $ _throttlingLocalRate throt

            -- update the cutdb mvar used by pact service with cutdb
            void $! putMVar cdbv mCutDb

            -- synchronize pact dbs with latest cut before we start the server
            -- and clients and begin mining.
            --
            -- This is a consistency check that validates the blocks in the
            -- current cut. If it fails in exception is raised. Also, if it
            -- takes long (why would it?) we want this to happen before we go
            -- online.
            --
            logg Info "start synchronizing Pact DBs"
            synchronizePactDb cs mCutDb
            logg Info "finished synchronizing Pact DBs"

            withPactData cs cuts $ \pactData -> do
                logg Info "start initializing miner resources"
                withMiningCoordination mLogger (_miningCoordination mConf) mCutDb $ \mc ->
                    withMinerResources mLogger (_miningInNode mConf) mCutDb $ \m -> do
                        logg Info "finished initializing miner resources"
                        inner Chainweb
                            { _chainwebHostAddress = _peerConfigAddr $ _p2pConfigPeer $ _configP2p conf
                            , _chainwebChains = cs
                            , _chainwebCutResources = cuts
                            , _chainwebMiner = m
                            , _chainwebCoordinator = mc
                            , _chainwebHeaderStream = HeaderStream $ _configHeaderStream conf
                            , _chainwebLogger = logger
                            , _chainwebPeer = peer
                            , _chainwebPayloadDb = payloadDb
                            , _chainwebManager = mgr
                            , _chainwebPactData = pactData
                            , _chainwebThrottler = throttler
                            , _chainwebMiningThrottler = miningThrottler
                            , _chainwebPutPeerThrottler = putPeerThrottler
                            , _chainwebLocalThrottler = localThrottler
                            , _chainwebConfig = conf
                            }

    withPactData
        :: HM.HashMap ChainId (ChainResources logger)
        -> CutResources logger cas
        -> ([(ChainId, (CutResources logger cas, ChainResources logger))] -> IO b)
        -> IO b
    withPactData cs cuts m
        | _enableConfigEnabled (_configTransactionIndex conf) = do
              -- TODO: delete this knob
              logg Info "Transaction index enabled"
              let l = sortBy (compare `on` fst) (HM.toList cs)
              m $ map (\(c, cr) -> (c, (cuts, cr))) l
        | otherwise = do
              logg Info "Transaction index disabled"
              m []

    v = _configChainwebVersion conf
    cids = chainIds v

    -- FIXME: make this configurable
    cutConfig :: CutDbParams
    cutConfig = (defaultCutDbParams v $ _cutFetchTimeout cutConf)
        { _cutDbParamsLogLevel = Info
        , _cutDbParamsTelemetryLevel = Info
        , _cutDbParamsUseOrigin = _cutIncludeOrigin cutConf
        , _cutDbParamsInitialHeightLimit = _cutInitialCutHeightLimit $ cutConf }
      where
        cutConf = _configCuts conf

    synchronizePactDb :: HM.HashMap ChainId (ChainResources logger) -> CutDb cas -> IO ()
    synchronizePactDb cs cutDb = do
        currentCut <- _cut cutDb
        mapConcurrently_ syncOne $ mergeCutResources $ _cutMap currentCut
      where
        mergeCutResources :: HM.HashMap ChainId b -> [(b, ChainResources logger)]
        mergeCutResources c =
            let f cid bh = (bh, fromJuste $ HM.lookup cid cs)
            in map snd $ HM.toList $ HM.mapWithKey f c

        syncOne :: (BlockHeader, ChainResources logger) -> IO ()
        syncOne (bh, cr) = do
            let pact = _chainResPact cr
            let logCr = logFunctionText $ _chainResLogger cr
            let hsh = _blockHash bh
            let h = _blockHeight bh
            logCr Info $ "pact db synchronizing to block "
                      <> T.pack (show (h, hsh))
            payload <- payloadWithOutputsToPayloadData
                       <$> casLookupM payloadDb (_blockPayloadHash bh)
            void $ _pactValidateBlock pact bh payload
            logCr Info "pact db synchronized"

-- -------------------------------------------------------------------------- --
-- Throttling

mkGenericThrottler :: Double -> IO (Throttle Address)
mkGenericThrottler rate = mkThrottler 5 rate (const True)

mkMiningThrottler :: Double -> IO (Throttle Address)
mkMiningThrottler rate = mkThrottler 5 rate (checkPathPrefix ["mining", "work"])

mkPutPeerThrottler :: Double -> IO (Throttle Address)
mkPutPeerThrottler rate = mkThrottler 5 rate $ \r ->
    elem "peer" (pathInfo r) && requestMethod r == "PUT"

mkLocalThrottler :: Double -> IO (Throttle Address)
mkLocalThrottler rate = mkThrottler 5 rate (checkPathPrefix path)
  where
    path = ["pact", "api", "v1", "local"]

checkPathPrefix
    :: [T.Text]
        -- ^ the base rate granted to users of the endpoing
    -> Request
    -> Bool
checkPathPrefix endpoint r = endpoint `isPrefixOf` drop 3 (pathInfo r)

-- | The period is 1 second. Burst is 2*rate.
--
mkThrottler
    :: Double
        -- ^ expiration of a stall bucket in seconds
    -> Double
        -- ^ the base rate granted to users of the endpoint (requests per second)
    -> (Request -> Bool)
        -- ^ Predicate to select requests that are throttled
    -> IO (Throttle Address)
mkThrottler e rate c = initThrottler (defaultThrottleSettings $ TimeSpec (ceiling e) 0) -- expiration
    { throttleSettingsRate = rate -- number of allowed requests per period
    , throttleSettingsPeriod = 1_000_000 -- 1 second
    , throttleSettingsBurst = 2 * ceiling rate
    , throttleSettingsIsThrottled = c
    }

-- -------------------------------------------------------------------------- --
-- Run Chainweb

-- | Starts server and runs all network clients
--
runChainweb
    :: forall logger cas
    . Logger logger
    => PayloadCas cas
    => Chainweb logger cas
    -> IO ()
runChainweb cw = do
    logg Info "start chainweb node"
    concurrently_
        -- 1. Start serving Rest API
        (serve
            $ httpLog
            . throttle (_chainwebPutPeerThrottler cw)
            . throttle (_chainwebMiningThrottler cw)
            . throttle (_chainwebLocalThrottler cw)
            . throttle (_chainwebThrottler cw)
        )
        -- 2. Start Clients (with a delay of 500ms)
        (threadDelay 500000 >> clients)
  where
    clients :: IO ()
    clients = do
        mpClients <- mempoolSyncClients
        mapConcurrently_ id $ concat
              [ miner
              , cutNetworks mgr (_chainwebCutResources cw)
              , mpClients
              ]

    logg :: LogFunctionText
    logg = logFunctionText $ _chainwebLogger cw

    -- chains
    chains :: [(ChainId, ChainResources logger)]
    chains = HM.toList (_chainwebChains cw)

    chainVals :: [ChainResources logger]
    chainVals = map snd chains

    -- collect server resources
    proj :: forall a . (ChainResources logger -> a) -> [(ChainId, a)]
    proj f = flip map chains $ \(k, ch) -> (k, f ch)

    chainDbsToServe :: [(ChainId, BlockHeaderDb)]
    chainDbsToServe = proj _chainResBlockHeaderDb

    mempoolsToServe :: [(ChainId, Mempool.MempoolBackend ChainwebTransaction)]
    mempoolsToServe = proj _chainResMempool

    chainP2pToServe :: [(NetworkId, PeerDb)]
    chainP2pToServe =
        bimap ChainNetwork (_peerResDb . _chainResPeer) <$> itoList (_chainwebChains cw)

    memP2pToServe :: [(NetworkId, PeerDb)]
    memP2pToServe =
        bimap MempoolNetwork (_peerResDb . _chainResPeer) <$> itoList (_chainwebChains cw)

    payloadDbsToServe :: [(ChainId, PayloadDb cas)]
    payloadDbsToServe = itoList (view chainwebPayloadDb cw <$ _chainwebChains cw)

    pactDbsToServe :: [(ChainId, PactServerData logger cas)]
    pactDbsToServe = _chainwebPactData cw

    serverSettings :: Settings
    serverSettings = setOnException
        (\r e -> when (defaultShouldDisplayException e) (logg Warn $ loggServerError r e))
        $ peerServerSettings (_peerResPeer $ _chainwebPeer cw)

    serve :: Middleware -> IO ()
    serve = serveChainwebSocketTls
        serverSettings
        (_peerCertificateChain $ _peerResPeer $ _chainwebPeer cw)
        (_peerKey $ _peerResPeer $ _chainwebPeer cw)
        (_peerResSocket $ _chainwebPeer cw)
        (_chainwebVersion cw)
        ChainwebServerDbs
            { _chainwebServerCutDb = Just cutDb
            , _chainwebServerBlockHeaderDbs = chainDbsToServe
            , _chainwebServerMempools = mempoolsToServe
            , _chainwebServerPayloadDbs = payloadDbsToServe
            , _chainwebServerPeerDbs = (CutNetwork, cutPeerDb) : chainP2pToServe <> memP2pToServe
            , _chainwebServerPactDbs = pactDbsToServe
            }
        (_chainwebCoordinator cw)
        (_chainwebHeaderStream cw)

    -- HTTP Request Logger

    httpLog :: Middleware
    httpLog = requestResponseLogger $ setComponent "http" (_chainwebLogger cw)

    loggServerError (Just r) e = "HTTP server error: " <> sshow e <> ". Request: " <> sshow r
    loggServerError Nothing e = "HTTP server error: " <> sshow e

    -- Cut DB and Miner

    cutDb :: CutDb cas
    cutDb = _cutResCutDb $ _chainwebCutResources cw

    cutPeerDb :: PeerDb
    cutPeerDb = _peerResDb $ _cutResPeer $ _chainwebCutResources cw

    miner :: [IO ()]
    miner = maybe [] (\m -> [ runMiner (_chainwebVersion cw) m ]) $ _chainwebMiner cw

    -- Configure Clients

    mgr :: HTTP.Manager
    mgr = view chainwebManager cw

    -- Mempool

    mempoolP2pConfig :: EnableConfig MempoolP2pConfig
    mempoolP2pConfig = _configMempoolP2p $ _chainwebConfig cw

<<<<<<< HEAD
    -- Decide whether to enable the mempool sync clients
=======
    -- | Decide whether to enable the mempool sync clients.
    --
>>>>>>> f08de8aa
    mempoolSyncClients :: IO [IO ()]
    mempoolSyncClients = case enabledConfig mempoolP2pConfig of
        Nothing -> disabled
        Just c -> case _chainwebVersion cw of
            Test{} -> disabled
            TimedConsensus{} -> disabled
            PowConsensus{} -> disabled
            TimedCPM{} -> enabled c
            FastTimedCPM{} -> enabled c
            Development -> enabled c
            Testnet03 -> enabled c
            Mainnet01 -> enabled c
      where
        disabled = do
            logg Info "Mempool p2p sync disabled"
            return []
        enabled conf = do
            logg Info "Mempool p2p sync enabled"
            return $ map (runMempoolSyncClient mgr conf) chainVals<|MERGE_RESOLUTION|>--- conflicted
+++ resolved
@@ -855,12 +855,8 @@
     mempoolP2pConfig :: EnableConfig MempoolP2pConfig
     mempoolP2pConfig = _configMempoolP2p $ _chainwebConfig cw
 
-<<<<<<< HEAD
-    -- Decide whether to enable the mempool sync clients
-=======
     -- | Decide whether to enable the mempool sync clients.
     --
->>>>>>> f08de8aa
     mempoolSyncClients :: IO [IO ()]
     mempoolSyncClients = case enabledConfig mempoolP2pConfig of
         Nothing -> disabled
