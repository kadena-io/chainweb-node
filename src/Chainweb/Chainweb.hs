{-# LANGUAGE BangPatterns #-}
{-# LANGUAGE DataKinds #-}
{-# LANGUAGE DeriveAnyClass #-}
{-# LANGUAGE DeriveGeneric #-}
{-# LANGUAGE DerivingStrategies #-}
{-# LANGUAGE FlexibleContexts #-}
{-# LANGUAGE FlexibleInstances #-}
{-# LANGUAGE GADTs #-}
{-# LANGUAGE GeneralizedNewtypeDeriving #-}
{-# LANGUAGE ImportQualifiedPost #-}
{-# LANGUAGE LambdaCase #-}
{-# LANGUAGE MultiWayIf #-}
{-# LANGUAGE NumericUnderscores #-}
{-# LANGUAGE OverloadedStrings #-}
{-# LANGUAGE RankNTypes #-}
{-# LANGUAGE ScopedTypeVariables #-}
{-# LANGUAGE TemplateHaskell #-}
{-# LANGUAGE TupleSections #-}
{-# LANGUAGE TypeApplications #-}
{-# LANGUAGE TypeFamilies #-}

-- |
-- Module: Chainweb.Chainweb
-- Copyright: Copyright © 2018 Kadena LLC.
-- License: MIT
-- Maintainer: Lars Kuhtz <lars@kadena.io>
-- Stability: experimental
--
-- This module provides the tools to initialize the different components of the
-- chainweb consensus and run a chainweb-consensus node.
--
-- The overall pattern is that for each component @C@ there is
--
-- 1.  a function @withC@ that manages the resources of the component and passes
--     a handle that encapsulates those resources to an inner computation, and
--
-- 2.  a function @runC@ that takes the resource handle of @C@ and starts the
    -- component.
--
-- This pattern allows to bootstrap components with mutual dependencies and
-- resolve timing and ordering constraints for the startup of services.
--
-- Logging functions are initialized in the enviroment and passed as call backs
-- to the components.
--
module Chainweb.Chainweb
(
-- * Chainweb Resources
  Chainweb(..)
, chainwebChains
, chainwebCutResources
, chainwebHostAddress
, chainwebMiner
, chainwebCoordinator
, chainwebLogger
, chainwebSocket
, chainwebPeer
, chainwebPayloadProviders
, chainwebThrottler
, chainwebPutPeerThrottler
, chainwebMempoolThrottler
, chainwebConfig
, chainwebServiceSocket
, chainwebBackup
, StartedChainweb(..)
, ChainwebStatus(..)
, NowServing(..)

-- ** Mempool integration
, Mempool.pactTransactionConfig
, validatingMempoolConfig

, withChainweb
, runChainweb

-- * Throttler
, mkGenericThrottler
, mkPutPeerThrottler
, checkPathPrefix
, mkThrottler

, ThrottlingConfig(..)
, throttlingRate
, throttlingPeerRate
, defaultThrottlingConfig

-- * Cut Config
, CutConfig(..)
, cutFetchTimeout
, cutInitialBlockHeightLimit
, cutFastForwardBlockHeightLimit
, defaultCutConfig

) where

import Configuration.Utils hiding (Error, Lens', disabled)

import Control.Concurrent (threadDelay)
import Control.Concurrent.Async
import Control.DeepSeq
import Control.Exception
import Control.Lens hiding ((.=), (<.>))
import Control.Monad
import Control.Monad.Catch (MonadThrow (throwM))

import Data.Foldable
import Data.HashMap.Strict qualified as HM
import Data.HashSet qualified as HS
import Data.List (isPrefixOf)
import Data.List qualified as L
import Data.LogMessage (LogFunctionText)
import Data.Maybe
import Data.Text qualified as T

import GHC.Generics hiding (to)

import Network.HTTP.Client qualified as HTTP
import Network.HTTP2.Client qualified as HTTP2
import Network.Socket (Socket)
import Network.Wai
import Network.Wai.Handler.Warp hiding (Port)
import Network.Wai.Handler.WarpTLS (WarpTLSException(..))
import Network.Wai.Middleware.RequestSizeLimit
import Network.Wai.Middleware.Throttle

import Prelude hiding (log)

import System.Clock
import System.LogLevel

-- internal modules

import Chainweb.Backup
import Chainweb.BlockHeader
import Chainweb.BlockHeaderDB (BlockHeaderDb)
import Chainweb.ChainId
import Chainweb.Chainweb.ChainResources
import Chainweb.Chainweb.Configuration
import Chainweb.Chainweb.CutResources
import Chainweb.Chainweb.MinerResources
import Chainweb.Chainweb.PeerResources
import Chainweb.Counter
import Chainweb.Cut
import Chainweb.CutDB
import Chainweb.HostAddress
import Chainweb.Logger
import Chainweb.Mempool.InMem.ValidatingConfig
import Chainweb.Mempool.Mempool qualified as Mempool
import Chainweb.Mempool.P2pConfig
import Chainweb.Miner.Config
import Chainweb.OpenAPIValidation qualified as OpenAPIValidation
import Chainweb.Pact.RestAPI.Server (PactServerData(..))
import Chainweb.Pact.Types (PactServiceConfig(..))
import Chainweb.Pact.Transaction qualified as Pact
import Chainweb.Payload.PayloadStore
import Chainweb.Payload.PayloadStore.RocksDB
import Chainweb.PayloadProvider
import Chainweb.RestAPI
import Chainweb.RestAPI.NetworkID
import Chainweb.Storage.Table.RocksDB
import Chainweb.Sync.WebBlockHeaderStore
import Chainweb.Utils
import Chainweb.Utils.RequestLog
import Chainweb.Version
import Chainweb.Version.Guards
import Chainweb.WebBlockHeaderDB

import P2P.Node.Configuration
import P2P.Node.PeerDB (PeerDb)
import P2P.Peer
import qualified Pact.Core.Gas as Pact
import qualified Chainweb.PayloadProvider.Pact.Genesis as Pact

-- -------------------------------------------------------------------------- --
-- Chainweb Resources

data Chainweb logger = Chainweb
    { _chainwebHostAddress :: !HostAddress
    , _chainwebChains :: !(HM.HashMap ChainId (ChainResources logger))
    , _chainwebCutResources :: !CutResources
    , _chainwebMiner :: !(Maybe (MinerResources logger))
    , _chainwebCoordinator :: !(Maybe (MiningCoordination logger))
    , _chainwebLogger :: !logger
    , _chainwebPeer :: !(PeerResources logger)
    , _chainwebPayloadProviders :: !PayloadProviders
    , _chainwebManager :: !HTTP.Manager
    -- , _chainwebPactData :: ![(ChainId, PactServerData logger tbl)]
    , _chainwebThrottler :: !(Throttle Address)
    , _chainwebPutPeerThrottler :: !(Throttle Address)
    , _chainwebMempoolThrottler :: !(Throttle Address)
    , _chainwebConfig :: !ChainwebConfiguration
    , _chainwebServiceSocket :: !(Port, Socket)
    , _chainwebBackup :: !(BackupEnv logger)
    }

makeLenses ''Chainweb

chainwebSocket :: Getter (Chainweb logger) Socket
chainwebSocket = chainwebPeer . peerResSocket

instance HasChainwebVersion (Chainweb logger) where
    _chainwebVersion = _chainwebVersion . _chainwebCutResources
    {-# INLINE _chainwebVersion #-}

-- Intializes all service API chainweb components but doesn't start any networking.
--
withChainweb
    :: forall logger
    . Logger logger
    => ChainwebConfiguration
    -> logger
    -> RocksDb
    -> FilePath
    -> FilePath
    -> (StartedChainweb logger -> IO ())
    -> IO ()
withChainweb c logger rocksDb pactDbDir backupDir inner =
    withPeerResources v (_configP2p confWithBootstraps) logger $ \logger' peerRes ->
        withSocket serviceApiPort serviceApiHost $ \serviceSock -> do
            let conf' = confWithBootstraps
                    & set configP2p (_peerResConfig peerRes)
                    & set (configServiceApi . serviceApiConfigPort) (fst serviceSock)
            withChainwebInternal
                conf'
                logger'
                peerRes
                serviceSock
                rocksDb
                pactDbDir
                backupDir
                inner
  where
    serviceApiPort = _serviceApiConfigPort $ _configServiceApi c
    serviceApiHost = _serviceApiConfigInterface $ _configServiceApi c

    v = _chainwebVersion c

    -- Here we inject the hard-coded bootstrap peer infos for the configured
    -- chainweb version into the configuration.
    confWithBootstraps
        | _p2pConfigIgnoreBootstrapNodes (_configP2p c) = c
        | otherwise = configP2p . p2pConfigKnownPeers
            %~ (\x -> L.nub $ x <> _versionBootstraps v) $ c

data StartedChainweb logger where
  StartedChainweb
    :: (Logger logger)
    => !(Chainweb logger)
    -> StartedChainweb logger
  Replayed :: !Cut -> !(Maybe Cut) -> StartedChainweb logger

data ChainwebStatus
    = ProcessStarted
    | PruningDatabases
    | InitializingChainResources
    | InitializingCutResources
    | InitialSyncInProgress
    | PactReplayInProgress
    | InitializingMinerResources
    | ChainwebStarted
    | ProcessDied !String
    | PactReplaySuccessful
    deriving (Generic, Eq, Ord, Show, NFData, ToJSON, FromJSON)

-- Intializes all service chainweb components but doesn't start any networking.
--
withChainwebInternal
    :: forall logger
    .  Logger logger
    => ChainwebConfiguration
    -> logger
    -> PeerResources logger
    -> (Port, Socket)
    -> RocksDb
    -> FilePath
    -> FilePath
    -> (StartedChainweb logger -> IO ())
    -> IO ()
<<<<<<< HEAD
withChainwebInternal conf logger peerRes serviceSock rocksDb pactDbDir backupDir inner = do

    -- Garbage Collection
    -- performed before PayloadDb and BlockHeaderDb used by other components
    logFunctionJson logger Info PruningDatabases
    when (_cutPruneChainDatabase (_configCuts conf) /= GcNone) $
        logg Info "start pruning databases"
    case _cutPruneChainDatabase (_configCuts conf) of
        GcNone -> return ()
        GcHeaders ->
            pruneAllChains (pruningLogger "headers") rocksDb v []
        GcHeadersChecked ->
            pruneAllChains (pruningLogger "headers-checked") rocksDb v [CheckPayloads, CheckFull]
        GcFull ->
            fullGc (pruningLogger "full") rocksDb v
    when (_cutPruneChainDatabase (_configCuts conf) /= GcNone) $
        logg Info "finished pruning databases"
=======
withChainwebInternal conf logger peerRes serviceSock rocksDb pactDbDir backupDir resetDb inner = do
>>>>>>> 43a5b714
    logFunctionJson logger Info InitializingChainResources
    txFailuresCounter <- newCounter @"txFailures"
    let monitorTxFailuresCounter =
            runForever (logFunctionText logger) "monitor txFailuresCounter" $ do
                approximateThreadDelay 60_000_000 {- 1 minute -}
                logFunctionCounter logger Info . (:[]) =<<
                    roll txFailuresCounter
    logg Debug "start initializing chain resources"
    logFunctionText logger Info $ "opening pact db in directory " <> sshow pactDbDir
    withAsync monitorTxFailuresCounter $ \_ ->
        concurrentWith
            -- initialize chains concurrently
            (\cid x -> do
                -- let mcfg = validatingMempoolConfig cid v (_configBlockGasLimit conf) (_configMinGasPrice conf)

                -- FIXME: shouldn't this be done in a configuration validation?
                -- NOTE: the gas limit may be set based on block height in future, so this approach may not be valid.
                let maxGasLimit = Pact.GasLimit . Pact.Gas . fromIntegral <$> maxBlockGasLimit v maxBound
                case maxGasLimit of
                    Just maxGasLimit'
                        | _configBlockGasLimit conf > maxGasLimit' ->
                            logg Warn $ T.unwords
                                [ "configured block gas limit is greater than the"
                                , "maximum for this chain; the maximum will be used instead"
                                ]
                    _ -> return ()

                -- Initialize all chain resources, including payload providers
                withChainResources
                    (chainLogger cid)
                    v
                    cid
                    rocksDb
                    (_peerResManager peerRes)
                    pactDbDir
                    (pactConfig cid maxGasLimit)
                    (_peerResConfig peerRes)
                    myInfo
                    peerDb
                    (_configPayloadProviders conf)
                    x
            )

            -- initialize global resources after all chain resources are initialized
            (\cs -> do
                logg Debug "finished initializing chain resources"
                global (HM.fromList $ zip cidsList cs)
            )
            cidsList
  where
    v = _configChainwebVersion conf

    cids :: HS.HashSet ChainId
    cids = chainIds v

    cidsList :: [ChainId]
    cidsList = toList cids

    mgr :: HTTP.Manager
    mgr = _peerResManager peerRes

    payloadDb :: PayloadDb RocksDbTable
    payloadDb = newPayloadDb rocksDb

    peer :: Peer
    peer = _peerResPeer peerRes

    myInfo :: PeerInfo
    myInfo = _peerInfo peer

    peerDb :: PeerDb
    peerDb = _peerResDb peerRes

    p2pConfig :: P2pConfiguration
    p2pConfig = _peerResConfig peerRes

    pactConfig chain maxGasLimit = PactServiceConfig
      { _pactReorgLimit = _configReorgLimit conf
      , _pactPreInsertCheckTimeout = _configPreInsertCheckTimeout conf
      , _pactQueueSize = _configPactQueueSize conf
      , _pactAllowReadsInLocal = _configAllowReadsInLocal conf
      , _pactUnlimitedInitialRewind =
          isJust (_cutDbParamsInitialHeightLimit cutDbParams) ||
          isJust (_cutDbParamsInitialCutFile cutDbParams)
      , _pactNewBlockGasLimit = maybe id min maxGasLimit (_configBlockGasLimit conf)
      , _pactLogGas = _configLogGas conf
      , _pactEnableLocalTimeout = _configEnableLocalTimeout conf
      , _pactFullHistoryRequired = _configFullHistoricPactState conf
      , _pactTxTimeLimit = Nothing
      -- FIXME
      , _pactMiner = Nothing
      , _pactGenesisPayload = Pact.genesisPayload v ^?! atChain chain
      }

    -- FIXME: make this configurable
    cutDbParams :: CutDbParams
    cutDbParams = (defaultCutDbParams v $ _cutFetchTimeout cutConf)
        { _cutDbParamsLogLevel = Info
        , _cutDbParamsTelemetryLevel = Info
        , _cutDbParamsInitialHeightLimit = _cutInitialBlockHeightLimit cutConf
        , _cutDbParamsFastForwardHeightLimit = _cutFastForwardBlockHeightLimit cutConf
        , _cutDbParamsReadOnly = _configOnlySyncPact conf || _configReadOnlyReplay conf
        }
      where
        cutConf = _configCuts conf

    -- Logger

    backupLogger :: logger
    backupLogger = addLabel ("component", "backup") logger

    pruningLogger :: T.Text -> logger
    pruningLogger l = addLabel ("sub-component", l)
        $ setComponent "database-pruning" logger

    chainLogger :: HasChainId c => c -> logger
    chainLogger cid = addLabel ("chain", toText (_chainId cid)) logger

    initLogger :: logger
    initLogger = setComponent "init" logger

    providerLogger :: HasChainId p => HasPayloadProviderType p => p -> logger
    providerLogger p = chainLogger p
        & addLabel ("provider", toText (_payloadProviderType p))

    logg :: LogFunctionText
    logg = logFunctionText initLogger

    providerLogg :: HasChainId p => HasPayloadProviderType p => p -> LogFunctionText
    providerLogg = logFunctionText . providerLogger

    -- Initialize global resources
    -- TODO: Can this be moved to a top-level function or broken down a bit to
    -- avoid excessive indentation?

    global
        :: HM.HashMap ChainId (ChainResources logger)
        -> IO ()
    global cs = do
        let !webchain = mkWebBlockHeaderDb v (HM.map _chainResBlockHeaderDb cs)
            -- !pact = mkWebPactExecutionService (HM.map _chainResPact cs)
            !providers = payloadProvidersForAllChains cs
            !cutLogger = setComponent "cut" logger

        logg Debug "start initializing cut resources"
        logFunctionJson logger Info InitializingCutResources

        withCutResources cutLogger cutDbParams p2pConfig myInfo peerDb rocksDb webchain providers mgr $ \cuts -> do
            logg Debug "finished initializing cut resources"

            let !mLogger = setComponent "miner" logger
                !mConf = _configMining conf
                !mCutDb = _cutResCutDb cuts
                !throt  = _configThrottling conf

            -- initialize throttler
            throttler <- mkGenericThrottler $ _throttlingRate throt
            putPeerThrottler <- mkPutPeerThrottler $ _throttlingPeerRate throt
            mempoolThrottler <- mkMempoolThrottler $ _throttlingMempoolRate throt
            logg Debug "initialized throttlers"

            -- synchronize pact dbs with latest cut before we start the server
            -- and clients and begin mining.
            --
            -- This is a consistency check that validates the blocks in the
            -- current cut. If it fails an exception is raised. Also, if it
            -- takes long (for example, when doing a reset to a prior block
            -- height) we want this to happen before we go online.
            --
            let
                pactSyncChains =
                    case _configSyncPactChains conf of
                      Just syncChains | _configOnlySyncPact conf || _configReadOnlyReplay conf -> HM.filterWithKey (\k _ -> elem k syncChains) cs
                      _ -> cs

            if _configReadOnlyReplay conf
              then do
                -- FIXME implement replay in payload provider
                error "Chainweb.Chainweb.withChainwebInternal: pact replay is not supported"
                -- logFunctionJson logger Info PactReplayInProgress
                -- -- note that we don't use the "initial cut" from cutdb because its height depends on initialBlockHeightLimit.
                -- highestCut <-
                --     unsafeMkCut v <$> readHighestCutHeaders v (logFunctionText logger) webchain (cutHashesTable rocksDb)
                -- lowerBoundCut <-
                --     tryLimitCut webchain (fromMaybe 0 $ _cutInitialBlockHeightLimit $ _configCuts conf) highestCut
                -- upperBoundCut <- forM (_cutFastForwardBlockHeightLimit $ _configCuts conf) $ \upperBound ->
                --     tryLimitCut webchain upperBound highestCut
                -- let
                --     replayOneChain :: (ChainResources logger, (BlockHeader, Maybe BlockHeader)) -> IO ()
                --     replayOneChain (cr, (l, u)) = do
                --         let chainPact = _chainResPact cr
                --         let logCr = logFunctionText
                --                 $ addLabel ("component", "pact")
                --                 $ addLabel ("sub-component", "init")
                --                 $ _chainResLogger cr
                --         void $ _pactReadOnlyReplay chainPact l u
                --         logCr Info "pact db synchronized"
                -- let bounds =
                --         HM.intersectionWith (,)
                --             pactSyncChains
                --             (HM.mapWithKey
                --                 (\cid bh ->
                --                     (bh, (HM.! cid) . _cutMap <$> upperBoundCut))
                --                 (_cutMap lowerBoundCut)
                --             )
                -- mapConcurrently_ replayOneChain bounds
                -- logg Info "finished fast forward replay"
                -- logFunctionJson logger Info PactReplaySuccessful
                -- inner $ Replayed lowerBoundCut upperBoundCut
              else
                if _configOnlySyncPact conf
                  then do
                    error "Chainweb.Chainweb.withChainwebInternal: pact replay is not supported"
                    -- initialCut <- _cut mCutDb
                    -- logg Info "start synchronizing Pact DBs to initial cut"
                    -- logFunctionJson logger Info InitialSyncInProgress
                    -- synchronizePactDb pactSyncChains initialCut
                    -- logg Info "finished synchronizing Pact DBs to initial cut"
                    -- logFunctionJson logger Info PactReplayInProgress
                    -- logg Info "start replaying Pact DBs to fast forward cut"
                    -- fastForwardCutDb mCutDb
                    -- newCut <- _cut mCutDb
                    -- synchronizePactDb pactSyncChains newCut
                    -- logg Info "finished replaying Pact DBs to fast forward cut"
                    -- logFunctionJson logger Info PactReplaySuccessful
                    -- inner $ Replayed initialCut (Just newCut)
                  else do
                    initialCut <- _cut mCutDb

                    -- synchronize payload providers. this also initializes
                    -- mining.
                    synchronizeProviders webchain providers initialCut

                    -- FIXME: synchronize all payload providers
                    -- logg Info "start synchronizing Pact DBs to initial cut"
                    -- logFunctionJson logger Info InitialSyncInProgress
                    -- synchronizePactDb pactSyncChains initialCut
                    -- logg Info "finished synchronizing Pact DBs to initial cut"


                    -- withPactData cs cuts $ \pactData -> do
                    do
                        logg Debug "start initializing miner resources"
                        logFunctionJson logger Info InitializingMinerResources

                        withMiningCoordination mLogger mConf mCutDb $ \mc ->

                            -- Miner resources are used by the test-miner when in-node
                            -- mining is configured or by the mempool noop-miner (which
                            -- keeps the mempool updated) in production setups.
                            --
                            withMinerResources mLogger (_miningInNode mConf) cs mCutDb mc $ \m -> do
                                logFunctionJson logger Info ChainwebStarted
                                logg Debug "finished initializing miner resources"
                                let !haddr = _peerConfigAddr $ _p2pConfigPeer $ _configP2p conf
                                inner $ StartedChainweb Chainweb
                                    { _chainwebHostAddress = haddr
                                    , _chainwebChains = cs
                                    , _chainwebCutResources = cuts
                                    , _chainwebMiner = m
                                    , _chainwebCoordinator = mc
                                    , _chainwebLogger = logger
                                    , _chainwebPeer = peerRes
                                    , _chainwebPayloadProviders = providers
                                    , _chainwebManager = mgr
                                    -- , _chainwebPactData = pactData
                                    , _chainwebThrottler = throttler
                                    , _chainwebPutPeerThrottler = putPeerThrottler
                                    , _chainwebMempoolThrottler = mempoolThrottler
                                    , _chainwebConfig = conf
                                    , _chainwebServiceSocket = serviceSock
                                    , _chainwebBackup = BackupEnv
                                        { _backupRocksDb = rocksDb
                                        , _backupDir = backupDir
                                        , _backupPactDbDir = pactDbDir
                                        , _backupChainIds = cids
                                        , _backupLogger = backupLogger
                                        }
                                    }

    synchronizeProviders :: WebBlockHeaderDb -> PayloadProviders -> Cut -> IO ()
    synchronizeProviders wbh providers c = do
        mapConcurrently_ syncOne (_cutHeaders c)
      where
        syncOne hdr = withPayloadProvider providers hdr $ \provider -> do
            providerLogg provider Info $
                "sync payload provider to "
                    <> sshow (view blockHeight hdr)
                    <> ":" <> sshow (view blockHash hdr)
            finfo <- forkInfoForHeader wbh hdr Nothing
            providerLogg provider Debug $ "syncToBlock with fork info " <> sshow finfo
            r <- syncToBlock provider Nothing finfo `catch` \(e :: SomeException) -> do
                providerLogg provider Warn $ "syncToBlock for " <> sshow finfo <> " failed with :" <> sshow e
                throwM e
            unless (r == _forkInfoTargetState finfo) $ do
                providerLogg provider Error $ "unexpectedResult"
                error "Chainweb.Chainweb.synchronizeProviders: unexpected result state"
                -- FIXME

    -- synchronizePactDb :: HM.HashMap ChainId (ChainResources logger) -> Cut -> IO ()
    -- synchronizePactDb cs targetCut = do
    --     mapConcurrently_ syncOne $
    --         HM.intersectionWith (,) (_cutMap targetCut) cs
    --   where
    --     syncOne :: (BlockHeader, ChainResources logger) -> IO ()
    --     syncOne (bh, cr) = do
    --         let pact = _chainResPact cr
    --         let logCr = logFunctionText
    --                 $ addLabel ("component", "pact")
    --                 $ addLabel ("sub-component", "init")
    --                 $ _chainResLogger cr
    --         void $ _pactSyncToBlock pact bh
    --         logCr Debug "pact db synchronized"

    -- withPactData
    --     :: HM.HashMap ChainId (ChainResources logger)
    --     -> CutResources
    --     -> ([(ChainId, PactServerData logger tbl)] -> IO b)
    --     -> IO b
    -- withPactData cs cuts m = do
    --     let l = sortBy (compare `on` fst) (HM.toList cs)
    --     m $ l <&> fmap (\cr -> PactServerData
    --         { _pactServerDataCutDb = _cutResCutDb cuts
    --         , _pactServerDataMempool = _chainResMempool cr
    --         , _pactServerDataLogger = _chainResLogger cr
    --         , _pactServerDataPact = _chainResPact cr
    --         , _pactServerDataPayloadDb = _chainResPayloadDb cr
    --         })

-- -------------------------------------------------------------------------- --
-- Throttling

mkGenericThrottler :: Double -> IO (Throttle Address)
mkGenericThrottler rate = mkThrottler 30 rate (const True)

mkPutPeerThrottler :: Double -> IO (Throttle Address)
mkPutPeerThrottler rate = mkThrottler 30 rate $ \r ->
    elem "peer" (pathInfo r) && requestMethod r == "PUT"

mkMempoolThrottler :: Double -> IO (Throttle Address)
mkMempoolThrottler rate = mkThrottler 30 rate $ \r ->
    elem "mempool" (pathInfo r)

checkPathPrefix
    :: [T.Text]
        -- ^ the base rate granted to users of the endpoing
    -> Request
    -> Bool
checkPathPrefix endpoint r = endpoint `isPrefixOf` drop 3 (pathInfo r)

-- | The period is 1 second. Burst is 2*rate.
--
mkThrottler
    :: Double
        -- ^ expiration of a stall bucket in seconds
    -> Double
        -- ^ the base rate granted to users of the endpoint (requests per second)
    -> (Request -> Bool)
        -- ^ Predicate to select requests that are throttled
    -> IO (Throttle Address)
mkThrottler e rate c = initThrottler (defaultThrottleSettings $ TimeSpec (ceiling e) 0) -- expiration
    { throttleSettingsRate = rate -- number of allowed requests per period
    , throttleSettingsPeriod = 1_000_000 -- 1 second
    , throttleSettingsBurst = 4 * ceiling rate
    , throttleSettingsIsThrottled = c
    }

-- -------------------------------------------------------------------------- --
-- Run Chainweb

data NowServing = NowServing
    { _nowServingP2PAPI :: !Bool
    , _nowServingServiceAPI :: !Bool
    } deriving Eq

makeLenses ''NowServing

-- | Starts server and runs all network clients
--
runChainweb
    :: forall logger
    . Logger logger
    => Chainweb logger
    -> ((NowServing -> NowServing) -> IO ())
    -> IO ()
runChainweb cw nowServing = do
    logg Debug "start chainweb node"

    -- Create OpenAPI Validation Middlewars
    mkValidationMiddleware <- interleaveIO $
        OpenAPIValidation.mkValidationMiddleware (_chainwebLogger cw) (_chainwebVersion cw) (_chainwebManager cw)
    p2pValidationMiddleware <-
        if _p2pConfigValidateSpec (_configP2p $ _chainwebConfig cw)
        then do
            logg Warn $ "OpenAPI spec validation enabled on P2P API, make sure this is what you want"
            mkValidationMiddleware
        else return id
    serviceApiValidationMiddleware <-
        if _serviceApiConfigValidateSpec (_configServiceApi $ _chainwebConfig cw)
        then do
            logg Warn $ "OpenAPI spec validation enabled on service API, make sure this is what you want"
            mkValidationMiddleware
        else return id

    concurrentlies_

        -- 1. Start serving P2P Rest API
        [ (if tls then serve else servePlain)
            $ httpLog
            . throttle (_chainwebPutPeerThrottler cw)
            . throttle (_chainwebMempoolThrottler cw)
            . throttle (_chainwebThrottler cw)
            . p2pRequestSizeLimit
            . p2pValidationMiddleware

        -- 2. Start Clients (with a delay of 500ms)
        , threadDelay 500000 >> clients

        -- 3. Start serving local service API
        , threadDelay 500000 >> do
            serveServiceApi
                $ serviceHttpLog
                . serviceRequestSizeLimit
                . serviceApiValidationMiddleware
        ]

  where

    tls = _p2pConfigTls $ _configP2p $ _chainwebConfig cw

    clients :: IO ()
    clients = do
        mpClients <- mempoolSyncClients
        concurrentlies_ $ concat
            [ miner
            , cutNetworks (_chainwebCutResources cw)
            , runP2pNodesOfAllChains chainVals
            , mpClients
            ]

    logg :: LogFunctionText
    logg = logFunctionText $ _chainwebLogger cw

    -- chains
    chains :: [(ChainId, ChainResources logger)]
    chains = HM.toList (_chainwebChains cw)

    chainVals :: [ChainResources logger]
    chainVals = map snd chains

    -- collect server resources
    proj :: forall a . (ChainResources logger -> a) -> [(ChainId, a)]
    proj f = chains & mapped . _2 %~ f

    peerDb = _peerResDb (_chainwebPeer cw)

    -- FIXME export the SomeServer instead of DBs?
    -- I.e. the handler would be created in the chain resource.
    -- Similar to how it is done with the payload provider APIs.
    --
    chainDbsToServe :: [(ChainId, BlockHeaderDb)]
    chainDbsToServe = proj _chainResBlockHeaderDb

    mempoolsToServe :: [(ChainId, Mempool.MempoolBackend Pact.Transaction)]
    -- mempoolsToServe = proj _chainResMempool
    mempoolsToServe = []

    pactDbsToServe :: [(ChainId, PactServerData logger tbl)]
    -- pactDbsToServe = _chainwebPactData cw
    pactDbsToServe = []

    memP2pPeersToServe :: [(NetworkId, PeerDb)]
    -- memP2pToServe = (\(i, _) -> (MempoolNetwork i, peerDb)) <$> chains
    memP2pPeersToServe = []

    -- TODO use the peerDbs from the respective chains
    -- (even though those are currently all the same)
    payloadP2pPeersToServe :: [(NetworkId, PeerDb)]
    payloadP2pPeersToServe = (\(i, _) -> (ChainNetwork i, peerDb)) <$> chains

    loggServerError msg (Just r) e =
        "HTTP server error (" <> msg <> "): " <> sshow e <> ". Request: " <> sshow r
    loggServerError msg Nothing e =
        "HTTP server error (" <> msg <> "): " <> sshow e

    logWarpException msg clientClosedConnectionsCounter r e
        | Just InsecureConnectionDenied <- fromException e =
            return ()
        | Just ClientClosedConnectionPrematurely <- fromException e =
            inc clientClosedConnectionsCounter
        -- this isn't really an error, this is a graceful close.
        -- see https://github.com/kazu-yamamoto/http2/issues/102
        | Just HTTP2.ConnectionIsClosed <- fromException e =
            return ()
        | otherwise =
            when (defaultShouldDisplayException e) $
                logg Debug $ loggServerError msg r e

    -- P2P Server

    serverSettings :: Counter "clientClosedConnections" -> Settings
    serverSettings clientClosedConnectionsCounter =
        peerServerSettings (_peerResPeer $ _chainwebPeer cw)
        & setOnException (logWarpException "P2P API" clientClosedConnectionsCounter)
        & setBeforeMainLoop (nowServing (nowServingP2PAPI .~ True))

    monitorConnectionsClosedByClient :: Counter "clientClosedConnections" -> IO ()
    monitorConnectionsClosedByClient clientClosedConnectionsCounter =
        runForever logg "ConnectionClosedByClient.counter" $ do
            approximateThreadDelay 60_000_000 {- 1 minute -}
            logFunctionCounter (_chainwebLogger cw) Info . (:[]) =<<
                roll clientClosedConnectionsCounter

    chainwebServerDbs :: ChainwebServerDbs Pact.Transaction
    chainwebServerDbs = ChainwebServerDbs
        { _chainwebServerCutDb = Just cutDb
        , _chainwebServerBlockHeaderDbs = chainDbsToServe
        , _chainwebServerMempools = mempoolsToServe
        , _chainwebServerPayloads = payloadsToServeOnP2pApi chains
        , _chainwebServerPeerDbs
            = (CutNetwork, cutPeerDb)
            : memP2pPeersToServe
            <> payloadP2pPeersToServe
        }

    serve :: Middleware -> IO ()
    serve mw = do

        clientClosedConnectionsCounter <- newCounter
        concurrently_
            (serveChainwebSocketTls
                (serverSettings clientClosedConnectionsCounter)
                (_peerCertificateChain $ _peerResPeer $ _chainwebPeer cw)
                (_peerKey $ _peerResPeer $ _chainwebPeer cw)
                (_peerResSocket $ _chainwebPeer cw)
                (_chainwebConfig cw)
                chainwebServerDbs
                mw)
            (monitorConnectionsClosedByClient clientClosedConnectionsCounter)

    -- serve without tls
    servePlain :: Middleware -> IO ()
    servePlain mw = do
        clientClosedConnectionsCounter <- newCounter
        concurrently_
            (serveChainwebSocket
                (serverSettings clientClosedConnectionsCounter)
                (_peerResSocket $ _chainwebPeer cw)
                (_chainwebConfig cw)
                chainwebServerDbs
                mw
            )
            (monitorConnectionsClosedByClient clientClosedConnectionsCounter)

    -- Request size limit for the service API
    --
    serviceRequestSizeLimit :: Middleware
    serviceRequestSizeLimit = requestSizeLimitMiddleware $
        setMaxLengthForRequest (\_req -> pure $ Just $ 2 * 1024 * 1024) -- 2MB
        defaultRequestSizeLimitSettings

    -- Request size limit for the P2P API
    --
    -- NOTE: this may need to have to be adjusted if the p2p limits for batch
    -- sizes or number of branch bound change. It may also need adjustment for
    -- other protocol changes, like additional HTTP request headers or changes
    -- in the mempool protocol.
    --
    -- FIXME: can we make this smaller and still let the mempool work?
    --
    p2pRequestSizeLimit :: Middleware
    p2pRequestSizeLimit = requestSizeLimitMiddleware $
        setMaxLengthForRequest (\_req -> pure $ Just $ 2 * 1024 * 1024) -- 2MB
        defaultRequestSizeLimitSettings

    httpLog :: Middleware
    httpLog = requestResponseLogger $ setComponent "http:p2p-api" (_chainwebLogger cw)

    -- Service API Server

    serviceApiServerSettings
        :: Counter "clientClosedConnections"
        -> Port -> HostPreference -> Settings
    serviceApiServerSettings clientClosedConnectionsCounter port interface = defaultSettings
        & setPort (int port)
        & setHost interface
        & setOnException
            (logWarpException "Service API" clientClosedConnectionsCounter)
        & setBeforeMainLoop (nowServing (nowServingServiceAPI .~ True))
        & setServerName "Chainweb Service API"

    serviceApiHost = _serviceApiConfigInterface $ _configServiceApi $ _chainwebConfig cw

    backupApiEnabled = _enableConfigEnabled $ _configBackupApi $ _configBackup $ _chainwebConfig cw

    serveServiceApi :: Middleware -> IO ()
    serveServiceApi mw = do
        clientClosedConnectionsCounter <- newCounter
        serveServiceApiSocket
            (serviceApiServerSettings clientClosedConnectionsCounter (fst $ _chainwebServiceSocket cw) serviceApiHost)
            (snd $ _chainwebServiceSocket cw)
            (_chainwebVersion cw)
            ChainwebServerDbs
                { _chainwebServerCutDb = Just cutDb
                , _chainwebServerBlockHeaderDbs = chainDbsToServe
                , _chainwebServerMempools = mempoolsToServe
                , _chainwebServerPayloads = payloadsToServeOnServiceApi chains

                -- We do not want to serve peer APIs on the service API.
                -- If at all we could serve the GET endpoints.
                , _chainwebServerPeerDbs = []
                }
            (_chainwebCoordinator cw)
            (HeaderStream . _configHeaderStream $ _chainwebConfig cw)
            (_chainwebBackup cw <$ guard backupApiEnabled)
            (_serviceApiPayloadBatchLimit . _configServiceApi $ _chainwebConfig cw)
            mw

    serviceHttpLog :: Middleware
    serviceHttpLog = requestResponseLogger $ setComponent "http:service-api" (_chainwebLogger cw)

    -- HTTP Request Logger

    -- Cut DB and Miner

    cutDb :: CutDb
    cutDb = _cutResCutDb $ _chainwebCutResources cw

    cutPeerDb :: PeerDb
    cutPeerDb = _cutResPeerDb $ _chainwebCutResources cw

    miner :: [IO ()]
    miner = maybe [] (\m -> [ runMiner (_chainwebVersion cw) m ]) $ _chainwebMiner cw

    -- Configure Clients

    mgr :: HTTP.Manager
    mgr = view chainwebManager cw

    -- Mempool

    mempoolP2pConfig :: EnableConfig MempoolP2pConfig
    mempoolP2pConfig = _configMempoolP2p $ _chainwebConfig cw

    -- | Decide whether to enable the mempool sync clients.
    --
    mempoolSyncClients :: IO [IO ()]
    mempoolSyncClients = case enabledConfig mempoolP2pConfig of
        Nothing -> disabled
        Just c
            | cw ^. chainwebVersion . versionDefaults . disableMempoolSync -> disabled
            | otherwise -> enabled c
      where
        disabled = do
            logg Info "Mempool p2p sync disabled"
            return []
        enabled conf = do
            logg Info "Mempool p2p sync enabled"
            -- return $ map (runMempoolSyncClient mgr conf (_chainwebPeer cw)) chainVals
            logg Warn "Overwriting mempool p2p sync client configuration. It is currently not supported"
            return []<|MERGE_RESOLUTION|>--- conflicted
+++ resolved
@@ -276,27 +276,7 @@
     -> FilePath
     -> (StartedChainweb logger -> IO ())
     -> IO ()
-<<<<<<< HEAD
 withChainwebInternal conf logger peerRes serviceSock rocksDb pactDbDir backupDir inner = do
-
-    -- Garbage Collection
-    -- performed before PayloadDb and BlockHeaderDb used by other components
-    logFunctionJson logger Info PruningDatabases
-    when (_cutPruneChainDatabase (_configCuts conf) /= GcNone) $
-        logg Info "start pruning databases"
-    case _cutPruneChainDatabase (_configCuts conf) of
-        GcNone -> return ()
-        GcHeaders ->
-            pruneAllChains (pruningLogger "headers") rocksDb v []
-        GcHeadersChecked ->
-            pruneAllChains (pruningLogger "headers-checked") rocksDb v [CheckPayloads, CheckFull]
-        GcFull ->
-            fullGc (pruningLogger "full") rocksDb v
-    when (_cutPruneChainDatabase (_configCuts conf) /= GcNone) $
-        logg Info "finished pruning databases"
-=======
-withChainwebInternal conf logger peerRes serviceSock rocksDb pactDbDir backupDir resetDb inner = do
->>>>>>> 43a5b714
     logFunctionJson logger Info InitializingChainResources
     txFailuresCounter <- newCounter @"txFailures"
     let monitorTxFailuresCounter =
