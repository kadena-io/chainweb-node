--- conflicted
+++ resolved
@@ -351,13 +351,8 @@
     cdbv <- newEmptyMVar
     concurrentWith
         -- initialize chains concurrently
-<<<<<<< HEAD
-        (\cid -> withChainResources
-            v cid rocksDb peer (chainLogger cid) mempoolConf cdbv payloadDb prune)
-=======
         (\cid -> withChainResources v cid rocksDb peer (chainLogger cid)
-                 mempoolConf cdbv (Just payloadDb) prune)
->>>>>>> 80cb3c3d
+                 mempoolConf cdbv payloadDb prune)
 
         -- initialize global resources after all chain resources are initialized
         (\cs -> global (HM.fromList $ zip cidsList cs) cdbv)
