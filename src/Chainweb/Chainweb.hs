--- conflicted
+++ resolved
@@ -427,14 +427,7 @@
       , _pactBlockGasLimit = maybe id min maxGasLimit (_configBlockGasLimit conf)
       , _pactLogGas = _configLogGas conf
       , _pactModuleCacheLimit = _configModuleCacheLimit conf
-<<<<<<< HEAD
-      , _pactPersistIntraBlockWrites =
-          if _configRosetta conf
-          then PersistIntraBlockWrites
-          else DoNotPersistIntraBlockWrites
-=======
       , _pactFullHistoryRequired = _configRosetta conf -- this could be OR'd with other things that require full history
->>>>>>> 3ef504b5
       }
 
     pruningLogger :: T.Text -> logger
