--- conflicted
+++ resolved
@@ -209,7 +209,7 @@
     , _configThrottleRate :: !Natural
     , _configMempoolP2p :: !(EnableConfig MempoolP2pConfig)
     , _configPruneChainDatabase :: !Bool
-    , _configBlockGasLimit :: !Mempool.GasLimit
+    , _configBlockGasLimit :: !MP.GasLimit
     }
     deriving (Show, Eq, Generic)
 
@@ -380,36 +380,20 @@
 
 validatingMempoolConfig
     :: ChainId
-<<<<<<< HEAD
     -> ChainwebVersion
+    -> MP.GasLimit
     -> MVar PactExecutionService
     -> MP.InMemConfig ChainwebTransaction
-validatingMempoolConfig cid v mv = MP.InMemConfig
+validatingMempoolConfig cid v gl mv = MP.InMemConfig
     { MP._inmemTxCfg = txcfg
-    , MP._inmemTxBlockSizeLimit = blockGasLimit
+    , MP._inmemTxBlockSizeLimit = gl
     , MP._inmemMaxRecentItems = maxRecentLog
     , MP._inmemPreInsertPureChecks = preInsertSingle
     , MP._inmemPreInsertBatchChecks = preInsertBatch
     }
   where
     txcfg = MP.chainwebTransactionConfig
-=======
-    -> Mempool.GasLimit
-    -> MVar PactExecutionService
-    -> Mempool.InMemConfig ChainwebTransaction
-validatingMempoolConfig cid gl mv = Mempool.InMemConfig
-    { Mempool._inmemTxCfg = txcfg
-    , Mempool._inmemTxBlockSizeLimit = gl
-    , Mempool._inmemMaxRecentItems = maxRecentLog
-    , Mempool._inmemPreInsertCheck = preInsertCheck
-    }
-  where
-    txcfg = Mempool.chainwebTransactionConfig
->>>>>>> 527e7ce7
     maxRecentLog = 2048
-
-    -- TODO Make this configurable.
-    blockGasLimit = 100000
 
     toDupeResult :: Maybe a -> Maybe MP.InsertError
     toDupeResult = fmap (const MP.InsertErrorDuplicate)
@@ -476,11 +460,7 @@
     concurrentWith
         -- initialize chains concurrently
         (\cid -> do
-<<<<<<< HEAD
-            let mcfg = validatingMempoolConfig cid v
-=======
-            let mcfg = validatingMempoolConfig cid (_configBlockGasLimit conf)
->>>>>>> 527e7ce7
+            let mcfg = validatingMempoolConfig cid v (_configBlockGasLimit conf)
             withChainResources v cid rocksDb peer (chainLogger cid)
                      mcfg cdbv payloadDb prune dbDir nodeid
                      resetDb)
