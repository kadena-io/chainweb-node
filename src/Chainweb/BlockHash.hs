--- conflicted
+++ resolved
@@ -125,7 +125,6 @@
     hashWithSalt s (BlockHash bytes) = hashWithSalt s bytes
     {-# INLINE hashWithSalt #-}
 
-<<<<<<< HEAD
 instance MerkleHashAlgorithm a => IsMerkleLogEntry a ChainwebHashTag (Parent (BlockHash_ a)) where
     type Tag (Parent (BlockHash_ a)) = 'BlockHashTag
     toMerkleNode = encodeMerkleTreeNode
@@ -133,10 +132,7 @@
     {-# INLINE toMerkleNode #-}
     {-# INLINE fromMerkleNode #-}
 
-encodeBlockHash :: BlockHash_ a -> Put
-=======
 encodeBlockHash :: MerkleHashAlgorithm a => BlockHash_ a -> Put
->>>>>>> 43a5b714
 encodeBlockHash (BlockHash bytes) = encodeMerkleLogHash bytes
 {-# INLINE encodeBlockHash #-}
 
