{-# LANGUAGE DataKinds #-}
{-# LANGUAGE DeriveAnyClass #-}
{-# LANGUAGE FlexibleInstances #-}
{-# LANGUAGE OverloadedLists #-}
{-# LANGUAGE OverloadedStrings #-}
{-# LANGUAGE RankNTypes #-}
{-# LANGUAGE ScopedTypeVariables #-}
{-# LANGUAGE StandaloneDeriving #-}
{-# LANGUAGE TypeApplications #-}
{-# LANGUAGE TypeFamilies #-}
{-# LANGUAGE TypeOperators #-}

{-# OPTIONS_GHC -fno-warn-orphans #-}

-- |
-- Module: Chainweb.RestAPI.Orphan
-- Copyright: Copyright © 2018 Kadena LLC.
-- License: MIT
-- Maintainer: Lars Kuhtz <lars@kadena.io>
-- Stability: experimental
--
-- Orphan type class instances for various types and classes that are used in
-- the definition of the Chainweb REST API.
--
-- This classes don't abstract over inherent (algebraic) properties of the
-- respective types  but instead just abstract over the behavior of a data types
-- in the context of a particular REST API. It therefor makes sense to implement
-- these as orphans in a module that is specific for the particular REST API.
-- The instances are brought into scope only in the modules that implement that
-- API and are out of scope otherwise.
--
module Chainweb.RestAPI.Orphans () where

import Control.Monad

import Data.Bifunctor
import Data.Bytes.Put
import Data.Proxy
import Data.Semigroup (Max(..), Min(..))
import qualified Data.Text as T
import qualified Data.Text.Encoding as T

import Servant.API

-- internal modules

import Chainweb.BlockHash
import Chainweb.BlockHeader
import Chainweb.BlockHeight
<<<<<<< HEAD
import Chainweb.BlockWeight
import Chainweb.Chainweb.Configuration
=======
>>>>>>> 574dae88
import Chainweb.ChainId
import Chainweb.HostAddress
import Chainweb.TreeDB
import Chainweb.Utils
import Chainweb.Utils.Paging
import Chainweb.Version

import P2P.Peer

import Pact.Parse (ParsedInteger(..))
import Pact.Server.API ()
import Pact.Types.Gas (GasLimit(..))

-- -------------------------------------------------------------------------- --
-- HttpApiData

instance ToHttpApiData GasLimit where
    toUrlPiece (GasLimit (ParsedInteger g)) = toUrlPiece g

instance FromHttpApiData GasLimit where
    parseUrlPiece p = GasLimit . ParsedInteger <$> parseUrlPiece p

instance ToHttpApiData PeerId where
    toUrlPiece = toText

instance FromHttpApiData PeerId where
    parseUrlPiece = first T.pack . eitherFromText

instance FromHttpApiData HostAddress where
    parseUrlPiece = first sshow . readHostAddressBytes . T.encodeUtf8

instance FromHttpApiData BlockHash where
    parseUrlPiece = first sshow
        . (runGet decodeBlockHash <=< decodeB64UrlNoPaddingText)

instance ToHttpApiData BlockHash where
    toUrlPiece = encodeB64UrlNoPaddingText . runPutS . encodeBlockHash

instance FromHttpApiData BlockPayloadHash where
    parseUrlPiece = first sshow
        . (runGet decodeBlockPayloadHash <=< decodeB64UrlNoPaddingText)

instance ToHttpApiData BlockPayloadHash where
    toUrlPiece = encodeB64UrlNoPaddingText . runPutS . encodeBlockPayloadHash

instance FromHttpApiData ChainwebVersion where
    parseUrlPiece = first T.pack . eitherFromText

instance ToHttpApiData ChainwebVersion where
    toUrlPiece = toText

instance FromHttpApiData ChainId where
    parseUrlPiece = first sshow . chainIdFromText

instance ToHttpApiData ChainId where
    toUrlPiece = chainIdToText

instance FromHttpApiData BlockHeight where
    parseUrlPiece = fmap BlockHeight . parseUrlPiece

instance ToHttpApiData BlockHeight where
    toUrlPiece (BlockHeight k) = toUrlPiece k

instance FromHttpApiData CutHeight where
    parseUrlPiece = fmap CutHeight . parseUrlPiece

instance ToHttpApiData CutHeight where
    toUrlPiece (CutHeight k) = toUrlPiece k

instance FromHttpApiData MinRank where
    parseUrlPiece = fmap (MinRank . Min) . parseUrlPiece

instance ToHttpApiData MinRank where
    toUrlPiece (MinRank (Min k)) = toUrlPiece k

instance FromHttpApiData MaxRank where
    parseUrlPiece = fmap (MaxRank . Max) . parseUrlPiece

instance ToHttpApiData MaxRank where
    toUrlPiece (MaxRank (Max k)) = toUrlPiece k

instance FromHttpApiData Eos where
    parseUrlPiece = fmap Eos . parseUrlPiece

instance ToHttpApiData Eos where
    toUrlPiece (Eos b) = toUrlPiece b

instance FromHttpApiData Limit where
    parseUrlPiece = fmap Limit . parseUrlPiece

instance ToHttpApiData Limit where
    toUrlPiece (Limit k) = toUrlPiece k

instance ToHttpApiData (NextItem BlockHash) where
    toUrlPiece = toText

instance FromHttpApiData (NextItem BlockHash) where
    parseUrlPiece = first sshow . nextItemFromText

instance ToHttpApiData (NextItem PeerId) where
    toUrlPiece = toText

instance FromHttpApiData (NextItem PeerId) where
    parseUrlPiece = first sshow . fromText

instance ToHttpApiData (NextItem Int) where
    toUrlPiece = toText

instance FromHttpApiData (NextItem Int) where
    parseUrlPiece = first sshow . fromText

instance ToHttpApiData SomeChainwebVersionT where
    toUrlPiece (SomeChainwebVersionT prox) = chainwebVersionSymbolVal prox

instance ToHttpApiData SomeChainIdT where
    toUrlPiece (SomeChainIdT prox) = chainIdSymbolVal prox

instance
    (KnownChainwebVersionSymbol sym, HasLink sub)
    => HasLink (sym :> sub)
  where
    type MkLink (sym :> sub) a = MkLink sub a
    toLink toA _ = toLink toA (Proxy @(ChainwebVersionSymbol sym :> sub))

instance
    (KnownChainIdSymbol sym, HasLink sub)
    => HasLink (sym :> sub)
  where
    type MkLink (sym :> sub) a = MkLink sub a
    toLink toA _ = toLink toA (Proxy @(ChainIdSymbol sym :> sub))
<<<<<<< HEAD

-- -------------------------------------------------------------------------- --
-- Swagger ParamSchema

instance ToParamSchema PeerId where
    toParamSchema _ = toParamSchema (Proxy @V4.UUID)

instance ToParamSchema BlockHash where
    toParamSchema _ = mempty
        & type_ .~ Just SwaggerString
        & format ?~ "byte"
        & maxLength ?~ int merkleLogHashBytesCount
        & minLength ?~ int merkleLogHashBytesCount

instance ToParamSchema BlockPayloadHash where
    toParamSchema _ = mempty
        & type_ .~ Just SwaggerString
        & format ?~ "byte"
        & maxLength ?~ int merkleLogHashBytesCount
        & minLength ?~ int merkleLogHashBytesCount

instance ToParamSchema BlockHeader where
    toParamSchema _ = mempty
        & type_ .~ Just SwaggerString
        & format ?~ "byte"

instance ToParamSchema BlockHeight where
    toParamSchema _ = mempty
        & type_ .~ Just SwaggerInteger
        & minimum_ ?~ 0
        & exclusiveMinimum ?~ False

instance ToParamSchema MinRank where
    toParamSchema _ = mempty
        & type_ .~ Just SwaggerInteger
        & minimum_ ?~ 0
        & exclusiveMinimum ?~ False

instance ToParamSchema MaxRank where
    toParamSchema _ = mempty
        & type_ .~ Just SwaggerInteger
        & minimum_ ?~ 0
        & exclusiveMinimum ?~ False

instance ToParamSchema Limit where
    toParamSchema _ = mempty
        & type_ .~ Just SwaggerInteger
        & minimum_ ?~ 0
        & exclusiveMinimum ?~ False

instance ToParamSchema Eos where
    toParamSchema _ = mempty
        & type_ .~ Just SwaggerBoolean

instance ToParamSchema (NextItem BlockHash) where
    toParamSchema _ = mempty
        & type_ .~ Just SwaggerString
        & pattern ?~ "(inclusive|exclusive):key"

instance ToParamSchema (NextItem PeerId) where
    toParamSchema _ = mempty
        & type_ .~ Just SwaggerString
        & pattern ?~ "(inclusive|exclusive):key"

instance ToParamSchema (NextItem Int) where
    toParamSchema _ = mempty
        & type_ .~ Just SwaggerString
        & pattern ?~ "(inclusive|exclusive):key"

instance ToParamSchema ChainId where
    toParamSchema _ = mempty
        & type_ .~ Just SwaggerInteger
        & format ?~ "word32"

-- FIXME: Invention of new `ChainwebVersion` values will not warn of pattern
-- match issues here!
instance ToParamSchema ChainwebVersion where
    toParamSchema _ = mempty
        & type_ .~ Just SwaggerString
        & enum_ ?~ (toJSON <$>
            [ Test petersonChainGraph
            , TimedConsensus petersonChainGraph twentyChainGraph
            , PowConsensus petersonChainGraph
            , TimedCPM petersonChainGraph
            , Development
            , Testnet04
            , Mainnet01
            ])

-- -------------------------------------------------------------------------- --
-- Swagger Schema

instance ToSchema Swagger where
    declareNamedSchema _ = return $ NamedSchema (Just "Swagger")
        $ sketchSchema ("swagger specification" :: T.Text)

instance ToSchema PeerInfo

instance ToSchema ChainId where
    declareNamedSchema _ = pure . NamedSchema (Just "ChainId") $ mempty
        & description ?~ "Unique identifier for a Chainweb Chain"
        & type_ .~ Just SwaggerInteger
        & example ?~ toJSON (someChainId Testnet04)

instance ToSchema PeerId where
    declareNamedSchema _ = declareNamedSchema (Proxy @V4.UUID)

instance ToSchema HostAddress where
    declareNamedSchema _ = return $ NamedSchema (Just "HostAddress") $ mempty
        & type_ .~ Just SwaggerString
        & pattern ?~ "<hostname>:<port>"
        & minLength ?~ 3
        & maxLength ?~ 258

instance ToSchema BlockHash where
    declareNamedSchema _ = return $ NamedSchema (Just "Key") $ byteSchema
        & minLength ?~ int merkleLogHashBytesCount
        & maxLength ?~ int merkleLogHashBytesCount

instance ToSchema BlockPayloadHash where
    declareNamedSchema _ = return $ NamedSchema (Just "BlockPayloadHash") $ byteSchema
        & minLength ?~ int merkleLogHashBytesCount
        & maxLength ?~ int merkleLogHashBytesCount

instance ToSchema BlockTransactionsHash where
    declareNamedSchema _ = return $ NamedSchema (Just "BlockTransactionsHash") $ byteSchema
        & minLength ?~ int merkleLogHashBytesCount
        & maxLength ?~ int merkleLogHashBytesCount

instance ToSchema BlockOutputsHash where
    declareNamedSchema _ = return $ NamedSchema (Just "BlockOutputsHash") $ byteSchema
        & minLength ?~ int merkleLogHashBytesCount
        & maxLength ?~ int merkleLogHashBytesCount

instance ToSchema Transaction where
    declareNamedSchema _ = return $ NamedSchema (Just "Transaction") $ byteSchema

instance ToSchema TransactionOutput where
    declareNamedSchema _ = return $ NamedSchema (Just "TransactionOutput") $ byteSchema

instance ToSchema MinerData where
    declareNamedSchema _ = return $ NamedSchema (Just "MinerData") $ byteSchema

instance ToSchema CoinbaseOutput where
    declareNamedSchema _ = return $ NamedSchema (Just "CoinbaseOutput") $ byteSchema

instance ToSchema (TransactionProof SHA512t_256) where
    declareNamedSchema _ = return $ NamedSchema (Just "TransactionProof") $ byteSchema

instance ToSchema (TransactionOutputProof SHA512t_256) where
    declareNamedSchema _ = return $ NamedSchema (Just "TransactionOutputProof") $ byteSchema

instance ToSchema TransactionOutputProofB64 where
    declareNamedSchema _ = return $ NamedSchema (Just "TransactionOutputProofB64") byteSchema

instance ToSchema PayloadData where
    declareNamedSchema _ = do
        transactionsSchema <- declareSchemaRef (Proxy @[Transaction])
        minerDataSchema <- declareSchemaRef (Proxy @MinerData)
        payloadHashSchema <- declareSchemaRef (Proxy @BlockPayloadHash)
        transactionsHashSchema <- declareSchemaRef (Proxy @BlockTransactionsHash)
        outputsHashSchema <- declareSchemaRef (Proxy @BlockOutputsHash)
        return $ NamedSchema (Just "PayloadData") $ mempty
            & type_ .~ Just SwaggerObject
            & properties .~
                [ ("transactions", transactionsSchema)
                , ("minerData", minerDataSchema)
                , ("payloadHash", payloadHashSchema)
                , ("transactionsHash", transactionsHashSchema)
                , ("outputsHash", outputsHashSchema)
                ]
            & required .~ [ "limit", "items" ]

instance ToSchema PayloadWithOutputs where
    declareNamedSchema _ = do
        transactionsWithOutputSchema <- declareSchemaRef (Proxy @[(Transaction, TransactionOutput)])
        minerDataSchema <- declareSchemaRef (Proxy @MinerData)
        coinbaseOutputSchema <- declareSchemaRef (Proxy @CoinbaseOutput)
        payloadHashSchema <- declareSchemaRef (Proxy @BlockPayloadHash)
        transactionsHashSchema <- declareSchemaRef (Proxy @BlockTransactionsHash)
        outputsHashSchema <- declareSchemaRef (Proxy @BlockOutputsHash)
        return $ NamedSchema (Just "PayloadWithOutputs") $ mempty
            & type_ .~ Just SwaggerObject
            & properties .~
                [ ("transactions", transactionsWithOutputSchema)
                , ("minerData", minerDataSchema)
                , ("coinbaseOutput", coinbaseOutputSchema)
                , ("payloadHash", payloadHashSchema)
                , ("transactionsHash", transactionsHashSchema)
                , ("outputsHash", outputsHashSchema)
                ]
            & required .~ [ "limit", "items" ]

instance ToSchema BlockHeader where
    declareNamedSchema _ = return $ NamedSchema (Just "BlockHeader") byteSchema

instance ToSchema CutHashes where
    declareNamedSchema _ = do
        mapSchema <- declareSchemaRef (Proxy @(HM.HashMap ChainId BlockHash))
        peerSchema <- declareSchemaRef (Proxy @PeerInfo)
        return $ NamedSchema (Just "CutHashes") $ mempty
            & type_ .~ Just SwaggerObject
            & properties .~
                [ ("hashes", mapSchema)
                , ("origin", peerSchema)
                ]
            & required .~ [ "hashes" ]

instance ToSchema (NextItem k) where
    declareNamedSchema _ = return $ NamedSchema (Just "next") $ mempty
        & type_ .~ Just SwaggerString
        & pattern ?~ "(inclusive|exclusive):<Key>"
        & minLength ?~ 10 + 1

instance (ToSchema a) => ToSchema (Page k a) where
    declareNamedSchema _ = do
        naturalSchema <- declareSchemaRef (Proxy @Natural)
        keySchema <- declareSchemaRef (Proxy @(NextItem k))
        itemsSchema <- declareSchemaRef (Proxy @[a])
        return $ NamedSchema (Just "Page") $ mempty
            & type_ .~ Just SwaggerObject
            & properties .~
                [ ("limit", naturalSchema)
                , ("items", itemsSchema)
                , ("next", keySchema)
                ]
            & required .~ [ "limit", "items" ]

instance ToSchema (BranchBounds BlockHeaderDb) where
    declareNamedSchema _ = do
        setSchema <- declareSchemaRef (Proxy @[BlockHash])
        return $ NamedSchema (Just "BranchBounds") $ mempty
            & type_ .~ Just SwaggerObject
            & properties .~
                [ ("upper", setSchema)
                , ("lower", setSchema)
                ]
            & required .~ [ "upper", "lower" ]

deriving instance ToSchema BlockCreationTime
deriving instance ToSchema BlockHashRecord
deriving instance ToSchema BlockHeight
deriving instance ToSchema BlockWeight
deriving instance ToSchema HashDifficulty
deriving instance ToSchema HashTarget
deriving instance ToSchema Micros
deriving instance ToSchema Nonce
deriving instance ToSchema PowHashNat
deriving instance ToSchema Word128
deriving instance ToSchema Word256
deriving instance ToSchema a => ToSchema (Time a)
deriving instance ToSchema a => ToSchema (TimeSpan a)
deriving instance ToSchema SpvRequest
deriving instance ToSchema EthSpvResponse

deriving instance ToSchema SpvAlgorithm
deriving instance ToSchema SpvSubjectType
deriving instance ToSchema SpvSubjectIdentifier
deriving instance ToSchema Spv2Request
deriving instance ToSchema MerkleRootType

instance ToSchema (PayloadProof a) where
    declareNamedSchema _ = return $
        NamedSchema (Just "PayloadProof") $ mempty
            & description ?~ "SPV Payload Proof"
            & type_ ?~ SwaggerObject
            & properties .~
                [ ("chain", Inline $ toSchema $ Proxy @ChainId)
                , ("blockHeight", Inline $ toSchema $ Proxy @BlockHeight)
                , ("blockHash", Inline $ toSchema $ Proxy @BlockHash)
                , ("requestKey", Inline $ toSchema $ Proxy @RequestKey)
                , ("algorithm", Inline $ toSchema $ Proxy @SpvAlgorithm)
                , ("rootType", Inline $ toSchema $ Proxy @MerkleRootType)
                , ("object", Inline proofObjectSchema)
                , ("subject", Inline proofSubjectSchema)
                ]
      where
        proofObjectSchema = mempty
            & description ?~ "base64UrlWithoutPadding encoded binary proof blob"

        proofSubjectSchema = mempty
            & description ?~ "base64UrlWithoutPadding encoded binary proof subject blob"

instance ToSchema SomePayloadProof where
    declareNamedSchema _ = declareNamedSchema
        $ Proxy @(PayloadProof ChainwebMerkleHashAlgorithm)

instance ToSchema EthSpvRequest where
    declareNamedSchema _ = return $
        NamedSchema (Just "EthSpvRequest") $ mempty
            & description ?~ "Ethereum receipt proof for usage with Pact"
            & type_ ?~ SwaggerObject
            & properties .~
                [ ("transactionHash", Inline transactionHashSchema)
                , ("blocks", Inline rpcBlocksSchema)
                , ("receipts", Inline rpcReceiptsSchema)
                ]
      where
        transactionHashSchema = mempty
            & description ?~ "transaction hash"
        rpcBlocksSchema = mempty
            & description ?~ "List of Ethereum JSON RPC blocks"
        rpcReceiptsSchema = mempty
            & description ?~ "List of Ethereum JSON RPC Receipts"

instance ToSchema ChainwebVersion where
    declareNamedSchema _ = pure . NamedSchema (Just "ChainwebVersion") $ mempty
        & description ?~ "Unique identifier for a Chainweb network"
        & type_ .~ Just SwaggerString
        & example ?~ toJSON Testnet04

instance ToSchema (MerkleLogHash a) where
    declareNamedSchema _ = pure $ NamedSchema (Just "MerkleLogHash") mempty

instance ToSchema HeaderBytes where
    declareNamedSchema _ = pure . NamedSchema (Just "HeaderBytes") $ binarySchema
        & description ?~ "An encoded BlockHeader"
        & minLength ?~ 302
        & maxLength ?~ 302

-- | See the docs for `WorkBytes` for justification of the byte length.
--
instance ToSchema WorkBytes where
    declareNamedSchema _ = pure . NamedSchema (Just "WorkBytes") $ binarySchema
        & description ?~ "The minimum information required to perform Proof-of-Work"
        & pattern ?~ "ChainBytes(4) + TargetBytes(32) + HeaderBytes(302)"
        & minLength ?~ (4 + 32 + 302)
        & maxLength ?~ (4 + 32 + 302)

instance ToSchema ChainBytes where
    declareNamedSchema _ = pure . NamedSchema (Just "ChainBytes") $ binarySchema
        & description ?~ "An encoded ChainId"
        & minLength ?~ 4
        & maxLength ?~ 4

instance ToSchema Miner where
    declareNamedSchema _ = do
        textSchema <- declareSchemaRef (Proxy @T.Text)
        listSchema <- declareSchemaRef (Proxy @[T.Text])
        pure . NamedSchema (Just "Miner") $ mempty
            & title ?~ "Miner Identity"
            & description ?~ "Information required to reward Miners for mining work"
            & type_ .~ Just SwaggerObject
            & properties .~
                [ ("account", textSchema)
                , ("public-keys", listSchema)
                , ("predicate", textSchema) ]
            & required .~ [ "account", "public-keys", "predicate" ]
            & example ?~ toJSON defaultMiner

instance ToSchema ChainwebConfiguration where
    declareNamedSchema _ = return
        $ NamedSchema (Just "ChainwebConfiguration")
        $ mempty
            & title ?~ "Chainweb Configuration"
            & description ?~ "Chainweb Configuration of the Node (without SSL certificate related information)"
            & example ?~ toJSON (defaultChainwebConfiguration Mainnet01)

=======
>>>>>>> 574dae88
<|MERGE_RESOLUTION|>--- conflicted
+++ resolved
@@ -47,11 +47,6 @@
 import Chainweb.BlockHash
 import Chainweb.BlockHeader
 import Chainweb.BlockHeight
-<<<<<<< HEAD
-import Chainweb.BlockWeight
-import Chainweb.Chainweb.Configuration
-=======
->>>>>>> 574dae88
 import Chainweb.ChainId
 import Chainweb.HostAddress
 import Chainweb.TreeDB
@@ -182,364 +177,3 @@
   where
     type MkLink (sym :> sub) a = MkLink sub a
     toLink toA _ = toLink toA (Proxy @(ChainIdSymbol sym :> sub))
-<<<<<<< HEAD
-
--- -------------------------------------------------------------------------- --
--- Swagger ParamSchema
-
-instance ToParamSchema PeerId where
-    toParamSchema _ = toParamSchema (Proxy @V4.UUID)
-
-instance ToParamSchema BlockHash where
-    toParamSchema _ = mempty
-        & type_ .~ Just SwaggerString
-        & format ?~ "byte"
-        & maxLength ?~ int merkleLogHashBytesCount
-        & minLength ?~ int merkleLogHashBytesCount
-
-instance ToParamSchema BlockPayloadHash where
-    toParamSchema _ = mempty
-        & type_ .~ Just SwaggerString
-        & format ?~ "byte"
-        & maxLength ?~ int merkleLogHashBytesCount
-        & minLength ?~ int merkleLogHashBytesCount
-
-instance ToParamSchema BlockHeader where
-    toParamSchema _ = mempty
-        & type_ .~ Just SwaggerString
-        & format ?~ "byte"
-
-instance ToParamSchema BlockHeight where
-    toParamSchema _ = mempty
-        & type_ .~ Just SwaggerInteger
-        & minimum_ ?~ 0
-        & exclusiveMinimum ?~ False
-
-instance ToParamSchema MinRank where
-    toParamSchema _ = mempty
-        & type_ .~ Just SwaggerInteger
-        & minimum_ ?~ 0
-        & exclusiveMinimum ?~ False
-
-instance ToParamSchema MaxRank where
-    toParamSchema _ = mempty
-        & type_ .~ Just SwaggerInteger
-        & minimum_ ?~ 0
-        & exclusiveMinimum ?~ False
-
-instance ToParamSchema Limit where
-    toParamSchema _ = mempty
-        & type_ .~ Just SwaggerInteger
-        & minimum_ ?~ 0
-        & exclusiveMinimum ?~ False
-
-instance ToParamSchema Eos where
-    toParamSchema _ = mempty
-        & type_ .~ Just SwaggerBoolean
-
-instance ToParamSchema (NextItem BlockHash) where
-    toParamSchema _ = mempty
-        & type_ .~ Just SwaggerString
-        & pattern ?~ "(inclusive|exclusive):key"
-
-instance ToParamSchema (NextItem PeerId) where
-    toParamSchema _ = mempty
-        & type_ .~ Just SwaggerString
-        & pattern ?~ "(inclusive|exclusive):key"
-
-instance ToParamSchema (NextItem Int) where
-    toParamSchema _ = mempty
-        & type_ .~ Just SwaggerString
-        & pattern ?~ "(inclusive|exclusive):key"
-
-instance ToParamSchema ChainId where
-    toParamSchema _ = mempty
-        & type_ .~ Just SwaggerInteger
-        & format ?~ "word32"
-
--- FIXME: Invention of new `ChainwebVersion` values will not warn of pattern
--- match issues here!
-instance ToParamSchema ChainwebVersion where
-    toParamSchema _ = mempty
-        & type_ .~ Just SwaggerString
-        & enum_ ?~ (toJSON <$>
-            [ Test petersonChainGraph
-            , TimedConsensus petersonChainGraph twentyChainGraph
-            , PowConsensus petersonChainGraph
-            , TimedCPM petersonChainGraph
-            , Development
-            , Testnet04
-            , Mainnet01
-            ])
-
--- -------------------------------------------------------------------------- --
--- Swagger Schema
-
-instance ToSchema Swagger where
-    declareNamedSchema _ = return $ NamedSchema (Just "Swagger")
-        $ sketchSchema ("swagger specification" :: T.Text)
-
-instance ToSchema PeerInfo
-
-instance ToSchema ChainId where
-    declareNamedSchema _ = pure . NamedSchema (Just "ChainId") $ mempty
-        & description ?~ "Unique identifier for a Chainweb Chain"
-        & type_ .~ Just SwaggerInteger
-        & example ?~ toJSON (someChainId Testnet04)
-
-instance ToSchema PeerId where
-    declareNamedSchema _ = declareNamedSchema (Proxy @V4.UUID)
-
-instance ToSchema HostAddress where
-    declareNamedSchema _ = return $ NamedSchema (Just "HostAddress") $ mempty
-        & type_ .~ Just SwaggerString
-        & pattern ?~ "<hostname>:<port>"
-        & minLength ?~ 3
-        & maxLength ?~ 258
-
-instance ToSchema BlockHash where
-    declareNamedSchema _ = return $ NamedSchema (Just "Key") $ byteSchema
-        & minLength ?~ int merkleLogHashBytesCount
-        & maxLength ?~ int merkleLogHashBytesCount
-
-instance ToSchema BlockPayloadHash where
-    declareNamedSchema _ = return $ NamedSchema (Just "BlockPayloadHash") $ byteSchema
-        & minLength ?~ int merkleLogHashBytesCount
-        & maxLength ?~ int merkleLogHashBytesCount
-
-instance ToSchema BlockTransactionsHash where
-    declareNamedSchema _ = return $ NamedSchema (Just "BlockTransactionsHash") $ byteSchema
-        & minLength ?~ int merkleLogHashBytesCount
-        & maxLength ?~ int merkleLogHashBytesCount
-
-instance ToSchema BlockOutputsHash where
-    declareNamedSchema _ = return $ NamedSchema (Just "BlockOutputsHash") $ byteSchema
-        & minLength ?~ int merkleLogHashBytesCount
-        & maxLength ?~ int merkleLogHashBytesCount
-
-instance ToSchema Transaction where
-    declareNamedSchema _ = return $ NamedSchema (Just "Transaction") $ byteSchema
-
-instance ToSchema TransactionOutput where
-    declareNamedSchema _ = return $ NamedSchema (Just "TransactionOutput") $ byteSchema
-
-instance ToSchema MinerData where
-    declareNamedSchema _ = return $ NamedSchema (Just "MinerData") $ byteSchema
-
-instance ToSchema CoinbaseOutput where
-    declareNamedSchema _ = return $ NamedSchema (Just "CoinbaseOutput") $ byteSchema
-
-instance ToSchema (TransactionProof SHA512t_256) where
-    declareNamedSchema _ = return $ NamedSchema (Just "TransactionProof") $ byteSchema
-
-instance ToSchema (TransactionOutputProof SHA512t_256) where
-    declareNamedSchema _ = return $ NamedSchema (Just "TransactionOutputProof") $ byteSchema
-
-instance ToSchema TransactionOutputProofB64 where
-    declareNamedSchema _ = return $ NamedSchema (Just "TransactionOutputProofB64") byteSchema
-
-instance ToSchema PayloadData where
-    declareNamedSchema _ = do
-        transactionsSchema <- declareSchemaRef (Proxy @[Transaction])
-        minerDataSchema <- declareSchemaRef (Proxy @MinerData)
-        payloadHashSchema <- declareSchemaRef (Proxy @BlockPayloadHash)
-        transactionsHashSchema <- declareSchemaRef (Proxy @BlockTransactionsHash)
-        outputsHashSchema <- declareSchemaRef (Proxy @BlockOutputsHash)
-        return $ NamedSchema (Just "PayloadData") $ mempty
-            & type_ .~ Just SwaggerObject
-            & properties .~
-                [ ("transactions", transactionsSchema)
-                , ("minerData", minerDataSchema)
-                , ("payloadHash", payloadHashSchema)
-                , ("transactionsHash", transactionsHashSchema)
-                , ("outputsHash", outputsHashSchema)
-                ]
-            & required .~ [ "limit", "items" ]
-
-instance ToSchema PayloadWithOutputs where
-    declareNamedSchema _ = do
-        transactionsWithOutputSchema <- declareSchemaRef (Proxy @[(Transaction, TransactionOutput)])
-        minerDataSchema <- declareSchemaRef (Proxy @MinerData)
-        coinbaseOutputSchema <- declareSchemaRef (Proxy @CoinbaseOutput)
-        payloadHashSchema <- declareSchemaRef (Proxy @BlockPayloadHash)
-        transactionsHashSchema <- declareSchemaRef (Proxy @BlockTransactionsHash)
-        outputsHashSchema <- declareSchemaRef (Proxy @BlockOutputsHash)
-        return $ NamedSchema (Just "PayloadWithOutputs") $ mempty
-            & type_ .~ Just SwaggerObject
-            & properties .~
-                [ ("transactions", transactionsWithOutputSchema)
-                , ("minerData", minerDataSchema)
-                , ("coinbaseOutput", coinbaseOutputSchema)
-                , ("payloadHash", payloadHashSchema)
-                , ("transactionsHash", transactionsHashSchema)
-                , ("outputsHash", outputsHashSchema)
-                ]
-            & required .~ [ "limit", "items" ]
-
-instance ToSchema BlockHeader where
-    declareNamedSchema _ = return $ NamedSchema (Just "BlockHeader") byteSchema
-
-instance ToSchema CutHashes where
-    declareNamedSchema _ = do
-        mapSchema <- declareSchemaRef (Proxy @(HM.HashMap ChainId BlockHash))
-        peerSchema <- declareSchemaRef (Proxy @PeerInfo)
-        return $ NamedSchema (Just "CutHashes") $ mempty
-            & type_ .~ Just SwaggerObject
-            & properties .~
-                [ ("hashes", mapSchema)
-                , ("origin", peerSchema)
-                ]
-            & required .~ [ "hashes" ]
-
-instance ToSchema (NextItem k) where
-    declareNamedSchema _ = return $ NamedSchema (Just "next") $ mempty
-        & type_ .~ Just SwaggerString
-        & pattern ?~ "(inclusive|exclusive):<Key>"
-        & minLength ?~ 10 + 1
-
-instance (ToSchema a) => ToSchema (Page k a) where
-    declareNamedSchema _ = do
-        naturalSchema <- declareSchemaRef (Proxy @Natural)
-        keySchema <- declareSchemaRef (Proxy @(NextItem k))
-        itemsSchema <- declareSchemaRef (Proxy @[a])
-        return $ NamedSchema (Just "Page") $ mempty
-            & type_ .~ Just SwaggerObject
-            & properties .~
-                [ ("limit", naturalSchema)
-                , ("items", itemsSchema)
-                , ("next", keySchema)
-                ]
-            & required .~ [ "limit", "items" ]
-
-instance ToSchema (BranchBounds BlockHeaderDb) where
-    declareNamedSchema _ = do
-        setSchema <- declareSchemaRef (Proxy @[BlockHash])
-        return $ NamedSchema (Just "BranchBounds") $ mempty
-            & type_ .~ Just SwaggerObject
-            & properties .~
-                [ ("upper", setSchema)
-                , ("lower", setSchema)
-                ]
-            & required .~ [ "upper", "lower" ]
-
-deriving instance ToSchema BlockCreationTime
-deriving instance ToSchema BlockHashRecord
-deriving instance ToSchema BlockHeight
-deriving instance ToSchema BlockWeight
-deriving instance ToSchema HashDifficulty
-deriving instance ToSchema HashTarget
-deriving instance ToSchema Micros
-deriving instance ToSchema Nonce
-deriving instance ToSchema PowHashNat
-deriving instance ToSchema Word128
-deriving instance ToSchema Word256
-deriving instance ToSchema a => ToSchema (Time a)
-deriving instance ToSchema a => ToSchema (TimeSpan a)
-deriving instance ToSchema SpvRequest
-deriving instance ToSchema EthSpvResponse
-
-deriving instance ToSchema SpvAlgorithm
-deriving instance ToSchema SpvSubjectType
-deriving instance ToSchema SpvSubjectIdentifier
-deriving instance ToSchema Spv2Request
-deriving instance ToSchema MerkleRootType
-
-instance ToSchema (PayloadProof a) where
-    declareNamedSchema _ = return $
-        NamedSchema (Just "PayloadProof") $ mempty
-            & description ?~ "SPV Payload Proof"
-            & type_ ?~ SwaggerObject
-            & properties .~
-                [ ("chain", Inline $ toSchema $ Proxy @ChainId)
-                , ("blockHeight", Inline $ toSchema $ Proxy @BlockHeight)
-                , ("blockHash", Inline $ toSchema $ Proxy @BlockHash)
-                , ("requestKey", Inline $ toSchema $ Proxy @RequestKey)
-                , ("algorithm", Inline $ toSchema $ Proxy @SpvAlgorithm)
-                , ("rootType", Inline $ toSchema $ Proxy @MerkleRootType)
-                , ("object", Inline proofObjectSchema)
-                , ("subject", Inline proofSubjectSchema)
-                ]
-      where
-        proofObjectSchema = mempty
-            & description ?~ "base64UrlWithoutPadding encoded binary proof blob"
-
-        proofSubjectSchema = mempty
-            & description ?~ "base64UrlWithoutPadding encoded binary proof subject blob"
-
-instance ToSchema SomePayloadProof where
-    declareNamedSchema _ = declareNamedSchema
-        $ Proxy @(PayloadProof ChainwebMerkleHashAlgorithm)
-
-instance ToSchema EthSpvRequest where
-    declareNamedSchema _ = return $
-        NamedSchema (Just "EthSpvRequest") $ mempty
-            & description ?~ "Ethereum receipt proof for usage with Pact"
-            & type_ ?~ SwaggerObject
-            & properties .~
-                [ ("transactionHash", Inline transactionHashSchema)
-                , ("blocks", Inline rpcBlocksSchema)
-                , ("receipts", Inline rpcReceiptsSchema)
-                ]
-      where
-        transactionHashSchema = mempty
-            & description ?~ "transaction hash"
-        rpcBlocksSchema = mempty
-            & description ?~ "List of Ethereum JSON RPC blocks"
-        rpcReceiptsSchema = mempty
-            & description ?~ "List of Ethereum JSON RPC Receipts"
-
-instance ToSchema ChainwebVersion where
-    declareNamedSchema _ = pure . NamedSchema (Just "ChainwebVersion") $ mempty
-        & description ?~ "Unique identifier for a Chainweb network"
-        & type_ .~ Just SwaggerString
-        & example ?~ toJSON Testnet04
-
-instance ToSchema (MerkleLogHash a) where
-    declareNamedSchema _ = pure $ NamedSchema (Just "MerkleLogHash") mempty
-
-instance ToSchema HeaderBytes where
-    declareNamedSchema _ = pure . NamedSchema (Just "HeaderBytes") $ binarySchema
-        & description ?~ "An encoded BlockHeader"
-        & minLength ?~ 302
-        & maxLength ?~ 302
-
--- | See the docs for `WorkBytes` for justification of the byte length.
---
-instance ToSchema WorkBytes where
-    declareNamedSchema _ = pure . NamedSchema (Just "WorkBytes") $ binarySchema
-        & description ?~ "The minimum information required to perform Proof-of-Work"
-        & pattern ?~ "ChainBytes(4) + TargetBytes(32) + HeaderBytes(302)"
-        & minLength ?~ (4 + 32 + 302)
-        & maxLength ?~ (4 + 32 + 302)
-
-instance ToSchema ChainBytes where
-    declareNamedSchema _ = pure . NamedSchema (Just "ChainBytes") $ binarySchema
-        & description ?~ "An encoded ChainId"
-        & minLength ?~ 4
-        & maxLength ?~ 4
-
-instance ToSchema Miner where
-    declareNamedSchema _ = do
-        textSchema <- declareSchemaRef (Proxy @T.Text)
-        listSchema <- declareSchemaRef (Proxy @[T.Text])
-        pure . NamedSchema (Just "Miner") $ mempty
-            & title ?~ "Miner Identity"
-            & description ?~ "Information required to reward Miners for mining work"
-            & type_ .~ Just SwaggerObject
-            & properties .~
-                [ ("account", textSchema)
-                , ("public-keys", listSchema)
-                , ("predicate", textSchema) ]
-            & required .~ [ "account", "public-keys", "predicate" ]
-            & example ?~ toJSON defaultMiner
-
-instance ToSchema ChainwebConfiguration where
-    declareNamedSchema _ = return
-        $ NamedSchema (Just "ChainwebConfiguration")
-        $ mempty
-            & title ?~ "Chainweb Configuration"
-            & description ?~ "Chainweb Configuration of the Node (without SSL certificate related information)"
-            & example ?~ toJSON (defaultChainwebConfiguration Mainnet01)
-
-=======
->>>>>>> 574dae88
