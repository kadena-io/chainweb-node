--- conflicted
+++ resolved
@@ -28,7 +28,7 @@
 
 import Control.Concurrent.Async (race)
 import Control.Concurrent.STM (TVar, atomically, readTVarIO, retry, writeTVar)
-import Control.Lens (iforM, ix, set, to, view, (^?), (^?!))
+import Control.Lens (iforM, set, to, view, (^?!))
 import Control.Monad (void, when)
 
 import qualified Data.ByteString as BS
@@ -36,11 +36,6 @@
 import qualified Data.HashMap.Strict as HM
 import Data.Ratio ((%))
 import qualified Data.Text as T
-<<<<<<< HEAD
-import Data.Tuple.Strict (T4(..))
-=======
-import Data.Tuple.Strict (T2(..))
->>>>>>> 582f618c
 import qualified Data.Vector as V
 
 import Numeric.Natural (Natural)
@@ -61,25 +56,15 @@
 import Chainweb.NodeId (NodeId, nodeIdFromNodeId)
 import Chainweb.Payload
 import Chainweb.Sync.WebBlockHeaderStore
-<<<<<<< HEAD
-import Chainweb.Time
-=======
 import Chainweb.Time (Micros(..), getCurrentTimeIntegral)
-import Chainweb.TreeDB.Difficulty (hashTarget)
->>>>>>> 582f618c
 import Chainweb.Utils hiding (check)
 import Chainweb.Version
-import Chainweb.WebBlockHeaderDB
 import Chainweb.WebPactExecutionService
 
 import Data.LogMessage (JsonLog(..), LogFunction)
 
 -- -------------------------------------------------------------------------- --
 -- Miner
-
-<<<<<<< HEAD
-=======
-type Adjustments = HM.HashMap BlockHash (T2 BlockHeight HashTarget)
 
 -- | Data shared between the mining threads represented by `working` and
 -- `publishing`.
@@ -91,7 +76,6 @@
       -- ^ The parent block of the current `BlockHeader` being mined.
     }
 
->>>>>>> 582f618c
 newtype PrevBlock = PrevBlock BlockHeader
 
 -- | THREAD: Receives new `Cut` data, and publishes it to remote mining
@@ -103,48 +87,11 @@
     -> MinerConfig
     -> NodeId
     -> CutDb cas
-    -> Adjustments
     -> IO ()
-<<<<<<< HEAD
-mining mine lf conf nid cdb = runForever lf "Mining Coordinator" $ do
-    g <- MWC.createSystemRandom
-    give wcdb $ give payloadDb $ go g 1
-  where
-    wcdb = view cutDbWebBlockHeaderDb cdb
-    payloadDb = view cutDbPayloadCas cdb
-
-    logg :: LogLevel -> T.Text -> IO ()
-    logg = lf
-
-    go
-        :: Given WebBlockHeaderDb
-        => Given (PayloadDb cas)
-        => MWC.GenIO
-        -> Int
-        -> IO ()
-    go g !i = do
-
-        -- Mine a new Cut.
-        --
-        c <- _cut cdb
-        T4 p newBh payload c' <- raceMine c
-
-        let bytes = foldl' (\acc (Transaction bs, _) -> acc + BS.length bs) 0 $
-                    _payloadWithOutputsTransactions payload
-            !nmb = NewMinedBlock
-                   (ObjectEncoded newBh)
-                   (int . V.length $ _payloadWithOutputsTransactions payload)
-                   (int bytes)
-                   (estimatedHashes p newBh)
-=======
-working submit tp conf nid cdb !adj = _cut cdb >>= work
+working submit tp conf nid cdb = _cut cdb >>= work
   where
     pact :: PactExecutionService
     pact = _webPactExecutionService . _webBlockPayloadStorePact $ view cutDbPayloadStore cdb
->>>>>>> 582f618c
-
-    blockDb :: ChainId -> Maybe BlockHeaderDb
-    blockDb cid = cdb ^? cutDbWebBlockHeaderDb . webBlockHeaderDb . ix cid
 
     work :: Cut -> IO ()
     work c = do
@@ -152,18 +99,6 @@
         --
         cid <- randomChainId c
 
-<<<<<<< HEAD
-        go g (i + 1)
-      where
-        -- | Attempt to mine on the given `Cut`, until a new one should come in
-        -- from the network.
-        --
-        raceMine :: Cut -> IO (T4 PrevBlock BlockHeader PayloadWithOutputs Cut)
-        raceMine !c = do
-            ecut <- race (awaitCut cdb c) (mineCut @cas mine lf conf nid cdb g c)
-            either raceMine pure ecut
-
-=======
         -- The parent block the mine on. Any given chain will always
         -- contain at least a genesis block, so this otherwise naughty
         -- `^?!` will always succeed.
@@ -182,12 +117,6 @@
                 --
                 payload <- _pactNewBlock pact (_configMinerInfo conf) p
 
-                -- Potentially perform Difficulty Adjustment to determine the
-                -- `HashTarget` we are to use in mining.
-                --
-                let bdb = fromJuste $ blockDb cid
-                T2 target adj' <- getTarget bdb (_blockChainwebVersion p) p adj
-
                 -- Assemble a candidate `BlockHeader` without a specific `Nonce`
                 -- value. `Nonce` manipulation is assumed to occur within the
                 -- core Mining logic.
@@ -199,7 +128,6 @@
                         adjParents
                         phash
                         (Nonce 0)  -- TODO Confirm that this is okay.
-                        target
                         creationTime
                         p
 
@@ -214,15 +142,7 @@
                     Right _ -> void $ awaitNewCut cdb c
 
                 -- TODO How often should pruning occur?
-                working submit tp conf nid cdb $ filterAdjustments header adj'
-
-filterAdjustments :: BlockHeader -> Adjustments -> Adjustments
-filterAdjustments newBh as = case window $ _blockChainwebVersion newBh of
-    Nothing -> mempty
-    Just (WindowWidth w) ->
-        let wh = BlockHeight (int w)
-            limit = bool (_blockHeight newBh - wh) 0 (_blockHeight newBh < wh)
-        in HM.filter (\(T2 h _) -> h > limit) as
+                working submit tp conf nid cdb
 
 -- | THREAD: Accepts a "solved" `BlockHeader` from some external source (likely
 -- a remote mining client), reassociates it with the `Cut` from which it
@@ -265,7 +185,6 @@
     samePayload :: PayloadWithOutputs -> Bool
     samePayload pl = _blockPayloadHash bh == _payloadWithOutputsPayloadHash pl
 
->>>>>>> 582f618c
 -- | The estimated per-second Hash Power of the network, guessed from the time
 -- it took to mine this block among all miners on the chain.
 --
@@ -285,107 +204,7 @@
     when (c' == c) retry
     return c'
 
-<<<<<<< HEAD
-mineCut
-    :: forall cas. PayloadCas cas
-    => Given WebBlockHeaderDb
-    => Given (PayloadDb cas)
-    => (BlockHeader -> IO BlockHeader)
-    -> LogFunction
-    -> MinerConfig
-    -> NodeId
-    -> CutDb cas
-    -> MWC.GenIO
-    -> Cut
-    -> IO (T4 PrevBlock BlockHeader PayloadWithOutputs Cut)
-mineCut mine logfun conf nid cdb g !c = do
-
-    -- Randomly pick a chain to mine on.
-    --
-    cid <- randomChainId c
-
-    -- The parent block the mine on. Any given chain will always
-    -- contain at least a genesis block, so this otherwise naughty
-    -- `^?!` will always succeed.
-    --
-    let !p = c ^?! ixg cid
-
-    -- check if chain can be mined on (check adjacent parents)
-    --
-    case getAdjacentParents c p of
-
-        Nothing -> mineCut mine logfun conf nid cdb g c
-            -- spin until a chain is found that isn't blocked
-
-        Just adjParents -> do
-
-            -- get payload
-            --
-            payload <- trace logfun "Miner.POW.mineCut._pactNewBlock" (_blockHash p) 1
-                $ _pactNewBlock pact (_configMinerInfo conf) p
-
-            -- Assemble block without Nonce and Timestamp
-            --
-            creationTime <- getCurrentTimeIntegral
-            nonce <- Nonce <$> MWC.uniform g
-            let candidateHeader = newBlockHeader
-                    (nodeIdFromNodeId nid cid)
-                    adjParents
-                    (_payloadWithOutputsPayloadHash payload)
-                    nonce
-                    creationTime
-                    p
-
-            newHeader <- mine candidateHeader
-
-            -- create cut with new block
-            --
-            -- This is expected to succeed, since the cut invariants should
-            -- hold by construction
-            --
-            !c' <- monotonicCutExtension c newHeader
-
-            return $! T4 (PrevBlock p) newHeader payload c'
-  where
-    payloadStore :: WebBlockPayloadStore cas
-    payloadStore = view cutDbPayloadStore cdb
-
-    pact :: PactExecutionService
-    pact = _webPactExecutionService $ _webBlockPayloadStorePact payloadStore
-
--- -------------------------------------------------------------------------- --
---
-
-getAdjacentParents
-    :: (IxedGet s, IxValue s ~ BlockHeader, Index s ~ ChainId)
-    => s
-    -> BlockHeader
-    -> Maybe BlockHashRecord
-=======
--- | Obtain a new Proof-of-Work target.
---
-getTarget
-    :: BlockHeaderDb
-    -> ChainwebVersion
-    -> BlockHeader
-    -> Adjustments
-    -> IO (T2 HashTarget Adjustments)
-getTarget blockDb v bh as = case miningProtocol v of
-    Timed -> pure testTarget
-    ProofOfWork -> prodTarget
-  where
-    testTarget :: T2 HashTarget Adjustments
-    testTarget = T2 (_blockTarget bh) mempty
-
-    prodTarget :: IO (T2 HashTarget Adjustments)
-    prodTarget = case HM.lookup (_blockHash bh) as of
-        Just (T2 _ t) -> pure $ T2 t as
-        Nothing -> do
-            t <- hashTarget blockDb bh
-            pure $ T2 t (HM.insert (_blockHash bh) (T2 (_blockHeight bh) t) as)
-
 getAdjacentParents :: Cut -> BlockHeader -> Maybe BlockHashRecord
->>>>>>> 582f618c
 getAdjacentParents c p = BlockHashRecord <$> newAdjHashes
   where
     -- | Try to get all adjacent hashes dependencies.
