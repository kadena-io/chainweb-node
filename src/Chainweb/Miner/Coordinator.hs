--- conflicted
+++ resolved
@@ -188,15 +188,11 @@
     let !phash = _blockPayloadHash bh
         !bct = _blockCreationTime bh
     res <- runExceptT $ do
-<<<<<<< HEAD
-        T3 m p pl <- M.lookup (T2 bct phash) ms ?? "Header given with no associated Payload"
-=======
         -- Fail Early: If a `BlockHeader` comes in that isn't associated with any
         -- Payload we know about, reject it.
         --
-        T3 m p pl <- M.lookup phash ms ?? "BlockHeader given with no associated Payload"
-
->>>>>>> 26c5ffb0
+        T3 m p pl <- M.lookup (T2 bct phash) ms ?? "BlockHeader given with no associated Payload"
+
         let !miner = m ^. minerId . _Unwrapped
             !nonce = _blockNonce bh
 
