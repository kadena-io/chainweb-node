--- conflicted
+++ resolved
@@ -178,11 +178,9 @@
 
         -- The new block's creation time.
         --
-<<<<<<< HEAD
-
         let loop n = do
                 ct <- getCurrentTimeIntegral
-                testMineWithPayload @cas nonce target ct payload nid cid c >>= \case
+                testMineWithPayload @cas nonce target ct payload nid cid c pact >>= \case
                     Left BadNonce -> do
                         -- atomicModifyIORef' counter (\n -> (succ n, ()))
                         c' <- _cut cutDb
@@ -223,43 +221,6 @@
 
                         pure $! T3 newBh newCut adjustments'
         loop nonce
-=======
-        ct <- getCurrentTimeIntegral
-
-        testMineWithPayload @cas nonce target ct payload nid cid c pact >>= \case
-            Left BadNonce -> do
-                -- atomicModifyIORef' counter (\n -> (succ n, ()))
-                mine (succ nonce) adjustments'
-            Left BadAdjacents ->
-                mine nonce adjustments'
-            Right (T2 newBh newCut) -> do
-
-                -- DEBUGGING --
-                -- Uncomment the following for a live view of mining
-                -- results on Chain 0. You will have to uncomment a
-                -- number of surrounding helper values and readd some
-                -- imports.
-
-                -- total <- readIORef counter
-
-                -- let targetBits :: String
-                --     targetBits = printf "%0256b" $ htInteger target
-
-                -- when (cid == testChainId 0) $ do
-                --     printf "\n--- NODE:%02d HASHES:%06x TARGET:%s...%s HEIGHT:%03x WEIGHT:%06x PARENT:%s NEW:%s TIME:%02.2f\n"
-                --         (_nodeIdId nid)
-                --         total
-                --         (take 30 targetBits)
-                --         (drop 226 targetBits)
-                --         (pheight newBh)
-                --         (pweight newBh)
-                --         (take 8 . drop 5 . show $ _blockHash p)
-                --         (take 8 . drop 5 . show $ _blockHash newBh)
-                --         (int (time newBh - time p) / 1000000 :: Float)
-                --     hFlush stdout
-
-                pure $! T3 newBh newCut adjustments'
->>>>>>> 3c59126c
 
     getTarget
         :: ChainId
