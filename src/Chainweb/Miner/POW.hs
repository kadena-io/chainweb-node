--- conflicted
+++ resolved
@@ -369,9 +369,6 @@
 
     injectNonce :: Nonce -> Ptr Word8 -> IO ()
     injectNonce n buf = poke (castPtr buf) $ encodeNonceToWord64 n
-<<<<<<< HEAD
-    {-# INLINE injectNonce #-}
-=======
     {-# INLINE injectNonce #-}
 
     -- | `PowHashNat` interprets POW hashes as unsigned 256 bit integral numbers
@@ -398,5 +395,4 @@
     fastCheckTargetN n trgPtr powPtr = compare
         <$> peekElemOff trgPtr n
         <*> peekElemOff powPtr n
-    {-# INLINE fastCheckTargetN #-}
->>>>>>> 0e2ad397
+    {-# INLINE fastCheckTargetN #-}