--- conflicted
+++ resolved
@@ -113,22 +113,12 @@
         -- Mine a new Cut. This call blocks via STM until a reasonably recent
         -- `Cut` is provided by this node or the network.
         --
-<<<<<<< HEAD
         c <- consensusCut cutDb
-
-        T3 newBh c' adjustments' <- do
-            let go2 !x =
-                  race (awaitNextCut cutDb x)
-                       (mineCut @cas logFun conf nid cutDb gen x adjustments0) >>= \case
-                           Left c' -> go2 c'
-                           Right !r -> return r
-=======
-        c <- _cut cutDb
         T4 newBh payload c' adjustments' <- do
-            let go2 !x = race (awaitNextCut cutDb x) (mineCut @cas logFun conf nid cutDb gen x adjustments0) >>= \case
-                    Left c' -> go2 c'
-                    Right !r -> return r
->>>>>>> 27d73beb
+            let go2 !x = do
+                  res <- race (awaitNextCut cutDb x)
+                              (mineCut @cas logFun conf nid cutDb gen x adjustments0)
+                  either go2 pure res
             go2 c
 
         let bytes = foldl' (\acc (Transaction bs, _) -> acc + BS.length bs) 0 $
