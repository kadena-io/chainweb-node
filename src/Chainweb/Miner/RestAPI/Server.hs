{-# LANGUAGE BangPatterns #-}
{-# LANGUAGE DataKinds #-}
{-# LANGUAGE FlexibleContexts #-}
{-# LANGUAGE KindSignatures #-}
{-# LANGUAGE LambdaCase #-}
{-# LANGUAGE MultiWayIf #-}
{-# LANGUAGE NumericUnderscores #-}
{-# LANGUAGE OverloadedStrings #-}
{-# LANGUAGE RankNTypes #-}
{-# LANGUAGE ScopedTypeVariables #-}
{-# LANGUAGE TypeApplications #-}

-- |
-- Module: Chainweb.Miner.RestAPI.Server
-- Copyright: Copyright © 2019 Kadena LLC.
-- License: MIT
-- Maintainer: Colin Woodbury <colin@kadena.io>
-- Stability: experimental
--
--
module Chainweb.Miner.RestAPI.Server where

import Control.Concurrent.STM.TVar
    (TVar, modifyTVar', readTVar, readTVarIO, registerDelay)
import Control.Lens (over, view)
import Control.Monad (when)
import Control.Monad.Catch (bracket)
import Control.Monad.Except (throwError)
import Control.Monad.IO.Class (liftIO)
import Control.Monad.STM (atomically)

import Data.Binary.Builder (fromByteString)
import Data.Generics.Wrapped (_Unwrapped)
import qualified Data.HashSet as HS
import Data.IORef (IORef, atomicModifyIORef', newIORef, readIORef, writeIORef)
import qualified Data.Map.Strict as M
import Data.Proxy (Proxy(..))
import qualified Data.Text.Lazy as TL
import qualified Data.Text.Lazy.Encoding as TL
import Data.Tuple.Strict (T2(..), T3(..))

import Network.HTTP.Types.Status
import Network.Wai (responseLBS)
import Network.Wai.EventSource (ServerEvent(..), eventSourceAppIO)

import Servant.API
import Servant.Server

import System.Random

-- internal modules

import Chainweb.BlockHeader (BlockHeader(..), decodeBlockHeaderWithoutHash)
import Chainweb.Chainweb.MinerResources (MiningCoordination(..))
import Chainweb.Cut (Cut)
import Chainweb.CutDB (CutDb, awaitNewCutByChainIdStm, cutDbPayloadStore, _cut)
import Chainweb.Logger (Logger, logFunction)
import Chainweb.Miner.Config
import Chainweb.Miner.Coordinator
    (ChainChoice(..), MiningState(..), newWork, publish)
import Chainweb.Miner.Core
    (ChainBytes(..), HeaderBytes(..), WorkBytes, workBytes)
import Chainweb.Miner.Miners (transferableBytes)
import Chainweb.Miner.Pact (Miner(..), MinerId(..), minerId)
import Chainweb.Miner.RestAPI (MiningApi)
import Chainweb.RestAPI.Utils (SomeServer(..))
import Chainweb.Sync.WebBlockHeaderStore
import Chainweb.Utils (runGet, suncurry3)
import Chainweb.Version
import Chainweb.WebPactExecutionService

import Data.LogMessage (LogFunction)
import Data.Singletons

---

workHandler
    :: Logger l
    => MiningCoordination l cas
    -> Maybe ChainId
    -> Miner
    -> Handler WorkBytes
<<<<<<< HEAD
workHandler mr mcid m = do
    MiningState ms <- liftIO . readTVarIO $ _coordState mr
    when (M.size ms > _coordLimit mr) $ do
        liftIO $ atomicModifyIORef' (_coord503s mr) (\c -> (c + 1, ()))
        throwError err503 { errBody = "Too many work requests" }
    let !conf = _coordConf mr
    when (_coordinationMode conf == Private
          && not (HS.member (view minerId m) (_coordinationMiners conf))) $ do
        liftIO $ atomicModifyIORef' (_coord403s mr) (\c -> (c + 1, ()))
        throwError err403 { errBody = "Unauthorized Miner" }
    liftIO $ workHandler' mr mcid m
=======
workHandler mr v mcid m@(Miner (MinerId mid) _) = do
    now <- liftIO getCurrentTimeIntegral
    case txSilenceEndDate v of
        Just end | now > end ->
            throwError err400 { errBody = "Node is out of date - please upgrade."}
        _ -> do
            MiningState ms <- liftIO . readTVarIO $ _coordState mr
            when (M.size ms > _coordLimit mr) $ do
                liftIO $ atomicModifyIORef' (_coord503s mr) (\c -> (c + 1, ()))
                throwError err503 { errBody = "Too many work requests" }
            let !conf = _coordConf mr
            when (_coordinationMode conf == Private
                  && not (HS.member (view minerId m) (_coordinationMiners conf))) $ do
                liftIO $ atomicModifyIORef' (_coord403s mr) (\c -> (c + 1, ()))
                let midb = TL.encodeUtf8 $ TL.fromStrict mid
                throwError err403 { errBody = "Unauthorized Miner: " <> midb }
            liftIO $ workHandler' mr mcid m
>>>>>>> f08de8aa

workHandler'
    :: forall l cas
    .  Logger l
    => MiningCoordination l cas
    -> Maybe ChainId
    -> Miner
    -> IO WorkBytes
workHandler' mr mcid m = do
    c <- _cut cdb
    T3 p bh pl <- newWork (logFunction $ _coordLogger mr) (maybe Anything Suggestion mcid) m pact c
    let !phash = _blockPayloadHash bh
        !bct = _blockCreationTime bh
    atomically . modifyTVar' (_coordState mr) . over _Unwrapped . M.insert (T2 bct phash) $ T3 m p pl
    pure . suncurry3 workBytes $ transferableBytes bh
  where
    cdb :: CutDb cas
    cdb = _coordCutDb mr

    pact :: PactExecutionService
    pact = _webPactExecutionService . _webBlockPayloadStorePact $ view cutDbPayloadStore cdb

solvedHandler
    :: forall l cas. Logger l => MiningCoordination l cas -> HeaderBytes -> IO NoContent
solvedHandler mr (HeaderBytes hbytes) = do
    ms <- readTVarIO tms
    bh <- runGet decodeBlockHeaderWithoutHash hbytes
    publish lf ms (_coordCutDb mr) bh
    let !phash = _blockPayloadHash bh
        !bct = _blockCreationTime bh
    atomically . modifyTVar' tms . over _Unwrapped $ M.delete (T2 bct phash)
    pure NoContent
  where
    tms :: TVar MiningState
    tms = _coordState mr

    lf :: LogFunction
    lf = logFunction $ _coordLogger mr

updatesHandler
    :: Logger l
    => MiningCoordination l cas
    -> ChainBytes
    -> Tagged Handler Application
updatesHandler mr (ChainBytes cbytes) = Tagged $ \req respond -> withLimit respond $ do
    cid <- runGet decodeChainId cbytes
    cv  <- _cut (_coordCutDb mr) >>= newIORef

    -- An update stream is closed after @timeout@ seconds. We add some jitter to
    -- availablility of streams is uniformily distributed over time and not
    -- predictable.
    --
    jitter <- randomRIO @Double (0.9, 1.1)
    timer <- registerDelay (round $ jitter * realToFrac timeout * 1_000_000)

    eventSourceAppIO (go timer cid cv) req respond
  where
    timeout = _coordinationUpdateStreamTimeout $ _coordConf mr

    -- | A nearly empty `ServerEvent` that signals the discovery of a new
    -- `Cut`. Currently there is no need to actually send any information over
    -- to the caller.
    --
    f :: ServerEvent
    f = ServerEvent (Just $ fromByteString "New Cut") Nothing []

    go :: TVar Bool -> ChainId -> IORef Cut -> IO ServerEvent
    go timer cid cv = do
        c <- readIORef cv

        -- await either a timeout or a new event
        maybeCut <- atomically $ do
            t <- readTVar timer
            if t
                then return Nothing
                else Just <$> awaitNewCutByChainIdStm (_coordCutDb mr) cid c

        case maybeCut of
            Nothing -> return CloseEvent
            Just c' -> do
                writeIORef cv $! c'
                return f

    count = _coordUpdateStreamCount mr

    withLimit respond inner = bracket
        (atomicModifyIORef' count $ \x -> (x - 1, x - 1))
        (const $ atomicModifyIORef' count $ \x -> (x + 1, ()))
        (\x -> if x <= 0 then ret503 respond else inner)

    ret503 respond = do
        respond $ responseLBS status503 [] "No more update streams available currently. Retry later."

miningServer
    :: forall l cas (v :: ChainwebVersionT)
    .  Logger l
    => MiningCoordination l cas
    -> Server (MiningApi v)
miningServer mr =
    workHandler mr
    :<|> liftIO . solvedHandler mr
    :<|> updatesHandler mr

someMiningServer :: Logger l => ChainwebVersion -> MiningCoordination l cas -> SomeServer
someMiningServer (FromSing (SChainwebVersion :: Sing vT)) mr =
    SomeServer (Proxy @(MiningApi vT)) $ miningServer mr<|MERGE_RESOLUTION|>--- conflicted
+++ resolved
@@ -80,8 +80,7 @@
     -> Maybe ChainId
     -> Miner
     -> Handler WorkBytes
-<<<<<<< HEAD
-workHandler mr mcid m = do
+workHandler mr mcid m@(Miner (MinerId mid) _) = do
     MiningState ms <- liftIO . readTVarIO $ _coordState mr
     when (M.size ms > _coordLimit mr) $ do
         liftIO $ atomicModifyIORef' (_coord503s mr) (\c -> (c + 1, ()))
@@ -90,27 +89,9 @@
     when (_coordinationMode conf == Private
           && not (HS.member (view minerId m) (_coordinationMiners conf))) $ do
         liftIO $ atomicModifyIORef' (_coord403s mr) (\c -> (c + 1, ()))
-        throwError err403 { errBody = "Unauthorized Miner" }
+        let midb = TL.encodeUtf8 $ TL.fromStrict mid
+        throwError err403 { errBody = "Unauthorized Miner: " <> midb }
     liftIO $ workHandler' mr mcid m
-=======
-workHandler mr v mcid m@(Miner (MinerId mid) _) = do
-    now <- liftIO getCurrentTimeIntegral
-    case txSilenceEndDate v of
-        Just end | now > end ->
-            throwError err400 { errBody = "Node is out of date - please upgrade."}
-        _ -> do
-            MiningState ms <- liftIO . readTVarIO $ _coordState mr
-            when (M.size ms > _coordLimit mr) $ do
-                liftIO $ atomicModifyIORef' (_coord503s mr) (\c -> (c + 1, ()))
-                throwError err503 { errBody = "Too many work requests" }
-            let !conf = _coordConf mr
-            when (_coordinationMode conf == Private
-                  && not (HS.member (view minerId m) (_coordinationMiners conf))) $ do
-                liftIO $ atomicModifyIORef' (_coord403s mr) (\c -> (c + 1, ()))
-                let midb = TL.encodeUtf8 $ TL.fromStrict mid
-                throwError err403 { errBody = "Unauthorized Miner: " <> midb }
-            liftIO $ workHandler' mr mcid m
->>>>>>> f08de8aa
 
 workHandler'
     :: forall l cas
