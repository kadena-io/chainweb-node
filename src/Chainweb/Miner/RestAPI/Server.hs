{-# LANGUAGE BangPatterns #-}
{-# LANGUAGE DataKinds #-}
{-# LANGUAGE FlexibleContexts #-}
{-# LANGUAGE KindSignatures #-}
{-# LANGUAGE OverloadedStrings #-}
{-# LANGUAGE RankNTypes #-}
{-# LANGUAGE ScopedTypeVariables #-}
{-# LANGUAGE TypeApplications #-}
-- |
-- Module: Chainweb.Miner.RestAPI.Server
-- Copyright: Copyright © 2019 Kadena LLC.
-- License: MIT
-- Maintainer: Colin Woodbury <colin@kadena.io>
-- Stability: experimental
--
--
module Chainweb.Miner.RestAPI.Server where

import Control.Concurrent.STM.TVar (TVar, modifyTVar', readTVarIO)
import Control.Lens (over, view)
import Control.Monad (when)
import Control.Monad.Catch (throwM)
import Control.Monad.IO.Class (liftIO)
import Control.Monad.STM (atomically)

import Data.Binary.Builder (fromByteString)
import Data.Generics.Wrapped (_Unwrapped)
<<<<<<< HEAD
import Data.IORef (IORef, newIORef, readIORef, writeIORef)
=======
import Data.IORef (IORef, atomicModifyIORef', newIORef, readIORef, writeIORef)
>>>>>>> 95ac85e9
import qualified Data.Map.Strict as M
import Data.Proxy (Proxy(..))
import Data.Tuple.Strict (T3(..))

import Network.Wai.EventSource (ServerEvent(..), eventSourceAppIO)

import Servant.API
import Servant.Server

-- internal modules

import Chainweb.BlockHeader (BlockHeader(..), decodeBlockHeaderWithoutHash)
import Chainweb.Chainweb.MinerResources (MiningCoordination(..))
import Chainweb.Cut (Cut)
import Chainweb.CutDB (CutDb, awaitNewCutByChainId, cutDbPayloadStore, _cut)
import Chainweb.Logger (Logger, logFunction)
import Chainweb.Miner.Coordinator
    (ChainChoice(..), MiningState(..), newWork, publish)
import Chainweb.Miner.Core
    (ChainBytes(..), HeaderBytes(..), WorkBytes, workBytes)
import Chainweb.Miner.Miners (transferableBytes)
import Chainweb.Miner.Pact (Miner)
import Chainweb.Miner.RestAPI (MiningApi)
import Chainweb.RestAPI.Utils (SomeServer(..))
import Chainweb.Sync.WebBlockHeaderStore
import Chainweb.Utils (runGet, suncurry3)
import Chainweb.Version
import Chainweb.WebPactExecutionService

import Data.LogMessage (LogFunction)
import Data.Singletons

---

workHandler
    :: Logger l
    => MiningCoordination l cas
    -> Maybe ChainId
    -> Miner
    -> Handler WorkBytes
workHandler mr mcid m = do
    MiningState ms <- liftIO . readTVarIO $ _coordState mr
<<<<<<< HEAD
    when (M.size ms > _coordLimit mr) $ throwM err503 { errBody = "Too many work requests" }
=======
    when (M.size ms > _coordLimit mr) $ do
        liftIO $ atomicModifyIORef' (_coord503s mr) (\c -> (c + 1, ()))
        throwM err503 { errBody = "Too many work requests" }
>>>>>>> 95ac85e9
    liftIO $ workHandler' mr mcid m

workHandler'
    :: forall l cas
    .  Logger l
    => MiningCoordination l cas
    -> Maybe ChainId
    -> Miner
    -> IO WorkBytes
workHandler' mr mcid m = do
    c <- _cut cdb
    T3 p bh pl <- newWork (maybe Anything Suggestion mcid) m pact c
    let !phash = _blockPayloadHash bh
    atomically . modifyTVar' (_coordState mr) . over _Unwrapped . M.insert phash $ T3 m p pl
    pure . suncurry3 workBytes $ transferableBytes bh
  where
    cdb :: CutDb cas
    cdb = _coordCutDb mr

    pact :: PactExecutionService
    pact = _webPactExecutionService . _webBlockPayloadStorePact $ view cutDbPayloadStore cdb

-- TODO Occasionally prune the `MiningState`?
solvedHandler
    :: forall l cas. Logger l => MiningCoordination l cas -> HeaderBytes -> IO NoContent
solvedHandler mr (HeaderBytes hbytes) = do
    ms <- readTVarIO tms
    bh <- runGet decodeBlockHeaderWithoutHash hbytes
    publish lf ms (_coordCutDb mr) bh
    atomically . modifyTVar' tms . over _Unwrapped . M.delete $ _blockPayloadHash bh
    pure NoContent
  where
    tms :: TVar MiningState
    tms = _coordState mr

    lf :: LogFunction
    lf = logFunction $ _coordLogger mr

updatesHandler :: CutDb cas -> ChainBytes -> Tagged Handler Application
updatesHandler cdb (ChainBytes cbytes) = Tagged $ \req respond -> do
    cid <- runGet decodeChainId cbytes
    cv  <- _cut cdb >>= newIORef
    eventSourceAppIO (go cid cv) req respond
  where
    -- | A nearly empty `ServerEvent` that signals the discovery of a new
    -- `Cut`. Currently there is no need to actually send any information over
    -- to the caller.
    --
    f :: ServerEvent
    f = ServerEvent (Just $ fromByteString "New Cut") Nothing []

    go :: ChainId -> IORef Cut -> IO ServerEvent
    go cid cv = readIORef cv >>= awaitNewCutByChainId cdb cid >>= writeIORef cv >> pure f

miningServer
    :: forall l cas (v :: ChainwebVersionT)
    .  Logger l
    => MiningCoordination l cas
    -> Server (MiningApi v)
miningServer mr =
    workHandler mr
    :<|> liftIO . solvedHandler mr
    :<|> updatesHandler (_coordCutDb mr)

someMiningServer :: Logger l => ChainwebVersion -> MiningCoordination l cas -> SomeServer
someMiningServer (FromSing (SChainwebVersion :: Sing v)) mr =
    SomeServer (Proxy @(MiningApi v)) $ miningServer mr<|MERGE_RESOLUTION|>--- conflicted
+++ resolved
@@ -25,11 +25,7 @@
 
 import Data.Binary.Builder (fromByteString)
 import Data.Generics.Wrapped (_Unwrapped)
-<<<<<<< HEAD
-import Data.IORef (IORef, newIORef, readIORef, writeIORef)
-=======
 import Data.IORef (IORef, atomicModifyIORef', newIORef, readIORef, writeIORef)
->>>>>>> 95ac85e9
 import qualified Data.Map.Strict as M
 import Data.Proxy (Proxy(..))
 import Data.Tuple.Strict (T3(..))
@@ -72,13 +68,9 @@
     -> Handler WorkBytes
 workHandler mr mcid m = do
     MiningState ms <- liftIO . readTVarIO $ _coordState mr
-<<<<<<< HEAD
-    when (M.size ms > _coordLimit mr) $ throwM err503 { errBody = "Too many work requests" }
-=======
     when (M.size ms > _coordLimit mr) $ do
         liftIO $ atomicModifyIORef' (_coord503s mr) (\c -> (c + 1, ()))
         throwM err503 { errBody = "Too many work requests" }
->>>>>>> 95ac85e9
     liftIO $ workHandler' mr mcid m
 
 workHandler'
