--- conflicted
+++ resolved
@@ -336,26 +336,15 @@
         , _cutDbStore = cutHashesStore
         }
   where
-<<<<<<< HEAD
     processor :: PQueue (Down CutHashes) -> TVar Cut -> TVar PeerHeights -> IO ()
     processor queue cutVar peerHeights = do
-        processCuts logfun headerStore payloadStore queue cutVar peerHeights `catches`
-            [ Handler $ \(e :: SomeAsyncException) -> throwM e
-            , Handler $ \(e :: SomeException) ->
-                logfun @T.Text Error $ "CutDB failed: " <> sshow e
-            ]
-        processor queue cutVar peerHeights
-=======
-    processor :: PQueue (Down CutHashes) -> TVar Cut -> IO ()
-    processor queue cutVar = do
-        processCuts logfun headerStore payloadStore cutHashesStore queue cutVar
+        processCuts logfun headerStore payloadStore cutHashesStore queue cutVar peerHeights
             `catches`
                 [ Handler $ \(e :: SomeAsyncException) -> throwM e
                 , Handler $ \(e :: SomeException) ->
                     logfun @T.Text Error $ "CutDB failed: " <> sshow e
                 ]
-        processor queue cutVar
->>>>>>> 27d73beb
+        processor queue cutVar peerHeights
 
     -- TODO: this checks the braiding but doesn't revaludate the db. Also it
     -- doesn't replay pact txs. 'joinIntoHeavier_' may stil be slow on large
@@ -400,11 +389,8 @@
     -> TVar Cut
     -> TVar PeerHeights
     -> IO ()
-<<<<<<< HEAD
-processCuts logFun headerStore payloadStore queue cutVar peerHeights = queueToStream
-=======
-processCuts logFun headerStore payloadStore cutHashesStore queue cutVar = queueToStream
->>>>>>> 27d73beb
+processCuts logFun headerStore payloadStore cutHashesStore queue cutVar peerHeights =
+    queueToStream
     & S.chain (\c -> loggc Info c $ "start processing")
     & S.filterM (fmap not . isVeryOld)
     & S.filterM (fmap not . farAhead)
@@ -460,13 +446,8 @@
     -- added to the queue, to prevent the queue becoming stale.
     farAhead :: CutHashes -> IO Bool
     farAhead x = do
-<<<<<<< HEAD
-        h <- _cutHeight <$> readTVarIO cutVar
+        !h <- _cutHeight <$> readTVarIO cutVar
         let !r = (int (_cutHashesHeight x) - farAheadThreshold) >= int h
-=======
-        !h <- _cutHeight <$> readTVarIO cutVar
-        let r = (int (_cutHashesHeight x) - farAheadThreshold) >= int h
->>>>>>> 27d73beb
         when r $ loggc Info x
             $ "skip far ahead cut. Current height: " <> sshow h
             <> ", got: " <> sshow (_cutHashesHeight x)
@@ -474,13 +455,8 @@
 
     isVeryOld :: CutHashes -> IO Bool
     isVeryOld x = do
-<<<<<<< HEAD
-        h <- _cutHeight <$> readTVarIO cutVar
+        !h <- _cutHeight <$> readTVarIO cutVar
         let !r = int (_cutHashesHeight x) <= (int h - threshold)
-=======
-        !h <- _cutHeight <$> readTVarIO cutVar
-        let r = int (_cutHashesHeight x) <= (int h - threshold)
->>>>>>> 27d73beb
         when r $ loggc Info x "skip very old cut"
         return r
 
@@ -556,8 +532,8 @@
 --
 consensusCut :: CutDb cas -> IO Cut
 consensusCut cutdb = atomically $ do
+    nh  <- avgNetworkHeight <$> readTVar (_cutPeerHeights cutdb)
     cur <- _cutStm cutdb
-    nh  <- avgNetworkHeight <$> readTVar (_cutPeerHeights cutdb)
     let !currentHeight = _cutHeight cur
         !thresh = int . catchupThreshold $ _chainwebVersion cutdb
         !mini = bool (nh - thresh) 0 $ thresh > nh
