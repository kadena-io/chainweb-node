--- conflicted
+++ resolved
@@ -357,24 +357,22 @@
         S.yield a
         queueToStream
 
-<<<<<<< HEAD
     isVeryOld :: CutHashes -> IO Bool
-=======
+    isVeryOld x = do
+        h <- _cutHeight <$> readTVarIO cutVar
+        let !r = int (_cutHashesHeight x) <= (int h - threshold)
+        when r $ loggc Info x "skip very old cut"
+        return r
+
     -- FIXME: this is problematic. We should drop these before they are
     -- added to the queue, to prevent the queue becoming stale.
+    farAhead :: CutHashes -> IO Bool
     farAhead x = do
         h <- _cutHeight <$> readTVarIO cutVar
         let r = (int (_cutHashesHeight x) - farAheadThreshold) >= int h
         when r $ loggc Info x
             $ "skip far ahead cut. Current height: " <> sshow h
             <> ", got: " <> sshow (_cutHashesHeight x)
-        return r
-
->>>>>>> 0e2ad397
-    isVeryOld x = do
-        h <- _cutHeight <$> readTVarIO cutVar
-        let !r = int (_cutHashesHeight x) <= (int h - threshold)
-        when r $ loggc Info x "skip very old cut"
         return r
 
     isOld :: CutHashes -> IO Bool
