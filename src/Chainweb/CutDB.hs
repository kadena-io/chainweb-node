--- conflicted
+++ resolved
@@ -357,13 +357,8 @@
     let pruneCutHeight = CutHeight $ int $ max 0
             (int (avgCutHeightAt v curAvgBlockHeight) - int (_cutDbParamsAvgBlockHeightPruningDepth conf) :: Integer)
     logfun @T.Text Info $ "pruning CutDB before cut height " <> T.pack (show pruneCutHeight)
-<<<<<<< HEAD
-    -- deleteRangeRocksDb (_getRocksDbCas cutHashesStore)
-    --     (Nothing, Just (pruneCutHeight, 0, maxBound :: CutId))
-=======
     deleteRangeRocksDb (unCasify cutHashesStore)
         (Nothing, Just (pruneCutHeight, 0, maxBound :: CutId))
->>>>>>> 09b4dc65
     -- compactRangeRocksDb waits for compaction to complete which takes a while
     void $ async $
         compactRangeRocksDb (unCasify cutHashesStore)
@@ -406,26 +401,18 @@
 startCutDb config logfun headerStore payloadStore cutHashesStore = mask_ $ do
     logg Info "obtain initial cut"
     initialCut <- readInitialCut
-<<<<<<< HEAD
-    -- deleteRangeRocksDb (_getRocksDbCas cutHashesStore) (Just $ over _1 succ $ casKey $ cutToCutHashes Nothing initialCut, Nothing)
-=======
     unless (_cutDbParamsReadOnly config) $
         deleteRangeRocksDb
             (unCasify cutHashesStore)
             (Just $ over _1 succ $ casKey $ cutToCutHashes Nothing initialCut, Nothing)
->>>>>>> 09b4dc65
     cutVar <- newTVarIO initialCut
     c <- readTVarIO cutVar
     logg Info $ "got initial cut: " <> sshow c
     queue <- newEmptyPQueue
     cutAsync <- asyncWithUnmask $ \u -> u $ processor queue cutVar
     logg Info "CutDB started"
-<<<<<<< HEAD
-    -- pruneCuts logfun (_chainwebVersion headerStore) config (cutAvgBlockHeight v initialCut) cutHashesStore
-=======
     unless (_cutDbParamsReadOnly config) $
         pruneCuts logfun (_chainwebVersion headerStore) config (cutAvgBlockHeight v initialCut) cutHashesStore
->>>>>>> 09b4dc65
     return CutDb
         { _cutDbCut = cutVar
         , _cutDbQueue = queue
@@ -563,14 +550,9 @@
             curCut <- readTVarIO cutVar
             !resultCut <- trace logFun "Chainweb.CutDB.processCuts._joinIntoHeavier" () 1
                 $ joinIntoHeavier_ hdrStore (_cutMap curCut) newCut
-<<<<<<< HEAD
-            -- maybePrune rng (cutAvgBlockHeight v curCut)
-            maybeWrite rng resultCut
-=======
             unless (_cutDbParamsReadOnly conf) $ do
                 maybePrune rng (cutAvgBlockHeight v curCut)
                 maybeWrite rng resultCut
->>>>>>> 09b4dc65
             atomically $ writeTVar cutVar resultCut
             loggc Info resultCut "published cut"
             )
