--- conflicted
+++ resolved
@@ -502,34 +502,6 @@
     -> PQueue (Down CutHashes)
     -> TVar Cut
     -> IO ()
-<<<<<<< HEAD
-processCuts conf logFun headerStore payloadStore cutHashesStore queue cutVar = queueToStream
-    & S.chain (\c -> loggc Debug c "start processing")
-    & S.filterM (fmap not . isVeryOld)
-    & S.filterM (fmap not . farAhead)
-    & S.filterM (fmap not . isOld)
-    & S.filterM (fmap not . isCurrent)
-    & S.chain (\c -> loggc Debug c "fetch all prerequesites")
-    & S.mapM (\h -> cutHashesToBlockHeaderMap conf logFun headerStore payloadStore h =<< readTVarIO cutVar)
-    & S.chain (either
-        (\(T2 hsid c) -> loggc Warn hsid $ "failed to get prerequesites for some blocks. Missing: " <> encodeToText c)
-        (\c -> loggc Debug c "got all prerequesites")
-        )
-    & S.concat
-        -- ignore left values for now
-
-    -- using S.scanM would be slightly more efficient (one pointer dereference)
-    -- by keeping the value of cutVar in memory. We use the S.mapM variant with
-    -- an redundant 'readTVarIO' because it is eaiser to read.
-    & S.mapM_ (\newCut -> do
-        curCut <- readTVarIO cutVar
-        !resultCut <- trace logFun "Chainweb.CutDB.processCuts._joinIntoHeavier" () 1
-            $ joinIntoHeavier_ hdrStore (_cutMap curCut) newCut
-        casInsert cutHashesStore (cutToCutHashes Nothing resultCut)
-        atomically $ writeTVar cutVar resultCut
-        loggc Info resultCut "published cut"
-        )
-=======
 processCuts conf logFun headerStore payloadStore cutHashesStore queue cutVar = do
     rng <- Prob.createSystemRandom
     queueToStream
@@ -539,7 +511,7 @@
         & S.filterM (fmap not . isOld)
         & S.filterM (fmap not . isCurrent)
         & S.chain (\c -> loggc Debug c "fetch all prerequesites")
-        & S.mapM (cutHashesToBlockHeaderMap conf logFun headerStore payloadStore)
+        & S.mapM (\h -> cutHashesToBlockHeaderMap conf logFun headerStore payloadStore h =<< readTVarIO cutVar)
         & S.chain (either
             (\(T2 hsid c) -> loggc Warn hsid $ "failed to get prerequesites for some blocks. Missing: " <> encodeToText c)
             (\c -> loggc Debug c "got all prerequesites")
@@ -559,7 +531,6 @@
             atomically $ writeTVar cutVar resultCut
             loggc Info resultCut "published cut"
             )
->>>>>>> 0d38fa9a
   where
     loggc :: HasCutId c => LogLevel -> c -> T.Text -> IO ()
     loggc l c msg = logFun @T.Text l $  "cut " <> cutIdToTextShort (_cutId c) <> ": " <> msg
@@ -764,10 +735,7 @@
             casInsertBatch hdrs $ V.fromList $ HM.elems $ _cutHashesHeaders hs
 
             (headers :> missing) <- S.each (HM.toList $ _cutHashes hs)
-<<<<<<< HEAD
-=======
-                & S.map (fmap _bhwhHash)
->>>>>>> 0d38fa9a
+                & S.map (fmap (\x -> (_bhwhHeight x, _bhwhHash x)))
                 & S.mapM (tryGetBlockHeader hdrs plds)
                 & S.partitionEithers
                 & S.fold_ (\x (cid, h) -> HM.insert cid h x) mempty id
