{-# LANGUAGE DeriveGeneric #-}
{-# LANGUAGE FlexibleContexts #-}
{-# LANGUAGE FlexibleInstances #-}
{-# LANGUAGE LambdaCase #-}
{-# LANGUAGE OverloadedStrings #-}
{-# LANGUAGE ScopedTypeVariables #-}
{-# LANGUAGE TemplateHaskell #-}
{-# LANGUAGE TypeApplications #-}
{-# LANGUAGE TypeFamilies #-}

-- |
-- Module: Chainweb.Chainweb.ChainResources
-- Copyright: Copyright © 2019 Kadena LLC.
-- License: MIT
-- Maintainer: Lars Kuhtz <lars@kadena.io>
-- Stability: experimental
--
-- Allocate chainweb resources for individual chains
--
module Chainweb.Chainweb.ChainResources
( ChainResources(..)
, chainResBlockHeaderDb
, chainResPeer
, chainResMempool
, chainResLogger
, chainResPact
, withChainResources

-- * Mempool Sync
, runMempoolSyncClient
) where

import Chainweb.Time

import Control.Concurrent.MVar (MVar)
import Control.Lens hiding ((.=), (<.>))
import Control.Monad
import Control.Monad.Catch

import Data.Maybe
import Data.Semigroup
import qualified Data.Text as T

import qualified Network.HTTP.Client as HTTP

import Prelude hiding (log)

import System.LogLevel

-- internal modules

import Chainweb.BlockHeaderDB
import Chainweb.ChainId
import Chainweb.Chainweb.PeerResources
import Chainweb.CutDB (CutDb)
import Chainweb.Graph
import Chainweb.Logger
import qualified Chainweb.Mempool.Consensus as MPCon
import qualified Chainweb.Mempool.InMem as Mempool
import qualified Chainweb.Mempool.InMemTypes as Mempool
import Chainweb.Mempool.Mempool (MempoolBackend)
import qualified Chainweb.Mempool.Mempool as Mempool
import Chainweb.Mempool.P2pConfig
import qualified Chainweb.Mempool.RestAPI.Client as MPC
import Chainweb.NodeId
import Chainweb.Pact.Service.PactInProcApi
import Chainweb.Payload.PayloadStore
import Chainweb.RestAPI.NetworkID
import Chainweb.Transaction
import Chainweb.Utils
import Chainweb.Version
import Chainweb.WebPactExecutionService

import Data.CAS.RocksDB

import P2P.Node
import P2P.Node.Configuration
import P2P.Session

import qualified Servant.Client as Sv

-- -------------------------------------------------------------------------- --
-- Single Chain Resources

data ChainResources logger = ChainResources
    { _chainResPeer :: !(PeerResources logger)
    , _chainResBlockHeaderDb :: !BlockHeaderDb
    , _chainResLogger :: !logger
    , _chainResMempool :: !(MempoolBackend ChainwebTransaction)
    , _chainResPact :: PactExecutionService
    }

makeLenses ''ChainResources

instance HasChainwebVersion (ChainResources logger) where
    _chainwebVersion = _chainwebVersion . _chainResBlockHeaderDb
    {-# INLINE _chainwebVersion #-}

instance HasChainGraph (ChainResources logger) where
    _chainGraph = _chainGraph . _chainwebVersion
    {-# INLINE _chainGraph #-}

instance HasChainId (ChainResources logger) where
    _chainId = _chainId . _chainResBlockHeaderDb
    {-# INLINE _chainId #-}

-- | Intializes all local Chain resources, but doesn't start any networking.
--
withChainResources
    :: Logger logger
    => PayloadCas cas
    => ChainwebVersion
    -> ChainId
    -> RocksDb
    -> PeerResources logger
    -> logger
    -> Mempool.InMemConfig ChainwebTransaction
    -> MVar (CutDb cas)
    -> PayloadDb cas
    -> Bool
        -- ^ whether to prune the chain database
    -> Maybe FilePath
        -- ^ database directory for checkpointer
    -> Maybe NodeId
    -> Bool
        -- ^ reset database directory
    -> (ChainResources logger -> IO a)
    -> IO a
withChainResources v cid rdb peer logger mempoolCfg cdbv payloadDb prune dbDir nodeid resetDb inner =
    withBlockHeaderDb rdb v cid $ \cdb ->
      Mempool.withInMemoryMempool mempoolCfg $ \mempool -> do
        mpc <- MPCon.mkMempoolConsensus reIntroEnabled mempool cdb $ Just payloadDb
        withPactService v cid (setComponent "pact" logger) mpc cdbv cdb payloadDb dbDir nodeid resetDb $
          \requestQ -> do
            -- prune block header db
            when prune $ do
                logg Info "start pruning block header database"
                x <- pruneForks logger cdb (diam * 3) $ \_h _payloadInUse ->

                    -- FIXME At the time of writing his payload hashes are not
                    -- unique. The pruning algorithm can handle non-uniquness
                    -- between within a chain between forks, but not accross
                    -- chains. Also cas-deletion is sound for payload hashes if
                    -- outputs are unique for payload hashes.
                    --
                    -- Renable this code once pact
                    --
                    -- includes the parent hash into the coinbase hash,
                    -- includes the transaction hash into the respective output hash, and
                    -- guarantees that transaction hashes are unique.
                    --
                    -- unless payloadInUse
                    --     $ casDelete payloadDb (_blockPayloadHash h)
                    return ()
                logg Info $ "finished pruning block header database. Deleted " <> sshow x <> " block headers."

            -- replay pact
            let pact = pes mempool requestQ

            -- run inner
            inner $ ChainResources
                { _chainResPeer = peer
                , _chainResBlockHeaderDb = cdb
                , _chainResLogger = logger
                , _chainResMempool = mempool
                , _chainResPact = pact
                }
  where
    logg = logFunctionText (setComponent "pact-tx-replay" logger)
    diam = diameter (_chainGraph v)
    reIntroEnabled = Mempool._inmemEnableReIntro mempoolCfg
    pes mempool requestQ = case v of
        Test{} -> emptyPactExecutionService
        TimedConsensus{} -> emptyPactExecutionService
        PowConsensus{} -> emptyPactExecutionService
        TimedCPM{} -> mkPactExecutionService mempool requestQ
        Development -> mkPactExecutionService mempool requestQ
        Testnet00 -> mkPactExecutionService mempool requestQ
        Testnet01 -> mkPactExecutionService mempool requestQ
<<<<<<< HEAD
=======
        Testnet02 -> mkPactExecutionService mempool requestQ
>>>>>>> 621a9f22

-- -------------------------------------------------------------------------- --
-- Mempool sync.

-- | Synchronize the local mempool over the P2P network.
--
runMempoolSyncClient
    :: Logger logger
    => HTTP.Manager
        -- ^ HTTP connection pool
    -> MempoolP2pConfig
    -> ChainResources logger
        -- ^ chain resources
    -> IO ()
runMempoolSyncClient mgr memP2pConfig chain = bracket create destroy go
  where
    create = do
        logg Debug "starting mempool p2p sync"
        p2pCreateNode v netId peer (logFunction syncLogger) peerDb mgr $
            mempoolSyncP2pSession chain (_mempoolP2pConfigPollInterval memP2pConfig)
    go n = do
        -- Run P2P client node
        logg Debug "mempool sync p2p node initialized, starting session"
        p2pStartNode p2pConfig n

    destroy n = p2pStopNode n `finally` logg Debug "mempool sync p2p node stopped"

    v = _chainwebVersion chain
    peer = _peerResPeer $ _chainResPeer chain
    p2pConfig = _peerResConfig (_chainResPeer chain)
        & set p2pConfigMaxSessionCount (_mempoolP2pConfigMaxSessionCount memP2pConfig)
        & set p2pConfigSessionTimeout (_mempoolP2pConfigSessionTimeout memP2pConfig)
    peerDb = _peerResDb $ _chainResPeer chain
    netId = MempoolNetwork $ _chainId chain

    logg = logFunctionText syncLogger
    syncLogger = setComponent "mempool-sync" $ _chainResLogger chain

mempoolSyncP2pSession :: ChainResources logger -> Seconds -> P2pSession
mempoolSyncP2pSession chain (Seconds pollInterval) logg0 env _ = do
    logg Debug "mempool sync session starting"
    Mempool.syncMempools' logg syncIntervalUs pool peerMempool
    logg Debug "mempool sync session finished"
    return True
  where
    peerMempool = MPC.toMempool v cid txcfg gaslimit env

    -- FIXME Potentially dangerous down-cast.
    syncIntervalUs :: Int
    syncIntervalUs = int pollInterval * 1000000

    remote = T.pack $ Sv.showBaseUrl $ Sv.baseUrl env
    logg d m = logg0 d $ T.concat ["[mempool sync@", remote, "]:", m]

    pool = _chainResMempool chain
    txcfg = Mempool.mempoolTxConfig pool
    gaslimit = Mempool.mempoolBlockGasLimit pool
    cid = _chainId chain
    v = _chainwebVersion chain<|MERGE_RESOLUTION|>--- conflicted
+++ resolved
@@ -177,10 +177,7 @@
         Development -> mkPactExecutionService mempool requestQ
         Testnet00 -> mkPactExecutionService mempool requestQ
         Testnet01 -> mkPactExecutionService mempool requestQ
-<<<<<<< HEAD
-=======
         Testnet02 -> mkPactExecutionService mempool requestQ
->>>>>>> 621a9f22
 
 -- -------------------------------------------------------------------------- --
 -- Mempool sync.
