--- conflicted
+++ resolved
@@ -110,55 +110,20 @@
     -> logger
     -> (MVar PactExecutionService -> Mempool.InMemConfig ChainwebTransaction)
     -> PayloadDb cas
-<<<<<<< HEAD
-    -> Maybe FilePath
-=======
-    -> Bool
-        -- ^ whether to prune the chain database
     -> FilePath
->>>>>>> 512debe6
         -- ^ database directory for checkpointer
     -> PactServiceConfig
     -> (ChainResources logger -> IO a)
     -> IO a
 withChainResources
-<<<<<<< HEAD
-  v cid rdb peer logger mempoolCfg0 payloadDb dbDir nodeid pactConfig inner =
-=======
-  v cid rdb peer logger mempoolCfg0 payloadDb prune pactDbDir pactConfig inner =
->>>>>>> 512debe6
+  v cid rdb peer logger mempoolCfg0 payloadDb pactDbDir pactConfig inner =
     withBlockHeaderDb rdb v cid $ \cdb -> do
       pexMv <- newEmptyMVar
       let mempoolCfg = mempoolCfg0 pexMv
       Mempool.withInMemoryMempool_ (setComponent "mempool" logger) mempoolCfg v $ \mempool -> do
         mpc <- MPCon.mkMempoolConsensus mempool cdb $ Just payloadDb
         withPactService v cid (setComponent "pact" logger) mpc cdb
-<<<<<<< HEAD
-                        payloadDb dbDir nodeid pactConfig $ \requestQ -> do
-=======
                         payloadDb pactDbDir pactConfig $ \requestQ -> do
-            -- prune block header db
-            when prune $ do
-                logg Info "start pruning block header database"
-                x <- pruneForks logger cdb (diam * 3) $ \_h _payloadInUse ->
-
-                    -- FIXME At the time of writing his payload hashes are not
-                    -- unique. The pruning algorithm can handle non-uniquness
-                    -- between within a chain between forks, but not accross
-                    -- chains. Also cas-deletion is sound for payload hashes if
-                    -- outputs are unique for payload hashes.
-                    --
-                    -- Renable this code once pact
-                    --
-                    -- includes the parent hash into the coinbase hash,
-                    -- includes the transaction hash into the respective output hash, and
-                    -- guarantees that transaction hashes are unique.
-                    --
-                    -- unless payloadInUse
-                    --     $ casDelete payloadDb (_blockPayloadHash h)
-                    return ()
-                logg Info $ "finished pruning block header database. Deleted " <> sshow x <> " block headers."
->>>>>>> 512debe6
             let pex = pes requestQ
             putMVar pexMv pex
 
