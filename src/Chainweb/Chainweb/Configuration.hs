--- conflicted
+++ resolved
@@ -113,11 +113,7 @@
 import qualified Chainweb.Mempool.Mempool as Mempool
 import Chainweb.Mempool.P2pConfig
 import Chainweb.Miner.Config
-<<<<<<< HEAD
 import Chainweb.Pact.Types (defaultReorgLimit, defaultModuleCacheLimit, defaultPreInsertCheckTimeout, ReplayTarget)
-=======
-import Chainweb.Pact.Types (defaultReorgLimit, defaultModuleCacheLimit, defaultPreInsertCheckTimeout)
->>>>>>> 2205fa98
 import Chainweb.Pact.Types (RewindLimit(..))
 import Chainweb.Payload.RestAPI (PayloadBatchLimit(..), defaultServicePayloadBatchLimit)
 import Chainweb.Utils
@@ -470,16 +466,13 @@
             , "set to recap-development or development, but version is set to"
             , sshow (_versionName v)
             ]
-<<<<<<< HEAD
-=======
     -- FIXME Pact5: disable
-    when (v == mainnet || v == testnet04) $
-        throwError $ T.unwords
-            [ "This node version is a technical preview of Pact 5, and"
-            , "cannot be used with Pact 4 chainweb versions (testnet04, mainnet)"
-            , "just yet."
-            ]
->>>>>>> 2205fa98
+    -- when (v == mainnet || v == testnet04) $
+    --     throwError $ T.unwords
+    --         [ "This node version is a technical preview of Pact 5, and"
+    --         , "cannot be used with Pact 4 chainweb versions (testnet04, mainnet)"
+    --         , "just yet."
+    --         ]
     where
     isDevelopment = _versionCode v `elem` [_versionCode dv | dv <- [recapDevnet, devnet, pact5Devnet]]
 
