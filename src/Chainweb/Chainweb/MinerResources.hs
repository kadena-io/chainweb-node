--- conflicted
+++ resolved
@@ -115,11 +115,7 @@
     cids = HS.toList . chainIds $ _chainwebVersion cdb
 
     !miners = S.toList (_coordinationMiners coordConf)
-<<<<<<< HEAD
-        <> [ _nodeMiner inNodeConf ]
-=======
         <> [ _nodeMiner inNodeConf | _nodeMiningEnabled inNodeConf ]
->>>>>>> a3bb0f5d
 
     -- | THREAD: Keep a live-updated cache of Payloads for specific miners, such
     -- that when they request new work, the block can be instantly constructed
