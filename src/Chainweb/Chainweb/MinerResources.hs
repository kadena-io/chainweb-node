{-# LANGUAGE FlexibleContexts #-}
{-# LANGUAGE LambdaCase #-}
{-# LANGUAGE OverloadedStrings #-}
{-# LANGUAGE RankNTypes #-}
{-# LANGUAGE ScopedTypeVariables #-}
{-# LANGUAGE TypeFamilies #-}

-- |
-- Module: Chainweb.Chainweb.MinerResources
-- Copyright: Copyright © 2019 Kadena LLC.
-- License: MIT
-- Maintainer: Lars Kuhtz <lars@kadena.io>
-- Stability: experimental
--
-- TODO
--
module Chainweb.Chainweb.MinerResources
  ( MinerResources(..)
  , withMinerResources
  , runMiner
  ) where

import Control.Concurrent.Async (concurrently_)
import Control.Concurrent.STM (TVar, atomically)
import Control.Concurrent.STM.TMVar (TMVar, newEmptyTMVarIO, takeTMVar)
import Control.Concurrent.STM.TVar (newTVarIO)

import Data.List.NonEmpty (NonEmpty)
import qualified Data.List.NonEmpty as NEL
import Data.Set (Set)
import qualified Data.Set as S

import Network.HTTP.Client (defaultManagerSettings, newManager)

import Servant.Client (BaseUrl(..), Scheme(..))

import qualified System.Random.MWC as MWC

-- internal modules

import Chainweb.BlockHeader (BlockHeader)
import Chainweb.CutDB (CutDb)
import Chainweb.HostAddress
import Chainweb.Logger (Logger, logFunction)
import Chainweb.Miner.Config (MinerConfig(..), MinerCount(..))
import Chainweb.Miner.Coordinator (MiningState(..), publishing, working)
import Chainweb.Miner.Miners
import Chainweb.NodeId (NodeId)
import Chainweb.Payload.PayloadStore
import Chainweb.Utils (EnableConfig(..), runForever)
import Chainweb.Version (ChainwebVersion(..), window)

import Data.LogMessage (LogFunction)

-- -------------------------------------------------------------------------- --
-- Miner

data MinerResources logger cas = MinerResources
    { _minerResLogger :: !logger
    , _minerResNodeId :: !NodeId
    , _minerResCutDb :: !(CutDb cas)
    , _minerResConfig :: !MinerConfig
    , _minerResState :: TVar (Maybe MiningState)
    }

withMinerResources
    :: logger
    -> EnableConfig MinerConfig
    -> NodeId
    -> CutDb cas
    -> (Maybe (MinerResources logger cas) -> IO a)
    -> IO a
withMinerResources logger (EnableConfig enabled conf) nid cutDb inner
    | not enabled = inner Nothing
    | otherwise = do
        tms <- newTVarIO Nothing
        inner . Just $ MinerResources
            { _minerResLogger = logger
            , _minerResNodeId = nid
            , _minerResCutDb = cutDb
            , _minerResConfig = conf
            , _minerResState = tms
            }

runMiner
    :: forall logger cas
    .  Logger logger
    => PayloadCas cas
    => ChainwebVersion
    -> MinerResources logger cas
    -> IO ()
<<<<<<< HEAD
runMiner v mr = case window v of
    Nothing -> testMiner
    Just _ -> powMiner
    -- tmv   <- newEmptyTMVarIO
    -- inner <- chooseMiner tmv
    -- undefined
    -- concurrently_ (loop $ working inner tms conf nid cdb) (listener tmv)
=======
runMiner v mr = do
    tmv   <- newEmptyTMVarIO
    inner <- chooseMiner tmv
    concurrently_ (loop $ working inner tms conf cdb) (listener tmv)
>>>>>>> 0359b1b3
  where
    cdb :: CutDb cas
    cdb = _minerResCutDb mr

    conf :: MinerConfig
    conf = _minerResConfig mr

    lf :: LogFunction
    lf = logFunction $ _minerResLogger mr

    tms :: TVar (Maybe MiningState)
    tms = _minerResState mr

    loop :: IO () -> IO ()
    loop = runForever lf "Chainweb.Miner.Coordinator.working"

    -- | This thread will sit silently forever without burning resources when a
    -- remote miner is being used, since the `TMVar` will never be written to in
    -- that case.
    --
    listener :: TMVar BlockHeader -> IO ()
    listener tmv = runForever lf "Chainweb.Miner.listener" $ do
        atomically (takeTMVar tmv) >>= publishing lf tms cdb

    testMiner :: IO ()
    testMiner = do
        gen <- MWC.createSystemRandom
        localTest lf v (_configMinerInfo conf) nid cdb gen (_configTestMiners conf)

    powMiner :: IO ()
    powMiner = case g $ _configRemoteMiners conf of
        Nothing -> localPOW lf v (_configMinerInfo conf) nid cdb
        Just _ -> undefined
        -- Nothing -> pure $ localPOW tmv v
        -- Just rs -> do
        --     m <- newManager defaultManagerSettings
        --     pure $ remoteMining m rs

    g :: Set HostAddress -> Maybe (NonEmpty BaseUrl)
    g = fmap (NEL.map (hostAddressToBaseUrl Http)) . NEL.nonEmpty . S.toList<|MERGE_RESOLUTION|>--- conflicted
+++ resolved
@@ -89,7 +89,6 @@
     => ChainwebVersion
     -> MinerResources logger cas
     -> IO ()
-<<<<<<< HEAD
 runMiner v mr = case window v of
     Nothing -> testMiner
     Just _ -> powMiner
@@ -97,12 +96,6 @@
     -- inner <- chooseMiner tmv
     -- undefined
     -- concurrently_ (loop $ working inner tms conf nid cdb) (listener tmv)
-=======
-runMiner v mr = do
-    tmv   <- newEmptyTMVarIO
-    inner <- chooseMiner tmv
-    concurrently_ (loop $ working inner tms conf cdb) (listener tmv)
->>>>>>> 0359b1b3
   where
     cdb :: CutDb cas
     cdb = _minerResCutDb mr
@@ -130,11 +123,11 @@
     testMiner :: IO ()
     testMiner = do
         gen <- MWC.createSystemRandom
-        localTest lf v (_configMinerInfo conf) nid cdb gen (_configTestMiners conf)
+        localTest lf v (_configMinerInfo conf) cdb gen (_configTestMiners conf)
 
     powMiner :: IO ()
     powMiner = case g $ _configRemoteMiners conf of
-        Nothing -> localPOW lf v (_configMinerInfo conf) nid cdb
+        Nothing -> localPOW lf v (_configMinerInfo conf) cdb
         Just _ -> undefined
         -- Nothing -> pure $ localPOW tmv v
         -- Just rs -> do
