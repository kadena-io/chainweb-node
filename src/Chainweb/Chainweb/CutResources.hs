--- conflicted
+++ resolved
@@ -32,12 +32,9 @@
 ) where
 
 import Control.Lens
-<<<<<<< HEAD
 import Control.Lens.TH
-=======
 import Control.Monad.IO.Class
 import Control.Monad.Trans.Resource
->>>>>>> 7afbd4ec
 
 import Prelude hiding (log)
 
