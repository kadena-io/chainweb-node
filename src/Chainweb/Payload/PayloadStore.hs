--- conflicted
+++ resolved
@@ -16,8 +16,6 @@
 -- Maintainer: Lars Kuhtz <lars@kadena.io>
 -- Stability: experimental
 --
--- TODO
---
 module Chainweb.Payload.PayloadStore
 (
 -- * Transaction Database
@@ -79,17 +77,12 @@
 
 import Data.CAS
 
-<<<<<<< HEAD
-type CasConstraint cas x = (IsCas (cas x), CasValueType (cas x) ~ x)
-
 newtype PayloadNotFoundException = PayloadNotFoundException BlockPayloadHash
     deriving (Show, Eq, Ord, Generic)
     deriving anyclass (NFData, Hashable)
 
 instance Exception PayloadNotFoundException
 
-=======
->>>>>>> 2895caa5
 -- -------------------------------------------------------------------------- --
 -- Transaction Database
 
