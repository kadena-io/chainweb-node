--- conflicted
+++ resolved
@@ -332,11 +332,7 @@
 initializePayloadDb v db = traverse_ initForChain $ chainIds v
   where
     initForChain cid =
-<<<<<<< HEAD
-        addNewPayload db (genesisHeight v cid) $ v ^?! versionGenesis . genesisBlockPayload . atChain cid
-=======
-        addNewPayload db (genesisBlockHeight v cid) $ v ^?! versionGenesis . genesisBlockPayload . onChain cid
->>>>>>> 6bfc02a3
+        addNewPayload db (genesisBlockHeight v cid) $ v ^?! versionGenesis . genesisBlockPayload . atChain cid
 
 -- -------------------------------------------------------------------------- --
 -- Insert new Payload
