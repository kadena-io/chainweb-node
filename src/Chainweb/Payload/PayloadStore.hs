--- conflicted
+++ resolved
@@ -74,23 +74,17 @@
 
 import Data.Hashable
 import Data.Foldable
-<<<<<<< HEAD
 import Data.Functor
 import qualified Data.Vector as V
-=======
->>>>>>> 28764eb2
 
 import GHC.Generics
 
 
 -- internal modules
 
-<<<<<<< HEAD
-import Chainweb.BlockHeader.Genesis (genesisBlockPayload)
+import Chainweb.BlockHeader(genesisHeight)
 import Chainweb.BlockHeight
-=======
 import Chainweb.ChainId
->>>>>>> 28764eb2
 import Chainweb.Crypto.MerkleLog
 import Chainweb.MerkleUniverse
 import Chainweb.Payload
@@ -144,12 +138,8 @@
 
 instance (pk ~ CasKeyType (PayloadData_ a), CanReadableTransactionDbCas_ a tbl) => ReadableTable (TransactionDb_ a tbl) pk (PayloadData_ a) where
     tableLookup db k = runMaybeT $ do
-<<<<<<< HEAD
         h <- MaybeT $ tableLookup (_transactionDbBlockPayloadHeights db) k
         pd <- MaybeT $ tableLookup (_transactionDbBlockPayloads db) (h, k)
-=======
-        pd <- MaybeT $ tableLookup (_transactionDbBlockPayloads db) k
->>>>>>> 28764eb2
         let txsHash = _blockPayloadTransactionsHash pd
         let outsHash = _blockPayloadOutputsHash pd
         txs <- MaybeT $ tableLookup (_transactionDbBlockTransactions db) txsHash
@@ -248,11 +238,7 @@
 initializePayloadDb v db = traverse_ initForChain $ chainIds v
   where
     initForChain cid =
-<<<<<<< HEAD
-        addNewPayload db (genesisHeight v cid) $ genesisBlockPayload v cid
-=======
-        addNewPayload db $ v ^?! versionGenesis . genesisBlockPayload . onChain cid
->>>>>>> 28764eb2
+        addNewPayload db (genesisHeight v cid) $ v ^?! versionGenesis . genesisBlockPayload . onChain cid
 
 -- -------------------------------------------------------------------------- --
 -- Insert new Payload
@@ -269,14 +255,9 @@
     -> BlockOutputs_ a
     -> OutputTree_ a
     -> IO ()
-<<<<<<< HEAD
 addPayload db height txs txTree outs outTree = do
     tableInsert (_transactionDbBlockPayloads $ _transactionDb db) (height, casKey payload) payload
     tableInsert (_transactionDbBlockPayloadHeights $ _transactionDb db) (casKey payload) height
-=======
-addPayload db txs txTree outs outTree = do
-    casInsert (_transactionDbBlockPayloads $ _transactionDb db) payload
->>>>>>> 28764eb2
     casInsert (_transactionDbBlockTransactions $ _transactionDb db) txs
     casInsert (_payloadCacheBlockOutputs $ _payloadCache db) outs
     casInsert (_payloadCacheTransactionTrees $ _payloadCache db) txTree
@@ -308,9 +289,8 @@
 -- of its dependencies are present. For that we must be careful about the order
 -- of insertion and deletions.
 --
-<<<<<<< HEAD
 instance
-    (pk ~ CasKeyType (PayloadWithOutputs_ a), CanReadablePayloadCas_ a tbl) =>
+    (pk ~ CasKeyType (PayloadWithOutputs_ a), CanReadablePayloadCas_ a tbl, MerkleHashAlgorithm a) =>
     ReadableTable (PayloadDb_ a tbl) pk (BlockHeight, PayloadWithOutputs_ a) where
     tableLookup db k = runMaybeT $ do
         h <- MaybeT $ tableLookup
@@ -318,33 +298,9 @@
             k
         p <- MaybeT $ lookupPayloadWithHeight db h k
         return (h, p)
-=======
-instance (pk ~ CasKeyType (PayloadWithOutputs_ a), CanReadablePayloadCas_ a tbl, MerkleHashAlgorithm a) => ReadableTable (PayloadDb_ a tbl) pk (PayloadWithOutputs_ a) where
-    tableLookup db k = runMaybeT $ do
-        bpd <- MaybeT $ tableLookup
-            (_transactionDbBlockPayloads $ _transactionDb db)
-            k
-        let txsHash = _blockPayloadTransactionsHash bpd
-        let outsHash = _blockPayloadOutputsHash bpd
-        txs <- MaybeT $ tableLookup
-            (_transactionDbBlockTransactions $ _transactionDb db)
-            txsHash
-        outs <- MaybeT $ tableLookup
-            (_payloadCacheBlockOutputs $ _payloadCache db)
-            outsHash
-        let
-            pd = PayloadData
-                { _payloadDataTransactions = _blockTransactions txs
-                , _payloadDataMiner = _blockMinerData txs
-                , _payloadDataPayloadHash = _blockPayloadPayloadHash bpd
-                , _payloadDataTransactionsHash = txsHash
-                , _payloadDataOutputsHash = outsHash
-                }
-        return $ payloadWithOutputs pd (_blockCoinbaseOutput outs) (_blockOutputs outs)
->>>>>>> 28764eb2
     {-# INLINE tableLookup #-}
 
-lookupPayloadWithHeight :: CanReadablePayloadCas_ a tbl => PayloadDb_ a tbl -> BlockHeight -> BlockPayloadHash_ a -> IO (Maybe (PayloadWithOutputs_ a))
+lookupPayloadWithHeight :: (MerkleHashAlgorithm a, CanReadablePayloadCas_ a tbl) => PayloadDb_ a tbl -> BlockHeight -> BlockPayloadHash_ a -> IO (Maybe (PayloadWithOutputs_ a))
 lookupPayloadWithHeight db h k = runMaybeT $ do
     pd <- MaybeT $ tableLookup
         (_transactionDbBlockPayloads $ _transactionDb db)
@@ -357,14 +313,13 @@
     outs <- MaybeT $ tableLookup
         (_payloadCacheBlockOutputs $ _payloadCache db)
         outsHash
-    return PayloadWithOutputs
-        { _payloadWithOutputsTransactions = V.zip (_blockTransactions txs) (_blockOutputs outs)
-        , _payloadWithOutputsMiner = _blockMinerData txs
-        , _payloadWithOutputsCoinbase = _blockCoinbaseOutput outs
-        , _payloadWithOutputsPayloadHash = k
-        , _payloadWithOutputsTransactionsHash = txsHash
-        , _payloadWithOutputsOutputsHash = outsHash
-        }
+    return $ unsafePayloadWithOutputs
+        (V.zip (_blockTransactions txs) (_blockOutputs outs))
+        (_blockMinerData txs)
+        (_blockCoinbaseOutput outs)
+        k
+        txsHash
+        outsHash
 
 -- | Combine all Payload related stores into a single content addressed
 -- store. We want the invariant that if a key is present in the store also all
@@ -378,7 +333,6 @@
         addNewPayload db h v
     {-# INLINE tableInsert #-}
 
-<<<<<<< HEAD
     tableDelete db k = void $ runMaybeT $ do
         h <- MaybeT $ tableLookup (_transactionDbBlockPayloadHeights $ _transactionDb db) k
         pd <- MaybeT $ tableLookup (_transactionDbBlockPayloads $ _transactionDb db) (h, k)
@@ -394,19 +348,4 @@
         liftIO $ tableDelete
             (_payloadCacheBlockOutputs $ _payloadCache db)
             (_blockPayloadOutputsHash pd)
-=======
-    tableDelete db k =
-        tableLookup (_transactionDbBlockPayloads $ _transactionDb db) k >>= \case
-            Just pd -> do
-                tableDelete
-                    (_transactionDbBlockPayloads $ _transactionDb db)
-                    k
-                tableDelete
-                    (_transactionDbBlockTransactions $ _transactionDb db)
-                    (_blockPayloadTransactionsHash pd)
-                tableDelete
-                    (_payloadCacheBlockOutputs $ _payloadCache db)
-                    (_blockPayloadOutputsHash pd)
-            Nothing -> return ()
->>>>>>> 28764eb2
     {-# INLINE tableDelete #-}