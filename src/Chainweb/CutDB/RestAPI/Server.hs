--- conflicted
+++ resolved
@@ -68,27 +68,6 @@
 -- -------------------------------------------------------------------------- --
 -- Handlers
 
-<<<<<<< HEAD
-=======
-cutGetHandler :: CutDb tbl -> Maybe MaxRank -> IO CutHashes
-cutGetHandler db Nothing = liftIO $ cutToCutHashes Nothing <$> _cut db
-cutGetHandler db (Just (MaxRank (Max mar))) = liftIO $ do
-    !c <- _cut db
-    let v = _chainwebVersion db
-    let !bh = BlockHeight $ floor (avgBlockHeightAtCutHeight v (CutHeight $ int mar))
-    !c' <- limitCut (view cutDbWebBlockHeaderDb db) bh c
-    return $! cutToCutHashes Nothing c'
-
-cutPutHandler :: PeerDb -> CutDb tbl -> CutHashes -> Handler NoContent
-cutPutHandler pdb db c = case _peerAddr <$> _cutOrigin c of
-    Nothing -> throwError $ err400 { errBody = "Cut is missing an origin entry" }
-    Just addr -> do
-        ps <- liftIO $ peerDbSnapshot pdb
-        case getOne (getEQ addr ps) of
-            Nothing -> throwError $ err401 { errBody = "Unknown peer" }
-            Just{} -> NoContent <$ liftIO (addCutHashes db c)
-
->>>>>>> c39ad55c
 -- -------------------------------------------------------------------------- --
 -- Cut API Server
 
@@ -97,13 +76,9 @@
     . PeerDb
     -> CutDbT tbl v
     -> Server (CutApi v)
-<<<<<<< HEAD
 cutServer pdb (CutDbT db) =
     (liftIO . cutGetHandler db)
     :<|> (liftIO . fmap (const NoContent) . cutPutHandler pdb db)
-=======
-cutServer pdb (CutDbT db) = liftIO . cutGetHandler db :<|> cutPutHandler pdb db
->>>>>>> c39ad55c
 
 cutGetServer
     :: forall tbl (v :: ChainwebVersionT)
