--- conflicted
+++ resolved
@@ -53,7 +53,6 @@
 import Data.Maybe
 import qualified Data.Text as T
 import Data.Typeable
-import qualified Data.Vector as V
 
 import GHC.Generics
 
@@ -184,24 +183,27 @@
 -- returns immedidately.
 --
 memoBatchInsert
-    :: forall a v k
-    . IsCas a
-    => v ~ CasValueType a
+    -- :: forall a v k
+    -- . IsCas a
+    -- => v ~ CasValueType a
+    :: forall t v k
+    . Table t (CasKeyType v) v
+    => IsCasValue v
     => k ~ CasKeyType v
     => Show k
     => Typeable k
     => Hashable k
-    => a
-    -> TaskMap k v
-    -> V.Vector k
-    -> (V.Vector k -> IO (V.Vector (Maybe v)))
+    => t
+    -> TaskMap (CasKeyType v) v
+    -> [k]
+    -> ([k] -> IO [Maybe v])
     -> IO ()
-memoBatchInsert cas m ks a = casLookupBatch cas ks >>= \rs -> do
-    let missing :: [k] = V.toList $ fst <$> V.filter (isNothing . snd) (V.zip ks rs)
+memoBatchInsert cas m ks a = tableLookupBatch cas ks >>= \rs -> do
+    let missing :: [k] = fst <$> filter (isNothing . snd) (zip ks rs)
     memoBatch m missing $ \(ks' :: [k]) -> do
-        !vs <- catMaybesVector <$> a (V.fromList ks')
+        !vs <- catMaybes <$> a ks'
         casInsertBatch cas vs
-        return $! HM.fromList $ V.toList $ (\v -> (casKey v, v)) <$> vs
+        return $! HM.fromList $ (\v -> (casKey v, v)) <$> vs
 
 -- | Query a payload either from the local store, or the origin, or P2P network.
 --
@@ -211,9 +213,9 @@
 --
 getBlockPayload
     :: CanReadablePayloadCas tbl
-    => Cas candidateCas PayloadData 
+    => Cas candidateCas PayloadData
     => WebBlockPayloadStore tbl
-    -> candidateCas 
+    -> candidateCas
     -> Priority
     -> Maybe PeerInfo
         -- ^ Peer from with the BlockPayloadHash originated, if available.
@@ -221,19 +223,12 @@
         -- ^ The BlockHeader for which the payload is requested
     -> IO PayloadData
 getBlockPayload s candidateStore priority maybeOrigin h = do
-<<<<<<< HEAD
     logfun Debug $ taskMsg ""
-    casLookup candidateStore payloadHash >>= \case
+    tableLookup candidateStore payloadHash >>= \case
         Just !x -> do
             logfun Info $ taskMsg "got payload from candidate store"
             return x
-        Nothing -> casLookup cas payloadHash >>= \case
-=======
-    logfun Debug $ "getBlockPayload: " <> sshow h
-    tableLookup candidateStore payloadHash >>= \case
-        Just !x -> return x
         Nothing -> tableLookup cas payloadHash >>= \case
->>>>>>> 8a2af1dc
             (Just !x) -> return $! payloadWithOutputsToPayloadData x
             Nothing -> memo memoMap payloadHash $ \k ->
                 pullOrigin k maybeOrigin >>= \case
@@ -310,8 +305,8 @@
     => PayloadDataCas candidatePayloadCas
     => WebBlockHeaderStore
     -> WebBlockPayloadStore tbl
-    -> candidateHeaderCas 
-    -> candidatePayloadCas 
+    -> candidateHeaderCas
+    -> candidatePayloadCas
     -> Priority
     -> Maybe PeerInfo
     -> ChainValue (BlockHeight, BlockHash)
@@ -332,16 +327,11 @@
         -- - cut origin, or
         -- - task queue of P2P network
         --
-<<<<<<< HEAD
-        (maybeOrigin', header) <- casLookup candidateHeaderCas k' >>= \case
+        (maybeOrigin', header) <- tableLookup candidateHeaderCas k' >>= \case
             Just !x -> do
                 logg Info $ taskMsg k
                     $ "getBlockHeaderInternal: get header from candidate store: " <> toText h
                 return (maybeOrigin, x)
-=======
-        (maybeOrigin', header) <- tableLookup candidateHeaderCas k' >>= \case
-            Just !x -> return (maybeOrigin, x)
->>>>>>> 8a2af1dc
             Nothing -> pullOrigin k maybeOrigin >>= \case
                 Nothing -> do
                     t <- queryBlockHeaderTask k
@@ -503,7 +493,7 @@
             (_blockHash hdr)
             (length (_payloadDataTransactions p))
             $ pact hdr p
-        casInsert (_webBlockPayloadStoreCas payloadStore) outs 
+        casInsert (_webBlockPayloadStoreCas payloadStore) outs
 
     queryBlockHeaderTask ck@(ChainValue cid k)
         = newTask (sshow ck) priority $ \l env -> chainValue <$> do
@@ -559,7 +549,6 @@
                     & S.mapM_ (liftIO . casInsert candidateHeaderCas)
                     & S.map _blockPayloadHash
                     & S.toList_
-                    & fmap V.fromList
 
                 logg Info $ taskMsg ck $ "fetching " <> sshow (length candidatePayloadHashes) <> " candidate payloads form origin"
 
@@ -576,14 +565,14 @@
         :: ChainValue BlockHash
         -> BlockHeight
         -> ChainId
-        -> V.Vector BlockPayloadHash
-        -> IO (V.Vector (Maybe PayloadData))
+        -> [BlockPayloadHash]
+        -> IO [Maybe PayloadData]
     queryCandidatePayloads ck he cid hs
-        | V.null hs = return  mempty
+        | Data.Foldable.null hs = return mempty
         | otherwise = do
             t <- newTask (sshow hs) priority $ \taskLogg env -> do
                 taskLogg @T.Text Info $ taskMsg ck $ "query " <> sshow (length hs) <> " remote block payload " <> sshow he
-                runClientM (payloadBatchClient v cid $ V.toList hs) env >>= \case
+                runClientM (payloadBatchClient v cid hs) env >>= \case
                     (Right !xs) -> do
                         taskLogg @T.Text Info $ taskMsg ck $ "got " <> sshow (length xs) <> " candidate payloads form origin"
                         return xs
@@ -592,7 +581,7 @@
                         throwM e
             pQueueInsert pqueue t
             rs <- HM.fromList . fmap (\x -> (casKey x, x)) <$> awaitTask t
-            return $! V.map (`HM.lookup` rs) hs
+            return $! fmap (`HM.lookup` rs) hs
 
 newWebBlockHeaderStore
     :: HTTP.Manager
@@ -635,7 +624,7 @@
     => WebBlockHeaderStore
     -> WebBlockPayloadStore tbl
     -> candidateHeaderCas
-    -> candidatePayloadCas 
+    -> candidatePayloadCas
     -> ChainId
     -> Priority
     -> Maybe PeerInfo
@@ -667,7 +656,7 @@
     {-# INLINE tableLookup #-}
 
 instance (CasKeyType (ChainValue BlockHeader) ~ k) => Table WebBlockHeaderCas k (ChainValue BlockHeader) where
-    tableInsert (WebBlockHeaderCas db) _ (ChainValue _ h) 
+    tableInsert (WebBlockHeaderCas db) _ (ChainValue _ h)
         = insertWebBlockHeaderDb db h
     {-# INLINE tableInsert #-}
 
