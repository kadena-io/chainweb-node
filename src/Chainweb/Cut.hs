--- conflicted
+++ resolved
@@ -90,9 +90,6 @@
 -- * Meet
 , meet
 
--- * Misc internal tools
-, zipCuts
-
 ) where
 
 import Control.DeepSeq
@@ -730,28 +727,15 @@
     -> HM.HashMap ChainId BlockHeader
     -> IO (Join a)
 join_ wdb prioFun a b = do
-<<<<<<< HEAD
-    (m, h) <- runStateT (HM.traverseWithKey f (zipChainIdMaps a' b')) mempty
-=======
-    (m, h) <- ifoldlM f (mempty, mempty) (HM.intersectionWith (,) a' b')
->>>>>>> 14aa88cc
+    (m, h) <- runStateT (HM.traverseWithKey f (HM.intersectionWith (,) a' b')) mempty
     return $! Join (Cut' m (_chainwebVersion wdb)) h
   where
     (a', b') = joinChains a b
 
-<<<<<<< HEAD
     f :: ChainId -> (BlockHeader, BlockHeader)
         -> StateT (JoinQueue a) IO BlockHeader
     f cid (x, y) = do
         !q <- get
-=======
-    f
-        :: ChainId
-        -> (HM.HashMap ChainId BlockHeader, JoinQueue a)
-        -> (BlockHeader, BlockHeader)
-        -> IO (HM.HashMap ChainId BlockHeader, JoinQueue a)
-    f cid (m, q) (x, y) = do
->>>>>>> 14aa88cc
         db <- getWebBlockHeaderDb wdb cid
         (q' :> !h) <- liftIO $ S.fold g q id $ branchDiff_ db x y
         put q'
@@ -766,30 +750,6 @@
         -> H.Heap (H.Entry (BlockHeight, a) BlockHeader)
     maybeInsert !q (_, Nothing) = q
     maybeInsert !q (!h, (Just !p)) = H.insert (H.Entry (view blockHeight h, p) h) q
-
-<<<<<<< HEAD
-    -- | Only chain ids of the intersection are included in the result.
-    --
-    zipChainIdMaps
-        :: HM.HashMap ChainId BlockHeader
-        -> HM.HashMap ChainId BlockHeader
-        -> HM.HashMap ChainId (BlockHeader, BlockHeader)
-    zipChainIdMaps m0 m1 = HM.intersectionWith (,) m0 m1
-
-=======
->>>>>>> 14aa88cc
--- | If the cuts are from different graphs only the chain ids of the
--- intersection are included in the result.
---
-zipCuts
-    :: Cut
-    -> Cut
-    -> HM.HashMap ChainId (BlockHeader, BlockHeader)
-zipCuts a b =
-    HM.intersectionWith
-        (,)
-        (_cutHeaders a)
-        (_cutHeaders b)
 
 -- This can't fail because of missing dependencies. It can't fail because
 -- of conflict.
@@ -901,17 +861,10 @@
     -> Cut
     -> IO Cut
 meet wdb a b = do
-<<<<<<< HEAD
-    !r <- HM.traverseWithKey f (zipCuts a b)
-    return $! Cut' r (_chainwebVersion wdb)
-  where
-    f cid (!x, !y) = do
-=======
     !r <- imapM f $ HM.intersectionWith (,) (_cutHeaders a) (_cutHeaders b)
     return $! Cut' r (_chainwebVersion wdb)
   where
     f !cid (!x, !y) = do
->>>>>>> 14aa88cc
         db <- getWebBlockHeaderDb wdb cid
         forkEntry db x y
 
@@ -924,16 +877,10 @@
     m <- meet wdb a b
     return $! int $ max (maxDepth m a) (maxDepth m b)
   where
-<<<<<<< HEAD
-    maxDepth l u = maximum
-        $ (\(x, y) -> view blockHeight y - view blockHeight x)
-        <$> zipCuts l u
-=======
     maxDepth l u = maximum $ HM.intersectionWith
         (\x y -> view blockHeight y - view blockHeight x)
         (_cutHeaders l)
         (_cutHeaders u)
->>>>>>> 14aa88cc
 
 cutToTextShort :: Cut -> [Text]
 cutToTextShort c =
