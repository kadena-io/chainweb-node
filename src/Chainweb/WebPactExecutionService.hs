--- conflicted
+++ resolved
@@ -69,9 +69,6 @@
       takeMVar mv
   }
 
-<<<<<<< HEAD
-markAllValidated
-=======
 -- | A mock execution service for testing scenarios. Throws out anything it's
 -- given.
 --
@@ -82,11 +79,7 @@
     , _pactLocal = \_ -> throwM (userError $ "emptyPactExecutionService: attempted `local` call")
     }
 
--- TODO: to support mempool transaction reintroduction we need to hook into
--- consensus instead of just killing every tx that ever made it into a valid
--- block
-markAllConfirmed
->>>>>>> 0e2ad397
+markAllValidated
     :: MempoolBackend ChainwebTransaction
     -> PayloadWithOutputs
     -> BlockHeight
