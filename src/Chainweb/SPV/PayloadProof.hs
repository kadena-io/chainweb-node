--- conflicted
+++ resolved
@@ -215,9 +215,4 @@
     root <- MerkleLogHash <$> V1.runMerkleProof blob
     (_payloadProofRootType p, root,) <$> proofSubject blob
   where
-<<<<<<< HEAD
-    root = MerkleLogHash $ runMerkleProof blob
-    blob = _payloadProofBlob p
-=======
-    blob = _payloadProofBlob p
->>>>>>> 43a5b714
+    blob = _payloadProofBlob p