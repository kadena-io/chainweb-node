{-# LANGUAGE ImportQualifiedPost #-}
{-# LANGUAGE OverloadedStrings #-}
<<<<<<< HEAD
{-# LANGUAGE OverloadedRecordDot #-}
{-# LANGUAGE ScopedTypeVariables #-}
=======
>>>>>>> 43a5b714

-- |
-- Module: Chainweb.SPV.VerifyProof
-- Copyright: Copyright © 2018 - 2020 Kadena LLC.
-- License: MIT
-- Maintainer: Lars Kuhtz <lars@kadena.io>
-- Stability: experimental
--
-- Verification of Merkle proofs in the Chainweb Merkle tree.
--
module Chainweb.SPV.VerifyProof
( verifyTransactionOutputProofAt
) where

import Control.Monad.Catch

import Data.MerkleLog.V1 qualified as V1

-- internal modules

import Chainweb.BlockHash
import Chainweb.BlockHeaderDB
import Chainweb.Crypto.MerkleLog
import Chainweb.MerkleLogHash
import Chainweb.MerkleUniverse
import Chainweb.Payload
import Chainweb.SPV
import Chainweb.TreeDB
import Chainweb.Utils

-- -------------------------------------------------------------------------- --

-- | Verifies the proof for the given block hash. The result confirms that the
-- subject of the proof occurs in the history of the target chain before the
-- given block hash.
--
-- Throws 'TreeDbKeyNotFound' if the given block hash isn't found in the given
-- BlockHeaderDb.
--
-- Note that the target chain argument in the proof is ignored.
--
-- NOTE: Used by Pact-4 and Pact-5 on-chain SPV support!
--
verifyTransactionOutputProofAt
    :: BlockHeaderDb
    -> TransactionOutputProof ChainwebMerkleHashAlgorithm
    -> BlockHash
    -> IO TransactionOutput
verifyTransactionOutputProofAt bdb (TransactionOutputProof _ p) ctx = do
    h <- BlockHash . MerkleLogHash <$> V1.runMerkleProof p
    unlessM (ancestorOf bdb h ctx) $ throwM
        $ SpvExceptionVerificationFailed "target header is not in the chain"
    proofSubject p<|MERGE_RESOLUTION|>--- conflicted
+++ resolved
@@ -1,10 +1,7 @@
 {-# LANGUAGE ImportQualifiedPost #-}
 {-# LANGUAGE OverloadedStrings #-}
-<<<<<<< HEAD
 {-# LANGUAGE OverloadedRecordDot #-}
 {-# LANGUAGE ScopedTypeVariables #-}
-=======
->>>>>>> 43a5b714
 
 -- |
 -- Module: Chainweb.SPV.VerifyProof
@@ -16,7 +13,7 @@
 -- Verification of Merkle proofs in the Chainweb Merkle tree.
 --
 module Chainweb.SPV.VerifyProof
-( verifyTransactionOutputProofAt
+( runTransactionOutputProof
 ) where
 
 import Control.Monad.Catch
@@ -26,35 +23,18 @@
 -- internal modules
 
 import Chainweb.BlockHash
-import Chainweb.BlockHeaderDB
-import Chainweb.Crypto.MerkleLog
 import Chainweb.MerkleLogHash
 import Chainweb.MerkleUniverse
-import Chainweb.Payload
 import Chainweb.SPV
-import Chainweb.TreeDB
-import Chainweb.Utils
 
 -- -------------------------------------------------------------------------- --
 
--- | Verifies the proof for the given block hash. The result confirms that the
--- subject of the proof occurs in the history of the target chain before the
--- given block hash.
+-- | Runs a transaction Proof. Returns the block hash on the target chain for
+-- which inclusion is proven.
 --
--- Throws 'TreeDbKeyNotFound' if the given block hash isn't found in the given
--- BlockHeaderDb.
---
--- Note that the target chain argument in the proof is ignored.
---
--- NOTE: Used by Pact-4 and Pact-5 on-chain SPV support!
---
-verifyTransactionOutputProofAt
-    :: BlockHeaderDb
-    -> TransactionOutputProof ChainwebMerkleHashAlgorithm
-    -> BlockHash
-    -> IO TransactionOutput
-verifyTransactionOutputProofAt bdb (TransactionOutputProof _ p) ctx = do
-    h <- BlockHash . MerkleLogHash <$> V1.runMerkleProof p
-    unlessM (ancestorOf bdb h ctx) $ throwM
-        $ SpvExceptionVerificationFailed "target header is not in the chain"
-    proofSubject p+runTransactionOutputProof
+    :: MonadThrow m
+    => TransactionOutputProof ChainwebMerkleHashAlgorithm
+    -> m BlockHash
+runTransactionOutputProof (TransactionOutputProof _ p)
+    = BlockHash . MerkleLogHash <$> V1.runMerkleProof p