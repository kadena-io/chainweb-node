--- conflicted
+++ resolved
@@ -85,19 +85,11 @@
     "hackage": {
       "flake": false,
       "locked": {
-<<<<<<< HEAD
-        "lastModified": 1726967786,
-        "narHash": "sha256-LejWoYEtSVoIVQg/TnZlJ6mYIl6N5iOHiB4n0gEkE94=",
-        "owner": "input-output-hk",
-        "repo": "hackage.nix",
-        "rev": "f6e5c93050c3f92eaffac75a88903a36e15a66b4",
-=======
         "lastModified": 1731457652,
         "narHash": "sha256-v9u++UVoVRP0NTFBjtW/c/xt8js/l46zYFuV3D6M8RQ=",
         "owner": "input-output-hk",
         "repo": "hackage.nix",
         "rev": "3de0e93a65428a0dbf185b66b680f432a9ba7669",
->>>>>>> 2205fa98
         "type": "github"
       },
       "original": {
