(env-exec-config ["DisablePact44", "DisablePact45"])
(begin-tx)
(env-data
 { 'ns-admin-keyset: ["admin"]
 , 'ns-operate-keyset: ["operate"]
 , 'ns-genesis-keyset: { "keys": [], "pred": "="} })

(load "v1/ns.pact")
(load "ns.pact")
(commit-tx)

(env-namespace-policy false (ns.validate))

(begin-tx)
(namespace 'user)
(env-keys [])

(module mod G
  (defcap G () (enforce false "disabled"))
  (defun foo () 1))

(namespace 'free)

(module mod G
  (defcap G () (enforce false "disabled"))
  (defun foo () 2))

(expect-failure
  "Cannot bring kadena ns into scope w/o operate admin"
  (namespace 'kadena))

(env-keys ["operate"])

(namespace 'kadena)

(module mod G
  (defcap G () (enforce false "disabled"))
  (defun foo () 3))

(commit-tx)

(expect "user.mod works" 1 (user.mod.foo))
(expect "free.mod works" 2 (free.mod.foo))
(expect "kadena.mod works" 3 (kadena.mod.foo))

(begin-tx)
(env-keys ["operate"])
(env-data
 { 'ns-admin-keyset: ["admin"]
 , 'ns-operate-keyset: ["operate"] })

(expect-failure "cannot redefine user"
  (define-namespace 'user ns.GUARD_FAILURE ns.GUARD_FAILURE))
(expect-failure "cannot redefine free"
  (define-namespace 'free ns.GUARD_FAILURE ns.GUARD_FAILURE))
(expect "can redefine kadena"
  "Namespace defined: kadena"
  (define-namespace 'kadena ns.GUARD_SUCCESS ns.GUARD_FAILURE))

(commit-tx)

(begin-tx)
(env-keys [])

(namespace 'kadena)

(module mod2 G
  (defcap G () (enforce false "disabled"))
  (defun foo () 4))
(commit-tx)
(begin-tx)

(expect "kadena.mod2 works" 4 (kadena.mod2.foo))

(use ns)
(env-keys ["operate"])
(expect-failure
  "cannot register empty name"
  (write-registry "" GUARD_SUCCESS true))

(expect-failure
  "cannot register >64 length name"
  (write-registry
    "1234567890123456789012345678901234567890123456789012345678901234567890"
    GUARD_SUCCESS true))

(expect-failure
  "must be latin1 charset"
  (write-registry "emilyπ" GUARD_SUCCESS true))

(commit-tx)
(begin-tx)

(env-exec-config [])
(env-data
 { 'single :
   ["70c787fcfe6c6f4ec23d13c2e94682bc90952f7cec06c7dbac1c012b0b6678b9"]
 , 'multi : ["a", "b"]
 })

(expect
 "single principal ns"
 "n_c1a583206e24450af26de41110042b019695db8c"
 (ns.create-principal-namespace (read-keyset 'single)))

(expect
 "multi principal ns"
 "n_64bfdef1c668b167c87f7cf329454c572e284664"
 (ns.create-principal-namespace (read-keyset 'multi)))

(expect-failure
  "Principal of other than admin keyset fails"
  "Inactive or unregistered namespace"
  (define-namespace
   "n_c1a583206e24450af26de41110042b019695db8c"
   (read-keyset 'single)
   (read-keyset 'multi))
)

(define-namespace
  "n_c1a583206e24450af26de41110042b019695db8c"
  (read-keyset 'single)
  (read-keyset 'single))

(define-namespace
  "n_64bfdef1c668b167c87f7cf329454c572e284664"
  (read-keyset 'multi)
  (read-keyset 'multi))

(commit-tx)

(begin-tx "test rotation")
(env-keys
  [ "70c787fcfe6c6f4ec23d13c2e94682bc90952f7cec06c7dbac1c012b0b6678b9" ])
;; rotate to multi/multi
(define-namespace
  "n_c1a583206e24450af26de41110042b019695db8c"
  (read-keyset 'multi)
  (read-keyset 'multi))
;; rotate to multi/single
(env-keys ["a","b"])
(define-namespace
  "n_c1a583206e24450af26de41110042b019695db8c"
  (read-keyset 'multi)
  (read-keyset 'single))
(rollback-tx)


(begin-tx)
(env-exec-config [])
(env-keys
  [ "70c787fcfe6c6f4ec23d13c2e94682bc90952f7cec06c7dbac1c012b0b6678b9"
  , "a"
  , "b"
  ]
  )

(namespace "n_c1a583206e24450af26de41110042b019695db8c")
(module modK G
  (defcap G () true)
  (defun f () 1))

(namespace "n_64bfdef1c668b167c87f7cf329454c572e284664")
(module modW G
  (defcap G () true)
  (defun f () 2))

(commit-tx)
(begin-tx)

(expect
  "k: principal namespaces work"
  1
  (n_c1a583206e24450af26de41110042b019695db8c.modK.f))

(expect
  "w: principal namespaces work"
  2
<<<<<<< HEAD
  (n_64bfdef1c668b167c87f7cf329454c572e284664.modW.f))
=======
  (n_64bfdef1c668b167c87f7cf329454c572e284664.modW.f))

(commit-tx)
(begin-tx)

(env-data
  { "n_c1a583206e24450af26de41110042b019695db8c.failure": ['k]
  })

(namespace "n_c1a583206e24450af26de41110042b019695db8c")
(define-keyset "n_c1a583206e24450af26de41110042b019695db8c.failure")

(expect-failure
  "r: principal namespaces do not work"
  "Unsupported guard protocol: r:"
  (ns.create-principal-namespace
    (keyset-ref-guard "n_c1a583206e24450af26de41110042b019695db8c.failure")))
>>>>>>> f7c83afa
<|MERGE_RESOLUTION|>--- conflicted
+++ resolved
@@ -176,9 +176,6 @@
 (expect
   "w: principal namespaces work"
   2
-<<<<<<< HEAD
-  (n_64bfdef1c668b167c87f7cf329454c572e284664.modW.f))
-=======
   (n_64bfdef1c668b167c87f7cf329454c572e284664.modW.f))
 
 (commit-tx)
@@ -195,5 +192,4 @@
   "r: principal namespaces do not work"
   "Unsupported guard protocol: r:"
   (ns.create-principal-namespace
-    (keyset-ref-guard "n_c1a583206e24450af26de41110042b019695db8c.failure")))
->>>>>>> f7c83afa
+    (keyset-ref-guard "n_c1a583206e24450af26de41110042b019695db8c.failure")))