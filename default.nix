--- conflicted
+++ resolved
@@ -255,8 +255,6 @@
             sha256 = "10jaajbnlcwqgqdnb94q0k8pzx11ff569af8a8d6k26xc954m48p";
         };
 
-<<<<<<< HEAD
-=======
         tls = callHackageDirect {
             pkg = "tls";
             ver = "1.5.0";
@@ -269,7 +267,6 @@
             sha256 = "1xaqk1qrcxh5lv92v1hvdsim7v8plrp0b3wyzkhzq9xqhmk24fvj";
         };
 
->>>>>>> b757db03
         ######################################################################
         # Dependencies from pact
         # pact = addBuildDepend super.pact pkgs.z3;
