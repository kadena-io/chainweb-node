--- conflicted
+++ resolved
@@ -127,8 +127,6 @@
           sha256 = "04p9p8n3l75lhc0f4g7q8qwxwcjpv11mqyf46wxnb3s9wd0wyazc";
         };
 
-<<<<<<< HEAD
-=======
         nonempty-containers = callHackageDirect {
           pkg = "nonempty-containers";
           ver = "0.1.1.0";
@@ -141,7 +139,6 @@
           sha256 = "1sbn4dbb2y1gwdwjvz5vf6a1g349z0jha5iz4dmp2v67dv86fzs5";
         });
 
->>>>>>> 27d73beb
         # --- tasty and its downstream dependants --- #
         # These can be removed once `tasty-1.2` is natively available in `nixpkgs`.
         tasty = callHackageDirect {
