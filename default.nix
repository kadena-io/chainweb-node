<<<<<<< HEAD
{ rpRef ? "f3ff81d519b226752c83eefd4df6718539c3efdc"
, rpSha ? "1ijxfwl36b9b2j4p9j3bv8vf7qfi570m1c5fjyvyac0gy0vi5g8j"
, system ? builtins.currentSystem
, runTests ? true
, runCoverage ? false
, systemdFeatures ? (system == "x86_64-linux")
}:

let rp = builtins.fetchTarball {
      url = "https://github.com/reflex-frp/reflex-platform/archive/${rpRef}.tar.gz";
      sha256 = rpSha;
    };

overlay = self: super: {
  z3 = super.z3.overrideAttrs (drv: {
    src = self.fetchFromGitHub {
      owner = "Z3Prover";
      repo = "z3";
      rev = "727929c9af003d71eab1f0d90cc8e01761943491";
      sha256 = "02p8rhflimc852ysgf7nmaypz6ga3w4iss3z8d3qrby5a2d464p9";
    };
  });
};

in
  (import rp { inherit system; nixpkgsOverlays = [ overlay ]; }).project ({ pkgs, ... }:
  let gitignore = pkgs.callPackage (pkgs.fetchFromGitHub {
        owner = "siers";
        repo = "nix-gitignore";
        rev = "4f2d85f2f1aa4c6bff2d9fcfd3caad443f35476e";
        sha256 = "1vzfi3i3fpl8wqs1yq95jzdi6cpaby80n8xwnwa8h2jvcw3j7kdz";
      }) {};
  in
  {
    name = "chainweb";
    overrides = self: super: with pkgs.haskell.lib;
      let # Working on getting this function upstreamed into nixpkgs, but
          # this actually gets things directly from hackage and doesn't
          # depend on the state of nixpkgs.  Should allow us to have fewer
          # github overrides.
          callHackageDirect = {pkg, ver, sha256}@args:
            let pkgver = "${pkg}-${ver}";
            in self.callCabal2nix pkg (pkgs.fetchzip {
                 url = "http://hackage.haskell.org/package/${pkgver}/${pkgver}.tar.gz";
                 inherit sha256;
               }) {};
      in {
        aeson = callHackageDirect {
          pkg = "aeson";
          ver = "1.4.3.0";
          sha256 = "13lim8vv78m9lhn7qfjswg7ax825gn0v75gcb80hckxawgk8zxc1";
        };

        systemd =
          if systemdFeatures then
            callHackageDirect {
              pkg = "systemd";
              # we'd like to use a newer one but it requires network >= 3
              ver = "1.2.0";
              sha256 = "1mwrrki3zsc4ncr7psjv9iqkzh7f25c2ch4lf2784fh6q46i997j";
            }
          else null;


        chainweb = justStaticExecutables (enableDWARFDebugging (overrideCabal super.chainweb (drv: {
          doCheck = runTests;
          doHaddock = runTests;
          doCoverage = runCoverage;
          # temporarily disabling to debug hanging test suites
          # testTarget = "--test-option=--hide-successes";
        })));

        rocksdb-haskell = dontCheck (self.callHackage "rocksdb-haskell" "1.0.1" {});

        yaml = callHackageDirect {
          pkg = "yaml";
          ver = "0.11.0.0";
          sha256 = "0nw3k8bijs88ipvqadmiwbab7asj4kmf6r4l1dma30fyam0hj2kv";
        };

        libyaml = callHackageDirect {
          pkg = "libyaml";
          ver = "0.1.1.0";
          sha256 = "1sh71s6hfrn3s2dh80lki8v412dzcrmyljrdvwksj3las3pl4ws9";
        };

        x509 = callHackageDirect {
          pkg = "x509";
          ver = "1.7.5";
          sha256 = "13r0wdvhb0a9pda2j209j6jy02h59jwyz356jzw9qq2y9ld1ggy9";
        };

        generic-lens = callHackageDirect {
          pkg = "generic-lens";
          ver = "1.2.0.0";
          sha256 = "1ryp2l9xh9s7cj7qcmk7jbswk1rbfh3lyw96pl2gkvpri9nyqhra";
        };

        http-media = callHackageDirect {
          pkg = "http-media";
          ver = "0.8.0.0";
          sha256 = "080xkljq1iq0i8wagg8kbzbp523p2awa98wpn9i4ph1dq8y8346y";
        };

        # --- massiv --- #
        massiv = callHackageDirect {
          pkg = "massiv";
          ver = "0.3.6.0";
          sha256 = "1wcvs705b377zm0l33mhpzy1kyhwclxqkd5gzhk7dsd6ymnrlmpm";
        };

        scheduler = callHackageDirect {
          pkg = "scheduler";
          ver = "1.4.1";
          sha256 = "00nr6bdazbaqjv2fw55krbi7g8xi2vdvhdvb6z83ag905c79jyci";
        };

        # This is a benchmark dep of `scheduler`, but Nix seems to want it
        # anyway, despite scheduler being marked as `dontBenchmark`.
        fib = callHackageDirect {
          pkg = "fib";
          ver = "0.1";
          sha256 = "0yv5vq9v18jzs5mbg2qpyh18dbc54s143231b3d0bw9mawp81nsa";
        };
        # --- end massiv --- #

        wai-middleware-throttle = callHackageDirect {
          pkg = "wai-middleware-throttle";
          ver = "0.3.0.1";
          sha256 = "13pz31pl7bk51brc88jp0gffjx80w35kzzrv248w27d7dc8xc63x";
        };

        strict-tuple = callHackageDirect {
          pkg = "strict-tuple";
          ver = "0.1.2";
          sha256 = "108rgvqybrvscr5r9h577q4dh4pyjlc5knixla5ha5s8ycxi4c0m";
        };

        nonempty-containers = dontCheck (callHackageDirect {
          pkg = "nonempty-containers";
          ver = "0.3.1.0";
          sha256 = "1hnwvhz9w07z2mlq75iz0bysz586d828725k1bx8mjqvc86ncv8m";
        });

        configuration-tools = dontCheck (callHackageDirect {
          pkg = "configuration-tools";
          ver = "0.4.1";
          sha256 = "1sbn4dbb2y1gwdwjvz5vf6a1g349z0jha5iz4dmp2v67dv86fzs5";
        });

        # --- tasty and its downstream dependants --- #
        # These can be removed once `tasty-1.2` is natively available in `nixpkgs`.
        tasty = callHackageDirect {
          pkg = "tasty";
          ver = "1.2";
          sha256 = "00pbf8rnissqd0nzykhq9szqdl56mylwqwyci7irmsb78ky1y2dh";
        };

        tasty-ant-xml = callHackageDirect {
          pkg = "tasty-ant-xml";
          ver = "1.1.5";
          sha256 = "05c0fa26ga7n84sidv189ik900p8ngx96v0asyz313hsnfx966y5";
        };

        tasty-hedgehog = doJailbreak (callHackageDirect {
          pkg = "tasty-hedgehog";
          ver = "0.2.0.0";
          sha256 = "0nhjxjj5dsh9h8yff9np6pj48a6lx5cd1zv50xlyfvvribyf6qvk";
        });

        natural-transformation = doJailbreak (callHackageDirect {
          pkg = "natural-transformation";
          ver = "0.4";
          sha256 = "124dabxss40angramlhcid9wbm878vgkfgqf6hrfl3n3dispkbnd";
        });

        aeson-compat = doJailbreak (callHackageDirect {
          pkg = "aeson-compat";
          ver = "0.3.9";
          sha256 = "07xw0chynnwr8i8jzn6ffvh732g9qi15mzj2nbyg685japkwwcrq";
        });

        these = doJailbreak (callHackageDirect {
          pkg = "these";
          ver = "0.7.5";
          sha256 = "0m9d9n7dy7plq20pxbl8pdgq4w2xskx2rbg9d4qnac14412bfcmf";
        });

        insert-ordered-containers = doJailbreak (callHackageDirect {
          pkg = "insert-ordered-containers";
          ver = "0.2.1.0";
          sha256 = "1ys02jz4xg94g8z78cgafi24vjp7fyhf0slcyrhs1ffbhr8gqwm3";
        });

        fake = doJailbreak (callHackageDirect {
          pkg = "fake";
          ver = "0.1.1.2";
          sha256 = "1swp4j80761rfb0xiwshf0zal02ykwrbv49iyjay9ivvka367wk9";
        });
        # --- end of `tasty` dependents --- #

        # pact-3.2.1
        pact = dontCheck ( addBuildDepend (self.callCabal2nix "pact" (pkgs.fetchFromGitHub {
          owner = "kadena-io";
          repo = "pact";
          rev = "d1d2096b2c027329962f6cf0224ff2a2c7630029";
          sha256 = "17gyy78xb8p7902j0619iqxrxc4dwhwy2ra0ycrqqpii14p28i2g";
          }) {}) pkgs.z3);

        streaming = callHackageDirect {
          pkg = "streaming";
          ver = "0.2.2.0";
          sha256 = "0yym840jnh2cma5n4c0pv3nh1hyhag1v6pks73wdikhrcajffsh3";
        };

        wai-cors = dontCheck (callHackageDirect {
          pkg = "wai-cors";
          ver = "0.2.6";
          sha256 = "0rgh2698h6xc6q462lbmdb637wz2kkbnkgbhv1h7a6p3zv097dg2";
        });

        yet-another-logger = callHackageDirect {
          pkg = "yet-another-logger";
          ver = "0.3.1";
          sha256 = "17i5km3bxlp568q9pbnbp2nvpfgnmccpfnvcci0z1f56cw95679n";
        };

        # test suite fails to build with for older versions
        scotty = callHackageDirect {
            pkg = "scotty";
            ver = "0.11.3";
            sha256 = "0y98macg977ps81h9mx3hzdmkxn5y14556a2dyvd22468nsmjid1";
        };

        # need crackNum 2.3
        crackNum = pkgs.haskell.lib.dontCheck (self.callCabal2nix "crackNum" (pkgs.fetchFromGitHub {
          owner = "LeventErkok";
          repo = "crackNum";
          rev = "54cf70861a921062db762b3c50e933e73446c3b2";
          sha256 = "02cg64rq8xk7x53ziidljyv3gsshdpgbzy7h03r869gj02l7bxwa";
        }) {});

        merkle-log = callHackageDirect {
            pkg = "merkle-log";
            ver = "0.1.0.0";
            sha256 = "10jk274sbvsrr7varxa72jvh54n22qpw7d4p2wy7415bmij3y81p";
        };

        digraph = dontCheck (callHackageDirect {
            pkg = "digraph";
            ver = "0.1.0.2";
            sha256 = "1alqdzzlw8ns6hy8vh3ic4ign7jjxxa0cyxkv26zz7k2dihf3hzg";
        });

        mwc-random = callHackageDirect {
            pkg = "mwc-random";
            ver = "0.14.0.0";
            sha256 = "10jaajbnlcwqgqdnb94q0k8pzx11ff569af8a8d6k26xc954m48p";
        };

        tls = callHackageDirect {
            pkg = "tls";
            ver = "1.5.1";
            sha256 = "0rh7302v2swbbfkjp15mgvs5xhbzqd0id30rqpjhmawszr1hnnd1";
        };

        warp-tls = callHackageDirect {
            pkg = "warp-tls";
            ver = "3.2.7";
            sha256 = "1xaqk1qrcxh5lv92v1hvdsim7v8plrp0b3wyzkhzq9xqhmk24fvj";
        };

        streaming-events = callHackageDirect {
            pkg = "streaming-events";
            ver = "1.0.0";
            sha256 = "1lwb5cdm4wm0avvq926jj1zyzs1g0mpanzw9kmj1r24clizdw6pm";
        };

        streaming-attoparsec = callHackageDirect {
            pkg = "streaming-attoparsec";
            ver = "1.0.0.1";
            sha256 = "1ff7n3pzx5acwjhq7zarmsdlwpj40srxdbm4bkjjz9kg75d1np8m";
        };

        ######################################################################
        # Dependencies from pact
        # pact = addBuildDepend super.pact pkgs.z3;

        # tests try to use ghc-pkg and cabal (https://github.com/sol/doctest/issues/213)
        doctest = dontCheck (self.callHackage "doctest" "0.16.0" {});

        # these want to use doctest, which doesn't work on ghcjs
        bytes = dontCheck super.bytes;
        intervals = dontCheck super.intervals;
        bound = dontCheck super.bound;
        trifecta = dontCheck super.trifecta;
        lens-aeson = dontCheck super.lens-aeson;
        # test suite for this is failing on ghcjs:
        hw-hspec-hedgehog = dontCheck super.hw-hspec-hedgehog;

        algebraic-graphs = dontCheck super.algebraic-graphs;

        megaparsec = dontCheck (callHackageDirect {
          pkg = "megaparsec";
          ver = "7.0.5";
          sha256 = "1wizfz8vdplz3sf81vh33sny6p8ynhlpvjxqjpsym7ssb186h0f1";
        });

        neat-interpolation = dontCheck (callHackageDirect {
          pkg = "neat-interpolation";
          ver = "0.3.2.4";
          sha256 = "0gygd2f0wbqa668dz7k8jfryilmbyzravlz7ysp3d13n8h00irba";
        });

        hedgehog = callHackageDirect {
          pkg = "hedgehog";
          ver = "0.6.1";
          sha256 = "041dn82r732vsda9zvyf3p2zkljkdala684g106d13672n2z34km";
        };

        # hlint = self.callHackage "hlint" "2.0.14" {};
        # hoogle = self.callHackage "hoogle" "5.0.15" {};

        swagger2 = doJailbreak (dontCheck (callHackageDirect {
          pkg = "swagger2";
          ver = "2.3.1.1";
          sha256 = "0rhxqdiymh462ya9h76qnv73v8hparwz8ibqqr1d06vg4zm7s86p";
        }));

        base-compat-batteries = dontCheck (callHackageDirect {
          pkg = "base-compat-batteries";
          ver = "0.10.5";
          sha256 = "1l82l4q7sz336qqdqy3rhh6brgnslczdavn92wnaimpjmwbv256c";
        });

        base-compat= dontCheck (callHackageDirect {
          pkg = "base-compat";
          ver = "0.10.5";
          sha256 = "0fq38x47dlwz3j6bdrlfslscz83ccwsjrmqq6l7m005331yn7qc6";
        });

        contravariant = dontCheck (callHackageDirect {
          pkg = "contravariant";
          ver = "1.5.2";
          sha256 = "1glq01mdv2xjwx7vkf3yvyd2rs150zx9gr7jy0gk7qylq6ljx8w6";
        });

        sbv = dontCheck (callHackageDirect {
          pkg = "sbv";
          ver = "8.2";
          sha256 = "1isa8p9dnahkljwj0kz10119dwiycf11jvzdc934lnjv1spxkc9k";
        });

        servant = dontCheck (doJailbreak super.servant);
        servant-client = dontCheck (doJailbreak super.servant-client);
        servant-client-core = dontCheck (doJailbreak super.servant-client-core);
        servant-server = dontCheck (doJailbreak super.servant-server);
        servant-swagger = dontCheck (doJailbreak super.servant-swagger);

        chainweb-storage = pkgs.haskell.lib.dontCheck (self.callCabal2nix "chainweb-storage" (pkgs.fetchFromGitHub {
          owner = "kadena-io";
          repo = "chainweb-storage";
          rev = "17a5fb130926582eff081eeb1b94cb6c7097c67a";
          sha256 = "03ihjgwqpif68870wwsgz1s4yz45zql1slky1lj4ixfxbig06md4";
        }) {});

        # Our own custom fork
        thyme = dontCheck (self.callCabal2nix "thyme" (pkgs.fetchFromGitHub {
          owner = "kadena-io";
          repo = "thyme";
          rev = "6ee9fcb026ebdb49b810802a981d166680d867c9";
          sha256 = "09fcf896bs6i71qhj5w6qbwllkv3gywnn5wfsdrcm0w1y6h8i88f";
        }) {});
        ######################################################################

      };
    packages = {
      chainweb = gitignore.gitignoreSource
        [ ".git" ".gitlab-ci.yml" "CHANGELOG.md" "README.md" "future-work.md" ] ./.;
    };
    shellToolOverrides = ghc: super: {
      stack = pkgs.stack;
      cabal-install = pkgs.haskellPackages.cabal-install;
      ghcid = pkgs.haskellPackages.ghcid;
      z3 = pkgs.z3;
    };
    shells = {
      ghc = ["chainweb"];
    };

  })
=======
(import ./project.nix {}).ghc.chainweb
>>>>>>> b08c3fb3
<|MERGE_RESOLUTION|>--- conflicted
+++ resolved
@@ -1,395 +1,2 @@
-<<<<<<< HEAD
-{ rpRef ? "f3ff81d519b226752c83eefd4df6718539c3efdc"
-, rpSha ? "1ijxfwl36b9b2j4p9j3bv8vf7qfi570m1c5fjyvyac0gy0vi5g8j"
-, system ? builtins.currentSystem
-, runTests ? true
-, runCoverage ? false
-, systemdFeatures ? (system == "x86_64-linux")
-}:
-
-let rp = builtins.fetchTarball {
-      url = "https://github.com/reflex-frp/reflex-platform/archive/${rpRef}.tar.gz";
-      sha256 = rpSha;
-    };
-
-overlay = self: super: {
-  z3 = super.z3.overrideAttrs (drv: {
-    src = self.fetchFromGitHub {
-      owner = "Z3Prover";
-      repo = "z3";
-      rev = "727929c9af003d71eab1f0d90cc8e01761943491";
-      sha256 = "02p8rhflimc852ysgf7nmaypz6ga3w4iss3z8d3qrby5a2d464p9";
-    };
-  });
-};
-
-in
-  (import rp { inherit system; nixpkgsOverlays = [ overlay ]; }).project ({ pkgs, ... }:
-  let gitignore = pkgs.callPackage (pkgs.fetchFromGitHub {
-        owner = "siers";
-        repo = "nix-gitignore";
-        rev = "4f2d85f2f1aa4c6bff2d9fcfd3caad443f35476e";
-        sha256 = "1vzfi3i3fpl8wqs1yq95jzdi6cpaby80n8xwnwa8h2jvcw3j7kdz";
-      }) {};
-  in
-  {
-    name = "chainweb";
-    overrides = self: super: with pkgs.haskell.lib;
-      let # Working on getting this function upstreamed into nixpkgs, but
-          # this actually gets things directly from hackage and doesn't
-          # depend on the state of nixpkgs.  Should allow us to have fewer
-          # github overrides.
-          callHackageDirect = {pkg, ver, sha256}@args:
-            let pkgver = "${pkg}-${ver}";
-            in self.callCabal2nix pkg (pkgs.fetchzip {
-                 url = "http://hackage.haskell.org/package/${pkgver}/${pkgver}.tar.gz";
-                 inherit sha256;
-               }) {};
-      in {
-        aeson = callHackageDirect {
-          pkg = "aeson";
-          ver = "1.4.3.0";
-          sha256 = "13lim8vv78m9lhn7qfjswg7ax825gn0v75gcb80hckxawgk8zxc1";
-        };
-
-        systemd =
-          if systemdFeatures then
-            callHackageDirect {
-              pkg = "systemd";
-              # we'd like to use a newer one but it requires network >= 3
-              ver = "1.2.0";
-              sha256 = "1mwrrki3zsc4ncr7psjv9iqkzh7f25c2ch4lf2784fh6q46i997j";
-            }
-          else null;
-
-
-        chainweb = justStaticExecutables (enableDWARFDebugging (overrideCabal super.chainweb (drv: {
-          doCheck = runTests;
-          doHaddock = runTests;
-          doCoverage = runCoverage;
-          # temporarily disabling to debug hanging test suites
-          # testTarget = "--test-option=--hide-successes";
-        })));
-
-        rocksdb-haskell = dontCheck (self.callHackage "rocksdb-haskell" "1.0.1" {});
-
-        yaml = callHackageDirect {
-          pkg = "yaml";
-          ver = "0.11.0.0";
-          sha256 = "0nw3k8bijs88ipvqadmiwbab7asj4kmf6r4l1dma30fyam0hj2kv";
-        };
-
-        libyaml = callHackageDirect {
-          pkg = "libyaml";
-          ver = "0.1.1.0";
-          sha256 = "1sh71s6hfrn3s2dh80lki8v412dzcrmyljrdvwksj3las3pl4ws9";
-        };
-
-        x509 = callHackageDirect {
-          pkg = "x509";
-          ver = "1.7.5";
-          sha256 = "13r0wdvhb0a9pda2j209j6jy02h59jwyz356jzw9qq2y9ld1ggy9";
-        };
-
-        generic-lens = callHackageDirect {
-          pkg = "generic-lens";
-          ver = "1.2.0.0";
-          sha256 = "1ryp2l9xh9s7cj7qcmk7jbswk1rbfh3lyw96pl2gkvpri9nyqhra";
-        };
-
-        http-media = callHackageDirect {
-          pkg = "http-media";
-          ver = "0.8.0.0";
-          sha256 = "080xkljq1iq0i8wagg8kbzbp523p2awa98wpn9i4ph1dq8y8346y";
-        };
-
-        # --- massiv --- #
-        massiv = callHackageDirect {
-          pkg = "massiv";
-          ver = "0.3.6.0";
-          sha256 = "1wcvs705b377zm0l33mhpzy1kyhwclxqkd5gzhk7dsd6ymnrlmpm";
-        };
-
-        scheduler = callHackageDirect {
-          pkg = "scheduler";
-          ver = "1.4.1";
-          sha256 = "00nr6bdazbaqjv2fw55krbi7g8xi2vdvhdvb6z83ag905c79jyci";
-        };
-
-        # This is a benchmark dep of `scheduler`, but Nix seems to want it
-        # anyway, despite scheduler being marked as `dontBenchmark`.
-        fib = callHackageDirect {
-          pkg = "fib";
-          ver = "0.1";
-          sha256 = "0yv5vq9v18jzs5mbg2qpyh18dbc54s143231b3d0bw9mawp81nsa";
-        };
-        # --- end massiv --- #
-
-        wai-middleware-throttle = callHackageDirect {
-          pkg = "wai-middleware-throttle";
-          ver = "0.3.0.1";
-          sha256 = "13pz31pl7bk51brc88jp0gffjx80w35kzzrv248w27d7dc8xc63x";
-        };
-
-        strict-tuple = callHackageDirect {
-          pkg = "strict-tuple";
-          ver = "0.1.2";
-          sha256 = "108rgvqybrvscr5r9h577q4dh4pyjlc5knixla5ha5s8ycxi4c0m";
-        };
-
-        nonempty-containers = dontCheck (callHackageDirect {
-          pkg = "nonempty-containers";
-          ver = "0.3.1.0";
-          sha256 = "1hnwvhz9w07z2mlq75iz0bysz586d828725k1bx8mjqvc86ncv8m";
-        });
-
-        configuration-tools = dontCheck (callHackageDirect {
-          pkg = "configuration-tools";
-          ver = "0.4.1";
-          sha256 = "1sbn4dbb2y1gwdwjvz5vf6a1g349z0jha5iz4dmp2v67dv86fzs5";
-        });
-
-        # --- tasty and its downstream dependants --- #
-        # These can be removed once `tasty-1.2` is natively available in `nixpkgs`.
-        tasty = callHackageDirect {
-          pkg = "tasty";
-          ver = "1.2";
-          sha256 = "00pbf8rnissqd0nzykhq9szqdl56mylwqwyci7irmsb78ky1y2dh";
-        };
-
-        tasty-ant-xml = callHackageDirect {
-          pkg = "tasty-ant-xml";
-          ver = "1.1.5";
-          sha256 = "05c0fa26ga7n84sidv189ik900p8ngx96v0asyz313hsnfx966y5";
-        };
-
-        tasty-hedgehog = doJailbreak (callHackageDirect {
-          pkg = "tasty-hedgehog";
-          ver = "0.2.0.0";
-          sha256 = "0nhjxjj5dsh9h8yff9np6pj48a6lx5cd1zv50xlyfvvribyf6qvk";
-        });
-
-        natural-transformation = doJailbreak (callHackageDirect {
-          pkg = "natural-transformation";
-          ver = "0.4";
-          sha256 = "124dabxss40angramlhcid9wbm878vgkfgqf6hrfl3n3dispkbnd";
-        });
-
-        aeson-compat = doJailbreak (callHackageDirect {
-          pkg = "aeson-compat";
-          ver = "0.3.9";
-          sha256 = "07xw0chynnwr8i8jzn6ffvh732g9qi15mzj2nbyg685japkwwcrq";
-        });
-
-        these = doJailbreak (callHackageDirect {
-          pkg = "these";
-          ver = "0.7.5";
-          sha256 = "0m9d9n7dy7plq20pxbl8pdgq4w2xskx2rbg9d4qnac14412bfcmf";
-        });
-
-        insert-ordered-containers = doJailbreak (callHackageDirect {
-          pkg = "insert-ordered-containers";
-          ver = "0.2.1.0";
-          sha256 = "1ys02jz4xg94g8z78cgafi24vjp7fyhf0slcyrhs1ffbhr8gqwm3";
-        });
-
-        fake = doJailbreak (callHackageDirect {
-          pkg = "fake";
-          ver = "0.1.1.2";
-          sha256 = "1swp4j80761rfb0xiwshf0zal02ykwrbv49iyjay9ivvka367wk9";
-        });
-        # --- end of `tasty` dependents --- #
-
-        # pact-3.2.1
-        pact = dontCheck ( addBuildDepend (self.callCabal2nix "pact" (pkgs.fetchFromGitHub {
-          owner = "kadena-io";
-          repo = "pact";
-          rev = "d1d2096b2c027329962f6cf0224ff2a2c7630029";
-          sha256 = "17gyy78xb8p7902j0619iqxrxc4dwhwy2ra0ycrqqpii14p28i2g";
-          }) {}) pkgs.z3);
-
-        streaming = callHackageDirect {
-          pkg = "streaming";
-          ver = "0.2.2.0";
-          sha256 = "0yym840jnh2cma5n4c0pv3nh1hyhag1v6pks73wdikhrcajffsh3";
-        };
-
-        wai-cors = dontCheck (callHackageDirect {
-          pkg = "wai-cors";
-          ver = "0.2.6";
-          sha256 = "0rgh2698h6xc6q462lbmdb637wz2kkbnkgbhv1h7a6p3zv097dg2";
-        });
-
-        yet-another-logger = callHackageDirect {
-          pkg = "yet-another-logger";
-          ver = "0.3.1";
-          sha256 = "17i5km3bxlp568q9pbnbp2nvpfgnmccpfnvcci0z1f56cw95679n";
-        };
-
-        # test suite fails to build with for older versions
-        scotty = callHackageDirect {
-            pkg = "scotty";
-            ver = "0.11.3";
-            sha256 = "0y98macg977ps81h9mx3hzdmkxn5y14556a2dyvd22468nsmjid1";
-        };
-
-        # need crackNum 2.3
-        crackNum = pkgs.haskell.lib.dontCheck (self.callCabal2nix "crackNum" (pkgs.fetchFromGitHub {
-          owner = "LeventErkok";
-          repo = "crackNum";
-          rev = "54cf70861a921062db762b3c50e933e73446c3b2";
-          sha256 = "02cg64rq8xk7x53ziidljyv3gsshdpgbzy7h03r869gj02l7bxwa";
-        }) {});
-
-        merkle-log = callHackageDirect {
-            pkg = "merkle-log";
-            ver = "0.1.0.0";
-            sha256 = "10jk274sbvsrr7varxa72jvh54n22qpw7d4p2wy7415bmij3y81p";
-        };
-
-        digraph = dontCheck (callHackageDirect {
-            pkg = "digraph";
-            ver = "0.1.0.2";
-            sha256 = "1alqdzzlw8ns6hy8vh3ic4ign7jjxxa0cyxkv26zz7k2dihf3hzg";
-        });
-
-        mwc-random = callHackageDirect {
-            pkg = "mwc-random";
-            ver = "0.14.0.0";
-            sha256 = "10jaajbnlcwqgqdnb94q0k8pzx11ff569af8a8d6k26xc954m48p";
-        };
-
-        tls = callHackageDirect {
-            pkg = "tls";
-            ver = "1.5.1";
-            sha256 = "0rh7302v2swbbfkjp15mgvs5xhbzqd0id30rqpjhmawszr1hnnd1";
-        };
-
-        warp-tls = callHackageDirect {
-            pkg = "warp-tls";
-            ver = "3.2.7";
-            sha256 = "1xaqk1qrcxh5lv92v1hvdsim7v8plrp0b3wyzkhzq9xqhmk24fvj";
-        };
-
-        streaming-events = callHackageDirect {
-            pkg = "streaming-events";
-            ver = "1.0.0";
-            sha256 = "1lwb5cdm4wm0avvq926jj1zyzs1g0mpanzw9kmj1r24clizdw6pm";
-        };
-
-        streaming-attoparsec = callHackageDirect {
-            pkg = "streaming-attoparsec";
-            ver = "1.0.0.1";
-            sha256 = "1ff7n3pzx5acwjhq7zarmsdlwpj40srxdbm4bkjjz9kg75d1np8m";
-        };
-
-        ######################################################################
-        # Dependencies from pact
-        # pact = addBuildDepend super.pact pkgs.z3;
-
-        # tests try to use ghc-pkg and cabal (https://github.com/sol/doctest/issues/213)
-        doctest = dontCheck (self.callHackage "doctest" "0.16.0" {});
-
-        # these want to use doctest, which doesn't work on ghcjs
-        bytes = dontCheck super.bytes;
-        intervals = dontCheck super.intervals;
-        bound = dontCheck super.bound;
-        trifecta = dontCheck super.trifecta;
-        lens-aeson = dontCheck super.lens-aeson;
-        # test suite for this is failing on ghcjs:
-        hw-hspec-hedgehog = dontCheck super.hw-hspec-hedgehog;
-
-        algebraic-graphs = dontCheck super.algebraic-graphs;
-
-        megaparsec = dontCheck (callHackageDirect {
-          pkg = "megaparsec";
-          ver = "7.0.5";
-          sha256 = "1wizfz8vdplz3sf81vh33sny6p8ynhlpvjxqjpsym7ssb186h0f1";
-        });
-
-        neat-interpolation = dontCheck (callHackageDirect {
-          pkg = "neat-interpolation";
-          ver = "0.3.2.4";
-          sha256 = "0gygd2f0wbqa668dz7k8jfryilmbyzravlz7ysp3d13n8h00irba";
-        });
-
-        hedgehog = callHackageDirect {
-          pkg = "hedgehog";
-          ver = "0.6.1";
-          sha256 = "041dn82r732vsda9zvyf3p2zkljkdala684g106d13672n2z34km";
-        };
-
-        # hlint = self.callHackage "hlint" "2.0.14" {};
-        # hoogle = self.callHackage "hoogle" "5.0.15" {};
-
-        swagger2 = doJailbreak (dontCheck (callHackageDirect {
-          pkg = "swagger2";
-          ver = "2.3.1.1";
-          sha256 = "0rhxqdiymh462ya9h76qnv73v8hparwz8ibqqr1d06vg4zm7s86p";
-        }));
-
-        base-compat-batteries = dontCheck (callHackageDirect {
-          pkg = "base-compat-batteries";
-          ver = "0.10.5";
-          sha256 = "1l82l4q7sz336qqdqy3rhh6brgnslczdavn92wnaimpjmwbv256c";
-        });
-
-        base-compat= dontCheck (callHackageDirect {
-          pkg = "base-compat";
-          ver = "0.10.5";
-          sha256 = "0fq38x47dlwz3j6bdrlfslscz83ccwsjrmqq6l7m005331yn7qc6";
-        });
-
-        contravariant = dontCheck (callHackageDirect {
-          pkg = "contravariant";
-          ver = "1.5.2";
-          sha256 = "1glq01mdv2xjwx7vkf3yvyd2rs150zx9gr7jy0gk7qylq6ljx8w6";
-        });
-
-        sbv = dontCheck (callHackageDirect {
-          pkg = "sbv";
-          ver = "8.2";
-          sha256 = "1isa8p9dnahkljwj0kz10119dwiycf11jvzdc934lnjv1spxkc9k";
-        });
-
-        servant = dontCheck (doJailbreak super.servant);
-        servant-client = dontCheck (doJailbreak super.servant-client);
-        servant-client-core = dontCheck (doJailbreak super.servant-client-core);
-        servant-server = dontCheck (doJailbreak super.servant-server);
-        servant-swagger = dontCheck (doJailbreak super.servant-swagger);
-
-        chainweb-storage = pkgs.haskell.lib.dontCheck (self.callCabal2nix "chainweb-storage" (pkgs.fetchFromGitHub {
-          owner = "kadena-io";
-          repo = "chainweb-storage";
-          rev = "17a5fb130926582eff081eeb1b94cb6c7097c67a";
-          sha256 = "03ihjgwqpif68870wwsgz1s4yz45zql1slky1lj4ixfxbig06md4";
-        }) {});
-
-        # Our own custom fork
-        thyme = dontCheck (self.callCabal2nix "thyme" (pkgs.fetchFromGitHub {
-          owner = "kadena-io";
-          repo = "thyme";
-          rev = "6ee9fcb026ebdb49b810802a981d166680d867c9";
-          sha256 = "09fcf896bs6i71qhj5w6qbwllkv3gywnn5wfsdrcm0w1y6h8i88f";
-        }) {});
-        ######################################################################
-
-      };
-    packages = {
-      chainweb = gitignore.gitignoreSource
-        [ ".git" ".gitlab-ci.yml" "CHANGELOG.md" "README.md" "future-work.md" ] ./.;
-    };
-    shellToolOverrides = ghc: super: {
-      stack = pkgs.stack;
-      cabal-install = pkgs.haskellPackages.cabal-install;
-      ghcid = pkgs.haskellPackages.ghcid;
-      z3 = pkgs.z3;
-    };
-    shells = {
-      ghc = ["chainweb"];
-    };
-
-  })
-=======
 (import ./project.nix {}).ghc.chainweb
->>>>>>> b08c3fb3
+b