--- conflicted
+++ resolved
@@ -122,10 +122,6 @@
         ver = "0.2.15.0";
         sha256 = "101fjg7jsa0mw57clpjwc2vgrdkrnn0vmf4xgagja21ynwwbl2b5";
       } {});
-<<<<<<< HEAD
-
-=======
->>>>>>> c8502b39
 
       wai = dontCheck (self.callHackageDirect {
         pkg = "wai";
