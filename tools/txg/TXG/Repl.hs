-- | Porcelain for the transaction generator in the REPL. Many of these
-- functions are very unsafe because they are designed for maximum convenience
-- in ghci.  Do not depend on this module from important code!

{-# LANGUAGE DataKinds #-}
{-# LANGUAGE OverloadedStrings #-}
{-# LANGUAGE ScopedTypeVariables #-}

{-# OPTIONS_GHC -fno-warn-missing-signatures #-}
{-# OPTIONS_GHC -fno-warn-orphans #-}
{-# OPTIONS_GHC -fno-warn-incomplete-uni-patterns #-}
{-# OPTIONS_GHC -fno-warn-unused-imports #-}

module TXG.Repl
  (
  -- * Core functions
    send
  , poll
  , local
  , cmd

  -- * Specific kinds of transactions
  , transfer
  , transferCreate

  -- * Various convenience functions
  , rk
  , chain
  , chain0
  , host
  , mkKey
  , mkKeyCombined
  , k2g
  , mkGuard
  , mkGuardCombined
  , stockKey
  , mkKeyset
  , signedCode

  , module Chainweb.ChainId
  , module Chainweb.Version
  , module Pact.Types.ChainMeta
  , module TXG.Simulate.Contracts.CoinContract
  ) where

import Data.Aeson
import Data.ByteString (ByteString)
import Data.Decimal
import Data.List.NonEmpty (NonEmpty(..))
import qualified Data.List.NonEmpty as NEL
import Data.Maybe
import Data.String
import Data.Text (Text)
import qualified Data.Text as T
import Data.Text.Encoding
import Text.Printf
import Pact.ApiReq
import Pact.Types.API
import Pact.Types.ChainMeta
import Pact.Types.Command
import Pact.Types.Crypto
import Pact.Types.Scheme
import Pact.Types.Util
import Chainweb.ChainId
import Chainweb.HostAddress
import Chainweb.Version

import TXG.ReplInternals
import TXG.Simulate.Contracts.CoinContract
import TXG.Simulate.Contracts.Common
import TXG.Simulate.Utils

-- Helper for simplifying construction of RequestKeys
rk :: String -> RequestKeys
rk s = RequestKeys $ fromString s :| []

host :: String -> HostAddress
host h = HostAddress hn 443
  where
    Just hn = hostnameFromText $ T.pack h

instance IsString RequestKey where
  fromString s = RequestKey h
    where
      Right h = fromText' (T.pack s)

-- | Easy way to construct a ChainId
chain :: Int -> ChainId
chain n = fromJust $ chainIdFromText $ T.pack $ show n

-- | ChainId for the most commonly used chain
chain0 :: ChainId
chain0 = fromJust $ chainIdFromText "0"

-- | Decodes a base16-encoded key into a ByteString
mkKeyBS :: Text -> ByteString
mkKeyBS = decodeKey . encodeUtf8

mkKey :: Text -> Text -> SomeKeyPair
mkKey pub priv = skp
  where
    Right skp = importKeyPair defaultScheme (Just $ PubBS $ mkKeyBS pub) (PrivBS $ mkKeyBS priv)

-- | Pact-web's private key copy/paste feature copies a string that contains the
-- private and public keys concatenated together. This function makes it easy to
-- make key pairs from those strings.
mkKeyCombined :: Text -> SomeKeyPair
mkKeyCombined pactWebPriv = mkKey pub priv
  where
    (priv,pub) = T.splitAt (T.length pactWebPriv `div` 2) pactWebPriv

k2g :: SomeKeyPair -> Guard
k2g skp = Guard $ pure (skp, [])

mkGuard pub priv = k2g $ mkKey pub priv
mkGuardCombined pactWebPriv = k2g $ mkKeyCombined pactWebPriv

signedCode
  :: [SomeKeyPairCaps]
  -- ^ Key pair to sign with
  -> String
  -- ^ Pact code
  -> IO [Command Text]
signedCode k c =
  fmap (:[]) (txToCommand defChainwebVersion defPubMeta (NEL.fromList k) (PactCode c))

-- | Convenience function for constructing a coin transfer transaction
transfer :: Text -> Text -> Double -> IO [Command Text]
transfer from to amt = do
    k <- stockKey from
    let meta = defPubMeta { _pmSender = from }
    kps <- mkKeyPairs [k]
<<<<<<< HEAD
    fmap (:[]) $ txToCommand meta (NEL.fromList kps) $
=======
    fmap (:[]) $ txToCommand defChainwebVersion meta (NEL.fromList kps) $
>>>>>>> a3e1ef28
      CallBuiltin $ CC $ CoinTransfer
        (SenderName $ Account $ T.unpack from)
        (ReceiverName $ Account $ T.unpack to)
        (Amount $ realFracToDecimal 12 amt)

-- | Convenience function for constructing a transfer-and-create transaction
transferCreate :: Text -> Text -> Guard -> Double -> IO [Command Text]
transferCreate from to guard amt = do
  k <- stockKey from
  let meta = defPubMeta { _pmSender = from }
  kps <- mkKeyPairs [k]
  fmap (:[]) $ txToCommand defChainwebVersion meta (NEL.fromList kps) $
    CallBuiltin $ CC $ CoinTransferAndCreate
      (SenderName $ Account $ T.unpack from)
      (ReceiverName $ Account $ T.unpack to)
      guard
      (Amount $ realFracToDecimal 12 amt)

mkKeyset :: Text -> [PublicKeyBS] -> Value
mkKeyset p ks = object
  [ "pred" .= p
  , "keys" .= ks
  ]<|MERGE_RESOLUTION|>--- conflicted
+++ resolved
@@ -130,11 +130,7 @@
     k <- stockKey from
     let meta = defPubMeta { _pmSender = from }
     kps <- mkKeyPairs [k]
-<<<<<<< HEAD
-    fmap (:[]) $ txToCommand meta (NEL.fromList kps) $
-=======
     fmap (:[]) $ txToCommand defChainwebVersion meta (NEL.fromList kps) $
->>>>>>> a3e1ef28
       CallBuiltin $ CC $ CoinTransfer
         (SenderName $ Account $ T.unpack from)
         (ReceiverName $ Account $ T.unpack to)
