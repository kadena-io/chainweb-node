{-# LANGUAGE FlexibleContexts #-}
{-# LANGUAGE FlexibleInstances #-}
{-# LANGUAGE LambdaCase #-}
{-# LANGUAGE OverloadedStrings #-}
{-# LANGUAGE TypeOperators #-}

-- |
-- Module: Ea
-- Copyright: Copyright © 2018 - 2020 Kadena LLC.
-- License: MIT
-- Maintainer: Colin Woodbury <colin@kadena.io>
-- Stability: experimental
--
-- Generate legal genesis blocks, as well as their payloads.
--
-- > In the beginning Eru, the One, who in the Elvish tongue is named Ilúvatar,
-- > made the Ainur of his thought; and they made a great Music before him. In
-- > this Music the World was begun; for Ilúvatar made visible the song of the
-- > Ainur, and they beheld it as a light in the darkness. And many among them
-- > became enamoured of its beauty, and of its history which they saw beginning
-- > and unfolding as in a vision. Therefore Ilúvatar gave to their vision Being,
-- > and set it amid the Void, and the Secret Fire was sent to burn at the heart
-- > of the World; and it was called Eä.  -- The Silmarillion - Valaquenta
--
-- Eä means "to be" in Quenya, the ancient language of Tolkien's elves.
--
module Ea
  ( main ) where

import Control.Exception
import Control.Lens

import Data.Foldable
import Data.Functor
import Data.Text (Text)
import qualified Data.Text as T
import qualified Data.Text.Encoding as TE
import qualified Data.Text.IO as TIO
import qualified Data.Text.Lazy as TL
import qualified Data.Text.Lazy.Builder as TB
import Data.Traversable
import qualified Data.Vector as V
import GHC.Exts(the)

import System.IO.Temp
import System.LogLevel (LogLevel(..))

import Text.Printf

-- internal modules

import Chainweb.BlockHeaderDB
import Chainweb.Logger (genericLogger)
import Chainweb.Miner.Pact (noMiner)
import Chainweb.Pact.Backend.Utils
import Chainweb.Pact.PactService
import Chainweb.Pact.Types (testPactServiceConfig)
import Chainweb.Pact.Utils (toTxCreationTime)
import Chainweb.Pact.Validations (defaultMaxTTL)
import Chainweb.Payload
import Chainweb.Payload.PayloadStore.InMemory
import Chainweb.Storage.Table.RocksDB
import Chainweb.Time
import Chainweb.Transaction
    (ChainwebTransaction, chainwebPayloadCodec, mkPayloadWithTextOld)
import Chainweb.Utils
import Chainweb.Version

import Ea.Genesis

import Pact.ApiReq
import Pact.Types.ChainMeta
import Pact.Types.Command hiding (Payload)

---

main :: IO ()
main = void $ do
    devnet
    fastDevnet
    fastnet
    testnet
    mainnet
    genTxModules
    genCoinV3Payloads
    genCoinV4Payloads
    genCoinV5Payloads
    putStrLn "Done."
  where
    devnet = mkPayloads
      [ development0
      , developmentN
      , developmentKAD
      ]
    fastDevnet = mkPayloads
      [ fastDevelopment0
      , fastDevelopmentN
      ]
    fastnet = mkPayloads [fastTimedCPM0, fastTimedCPMN]
    testnet = mkPayloads [testnet0, testnetN]
    mainnet = mkPayloads
      [ mainnet0
      , mainnet1
      , mainnet2
      , mainnet3
      , mainnet4
      , mainnet5
      , mainnet6
      , mainnet7
      , mainnet8
      , mainnet9
      , mainnetKAD
      ]

show_ :: ChainIdRange -> String
show_ (ChainIdRange n n')
    | n == n' = "Chain " <> show n
    | otherwise = "Chains " <> show n <> "-" <> show n'

fullGenesisTag :: Genesis -> Text
fullGenesisTag (Genesis _ tag cidr _ _ _ _ _) = tag <> T.pack (chainIdRangeTag cidr)

-- | Generate payloads for a traversable of txs
--
mkPayloads :: Traversable t => t Genesis -> IO ()
mkPayloads = traverse_ (\g -> writePayload g =<< mkPayload g)

writePayload :: Genesis -> Text -> IO ()
writePayload gen payload = do
    let fileName = "src/Chainweb/BlockHeader/Genesis/" <> fullGenesisTag gen <> "Payload.hs"
    TIO.writeFile (T.unpack fileName) payload

-- | Generate a payload for a given list of genesis transactions
--
mkPayload :: Genesis -> IO Text
mkPayload gen@(Genesis v _ cidr@(ChainIdRange l u) c k a ns cc) = do
    printf ("Generating Genesis Payload for %s on " <> show_ cidr <> "...\n") $ show v
    payloadModules <- for [l..u] $ \cid ->
        genPayloadModule v (fullGenesisTag gen) (unsafeChainId cid) =<< mkChainwebTxs txs
    -- checks that the modules on each chain are the same
    evaluate $ the payloadModules
  where
    -- final tx list.
    -- NB: this is position-sensitive data.
    txs :: [FilePath]
    txs = cc <> toList ns <> toList k <> toList a <> toList c

genCoinV3Payloads :: IO ()
genCoinV3Payloads = genTxModule "CoinV3" [coinContractV3]

genCoinV4Payloads :: IO ()
genCoinV4Payloads = genTxModule "CoinV4"
  [ fungibleXChainV1
  , coinContractV4
  ]

genCoinV5Payloads :: IO ()
genCoinV5Payloads = genTxModule "CoinV5"
  [ coinContractV5
  ]

---------------------
-- Payload Generation
---------------------

genPayloadModule :: ChainwebVersion -> Text -> ChainId -> [ChainwebTransaction] -> IO Text
genPayloadModule v tag cid cwTxs =
    withTempRocksDb "chainweb-ea" $ \rocks ->
    withBlockHeaderDb rocks v cid $ \bhdb -> do
        let logger = genericLogger Warn TIO.putStrLn
        pdb <- newPayloadDb
        withSystemTempDirectory "ea-pact-db" $ \pactDbDir -> do
            T2 payloadWO _ <- withSqliteDb cid logger pactDbDir False $ \env ->
                withPactService v cid logger bhdb pdb env testPactServiceConfig $
                    execNewGenesisBlock noMiner (V.fromList cwTxs)
            return $ TL.toStrict $ TB.toLazyText $ payloadModuleCode tag payloadWO

mkChainwebTxs :: [FilePath] -> IO [ChainwebTransaction]
mkChainwebTxs txFiles = mkChainwebTxs' =<< traverse mkTx txFiles

mkChainwebTxs' :: [Command Text] -> IO [ChainwebTransaction]
mkChainwebTxs' rawTxs =
    forM rawTxs $ \cmd -> do
        let cmdBS = fmap TE.encodeUtf8 cmd
            -- TODO: Use the new `assertCommand` function.
<<<<<<< HEAD
=======
            -- We want to delete `verifyCommand` at some point.
            -- It's not critical for Ea because WebAuthn signatures (which
            -- the new `assertCommand` knows how to handle) are not present
            -- in Genesis blocks.
>>>>>>> 6996c54f
            procCmd = verifyCommand cmdBS
        case procCmd of
            f@ProcFail{} -> fail (show f)
            ProcSucc c -> do
                let t = toTxCreationTime (Time (TimeSpan 0))
                return $! mkPayloadWithTextOld <$> (c & setTxTime t & setTTL defaultMaxTTL)
  where
    setTxTime = set (cmdPayload . pMeta . pmCreationTime)
    setTTL = set (cmdPayload . pMeta . pmTTL)

mkTx :: FilePath -> IO (Command Text)
mkTx yamlFile = snd <$> mkApiReq yamlFile

-- -------------------------------------------------------------------------- --
-- Payload Module

payloadModuleCode :: Text -> PayloadWithOutputs -> TB.Builder
payloadModuleCode t p = foldMap (<> "\n")
    [ "{-# LANGUAGE OverloadedStrings #-}"
    , ""
    , "-- This module is auto-generated. DO NOT EDIT IT MANUALLY."
    , ""
    , "module Chainweb.BlockHeader.Genesis." <> tag <> "Payload ( payloadBlock ) where"
    , ""
    , "import qualified Data.Text as T"
    , "import qualified Data.Vector as V"
    , "import GHC.Stack"
    , ""
    , "import Chainweb.Payload"
    , "import Chainweb.Utils (unsafeFromText, toText)"
    , ""
    , "payloadBlock :: HasCallStack => PayloadWithOutputs"
    , "payloadBlock"
    , "    | actualHash == expectedHash = payload"
    , "    | otherwise = error"
    , "        $ \"inconsistent genesis payload detected. THIS IS A BUG in chainweb-node\""
    , "        <> \". Expected: \" <> T.unpack (toText expectedHash)"
    , "        <> \", actual: \" <> T.unpack (toText actualHash)"
    , "  where"
    , "    actualHash, expectedHash :: BlockPayloadHash"
    , "    actualHash = _payloadWithOutputsPayloadHash payload"
    , "    expectedHash = " <> hash
    , ""
    , "    payload = newPayloadWithOutputs minerData coinbase txs"
    , "    minerData = " <> minerData
    , "    coinbase = " <> coinbase
    , "    txs = V.fromList"
    , "        [ " <> sep "\n        , " tuple (_payloadWithOutputsTransactions p)
    , "        ]"
    ]
  where
    tag :: TB.Builder
    tag = TB.fromText t

    hash :: TB.Builder
    hash = asText (_payloadWithOutputsPayloadHash p)

    minerData :: TB.Builder
    minerData = asText (_payloadWithOutputsMiner p)

    coinbase :: TB.Builder
    coinbase = asText (_payloadWithOutputsCoinbase p)

tuple :: HasTextRepresentation a => HasTextRepresentation b => (a, b) -> TB.Builder
tuple (a, b) = "(" <> asText a <> ", " <> asText b <> ")"

asText :: HasTextRepresentation a => a -> TB.Builder
asText x = "unsafeFromText \"" <> TB.fromText (toText x) <> "\""

sep :: Foldable l => TB.Builder -> (a -> TB.Builder) -> l a -> TB.Builder
sep s f = go . toList
  where
    go [] = mempty
    go [h] = f h
    go (h:t) = f h <> s <> go t

------------------------------------------------------
-- Transaction Generation for coin v2 and remediations
------------------------------------------------------

genTxModules :: IO ()
genTxModules = void $ do
    genDevTxs
    genMainnetTxs
    genOtherTxs
    gen20ChainRemeds
    putStrLn "Done."
  where
    gen tag remeds = genTxModule tag $ upgrades <> remeds
    genOtherTxs = gen "Other" []
    genDevTxs = gen "Development"
      ["pact/coin-contract/remediations/devother/remediations.yaml"]

    genMain :: Int -> IO ()
    genMain chain = gen ("Mainnet" <> sshow chain)
      ["pact/coin-contract/remediations/mainnet/remediations" <> show chain <> ".yaml"]

    genMainnetTxs = mapM_ genMain [0..9]

    gen20ChainRemeds = genTxModule "MainnetKAD"
      ["pact/coin-contract/remediations/mainnet/remediations20chain.yaml"]

    upgrades = [fungibleAssetV2, coinContractV2]

genTxModule :: Text -> [FilePath] -> IO ()
genTxModule tag txFiles = do
    putStrLn $ "Generating tx module for " ++ show tag
    cwTxs <- mkChainwebTxs txFiles

    let encTxs = map quoteTx cwTxs
        quoteTx tx = "    \"" <> encTx tx <> "\""
        encTx = encodeB64UrlNoPaddingText . codecEncode (chainwebPayloadCodec maxBound)
        modl = T.unlines $ startTxModule tag <> [T.intercalate "\n    ,\n" encTxs] <> endTxModule
        fileName = "src/Chainweb/Pact/Transactions/" <> tag <> "Transactions.hs"

    TIO.writeFile (T.unpack fileName) modl

startTxModule :: Text -> [Text]
startTxModule tag =
    [ "{-# LANGUAGE OverloadedStrings #-}"
    , ""
    , "-- This module is auto-generated. DO NOT EDIT IT MANUALLY."
    , ""
    , "module Chainweb.Pact.Transactions." <> tag <> "Transactions ( transactions ) where"
    , ""
    , "import Data.Bifunctor (first)"
    , "import System.IO.Unsafe"
    , ""
    , "import Chainweb.Transaction"
    , "import Chainweb.Utils"
    , ""
    , "transactions :: [ChainwebTransaction]"
    , "transactions ="
    , "  let decodeTx t ="
    , "        fromEitherM . (first (userError . show)) . codecDecode (chainwebPayloadCodec maxBound) =<< decodeB64UrlNoPaddingText t"
    , "  in unsafePerformIO $ mapM decodeTx ["
    ]

endTxModule :: [Text]
endTxModule =
    [ "    ]"
    ]<|MERGE_RESOLUTION|>--- conflicted
+++ resolved
@@ -183,13 +183,10 @@
     forM rawTxs $ \cmd -> do
         let cmdBS = fmap TE.encodeUtf8 cmd
             -- TODO: Use the new `assertCommand` function.
-<<<<<<< HEAD
-=======
             -- We want to delete `verifyCommand` at some point.
             -- It's not critical for Ea because WebAuthn signatures (which
             -- the new `assertCommand` knows how to handle) are not present
             -- in Genesis blocks.
->>>>>>> 6996c54f
             procCmd = verifyCommand cmdBS
         case procCmd of
             f@ProcFail{} -> fail (show f)
