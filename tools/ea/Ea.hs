{-# LANGUAGE DataKinds #-}
{-# LANGUAGE DeriveAnyClass #-}
{-# LANGUAGE DeriveGeneric #-}
{-# LANGUAGE FlexibleInstances #-}
{-# LANGUAGE LambdaCase #-}
{-# LANGUAGE NoImplicitPrelude #-}
{-# LANGUAGE OverloadedStrings #-}
{-# LANGUAGE TypeOperators #-}
{-# LANGUAGE TemplateHaskell #-}
-- |
-- Module: Ea
-- Copyright: Copyright © 2019 Kadena LLC.
-- License: MIT
-- Maintainer: Colin Woodbury <colin@kadena.io>
-- Stability: experimental
--
-- Generate legal genesis blocks, as well as their payloads.
--
-- > In the beginning Eru, the One, who in the Elvish tongue is named Ilúvatar,
-- > made the Ainur of his thought; and they made a great Music before him. In
-- > this Music the World was begun; for Ilúvatar made visible the song of the
-- > Ainur, and they beheld it as a light in the darkness. And many among them
-- > became enamoured of its beauty, and of its history which they saw beginning
-- > and unfolding as in a vision. Therefore Ilúvatar gave to their vision Being,
-- > and set it amid the Void, and the Secret Fire was sent to burn at the heart
-- > of the World; and it was called Eä.  -- The Silmarillion - Valaquenta
--
-- Eä means "to be" in Quenya, the ancient language of Tolkien's elves.
--
module Ea ( main ) where

import BasePrelude

import Control.Lens (set)

import Data.Aeson (ToJSON)
import Data.Aeson.Encode.Pretty
import Data.ByteString (ByteString)
import qualified Data.ByteString.Lazy as BL
import Data.CAS.RocksDB
import Data.Text (Text)
import qualified Data.Text as T
import qualified Data.Text.Encoding as TE
import qualified Data.Text.IO as TIO
import qualified Data.Vector as V
import qualified Data.Yaml as Yaml

import Ea.Genesis

import System.LogLevel (LogLevel(..))

-- internal modules

import Chainweb.BlockHeaderDB
import Chainweb.Logger (genericLogger)
import Chainweb.Miner.Pact (noMiner)
import Chainweb.Pact.PactService
import Chainweb.Payload.PayloadStore.InMemory
import Chainweb.Time
import Chainweb.Transaction (mkPayloadWithText)
import Chainweb.Utils
import Chainweb.Version (ChainwebVersion(..), someChainId)

import Pact.ApiReq (mkApiReq)
import Pact.Parse
import Pact.Types.ChainMeta
import Pact.Types.Command hiding (Payload)
import Pact.Types.SPV (noSPVSupport)

---

main :: IO ()
<<<<<<< HEAD
main = do

    -- test payloads on chain 0 and N

    go0 chain0
    goN chainN

    -- mainnet payloads on chains 0 through 10

    goM "0" $ mainnetN mainAllocations0
    goM "1" $ mainnetN mainAllocations1
    goM "2" $ mainnetN mainAllocations2
    goM "3" $ mainnetN mainAllocations3
    goM "4" $ mainnetN mainAllocations4
    goM "5" $ mainnetN mainAllocations5
    goM "6" $ mainnetN mainAllocations6
    goM "7" $ mainnetN mainAllocations7
    goM "8" $ mainnetN mainAllocations8
    goM "9" $ mainnetN mainAllocations9

    putStrLn "Done."
=======
main = devnet
    >> fastnet
    >> testnet
    >> mainnet
    >> putStrLn "Done."
>>>>>>> 772bd1e6
  where
    devnet  = mkPayloads [development0, developmentN]
    fastnet = mkPayloads [fastTimedCPM0, fastTimedCPMN]
    testnet = mkPayloads [testnet0, testnetN]
    mainnet = mkPayloads
      [ mainnet0
      , mainnet1
      , mainnet2
      , mainnet3
      , mainnet4
      , mainnet5
      , mainnet6
      , mainnet7
      , mainnet8
      , mainnet9
      ]

-- | Generate paylaods for a traversable of txs
--
mkPayloads :: Traversable t => t Genesis -> IO ()
mkPayloads = traverse_ mkPayload

-- | Generate a payload for a given genesis transaction
--
mkPayload :: Genesis -> IO ()
mkPayload (Genesis v tag cid c k a ns) = do
    printf ("Generating Genesis Payload for %s on " <> show_ cid <> "...\n") $ show v
    genPayloadModule v (tag <> sshow cid) txs
  where
    show_ = \case
      N -> "all chains"
      n -> "Chain " <> show n
    -- coin contract genesis txs
    cc = [fungibleAsset, coinContract, gasPayer]
    -- final tx list.
    -- NB: this is position-sensitive data.
    txs = cc <> toList ns <> toList k <> toList a <> toList c

---------------------
-- Payload Generation
---------------------

genPayloadModule :: ChainwebVersion -> Text -> [FilePath] -> IO ()
genPayloadModule v tag txFiles =
    withTempRocksDb "chainweb-ea" $ \rocks ->
    withBlockHeaderDb rocks v cid $ \bhdb -> do
        rawTxs <- traverse mkTx txFiles
        cwTxs <- forM rawTxs $ \(_, cmd) -> do
            let cmdBS = fmap TE.encodeUtf8 cmd
                procCmd = verifyCommand cmdBS
            case procCmd of
                f@ProcFail{} -> fail (show f)
                ProcSucc c -> do
                  let t = toTxCreationTime (Time (TimeSpan 0))
                  return $! mkPayloadWithText <$> (c & setTxTime t & setTTL (TTLSeconds $ 2 * 24 * 60 * 60))

        let logger = genericLogger Warn TIO.putStrLn
        pdb <- newPayloadDb
        payloadWO <- initPactService' v cid logger noSPVSupport
                         bhdb pdb Nothing Nothing False $
                         execNewGenesisBlock noMiner (V.fromList cwTxs)

        let payloadYaml = TE.decodeUtf8 $ Yaml.encode payloadWO
            modl = T.unlines $ startModule tag <> [payloadYaml] <> endModule
            fileName = "src/Chainweb/BlockHeader/Genesis/" <> tag <> "Payload.hs"

        TIO.writeFile (T.unpack fileName) modl
  where
    setTxTime = set (cmdPayload . pMeta . pmCreationTime)
    setTTL = set (cmdPayload . pMeta . pmTTL)
    toTxCreationTime :: Time Integer -> TxCreationTime
    toTxCreationTime (Time timespan) = case timeSpanToSeconds timespan of
      Seconds s -> TxCreationTime $ ParsedInteger s
    cid = someChainId v

startModule :: Text -> [Text]
startModule tag =
    [ "{-# LANGUAGE QuasiQuotes #-}"
    , ""
    , "-- This module is auto-generated. DO NOT EDIT IT MANUALLY."
    , ""
    , "module Chainweb.BlockHeader.Genesis." <> tag <> "Payload ( payloadBlock ) where"
    , ""
    , "import Data.Text.Encoding (encodeUtf8)"
    , "import Data.Yaml (decodeThrow)"
    , ""
    , "import NeatInterpolation (text)"
    , ""
    , "import Chainweb.Payload (PayloadWithOutputs)"
    , "import Chainweb.Utils (fromJuste)"
    , ""
    , "payloadBlock :: PayloadWithOutputs"
    , "payloadBlock = fromJuste $ decodeThrow $ encodeUtf8 [text|"
    ]

endModule :: [Text]
endModule =
    [ "|]"
    ]

mkTx :: FilePath -> IO (ByteString,Command Text)
mkTx yamlFile = do
    (_,cmd) <- mkApiReq yamlFile
    pure (encodeJSON cmd,cmd)

encodeJSON :: ToJSON a => a -> ByteString
encodeJSON = BL.toStrict . encodePretty' (defConfig { confCompare = compare })<|MERGE_RESOLUTION|>--- conflicted
+++ resolved
@@ -70,7 +70,6 @@
 ---
 
 main :: IO ()
-<<<<<<< HEAD
 main = do
 
     -- test payloads on chain 0 and N
@@ -92,13 +91,6 @@
     goM "9" $ mainnetN mainAllocations9
 
     putStrLn "Done."
-=======
-main = devnet
-    >> fastnet
-    >> testnet
-    >> mainnet
-    >> putStrLn "Done."
->>>>>>> 772bd1e6
   where
     devnet  = mkPayloads [development0, developmentN]
     fastnet = mkPayloads [fastTimedCPM0, fastTimedCPMN]
