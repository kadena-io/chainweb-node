<<<<<<< HEAD
=======
{-# LANGUAGE FlexibleContexts #-}
>>>>>>> cda46fc8
{-# LANGUAGE FlexibleInstances #-}
{-# LANGUAGE LambdaCase #-}
{-# LANGUAGE OverloadedStrings #-}
{-# LANGUAGE TypeOperators #-}

-- |
-- Module: Ea
-- Copyright: Copyright © 2018 - 2020 Kadena LLC.
-- License: MIT
-- Maintainer: Colin Woodbury <colin@kadena.io>
-- Stability: experimental
--
-- Generate legal genesis blocks, as well as their payloads.
--
-- > In the beginning Eru, the One, who in the Elvish tongue is named Ilúvatar,
-- > made the Ainur of his thought; and they made a great Music before him. In
-- > this Music the World was begun; for Ilúvatar made visible the song of the
-- > Ainur, and they beheld it as a light in the darkness. And many among them
-- > became enamoured of its beauty, and of its history which they saw beginning
-- > and unfolding as in a vision. Therefore Ilúvatar gave to their vision Being,
-- > and set it amid the Void, and the Secret Fire was sent to burn at the heart
-- > of the World; and it was called Eä.  -- The Silmarillion - Valaquenta
--
-- Eä means "to be" in Quenya, the ancient language of Tolkien's elves.
--
module Ea
  ( main ) where

import Control.Exception
import Control.Lens

import Data.Foldable
import Data.Functor
import Data.Text (Text)
import qualified Data.Text as T
import qualified Data.Text.Encoding as TE
import qualified Data.Text.IO as TIO
import qualified Data.Text.Lazy as TL
import qualified Data.Text.Lazy.Builder as TB
import Data.Traversable
import qualified Data.Vector as V
<<<<<<< HEAD
import qualified Data.Yaml as Yaml
import GHC.Exts(the)

import Ea.Genesis
=======
import GHC.Exts(the)
>>>>>>> cda46fc8

import System.IO.Temp
import System.LogLevel (LogLevel(..))

import Text.Printf

-- internal modules

import Chainweb.BlockHeaderDB
import Chainweb.Logger (genericLogger)
import Chainweb.Miner.Pact (noMiner)
import Chainweb.Pact.Backend.Utils
import Chainweb.Pact.PactService
import Chainweb.Pact.Types (testPactServiceConfig)
import Chainweb.Pact.Utils (toTxCreationTime)
import Chainweb.Payload
import Chainweb.Payload.PayloadStore.InMemory
import Chainweb.Storage.Table.RocksDB
import Chainweb.Time
import Chainweb.Transaction
    (ChainwebTransaction, chainwebPayloadCodec, mkPayloadWithTextOld)
import Chainweb.Utils
import Chainweb.Version

import Ea.Genesis

import Pact.ApiReq
import Pact.Types.ChainMeta
import Pact.Types.Command hiding (Payload)

---

main :: IO ()
main = void $ do
    devnet
    fastDevnet
    fastnet
    testnet
    mainnet
    genTxModules
<<<<<<< HEAD
    -- gen20ChainPayloads
=======
>>>>>>> cda46fc8
    genCoinV3Payloads
    genCoinV4Payloads
    genCoinV5Payloads
    putStrLn "Done."
  where
    devnet = mkPayloads
      [ development0
      , developmentN
      , developmentKAD
      ]
    fastDevnet = mkPayloads
      [ fastDevelopment0
      , fastDevelopmentN
      ]
    fastnet = mkPayloads [fastTimedCPM0, fastTimedCPMN]
    testnet = mkPayloads [testnet0, testnetN]
    mainnet = mkPayloads
      [ mainnet0
      , mainnet1
      , mainnet2
      , mainnet3
      , mainnet4
      , mainnet5
      , mainnet6
      , mainnet7
      , mainnet8
      , mainnet9
      , mainnetKAD
      ]

show_ :: ChainIdRange -> String
show_ (ChainIdRange n n')
    | n == n' = "Chain " <> show n
    | otherwise = "Chains " <> show n <> "-" <> show n'

fullGenesisTag :: Genesis -> Text
fullGenesisTag (Genesis _ tag cidr _ _ _ _ _) = tag <> T.pack (chainIdRangeTag cidr)

-- | Generate payloads for a traversable of txs
--
mkPayloads :: Traversable t => t Genesis -> IO ()
mkPayloads = traverse_ (\g -> writePayload g =<< mkPayload g)
<<<<<<< HEAD

writePayload :: Genesis -> Text -> IO ()
writePayload gen payload = do
    let fileName = "src/Chainweb/BlockHeader/Genesis/" <> fullGenesisTag gen <> "Payload.hs"
    TIO.writeFile (T.unpack fileName) payload

=======

writePayload :: Genesis -> Text -> IO ()
writePayload gen payload = do
    let fileName = "src/Chainweb/BlockHeader/Genesis/" <> fullGenesisTag gen <> "Payload.hs"
    TIO.writeFile (T.unpack fileName) payload

>>>>>>> cda46fc8
-- | Generate a payload for a given list of genesis transactions
--
mkPayload :: Genesis -> IO Text
mkPayload gen@(Genesis v _ cidr@(ChainIdRange l u) c k a ns cc) = do
    printf ("Generating Genesis Payload for %s on " <> show_ cidr <> "...\n") $ show v
    payloadModules <- for [l..u] $ \cid ->
        genPayloadModule v (fullGenesisTag gen) (unsafeChainId cid) =<< mkChainwebTxs txs
<<<<<<< HEAD
=======
    -- checks that the modules on each chain are the same
>>>>>>> cda46fc8
    evaluate $ the payloadModules
  where
    -- final tx list.
    -- NB: this is position-sensitive data.
    txs :: [FilePath]
    txs = cc <> toList ns <> toList k <> toList a <> toList c

<<<<<<< HEAD
-- gen20ChainPayloads :: IO ()
-- gen20ChainPayloads = traverse_ mk20ChainPayload [developmentKAD, mainnetKAD]
--   where
--     mk20ChainPayload (Genesis v tag cid c k a ns _) = do

--       ((ccAr,ccCode,_,_),_) <- mkApiReq coinContractV2
--       v2Install <- TIO.readFile coinContractV2Install
--       let ccCode' = ccCode <> v2Install
--           ccAr' = ccAr
--             { _ylCode = Just ccCode'
--             , _ylCodeFile = Nothing
--             , _ylNonce = Just "coin-contract-v2-temp"
--             }
--       (_,ccTx) <- mkApiReqCmd False coinContractV2 ccAr'

--       fa1 <- mkTx fungibleAssetV1
--       fa2 <- mkTx fungibleAssetV2
--       gp <- mkTx gasPayer

--       txs <- ([fa1,fa2,ccTx,gp] ++) <$>
--              mapM mkTx (toList ns <> toList k <> toList a <> toList c)
--       cwTxs <- mkChainwebTxs' txs


--       printf ("Generating Genesis 20-chain payload for %s on " <> show_ cid <> "...\n") $ show v
--       genPayloadModule v (tag <> T.pack (chainIdRangeTag cid)) cid cwTxs

=======
>>>>>>> cda46fc8
genCoinV3Payloads :: IO ()
genCoinV3Payloads = genTxModule "CoinV3" [coinContractV3]

genCoinV4Payloads :: IO ()
genCoinV4Payloads = genTxModule "CoinV4"
  [ fungibleXChainV1
  , coinContractV4
  ]

genCoinV5Payloads :: IO ()
genCoinV5Payloads = genTxModule "CoinV5"
  [ coinContractV5
  ]

---------------------
-- Payload Generation
---------------------

genPayloadModule :: ChainwebVersion -> Text -> ChainId -> [ChainwebTransaction] -> IO Text
genPayloadModule v tag cid cwTxs =
    withTempRocksDb "chainweb-ea" $ \rocks ->
    withBlockHeaderDb rocks v cid $ \bhdb -> do
        let logger = genericLogger Warn TIO.putStrLn
        pdb <- newPayloadDb
        withSystemTempDirectory "ea-pact-db" $ \pactDbDir -> do
            T2 payloadWO _ <- withSqliteDb cid logger pactDbDir False $ \env ->
<<<<<<< HEAD
                withPactService v cid logger bhdb pdb env defaultPactServiceConfig $
=======
                withPactService v cid logger bhdb pdb env testPactServiceConfig $
>>>>>>> cda46fc8
                    execNewGenesisBlock noMiner (V.fromList cwTxs)
            return $ TL.toStrict $ TB.toLazyText $ payloadModuleCode tag payloadWO

<<<<<<< HEAD
            let
                payloadYaml = TE.decodeUtf8 $ Yaml.encode payloadWO

                -- Encode yaml as list of Haskell string literals. The extra empty line
                -- at the end is for backward compatibility.
                payloadHaskell
                    = "    [ "
                    <> T.intercalate "\n    , " (quoted <$> (T.lines payloadYaml <> [""]))
                    <> "\n    ]"
            return $! T.unlines $ startModule tag <> [payloadHaskell]
    -- cid = someChainId v
  where
    quoted t = "\"" <> t <> "\""
=======
mkChainwebTxs :: [FilePath] -> IO [ChainwebTransaction]
mkChainwebTxs txFiles = mkChainwebTxs' =<< traverse mkTx txFiles

mkChainwebTxs' :: [Command Text] -> IO [ChainwebTransaction]
mkChainwebTxs' rawTxs =
    forM rawTxs $ \cmd -> do
        let cmdBS = fmap TE.encodeUtf8 cmd
            procCmd = verifyCommand cmdBS
        case procCmd of
            f@ProcFail{} -> fail (show f)
            ProcSucc c -> do
                let t = toTxCreationTime (Time (TimeSpan 0))
                return $! mkPayloadWithTextOld <$> (c & setTxTime t & setTTL (TTLSeconds $ 2 * 24 * 60 * 60))
  where
    setTxTime = set (cmdPayload . pMeta . pmCreationTime)
    setTTL = set (cmdPayload . pMeta . pmTTL)

mkTx :: FilePath -> IO (Command Text)
mkTx yamlFile = snd <$> mkApiReq yamlFile
>>>>>>> cda46fc8

-- -------------------------------------------------------------------------- --
-- Payload Module

payloadModuleCode :: Text -> PayloadWithOutputs -> TB.Builder
payloadModuleCode t p = foldMap (<> "\n")
    [ "{-# LANGUAGE OverloadedStrings #-}"
    , ""
    , "-- This module is auto-generated. DO NOT EDIT IT MANUALLY."
    , ""
    , "module Chainweb.BlockHeader.Genesis." <> tag <> "Payload ( payloadBlock ) where"
    , ""
    , "import qualified Data.Text as T"
    , "import qualified Data.Vector as V"
    , "import GHC.Stack"
    , ""
    , "import Chainweb.Payload"
    , "import Chainweb.Utils (unsafeFromText, toText)"
    , ""
    , "payloadBlock :: HasCallStack => PayloadWithOutputs"
    , "payloadBlock"
    , "    | actualHash == expectedHash = payload"
    , "    | otherwise = error"
    , "        $ \"inconsistent genesis payload detected. THIS IS A BUG in chainweb-node\""
    , "        <> \". Expected: \" <> T.unpack (toText expectedHash)"
    , "        <> \", actual: \" <> T.unpack (toText actualHash)"
    , "  where"
    , "    actualHash, expectedHash :: BlockPayloadHash"
    , "    actualHash = _payloadWithOutputsPayloadHash payload"
    , "    expectedHash = " <> hash
    , ""
    , "    payload = newPayloadWithOutputs minerData coinbase txs"
    , "    minerData = " <> minerData
    , "    coinbase = " <> coinbase
    , "    txs = V.fromList"
    , "        [ " <> sep "\n        , " tuple (_payloadWithOutputsTransactions p)
    , "        ]"
    ]
  where
    tag :: TB.Builder
    tag = TB.fromText t

    hash :: TB.Builder
    hash = asText (_payloadWithOutputsPayloadHash p)

    minerData :: TB.Builder
    minerData = asText (_payloadWithOutputsMiner p)

<<<<<<< HEAD
mkChainwebTxs' :: [Command Text] -> IO [ChainwebTransaction]
mkChainwebTxs' rawTxs = do
    forM rawTxs $ \cmd -> do
        let cmdBS = fmap TE.encodeUtf8 cmd
            procCmd = verifyCommand cmdBS
        case procCmd of
            f@ProcFail{} -> fail (show f)
            ProcSucc c -> do
                let t = toTxCreationTime (Time (TimeSpan 0))
                return $! mkPayloadWithTextOld <$> (c & setTxTime t & setTTL (TTLSeconds $ 2 * 24 * 60 * 60))
=======
    coinbase :: TB.Builder
    coinbase = asText (_payloadWithOutputsCoinbase p)

tuple :: HasTextRepresentation a => HasTextRepresentation b => (a, b) -> TB.Builder
tuple (a, b) = "(" <> asText a <> ", " <> asText b <> ")"

asText :: HasTextRepresentation a => a -> TB.Builder
asText x = "unsafeFromText \"" <> TB.fromText (toText x) <> "\""

sep :: Foldable l => TB.Builder -> (a -> TB.Builder) -> l a -> TB.Builder
sep s f = go . toList
>>>>>>> cda46fc8
  where
    go [] = mempty
    go [h] = f h
    go (h:t) = f h <> s <> go t

------------------------------------------------------
-- Transaction Generation for coin v2 and remediations
------------------------------------------------------

genTxModules :: IO ()
genTxModules = void $ do
    genDevTxs
    genMainnetTxs
    genOtherTxs
    gen20ChainRemeds
    putStrLn "Done."
  where
    gen tag remeds = genTxModule tag $ upgrades <> remeds
    genOtherTxs = gen "Other" []
    genDevTxs = gen "Development"
      ["pact/coin-contract/remediations/devother/remediations.yaml"]

    genMain :: Int -> IO ()
    genMain chain = gen ("Mainnet" <> sshow chain)
      ["pact/coin-contract/remediations/mainnet/remediations" <> show chain <> ".yaml"]

    genMainnetTxs = mapM_ genMain [0..9]

    gen20ChainRemeds = genTxModule "MainnetKAD"
      ["pact/coin-contract/remediations/mainnet/remediations20chain.yaml"]

    upgrades = [fungibleAssetV2, coinContractV2]

genTxModule :: Text -> [FilePath] -> IO ()
genTxModule tag txFiles = do
    putStrLn $ "Generating tx module for " ++ show tag
    cwTxs <- mkChainwebTxs txFiles

<<<<<<< HEAD
    let
        encTxs = map quoteTx cwTxs
=======
    let encTxs = map quoteTx cwTxs
>>>>>>> cda46fc8
        quoteTx tx = "    \"" <> encTx tx <> "\""
        encTx = encodeB64UrlNoPaddingText . codecEncode (chainwebPayloadCodec maxBound)
        modl = T.unlines $ startTxModule tag <> [T.intercalate "\n    ,\n" encTxs] <> endTxModule
        fileName = "src/Chainweb/Pact/Transactions/" <> tag <> "Transactions.hs"

    TIO.writeFile (T.unpack fileName) modl

startTxModule :: Text -> [Text]
startTxModule tag =
    [ "{-# LANGUAGE OverloadedStrings #-}"
    , ""
    , "-- This module is auto-generated. DO NOT EDIT IT MANUALLY."
    , ""
    , "module Chainweb.Pact.Transactions." <> tag <> "Transactions ( transactions ) where"
    , ""
    , "import Data.Bifunctor (first)"
    , "import System.IO.Unsafe"
    , ""
    , "import Chainweb.Transaction"
    , "import Chainweb.Utils"
    , ""
    , "transactions :: [ChainwebTransaction]"
    , "transactions ="
    , "  let decodeTx t ="
    , "        fromEitherM . (first (userError . show)) . codecDecode (chainwebPayloadCodec maxBound) =<< decodeB64UrlNoPaddingText t"
    , "  in unsafePerformIO $ mapM decodeTx ["
    ]

endTxModule :: [Text]
endTxModule =
    [ "    ]"
    ]<|MERGE_RESOLUTION|>--- conflicted
+++ resolved
@@ -1,7 +1,4 @@
-<<<<<<< HEAD
-=======
 {-# LANGUAGE FlexibleContexts #-}
->>>>>>> cda46fc8
 {-# LANGUAGE FlexibleInstances #-}
 {-# LANGUAGE LambdaCase #-}
 {-# LANGUAGE OverloadedStrings #-}
@@ -43,14 +40,7 @@
 import qualified Data.Text.Lazy.Builder as TB
 import Data.Traversable
 import qualified Data.Vector as V
-<<<<<<< HEAD
-import qualified Data.Yaml as Yaml
 import GHC.Exts(the)
-
-import Ea.Genesis
-=======
-import GHC.Exts(the)
->>>>>>> cda46fc8
 
 import System.IO.Temp
 import System.LogLevel (LogLevel(..))
@@ -91,10 +81,6 @@
     testnet
     mainnet
     genTxModules
-<<<<<<< HEAD
-    -- gen20ChainPayloads
-=======
->>>>>>> cda46fc8
     genCoinV3Payloads
     genCoinV4Payloads
     genCoinV5Payloads
@@ -137,21 +123,12 @@
 --
 mkPayloads :: Traversable t => t Genesis -> IO ()
 mkPayloads = traverse_ (\g -> writePayload g =<< mkPayload g)
-<<<<<<< HEAD
 
 writePayload :: Genesis -> Text -> IO ()
 writePayload gen payload = do
     let fileName = "src/Chainweb/BlockHeader/Genesis/" <> fullGenesisTag gen <> "Payload.hs"
     TIO.writeFile (T.unpack fileName) payload
 
-=======
-
-writePayload :: Genesis -> Text -> IO ()
-writePayload gen payload = do
-    let fileName = "src/Chainweb/BlockHeader/Genesis/" <> fullGenesisTag gen <> "Payload.hs"
-    TIO.writeFile (T.unpack fileName) payload
-
->>>>>>> cda46fc8
 -- | Generate a payload for a given list of genesis transactions
 --
 mkPayload :: Genesis -> IO Text
@@ -159,10 +136,7 @@
     printf ("Generating Genesis Payload for %s on " <> show_ cidr <> "...\n") $ show v
     payloadModules <- for [l..u] $ \cid ->
         genPayloadModule v (fullGenesisTag gen) (unsafeChainId cid) =<< mkChainwebTxs txs
-<<<<<<< HEAD
-=======
     -- checks that the modules on each chain are the same
->>>>>>> cda46fc8
     evaluate $ the payloadModules
   where
     -- final tx list.
@@ -170,36 +144,6 @@
     txs :: [FilePath]
     txs = cc <> toList ns <> toList k <> toList a <> toList c
 
-<<<<<<< HEAD
--- gen20ChainPayloads :: IO ()
--- gen20ChainPayloads = traverse_ mk20ChainPayload [developmentKAD, mainnetKAD]
---   where
---     mk20ChainPayload (Genesis v tag cid c k a ns _) = do
-
---       ((ccAr,ccCode,_,_),_) <- mkApiReq coinContractV2
---       v2Install <- TIO.readFile coinContractV2Install
---       let ccCode' = ccCode <> v2Install
---           ccAr' = ccAr
---             { _ylCode = Just ccCode'
---             , _ylCodeFile = Nothing
---             , _ylNonce = Just "coin-contract-v2-temp"
---             }
---       (_,ccTx) <- mkApiReqCmd False coinContractV2 ccAr'
-
---       fa1 <- mkTx fungibleAssetV1
---       fa2 <- mkTx fungibleAssetV2
---       gp <- mkTx gasPayer
-
---       txs <- ([fa1,fa2,ccTx,gp] ++) <$>
---              mapM mkTx (toList ns <> toList k <> toList a <> toList c)
---       cwTxs <- mkChainwebTxs' txs
-
-
---       printf ("Generating Genesis 20-chain payload for %s on " <> show_ cid <> "...\n") $ show v
---       genPayloadModule v (tag <> T.pack (chainIdRangeTag cid)) cid cwTxs
-
-=======
->>>>>>> cda46fc8
 genCoinV3Payloads :: IO ()
 genCoinV3Payloads = genTxModule "CoinV3" [coinContractV3]
 
@@ -226,29 +170,10 @@
         pdb <- newPayloadDb
         withSystemTempDirectory "ea-pact-db" $ \pactDbDir -> do
             T2 payloadWO _ <- withSqliteDb cid logger pactDbDir False $ \env ->
-<<<<<<< HEAD
-                withPactService v cid logger bhdb pdb env defaultPactServiceConfig $
-=======
                 withPactService v cid logger bhdb pdb env testPactServiceConfig $
->>>>>>> cda46fc8
                     execNewGenesisBlock noMiner (V.fromList cwTxs)
             return $ TL.toStrict $ TB.toLazyText $ payloadModuleCode tag payloadWO
 
-<<<<<<< HEAD
-            let
-                payloadYaml = TE.decodeUtf8 $ Yaml.encode payloadWO
-
-                -- Encode yaml as list of Haskell string literals. The extra empty line
-                -- at the end is for backward compatibility.
-                payloadHaskell
-                    = "    [ "
-                    <> T.intercalate "\n    , " (quoted <$> (T.lines payloadYaml <> [""]))
-                    <> "\n    ]"
-            return $! T.unlines $ startModule tag <> [payloadHaskell]
-    -- cid = someChainId v
-  where
-    quoted t = "\"" <> t <> "\""
-=======
 mkChainwebTxs :: [FilePath] -> IO [ChainwebTransaction]
 mkChainwebTxs txFiles = mkChainwebTxs' =<< traverse mkTx txFiles
 
@@ -268,7 +193,6 @@
 
 mkTx :: FilePath -> IO (Command Text)
 mkTx yamlFile = snd <$> mkApiReq yamlFile
->>>>>>> cda46fc8
 
 -- -------------------------------------------------------------------------- --
 -- Payload Module
@@ -317,18 +241,6 @@
     minerData :: TB.Builder
     minerData = asText (_payloadWithOutputsMiner p)
 
-<<<<<<< HEAD
-mkChainwebTxs' :: [Command Text] -> IO [ChainwebTransaction]
-mkChainwebTxs' rawTxs = do
-    forM rawTxs $ \cmd -> do
-        let cmdBS = fmap TE.encodeUtf8 cmd
-            procCmd = verifyCommand cmdBS
-        case procCmd of
-            f@ProcFail{} -> fail (show f)
-            ProcSucc c -> do
-                let t = toTxCreationTime (Time (TimeSpan 0))
-                return $! mkPayloadWithTextOld <$> (c & setTxTime t & setTTL (TTLSeconds $ 2 * 24 * 60 * 60))
-=======
     coinbase :: TB.Builder
     coinbase = asText (_payloadWithOutputsCoinbase p)
 
@@ -340,7 +252,6 @@
 
 sep :: Foldable l => TB.Builder -> (a -> TB.Builder) -> l a -> TB.Builder
 sep s f = go . toList
->>>>>>> cda46fc8
   where
     go [] = mempty
     go [h] = f h
@@ -379,12 +290,7 @@
     putStrLn $ "Generating tx module for " ++ show tag
     cwTxs <- mkChainwebTxs txFiles
 
-<<<<<<< HEAD
-    let
-        encTxs = map quoteTx cwTxs
-=======
     let encTxs = map quoteTx cwTxs
->>>>>>> cda46fc8
         quoteTx tx = "    \"" <> encTx tx <> "\""
         encTx = encodeB64UrlNoPaddingText . codecEncode (chainwebPayloadCodec maxBound)
         modl = T.unlines $ startTxModule tag <> [T.intercalate "\n    ,\n" encTxs] <> endTxModule
