--- conflicted
+++ resolved
@@ -96,25 +96,7 @@
 
     putStrLn "Done."
   where
-<<<<<<< HEAD
-    otherChains =
-      [ (Development, "Development",
-         [fungibleAsset, coinContract, gasPayer, devNGrants, devNs])
-      , (FastTimedCPM petersonChainGraph, "FastTimedCPM",
-         [fungibleAsset, coinContract, gasPayer, devNGrants, devNs])
-      , (Testnet02, "Testnet",
-         [ fungibleAsset, coinContract, gasPayer, prodNGrants, prodNs ])
-      ]
-
-    chain0 =
-      [ (Development, "Development",
-         [fungibleAsset, coinContract, gasPayer, devNs, devAllocations, dev0Grants])
-      , (FastTimedCPM petersonChainGraph, "FastTimedCPM",
-         [fungibleAsset, coinContract, gasPayer, devNs, devAllocations, dev0Grants])
-      , (Testnet02, "Testnet",
-         [fungibleAsset, coinContract, gasPayer, prodNs, prodAllocations, prod0Grants])
-=======
-    cc = [fungibleAsset, coinContract]
+    cc = [fungibleAsset, coinContract, gasPayer]
     devDefaults = cc <> [devNs]
     prodDefaults = cc <> [prodNs]
     mainnetDefaults = cc <> [prodNs, mainKeysets, mainCoinbases]
@@ -129,7 +111,6 @@
       [ (Development, "Development",  devDefaults <> [devNGrants])
       , (FastTimedCPM petersonChainGraph, "FastTimedCPM", devDefaults <> [devNGrants])
       , (Testnet02, "Testnet", prodDefaults <> [prodNGrants])
->>>>>>> 5a431f03
       ]
 
     mainnetN a =
