--- conflicted
+++ resolved
@@ -187,11 +187,7 @@
     concurrentWith
       -- initialize chains concurrently
       (\cid -> do
-<<<<<<< HEAD
-          let mcfg = validatingMempoolConfig cid v
-=======
-          let mcfg = validatingMempoolConfig cid (_configBlockGasLimit conf)
->>>>>>> 527e7ce7
+          let mcfg = validatingMempoolConfig cid v (_configBlockGasLimit conf)
           withChainResourcesStandalone v cid rocksDb peer (chainLogger cid)
                 mcfg cdbv payloadDb prune dbDir nodeid resetDb)
 
