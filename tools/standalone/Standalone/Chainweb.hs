{-# LANGUAGE FlexibleContexts  #-}
{-# LANGUAGE OverloadedStrings #-}
{-# LANGUAGE TypeFamilies      #-}

-- | Module: Standalone.Chainweb
-- Copyright: Copyright © 2019 Kadena LLC.
-- License: MIT
-- Maintainer: Emmanuel Denloye-Ito <emmanuel@kadena.io>
-- Stability: experimental
--
-- TODO
--
module Standalone.Chainweb where

import Control.Concurrent.MVar
import Control.Lens
import Control.Monad

import Data.CAS
import Data.CAS.RocksDB
import Data.Foldable
import Data.Function
import Data.List (sortBy)
import qualified Data.HashMap.Strict as HM
import qualified Data.Text as T

<<<<<<< HEAD
=======
import Network.Wai.Middleware.Throttle
import Network.Wai (Middleware, pathInfo, responseLBS)
import Network.HTTP.Types.Status (status404)

>>>>>>> 583bcb11
import P2P.Node.Configuration
import P2P.Peer

import System.LogLevel

-- chainweb imports

import Chainweb.BlockHeader
import Chainweb.BlockHeaderDB
import Chainweb.BlockHeaderDB.RestAPI (HeaderStream(..))
import Chainweb.Chainweb
import Chainweb.Chainweb.ChainResources
import Chainweb.Chainweb.CutResources
import Chainweb.Chainweb.MinerResources
import Chainweb.Chainweb.PeerResources
import Chainweb.Cut
import Chainweb.CutDB
import Chainweb.Logger
import Chainweb.NodeId
import Chainweb.Pact.Service.PactInProcApi
import Chainweb.Payload
import Chainweb.Payload.PayloadStore
import Chainweb.Payload.PayloadStore.RocksDB
import Chainweb.Utils
import Chainweb.Version
import Chainweb.WebBlockHeaderDB
import Chainweb.WebPactExecutionService
import qualified Chainweb.Mempool.InMem as Mempool
import qualified Chainweb.Mempool.InMemTypes as Mempool

import Standalone.Utils

withChainwebStandalone
    :: Logger logger
    => ChainwebConfiguration
    -> logger
    -> RocksDb
    -> Maybe FilePath
    -> Bool
    -> (Chainweb logger RocksDbCas -> IO a)
    -> IO a
withChainwebStandalone c logger rocksDb dbDir resetDb inner =
    withPeerResources v (view configP2p conf) logger $ \logger' peer ->
      withChainwebInternalStandalone
        (set configP2p (_peerResConfig peer) conf)
        logger'
        peer
        rocksDb
        dbDir
        (Just (_configNodeId c))
        resetDb
        inner
  where
    v = _chainwebVersion c

    -- Here we inject the hard-coded bootstrap peer infos for the configured
    -- chainweb version into the configuration.
    conf
        | _p2pConfigIgnoreBootstrapNodes (_configP2p c) = c
        | otherwise = configP2p . p2pConfigKnownPeers <>~ bootstrapPeerInfos v $ c

withChainResourcesStandalone
    :: Logger logger
    => PayloadCas cas
    => ChainwebVersion
    -> ChainId
    -> RocksDb
    -> PeerResources logger
    -> logger
    -> (MVar PactExecutionService -> Mempool.InMemConfig ChainwebTransaction)
    -> MVar (CutDb cas)
    -> PayloadDb cas
    -> Bool
      -- ^ whether to prune the database
    -> Maybe FilePath
      -- ^ database directory for checkpointer
    -> Maybe NodeId
    -> Bool
      -- ^ reset database directory
    -> (ChainResources logger -> IO a)
    -> IO a
withChainResourcesStandalone v cid rdb peer logger mempoolCfg0 cdbv payloadDb prune dbDir nodeid resetDb inner =
    withBlockHeaderDb rdb v cid $ \cdb -> do
        pexMv <- newEmptyMVar
        let mempoolCfg = mempoolCfg0 pexMv
        Mempool.withInMemoryMempool_ (setComponent "mempool" logger) mempoolCfg v $ \mempool -> do
            -- placing mempool access shim here
            -- putting a default here for now.
              let mpa = onlyCoinTransferMemPoolAccess cid 10
              withPactService' v cid (setComponent "pact" logger)
                    mpa cdbv cdb payloadDb dbDir nodeid resetDb $
                \requestQ -> do
                      -- prune blockheader db
                      when prune $ do
                          logg Info "start pruning block header database"
                          x <- pruneForks logger cdb (diam * 3) $ \_h _payloadInUse ->

                          -- FIXME At the time of writing his payload hashes are not
                          -- unique. The pruning algorithm can handle non-uniquness
                          -- between within a chain between forks, but not across
                          -- chains. Also cas-deletion is sound for payload hashes if
                          -- outputs are unique for payload hashes.
                          --
                          -- Renable this code once pact
                          --
                          -- includes the parent hash into the coinbase hash,
                          -- includes the transaction hash into the respective output hash, and
                          -- guarantees that transaction hashes are unique.
                          --
                          -- unless payloadInUse
                          --     $ casDelete payloadDb (_blockPayloadHash h)
                            return ()
                          logg Info $
                            "finished pruning block header database. Deleted "
                            <> sshow x
                            <> " block headers."

                      -- replay pact
                      let pact = pes requestQ
                      putMVar pexMv pact

                      -- run inner
                      inner ChainResources
                          { _chainResPeer = peer
                          , _chainResBlockHeaderDb = cdb
                          , _chainResLogger = logger
                          , _chainResMempool = mempool
                          , _chainResPact = pact
                          }
  where
    logg = logFunctionText (setComponent "pact-tx-replay" logger)
    diam = diameter (_chainGraph v)
    pes requestQ = case v of
        Test{} -> emptyPactExecutionService
        TimedConsensus{} -> emptyPactExecutionService
        PowConsensus{} -> emptyPactExecutionService
        TimedCPM{} -> mkPactExecutionService requestQ
        FastTimedCPM{} -> mkPactExecutionService requestQ
        Development -> mkPactExecutionService requestQ
        Testnet02 -> mkPactExecutionService requestQ
        Mainnet01 -> mkPactExecutionService requestQ

withChainwebInternalStandalone
    :: Logger logger
    => ChainwebConfiguration
    -> logger
    -> PeerResources logger
    -> RocksDb
    -> Maybe FilePath
    -> Maybe NodeId
    -> Bool
    -> (Chainweb logger RocksDbCas -> IO a)
    -> IO a
withChainwebInternalStandalone conf logger peer rocksDb dbDir nodeid resetDb inner = do
    initializePayloadDb v payloadDb
    cdbv <- newEmptyMVar
    concurrentWith
      -- initialize chains concurrently
      (\cid -> do
          let mcfg = validatingMempoolConfig cid v (_configBlockGasLimit conf)
          withChainResourcesStandalone v cid rocksDb peer (chainLogger cid)
                mcfg cdbv payloadDb prune dbDir nodeid resetDb)

      -- initialize global resources after all chain resources are
      -- initialized
      (\cs -> global (HM.fromList $ zip cidsList cs) cdbv)
      cidsList
  where
    prune = _configPruneChainDatabase conf
    cidsList = toList cids
    payloadDb = newPayloadDb rocksDb
    chainLogger cid = addLabel ("chain", toText cid) logger
    logg = logFunctionText logger

    -- initialize global resources
    global cs cdbv = do
        let webchain = mkWebBlockHeaderDb v (HM.map _chainResBlockHeaderDb cs)
            pact = mkWebPactExecutionService (HM.map _chainResPact cs)
            cutLogger = setComponent "cut" logger
            mgr = _peerResManager peer
        logg Info "start initializing cut resources"
        withCutResources cutConfig peer cutLogger
            rocksDb webchain payloadDb mgr pact $ \cuts -> do
                logg Info "finished initializing cut resources"
                let mLogger = setComponent "miner" logger
                    mConf = _configMiner conf
                    mCutDb = _cutResCutDb cuts

                -- initialize throttler
                throttler <- mkGenericThrottler (_configThrottleRate conf)
                miningThrottler <- mkMiningThrottler (_configMiningThrottleRate conf)
                putPeerThrottler <- mkPutPeerThrottler (_configMiningThrottleRate conf)

                void $! putMVar cdbv mCutDb

                logg Info "start synchronizing Pact DBs"
                synchronizePactDb cs mCutDb
                logg Info "finished synchronizing Pact DBs"

                withPactData cs cuts $ \pactData -> do
                    logg Info "start initializing miner resources"
                    withMiningCoordination mLogger (_configCoordinator conf) mCutDb $ \mc -> do
                        withMinerResources mLogger mConf mCutDb $ \m -> do
                            logg Info "finished initializing miner resources"
                            inner Chainweb
<<<<<<< HEAD
                                      { _chainwebHostAddress =
                                          _peerConfigAddr
                                          $ _p2pConfigPeer
                                          $ _configP2p conf
                                      , _chainwebChains = cs
                                      , _chainwebCutResources = cuts
                                      , _chainwebMiner = m
                                      , _chainwebCoordinator = mc
                                      , _chainwebHeaderStream =
                                          HeaderStream $ _configHeaderStream conf
                                      , _chainwebLogger = logger
                                      , _chainwebPeer = peer
                                      , _chainwebPayloadDb = payloadDb
                                      , _chainwebManager = mgr
                                      , _chainwebPactData = pactData
                                      , _chainwebThrottler = throttler
                                      , _chainwebMiningThrottler = miningThrottler
                                      , _chainwebPutPeerThrottler = putPeerThrottler
                                      , _chainwebConfig = conf
                                      }
=======
                                  { _chainwebHostAddress =
                                      _peerConfigAddr
                                      $ _p2pConfigPeer
                                      $ _configP2p conf
                                  , _chainwebChains = cs
                                  , _chainwebCutResources = cuts
                                  , _chainwebMiner = m
                                  , _chainwebCoordinator = mc
                                  , _chainwebHeaderStream =
                                      HeaderStream $ _configHeaderStream conf
                                  , _chainwebLogger = logger
                                  , _chainwebPeer = peer
                                  , _chainwebPayloadDb = payloadDb
                                  , _chainwebManager = mgr
                                  , _chainwebPactData = pactData
                                  , _chainwebThrottler = throttler
                                  , _chainwebConfig = conf
                                  , _chainwebRouteBlacklist = routeBlacklist
                                  }
>>>>>>> 583bcb11

    withPactData cs cuts m
        | _enableConfigEnabled (_configTransactionIndex conf) = do
            logg Info "Transaction index enabled"
            let l = sortBy (compare `on` fst) (HM.toList cs)
            m $ map (\(c, cr) -> (c, (cuts, cr))) l
        | otherwise = do
            logg Info "Transaction index disabled"
            m []
    v = _configChainwebVersion conf
    cids = chainIds v

    -- FIXME: make this configurable
    cutConfig = (defaultCutDbConfig v (_configCutFetchTimeout conf) (_configCutLimitConfig conf))
        { _cutDbConfigLogLevel = Info
        , _cutDbConfigTelemetryLevel = Info
        , _cutDbConfigUseOrigin = _configIncludeOrigin conf
        }

    synchronizePactDb cs cutDb = do
        currentCut <- _cut cutDb
        mapM_ syncOne $ mergeCutResources $ _cutMap currentCut
      where
        mergeCutResources c =
            let f cid bh = (bh, fromJuste $ HM.lookup cid cs)
            in map snd $ HM.toList $ HM.mapWithKey f c
        syncOne (bh, cr) = do
            let pact = _chainResPact cr
            let logCr = logFunctionText $ _chainResLogger cr
            let hsh = _blockHash bh
            let h = _blockHeight bh
            logCr Info $ "pact db synchronizing to block "
                      <> T.pack (show (h, hsh))
            payload <- payloadWithOutputsToPayloadData
                       <$> casLookupM payloadDb (_blockPayloadHash bh)
            void $ _pactValidateBlock pact bh payload
            logCr Info "pact db synchronized"

    routeBlacklist :: Middleware
    routeBlacklist app req respond
        | test = respond $ responseLBS status404 [] "Endpoint not supported by this node"
        | otherwise = app req respond
      where
        test = any
            (\x -> x `T.isPrefixOf` (T.intercalate "/" (pathInfo req)))
            (_configDisabledEndpoints conf)<|MERGE_RESOLUTION|>--- conflicted
+++ resolved
@@ -24,13 +24,9 @@
 import qualified Data.HashMap.Strict as HM
 import qualified Data.Text as T
 
-<<<<<<< HEAD
-=======
-import Network.Wai.Middleware.Throttle
 import Network.Wai (Middleware, pathInfo, responseLBS)
 import Network.HTTP.Types.Status (status404)
 
->>>>>>> 583bcb11
 import P2P.Node.Configuration
 import P2P.Peer
 
@@ -236,7 +232,6 @@
                         withMinerResources mLogger mConf mCutDb $ \m -> do
                             logg Info "finished initializing miner resources"
                             inner Chainweb
-<<<<<<< HEAD
                                       { _chainwebHostAddress =
                                           _peerConfigAddr
                                           $ _p2pConfigPeer
@@ -255,29 +250,9 @@
                                       , _chainwebThrottler = throttler
                                       , _chainwebMiningThrottler = miningThrottler
                                       , _chainwebPutPeerThrottler = putPeerThrottler
+                                      , _chainwebRouteBlacklist = routeBlacklist
                                       , _chainwebConfig = conf
                                       }
-=======
-                                  { _chainwebHostAddress =
-                                      _peerConfigAddr
-                                      $ _p2pConfigPeer
-                                      $ _configP2p conf
-                                  , _chainwebChains = cs
-                                  , _chainwebCutResources = cuts
-                                  , _chainwebMiner = m
-                                  , _chainwebCoordinator = mc
-                                  , _chainwebHeaderStream =
-                                      HeaderStream $ _configHeaderStream conf
-                                  , _chainwebLogger = logger
-                                  , _chainwebPeer = peer
-                                  , _chainwebPayloadDb = payloadDb
-                                  , _chainwebManager = mgr
-                                  , _chainwebPactData = pactData
-                                  , _chainwebThrottler = throttler
-                                  , _chainwebConfig = conf
-                                  , _chainwebRouteBlacklist = routeBlacklist
-                                  }
->>>>>>> 583bcb11
 
     withPactData cs cuts m
         | _enableConfigEnabled (_configTransactionIndex conf) = do
