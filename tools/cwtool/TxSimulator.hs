{-# LANGUAGE BangPatterns #-}
{-# LANGUAGE FlexibleContexts #-}
{-# LANGUAGE LambdaCase #-}
{-# LANGUAGE OverloadedStrings #-}
{-# LANGUAGE TypeApplications #-}
{-# LANGUAGE TypeFamilies #-}
{-# LANGUAGE ScopedTypeVariables #-}
module TxSimulator
  where

import Control.Concurrent.MVar
import Control.Lens
import Control.Monad
import Control.Monad.Catch
import Control.Monad.IO.Class
import Crypto.Hash.Algorithms
import Data.Aeson (decodeStrict')
import Data.Default
import qualified Data.Map.Strict as M
import Data.Maybe
import qualified Data.Text as T
import qualified Data.Text.Encoding as T
import qualified Data.Text.IO as T
import qualified Data.Vector as V
import Options.Applicative
import System.LogLevel

import Chainweb.BlockHeader
import Chainweb.BlockHeaderDB.RestAPI.Client
import Chainweb.BlockHeaderDB.Internal
import Chainweb.BlockHeight
import Chainweb.Crypto.MerkleLog
import Chainweb.Logger
import Chainweb.Miner.Pact
import Chainweb.Pact.Backend.RelationalCheckpointer
import Chainweb.Pact.Backend.Types
import Chainweb.Pact.Backend.Utils
import Chainweb.Pact.PactService
import Chainweb.Pact.PactService.ExecBlock
import Chainweb.Pact.RestAPI.Server
import Chainweb.Pact.Service.Types
import Chainweb.Pact.TransactionExec
import Chainweb.Pact.Types
import Chainweb.Payload
import Chainweb.Payload.PayloadStore
import Chainweb.Payload.PayloadStore.InMemory
import Chainweb.Payload.RestAPI.Client
import Chainweb.SPV
import Chainweb.Transaction
import Chainweb.Utils
import Chainweb.Utils.Paging
import Chainweb.Version
import Chainweb.Version.Guards
import Chainweb.Version.Mainnet
import Chainweb.Version.Registry

import Network.Connection
import Network.HTTP.Client.TLS
import Servant.Client.Core
import Servant.Client

import Chainweb.Storage.Table.RocksDB

import Pact.Gas
import Pact.Interpreter
import Pact.Native
import Pact.Runtime.Utils
import Pact.Typechecker
import Pact.Types.Command
import Pact.Types.Hash
import Pact.Types.Info
import Pact.Types.Logger
import Pact.Types.Namespace
import Pact.Types.Persistence
import Pact.Types.Pretty
import Pact.Types.RPC
import Pact.Types.Runtime (runEval,keys,RefStore(..))
import Pact.Types.SPV
import Pact.Types.Term
import Pact.Types.Typecheck


import Utils.Logging.Trace

data SimConfig = SimConfig
    { scDbDir :: FilePath
      -- ^ db dir containing sqlite pact db files
    , scTxIndex :: Maybe Int
      -- ^ index in payload transactions list
    , scApiHostUrl :: BaseUrl
    , scRange :: (BlockHeight,BlockHeight)
    , scChain :: ChainId
    , scVersion :: ChainwebVersion
    , scGasLog :: Bool
    , scTypecheck :: Bool
    }

simulate :: SimConfig -> IO ()
simulate sc@(SimConfig dbDir txIdx' _ _ cid ver gasLog doTypecheck) = do
  cenv <- setupClient sc
  (parent:hdrs) <- fetchHeaders sc cenv
  pwos <- fetchOutputs sc cenv hdrs
  withSqliteDb cid cwLogger dbDir False $ \sqlenv -> do
    cpe@(CheckpointEnv cp _) <-
      initRelationalCheckpointer (initBlockState defaultModuleCacheLimit 0) sqlenv logger ver cid
    bracket_
      (_cpBeginCheckpointerBatch cp)
      (_cpDiscardCheckpointerBatch cp) $ case (txIdx',doTypecheck) of
        (Just txIdx,_) -> do -- single-tx simulation
          let PayloadWithOutputs txs md _ _ _ _ :: PayloadWithOutputs = head pwos
          miner <- decodeStrictOrThrow $ _minerData md
          let Transaction tx = fst $ txs V.! txIdx
          cmdTx <- decodeStrictOrThrow tx
          case validateCommand cmdTx of
            Left _ -> error "bad cmd"
            Right cmdPwt -> do
              let cmd = payloadObj <$> cmdPwt
                  txc = txContext parent cmd
              PactDbEnv' pde <-
                _cpRestore cp $ Just (succ (_blockHeight parent), _blockHash parent)
              mc <- readInitModules logger pde txc
              T3 !cr _mc _ <-
                trace (logFunction cwLogger) "applyCmd" () 1 $
                  applyCmd ver logger gasLogger pde miner (getGasModel txc)
                  txc noSPVSupport cmd (initGas cmdPwt) mc ApplySend
              T.putStrLn (encodeToText cr)
        (_,True) -> do
          PactDbEnv' pde <-
              _cpRestore cp $ Just (succ (_blockHeight parent), _blockHash parent)
          let refStore = RefStore nativeDefs
              pd = ctxToPublicData $ TxContext (ParentHeader parent) def
              loadMod = fmap inlineModuleData . getModule (def :: Info)
          ee <- setupEvalEnv pde Nothing Local (initMsgData pactInitialHash) refStore freeGasEnv
              permissiveNamespacePolicy noSPVSupport pd def
          void $ runEval def ee $ do
            mods <- keys def Modules
            coin <- loadMod "coin"
            let dynEnv = M.singleton "fungible-v2" coin
            forM mods $ \mn -> do
              md <- loadMod mn
              case _mdModule md of
                MDInterface _ -> return ()
                MDModule _ -> do
                  tcr :: Either CheckerException ([TopLevel Node],[Failure]) <-
                    try $ liftIO $ typecheckModule False dynEnv md
                  case tcr of
                    Left (CheckerException ei e) ->
                      liftIO $ putStrLn $ "TC_FAILURE: " ++ showPretty mn ++ ": "
                        ++ renderInfo ei ++ ": " ++ showPretty e
                    Right (_,[]) -> liftIO $ putStrLn $ "TC_SUCCESS: " ++ showPretty mn
                    Right (_,fails) ->
                      liftIO $ putStrLn $ "TC_FAILURE: " ++ showPretty mn ++ ": "
                      ++ "Unable to resolve all types: " ++ show (length fails) ++ " failures"


        (Nothing,False) -> do -- blocks simulation
          paydb <- newPayloadDb
          withRocksDb "txsim-rocksdb" modernDefaultOptions $ \rdb ->
            withBlockHeaderDb rdb ver cid $ \bdb -> do
              let
                pse = PactServiceEnv
                  { _psMempoolAccess = Nothing
                  , _psCheckpointEnv = cpe
                  , _psPdb = paydb
                  , _psBlockHeaderDb = bdb
                  , _psGasModel = getGasModel
                  , _psMinerRewards = readRewards
                  , _psLocalRewindDepthLimit = RewindLimit 100
                  , _psReorgLimit = RewindLimit 0
                  , _psOnFatalError = ferr
                  , _psVersion = ver
                  , _psValidateHashesOnReplay = True
                  , _psAllowReadsInLocal = False
                  , _psLogger = logger
                  , _psGasLogger = gasLogger
                  , _psLoggers = pactLoggers cwLogger
                  , _psIsBatch = False
                  , _psCheckpointerDepth = 1
                  , _psBlockGasLimit = defaultBlockGasLimit
                  , _psChainId = cid
                  }
                pss = PactServiceState
                  { _psStateValidated = Nothing
                  , _psInitCache = mempty
                  , _psParentHeader = ParentHeader parent
                  , _psSpvSupport = noSPVSupport
                  }
              evalPactServiceM pss pse $ doBlock True parent (zip hdrs pwos)


  where

    cwLogger = genericLogger Debug T.putStrLn
    initGas cmd = initialGasOf (_cmdPayload cmd)
    logger = newLogger (pactLoggers cwLogger) "TxSimulator"
    gasLogger | gasLog = Just logger
              | otherwise = Nothing
    txContext parent cmd = TxContext (ParentHeader parent) $ publicMetaOf cmd
    ferr e _ = throwM e

    doBlock
        :: CanReadablePayloadCas cas
        => Bool
        -> BlockHeader
        -> [(BlockHeader,PayloadWithOutputs)]
        -> PactServiceM cas ()
    doBlock _ _ [] = return ()
    doBlock initMC parent ((hdr,pwo):rest) = do
      !cp <- getCheckpointer
      pde'@(PactDbEnv' pde) <-
          liftIO $ _cpRestore cp $ Just (succ (_blockHeight parent), _blockHash parent)
      when initMC $ do
        mc <- liftIO $ readInitModules logger pde (TxContext (ParentHeader parent) def)
        updateInitCache mc
      psParentHeader .= ParentHeader parent
      liftIO (spvSim sc hdr pwo) >>= assign psSpvSupport
      _r <- trace (logFunction cwLogger) "execBlock" () 1 $
          execBlock hdr (payloadWithOutputsToPayloadData pwo) pde'
      liftIO $ _cpSave cp (_blockHash hdr)
      doBlock False hdr rest

-- | Block-scoped SPV mock by matching cont proofs to payload txs.
-- Transactions are eliminated by searching for matching proof in input;
-- there should always be as many exact matches as proofs.
spvSim :: SimConfig -> BlockHeader -> PayloadWithOutputs -> IO SPVSupport
spvSim sc bh pwo = do
  mv <- newMVar (V.toList (_payloadWithOutputsTransactions pwo))
  return $ SPVSupport (_spvSupport noSPVSupport) (go mv)
  where
    go mv cp = modifyMVar mv $ searchOuts cp
    searchOuts _ [] = return ([],Left "spv: proof not found")
    searchOuts cp@(ContProof pf) ((Transaction ti,TransactionOutput _o):txs) =
      case codecDecode (chainwebPayloadCodec (pactParserVersion (scVersion sc) (_chainId bh) (_blockHeight bh))) ti of
        Left {} -> internalError "input decode failed"
        Right cmd -> case _pPayload $ payloadObj $ _cmdPayload cmd of
          Continuation cm | _cmProof cm == Just cp -> do
            -- the following adapted from Chainweb.Pact.SPV.verifyCont with matching errors
            t <- decodeB64UrlNoPaddingText $ T.decodeUtf8 pf
            case decodeStrict' t of
              Nothing -> internalError "unable to decode continuation proof"
              Just (TransactionOutputProof pcid p :: TransactionOutputProof SHA512t_256) -> do
                unless (pcid == scChain sc) $
                  internalError "cannot redeem continuation proof on wrong target chain"
                TransactionOutput tout <- proofSubject p
                case decodeStrict' tout :: Maybe (CommandResult Hash) of
                  Nothing -> internalError "unable to decode spv transaction output"
                  Just cro -> case _crContinuation cro of
                    Nothing -> return (txs,Left "no pact exec found in command result")
                    Just pe -> return (txs,Right pe)
          _ -> searchOuts cp txs

setupClient :: SimConfig -> IO ClientEnv
setupClient sc = flip mkClientEnv (scApiHostUrl sc) <$> newTlsManagerWith mgrSettings
  where
    mgrSettings = mkManagerSettings
        (TLSSettingsSimple True False False)
        Nothing

-- | note, fetches [low - 1, hi] to have parent headers
fetchHeaders :: SimConfig -> ClientEnv -> IO [BlockHeader]
fetchHeaders sc cenv = do
  r <- (`runClientM` cenv) $
      headersClient (scVersion sc) (scChain sc) Nothing Nothing
      (Just $ fromIntegral $ pred $ fst $ scRange sc)
      (Just $ fromIntegral $ snd $ scRange sc)
  case r of
    Left e -> throwM e
    Right p -> return $! _pageItems p

fetchOutputs :: SimConfig -> ClientEnv -> [BlockHeader] -> IO [PayloadWithOutputs]
fetchOutputs sc cenv bhs = do
  r <- (`runClientM` cenv) $ do
    outputsBatchClient (scVersion sc) (scChain sc) (map _blockPayloadHash bhs)
  case r of
    Left e -> throwM e
    Right ps -> return ps

simulateMain :: IO ()
simulateMain = do
<<<<<<< HEAD
  execParser opts >>= \(d,s,e,i,h,c,v,g) -> do
=======
  execParser opts >>= \(d,s,e,i,h,c,v,g,r) -> do
>>>>>>> eae5242f
    vv <- findKnownVersion $ ChainwebVersionName (T.pack v)
    cc <- chainIdFromText (T.pack c)
    u <- parseBaseUrl h
    let rng = (fromIntegral @Integer s,fromIntegral @Integer (fromMaybe s e))
    simulate $ SimConfig d i u rng cc vv g r
  where
    opts = info (parser <**> helper)
        (fullDesc <> progDesc "Single Transaction simulator")
    parser = (,,,,,,,,)
        <$> strOption
             (short 'd'
              <> metavar "DBDIR"
              <> help "Pact database directory")
        <*> option auto
             (short 's'
              <> metavar "START_BLOCK_HEIGHT"
              <> help "Starting block height")
        <*> optional (option auto
             (short 'e'
              <> metavar "END_BLOCK_HEIGHT"
              <> help "Ending block height, if running more than one block"))
        <*> optional (option auto
             (short 'i'
              <> metavar "INDEX"
              <> help "Transaction index in payload list. If provided, only runs first block with this tx."))
        <*> (fromMaybe "api.chainweb.com" <$> optional (strOption
             (short 'h'
              <> metavar "API_HOST"
              <> help "API host, default is api.chainweb.com")))
        <*> (strOption
             (short 'c'
              <> metavar "CHAIN"
              <> help "Chain ID"))
        <*> (fromMaybe (show Mainnet01) <$> optional (strOption
             (short 'v'
              <> metavar "VERSION"
              <> help ("Chainweb version, default is "
                       ++ show Mainnet01))))
        <*> switch
             (short 'g'
              <> help "Enable gas logging")
        <*> switch
             (short 't'
              <> help "Typecheck modules")<|MERGE_RESOLUTION|>--- conflicted
+++ resolved
@@ -277,11 +277,7 @@
 
 simulateMain :: IO ()
 simulateMain = do
-<<<<<<< HEAD
-  execParser opts >>= \(d,s,e,i,h,c,v,g) -> do
-=======
   execParser opts >>= \(d,s,e,i,h,c,v,g,r) -> do
->>>>>>> eae5242f
     vv <- findKnownVersion $ ChainwebVersionName (T.pack v)
     cc <- chainIdFromText (T.pack c)
     u <- parseBaseUrl h
