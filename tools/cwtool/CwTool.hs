{-# LANGUAGE OverloadedStrings #-}
module Main where

import Chainweb.Version.Development
import Chainweb.Version.FastDevelopment
import Chainweb.Version.Registry

import System.Environment
import System.Exit
import Text.Printf

import Chainweb.Pact.Backend.Compaction

import qualified CheckpointerDBChecksum
import qualified Ea
import qualified EncodeDecodeB64Util
import qualified GenConf
import qualified HeaderDump
import qualified RunNodes
import qualified SlowTests
import qualified TxStream
import qualified KnownGraphs
import qualified TxSimulator
import qualified CalculateRelease

main :: IO ()
main = do
    registerVersion Development
    registerVersion FastDevelopment
    args <- getArgs
    case args of
      [] -> printHelp topLevelCommands
      ["-h"] -> printHelp topLevelCommands
      ["--help"] -> printHelp topLevelCommands
      (cmd:restOfArgs) -> do
        case filter (\cs -> cmd == csCmd cs) topLevelCommands of
          [] -> do
            printf "Error: \"%s\" is not a valid command\n\n" cmd
            printHelp topLevelCommands
            exitFailure
          [cs] -> do
            progName <- getProgName
            withArgs restOfArgs $ withProgName (unwords [progName, cmd]) $ csAction cs
          _ -> error "Duplicate command encountered.  This shouldn't happen!"

data CommandSpec = CommandSpec
    { csCmd :: String
    , csDescription :: String
    , csAction :: IO ()
    }

padRight :: Int -> String -> String
padRight n s = s ++ padding
  where
    padding = replicate (max 0 (n - length s)) ' '


cmdHelpLine :: CommandSpec -> String
cmdHelpLine cs = printf "  %s%s" (padRight 25 $ csCmd cs) (csDescription cs)

topLevelCommands :: [CommandSpec]
topLevelCommands =
  [ CommandSpec
      "ea"
      "Generate Chainweb genesis blocks and their payloads"
      Ea.main
  , CommandSpec
      "run-nodes"
      "Run a local cluster of chainweb-node binaries"
      RunNodes.main
  , CommandSpec
      "slow-tests"
      "Run slow Chainweb tests"
      SlowTests.main
  , CommandSpec
      "tx-list"
      "List all transactions in a chain starting with the most recent block"
      TxStream.main
  , CommandSpec
      "genconf"
      "Interactively generate a chainweb-node config"
      GenConf.main
  , CommandSpec
      "header-dump"
      "Dump Block Headers to a JSON array"
      HeaderDump.main
  , CommandSpec
      "b64"
      "Command line utlis for Chainweb's base64 encode/decode"
      EncodeDecodeB64Util.main
  , CommandSpec
      "db-checksum"
      "Generate a checksum of all the checkpointer database tables between\
      \\n an inclusive range of blocks."
      CheckpointerDBChecksum.main
  , CommandSpec
      "known-graphs"
      "Encode know graphs as JSON values"
      KnownGraphs.main
  , CommandSpec
      "tx-sim"
      "Simulate tx execution against real pact dbs"
      TxSimulator.simulateMain
  , CommandSpec
<<<<<<< HEAD
      "compact"
      "Compact pact database"
      compactMain
=======
      "calculate-release"
      "Calculate next service date and block heights for upgrades"
      CalculateRelease.main
>>>>>>> 4fc31a74
  ]

printHelp :: [CommandSpec] -> IO ()
printHelp commands = do
    progName <- getProgName
    putStrLn $ unlines $
      header progName ++
      map cmdHelpLine commands
  where
    header progName =
      [ "Chainweb Tool"
      , ""
      , "This executable contains misc commands that have been created for various"
      , "reasons in the course of Chainweb development. Linking executables is slow and"
      , "the resulting binaries are large, so it is more efficient in terms of build"
      , "time, space usage, download time, etc to consolidate them into one binary."
      , ""
      , "Usage: "++progName++" COMMAND"
      , ""
      , "Available options:"
      ,   "  -h,--help                Show this help text"
      , ""
      , "Available commands:"
      ]<|MERGE_RESOLUTION|>--- conflicted
+++ resolved
@@ -102,15 +102,13 @@
       "Simulate tx execution against real pact dbs"
       TxSimulator.simulateMain
   , CommandSpec
-<<<<<<< HEAD
       "compact"
       "Compact pact database"
       compactMain
-=======
+  , CommandSpec
       "calculate-release"
       "Calculate next service date and block heights for upgrades"
       CalculateRelease.main
->>>>>>> 4fc31a74
   ]
 
 printHelp :: [CommandSpec] -> IO ()
