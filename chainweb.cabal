cabal-version: 2.2

name:         chainweb
version:      0.2
synopsis:     A Proof-of-Work Parallel-Chain Architecture for Massive Throughput
description:  A Proof-of-Work Parallel-Chain Architecture for Massive Throughput.
homepage:     https://github.com/kadena-io/chainweb
bug-reports:  https://github.com/kadena-io/chainweb/issues
license:      BSD-3-Clause
license-file: LICENSE
author:       Chainweb Dev Team
maintainer:   chainweb-dev@kadena.io
copyright:    Copyright (C) 2018 Kadena LLC
category:     Blockchain, Currency, Bitcoin
build-type:   Custom

tested-with:
    GHC == 8.6.5
    GHC == 8.4.4

extra-source-files:
    CHANGELOG.md
    README.md
    LICENSE

    -- sender information

    pact/genesis/testnet/keys.yaml

    -- miner rewards

    rewards/miner_rewards.csv

    -- pact test data

    pact/coin-contract/coin.repl
    pact/coin-contract/coin.pact
    pact/coin-contract/coin-sig.pact
    pact/coin-contract/load-coin-contract.yaml
    test/pact/*.pact
    test/golden/*.txt

data-files:
    examples/static-html/index.html
    examples/static-html/jquery-3.3.1.min.js
    examples/static-html/vis.min.js
    examples/static-html/vis.min.css

source-repository head
    type: git
    location: https://github.com/kadena-io/chainweb.git

flag ed25519
    description:
        Use ED25519 certificates; depends on the master branch of the tls
        package.
    default: False
    manual: True

flag debug
    description:
        Enable various debugging features
    default: False
    manual:True

common debugging-flags
    if flag(debug)
        ghc-options:
            -g
        cpp-options:
            -DDEBUG_MULTINODE_TEST=1

common warning-flags
    ghc-options:
        -Wall
        -Werror
        -Wcompat
        -Wpartial-fields
        -Wincomplete-record-updates
        -Wincomplete-uni-patterns
        -Widentities

        -- This needed because -Werror and missing-home-modules causes
        -- problems with ghci.
        -Wno-missing-home-modules

custom-setup
    setup-depends:
          Cabal
        , base >= 4.11 && < 5
        , bytestring >= 0.10
        , directory >= 1.3
        , filepath >= 1.4
        , process >= 1.5

-- -------------------------------------------------------------------------- --
-- Chainweb Library
-- -------------------------------------------------------------------------- --

library
    import: warning-flags, debugging-flags
    default-language: Haskell2010
    hs-source-dirs: src
    other-modules:
        Paths_chainweb
        PkgInfo
    autogen-modules:
        Paths_chainweb
        PkgInfo
    exposed-modules:
          BackCompat.Test.QuickCheck
        , Chainweb.BlockHash
        , Chainweb.BlockHeader
        , Chainweb.BlockHeader.Genesis
        , Chainweb.BlockHeader.Genesis.DevelopmentPayload
        , Chainweb.BlockHeader.Genesis.TestnetPayload
        , Chainweb.BlockHeader.Validation
        , Chainweb.BlockHeaderDB
        , Chainweb.BlockHeaderDB.RestAPI
        , Chainweb.BlockHeaderDB.RestAPI.Client
        , Chainweb.BlockHeaderDB.RestAPI.Server
        , Chainweb.BlockHeaderDB.Types
        , Chainweb.ChainId
        , Chainweb.Chainweb
        , Chainweb.Chainweb.ChainResources
        , Chainweb.Chainweb.CutResources
        , Chainweb.Chainweb.MinerResources
        , Chainweb.Chainweb.PeerResources
        , Chainweb.Counter
        , Chainweb.Crypto.MerkleLog
        , Chainweb.Cut
        , Chainweb.Cut.Test
        , Chainweb.Cut.CutHashes
        , Chainweb.CutDB
        , Chainweb.CutDB.RestAPI
        , Chainweb.CutDB.RestAPI.Client
        , Chainweb.CutDB.RestAPI.Server
        , Chainweb.CutDB.Sync
        , Chainweb.CutDB.Types
        , Chainweb.Difficulty
        , Chainweb.Graph
        , Chainweb.HostAddress
        , Chainweb.Logger
        , Chainweb.Logging.Amberdata
        , Chainweb.Logging.Config
        , Chainweb.Logging.Miner
        , Chainweb.Mempool.Consensus
        , Chainweb.Mempool.InMem
        , Chainweb.Mempool.InMemTypes
        , Chainweb.Mempool.Mempool
        , Chainweb.Mempool.P2pConfig
        , Chainweb.Mempool.RestAPI
        , Chainweb.Mempool.RestAPI.Client
        , Chainweb.Mempool.RestAPI.Server
        , Chainweb.MerkleLogHash
        , Chainweb.MerkleUniverse
        , Chainweb.Miner.Config
        , Chainweb.Miner.Coordinator
        , Chainweb.Miner.Core
        , Chainweb.Miner.Miners
        , Chainweb.Miner.Pact
        , Chainweb.NodeId
        , Chainweb.Payload
        , Chainweb.Payload.PayloadStore
        , Chainweb.Payload.PayloadStore.InMemory
        , Chainweb.Payload.PayloadStore.RocksDB
        , Chainweb.Payload.PayloadStore.Types
        , Chainweb.Payload.RestAPI
        , Chainweb.Payload.RestAPI.Server
        , Chainweb.Payload.RestAPI.Client
        , Chainweb.PowHash
        , Chainweb.RestAPI
        , Chainweb.RestAPI.Health
        , Chainweb.RestAPI.NetworkID
        , Chainweb.RestAPI.Orphans
        , Chainweb.RestAPI.Utils
        , Chainweb.SPV
        , Chainweb.SPV.CreateProof
        , Chainweb.SPV.VerifyProof
        , Chainweb.SPV.RestAPI
        , Chainweb.SPV.RestAPI.Server
        , Chainweb.SPV.RestAPI.Client
        , Chainweb.Store.CAS
        , Chainweb.Store.CAS.FS
        , Chainweb.Sync.WebBlockHeaderStore
        , Chainweb.Sync.WebBlockHeaderStore.Test
        , Chainweb.Sync.WebBlockHeaderStore.Types
        , Chainweb.Time
        , Chainweb.Transaction
        , Chainweb.TreeDB
        , Chainweb.TreeDB.Difficulty
        , Chainweb.TreeDB.Persist
        , Chainweb.TreeDB.RemoteDB
        , Chainweb.TreeDB.Validation
        , Chainweb.Utils
        , Chainweb.Utils.Paging
        , Chainweb.Utils.RequestLog
        , Chainweb.Utils.Bench
        , Chainweb.Version
        , Chainweb.WebBlockHeaderDB
        , Chainweb.WebBlockHeaderDB.Types
        , Chainweb.WebPactExecutionService
        , Chainweb.WebPactExecutionService.Types

        , Control.Concurrent.FixedThreadPool

        , Data.IVar
        , Data.LogMessage
        , Data.PQueue
        , Data.PQueue.Test
        , Data.Singletons
        , Data.TaskMap
        , Data.Word.Encoding

        , Network.X509.SelfSigned

        , Numeric.Cast
        , Numeric.Additive
        , Numeric.AffineSpace

        , P2P.Node
        , P2P.Node.Configuration
        , P2P.Node.PeerDB
        , P2P.Node.RestAPI
        , P2P.Node.RestAPI.Server
        , P2P.Node.RestAPI.Client
        , P2P.Peer
        , P2P.Session
        , P2P.TaskQueue
        , P2P.TaskQueue.Test

        -- pact
        , Chainweb.Pact.Backend.Bench
        , Chainweb.Pact.Backend.ChainwebPactDb
        , Chainweb.Pact.Backend.InMemoryCheckpointer
        , Chainweb.Pact.Backend.RelationalCheckpointer
        , Chainweb.Pact.Backend.SQLite.DirectV2
        , Chainweb.Pact.Backend.SQLite.V2
        , Chainweb.Pact.Backend.Types
        , Chainweb.Pact.Backend.Utils
        , Chainweb.Pact.PactService
        , Chainweb.Pact.RestAPI
        , Chainweb.Pact.RestAPI.Server
        , Chainweb.Pact.SPV
        , Chainweb.Pact.Service.BlockValidation
        , Chainweb.Pact.Service.PactInProcApi
        , Chainweb.Pact.Service.PactQueue
        , Chainweb.Pact.Service.Types
        , Chainweb.Pact.TransactionExec
        , Chainweb.Pact.Types
        , Chainweb.Pact.Utils

        -- utils
        , Utils.Logging
        , Utils.Logging.Config
        , Utils.Logging.Trace

    build-depends:
          Decimal >= 0.4.2
        , QuickCheck >= 2.10
        , QuickCheck-GenT >=0.2
        , aeson >= 1.4.3
        , aeson-pretty >= 0.8
        , asn1-encoding >=0.9
        , asn1-types >=0.3
        , async >= 2.2
        , attoparsec >= 0.13
        , base >= 4.11 && < 5
        , base16-bytestring >= 0.1
        , base64-bytestring >= 1.0
        , bloomfilter >= 2.0
        , bytes >= 0.15
        , bytestring >= 0.10
        , case-insensitive >= 1.2
        , cassava >= 0.5.1
        , cereal >= 0.5
        , chainweb-storage >= 0.1
        , clock >= 0.7
        , configuration-tools >= 0.4.1
        , connection >=0.2
        , containers >= 0.5
        , criterion
        , cryptonite >= 0.25
        , data-default >=0.7
        , data-dword >= 0.3
        , deepseq >= 1.4
        , digraph >= 0.1.0.2
        , direct-sqlite >= 2.3
        , directory >= 1.3
        , dlist >= 0.8
        , errors >= 2.3
        , exceptions >= 0.8
        , extra >= 1.6
        , file-embed >= 0.0
        , hashable >= 1.2
        , heaps >= 0.3
        , hourglass >=0.2
        , http-client >= 0.5
        , http-client-tls >=0.3
        , http-types >= 0.12
        , ixset-typed >= 0.4
        , lens >= 4.16
        , loglevel >= 0.1
        , memory >=0.14
        , merkle-log
        , mmorph >= 1.1
        , monad-control >= 1.0
        , mtl >= 2.2
        , mwc-random >= 0.13
        , neat-interpolation >= 0.3.2
        , network >= 2.6
        , optparse-applicative >= 0.14
        , pact >= 2.6
        , paths >= 0.2
        , pem >=0.2
        , psqueues >= 0.2.7.0
        , quickcheck-instances >= 0.3
        , random >= 1.1
        , random-bytestring >= 0.1
        , reflection >= 2.1
        , resourcet >= 1.2
        , safeio >= 0.0
        , safe-exceptions >= 0.1
        , scheduler >= 1.4
        , servant >= 0.14
        , servant-client >= 0.14
        , servant-client-core >= 0.14
        , servant-server >= 0.14
        , servant-swagger >= 1.1
        , stm >= 2.4
        , stm-chans
        , stopwatch >= 0.1
        , streaming >= 0.2
        , streaming-bytestring >= 0.1
        , streaming-commons >= 0.2
        , strict-concurrency >= 0.2
        , strict-tuple >= 0.1
        , string-conv >= 0.1
        , swagger2 >= 2.2
        , temporary >= 1.3
        , text >= 1.2
        , these >= 0.7 && < 1
        , time >= 1.8
        , tls >=1.5
        , token-bucket >= 0.1
        , transformers >= 0.5
        , unordered-containers >= 0.2
        , uuid >= 1.3
        , wai >= 3.2
        , wai-app-static >= 3.1
        , wai-cors >= 0.2
        , wai-extra >= 3.0
        , vector >= 0.12
        , vector-algorithms >= 0.7
        , wai-middleware-throttle >= 0.3
        , warp >= 3.2
        , warp-tls >= 3.2.7
        , witherable >= 0.2
        , x509 >=1.7
        , x509-system >=1.6
        , x509-validation >=1.6
        , yaml >= 0.11
        , yet-another-logger >= 0.3.1

    if flag(ed25519)
        cpp-options: -DWITH_ED25519=1

-- -------------------------------------------------------------------------- --
-- Chainweb Test suite
-- -------------------------------------------------------------------------- --

test-suite chainweb-tests
    import: warning-flags, debugging-flags
    default-language: Haskell2010
    ghc-options:
        -threaded
        -with-rtsopts=-N2
    type: exitcode-stdio-1.0
    hs-source-dirs: test
    main-is: ChainwebTests.hs
    other-modules:
        Chainweb.Test.BlockHeader.Genesis
        Chainweb.Test.BlockHeaderDB
        Chainweb.Test.CoinContract
        Chainweb.Test.CutDB
        Chainweb.Test.Mempool
        Chainweb.Test.Mempool.Consensus
        Chainweb.Test.Mempool.InMem
        Chainweb.Test.Mempool.RestAPI
        Chainweb.Test.Mempool.Sync
        Chainweb.Test.Miner.Core
        Chainweb.Test.Misc
        Chainweb.Test.Orphans.Internal
        Chainweb.Test.Pact.PactInProcApi
        Chainweb.Test.P2P.Peer.BootstrapConfig
        Chainweb.Test.Pact.Checkpointer
        Chainweb.Test.Pact.PactExec
        Chainweb.Test.Pact.PactReplay
        Chainweb.Test.Pact.RemotePactTest
        Chainweb.Test.Pact.SPV
        Chainweb.Test.Pact.Utils
        Chainweb.Test.RestAPI
        Chainweb.Test.Roundtrips
        Chainweb.Test.SPV
        Chainweb.Test.Store.CAS
        Chainweb.Test.Store.CAS.FS
        Chainweb.Test.TreeDB
        Chainweb.Test.TreeDB.Persistence
        Chainweb.Test.TreeDB.RemoteDB
        Chainweb.Test.Utils

    build-depends:
        -- internal
          chainweb

        -- external
        , Decimal >= 0.4.2
        , QuickCheck >= 2.10
        , aeson >= 1.4.3
        , async >= 2.2
        , base >= 4.11 && < 5
        , base16-bytestring >= 0.1
        , base64-bytestring >= 1.0
        , bytes >= 0.15
        , bytestring >= 0.10
        , chainweb-storage >= 0.1
        , connection >=0.2
        , containers >= 0.5
        , data-default >=0.7
        , data-ordlist >= 0.4.7
        , deepseq >= 1.4
        , directory >= 1.2
        , exceptions
        , extra >= 1.6
        , hashable >= 1.2
        , http-client >= 0.5
        , http-types >= 0.12
        , lens >= 4.16
        , loglevel >= 0.1
        , mtl >= 2.2
        , neat-interpolation >= 0.3
        , network >= 2.6
        , http-client-tls >=0.3
        , pact >= 2.6
        , paths >= 0.2
        , quickcheck-instances >= 0.3
        , random >= 1.1
        , random-bytestring >= 0.1
        , reflection >= 2.1
        , resource-pool >= 0.2
        , resourcet >= 1.2
        , scheduler >= 1.4
        , servant >= 0.14
        , servant-client >= 0.14
        , servant-client-core >= 0.14
        , string-conv >= 0.1
        , stm
        , streaming >= 0.2.2
        , streaming-commons >= 0.2
        , strict-concurrency >= 0.2
        , strict-tuple >= 0.1
        , tasty >= 1.0
        , tasty-golden >= 2.3
        , tasty-hunit >= 0.9
        , tasty-quickcheck >= 0.9
        , temporary >= 1.3
        , text >=1.2
        , these >= 0.7 && < 1
        , transformers >= 0.5
        , unordered-containers >= 0.2
        , vector >= 0.12
        , wai >= 3.2
        , warp >= 3.2
        , warp-tls >= 3.2.7
        , yaml >= 0.11

    if flag(ed25519)
        cpp-options: -dWITH_ED25519=1

-- -------------------------------------------------------------------------- --
-- Chainweb Node Application
-- -------------------------------------------------------------------------- --

-- The application that runs an chainweb node
--
executable chainweb-node
    import: warning-flags, debugging-flags
    default-language: Haskell2010
    ghc-options:
        -threaded
        -with-rtsopts=-N
        -rtsopts
    hs-source-dirs: node
    main-is: ChainwebNode.hs
    other-modules:
        Paths_chainweb
        PkgInfo
    autogen-modules:
        Paths_chainweb
        PkgInfo
    build-depends:
        -- internal
          chainweb

        -- external
        , aeson >= 1.4.3
        , async >= 2.2
        , base >= 4.11 && < 5
        , chainweb-storage >= 0.1
        , configuration-tools >= 0.4.1
        , deepseq >= 1.4
        , directory >= 1.3
        , http-client >= 0.5
        , http-client-tls >=0.3
        , lens >= 4.16
        , loglevel >= 0.1
        , managed >= 1.0
        , mtl >= 2.2
        , streaming >= 0.2
        , text >= 1.2
        , unordered-containers >= 0.2
        , yet-another-logger >= 0.3.1

executable chainweb-miner
    import: warning-flags
    default-language: Haskell2010
    ghc-options:
        -threaded
        -with-rtsopts=-N
        -O2
    hs-source-dirs: miner
    main-is: Miner.hs
    build-depends:
        -- internal
          chainweb

        -- external
        , aeson >= 1.4
        , async >= 2.2
        , base >= 4.11 && < 5
        , base-prelude >= 1.3
        , containers >= 0.5
        , errors >= 2.3
        , mwc-random >= 0.13
        , optparse-applicative >= 0.14
        , pretty-simple >= 2.1
        , scheduler >= 1.4.1
        , servant >= 0.14
        , servant-server >= 0.14
        , strict-tuple >= 0.1
        , stm >= 2.4
        , text >= 1.2
        , warp >= 3.2

executable cwtool
    import: warning-flags, debugging-flags
    default-language: Haskell2010
    ghc-options:
        -threaded
        -with-rtsopts=-N
<<<<<<< HEAD
    hs-source-dirs: tools/cwtool tools/chain2gexf tools/ea tools/run-nodes tools/txg tools/standalone node test
=======
    hs-source-dirs: tools/cwtool tools/chain2gexf tools/ea tools/run-nodes tools/txg tools/txstream node test
>>>>>>> c0d07379
    main-is: CwTool.hs
    other-modules:
        Chain2Gexf
        Chainweb.Test.MultiNode
        Chainweb.Test.Orphans.Internal
        Chainweb.Test.P2P.Peer.BootstrapConfig
        Chainweb.Test.Utils
        Ea
        Gexf
        Network.X509.SelfSigned.Test
        PkgInfo
        RunNodes
        SlowTests
        Standalone
        Standalone.Chainweb
        Standalone.Utils
        TXG
        TXG.Repl
        TXG.ReplInternals
        TXG.Simulate.Contracts.CoinContract
        TXG.Simulate.Contracts.Common
        TXG.Simulate.Contracts.HelloWorld
        TXG.Simulate.Contracts.SimplePayments
        TXG.Simulate.Utils
        TXG.Types
<<<<<<< HEAD
    autogen-modules:
        PkgInfo
=======
        TxStream
>>>>>>> c0d07379
    build-depends:
        -- internal
          chainweb

        -- external
        , Decimal >= 0.4.2
        , QuickCheck >= 2.10
        , aeson >= 1.4
        , aeson-pretty >= 0.8
        , async >= 2.2
        , attoparsec >= 0.13
        , base >= 4.11 && < 5
        , base-prelude >= 1.3
        , base16-bytestring >= 0.1
        , bloomfilter >= 2.0
        , bytes >= 0.15
        , bytestring >= 0.10
        , chainweb-storage >= 0.1
        , clock >= 0.7
        , configuration-tools >= 0.4.1
        , containers >= 0.5
        , data-default >= 0.7
        , deepseq >= 1.4
        , directory >= 1.3
        , errors >= 2.3
        , exceptions >= 0.8
        , fake >= 0.1.1.1
        , file-embed >= 0.0
        , formatting >= 6.3
        , generic-lens >= 1.1
        , http-client >= 0.5
        , http-client-tls >=0.3
        , http-types >= 0.12
        , lens >= 4.16
        , loglevel >= 0.1
        , managed >= 1.0
        , mtl >= 2.2
        , mwc-random >= 0.13
        , neat-interpolation >= 0.3.2
        , network >= 2.6
        , nonempty-containers >= 0.1
        , optparse-applicative >= 0.14
        , pact >= 2.6
        , paths >= 0.2
        , pretty-simple >= 2.1
        , primitive >= 0.6
        , random >= 1.1
        , reflection >= 2.1
        , resourcet >= 1.2
        , servant >= 0.14.1
        , servant-client >= 0.14
        , servant-client-core >= 0.14
        , shelly >= 1.8
        , stm
        , streaming >= 0.2.2
        , streaming-commons >= 0.2
        , strict-tuple >= 0.1
        , tasty >= 1.0
        , tasty-golden >= 2.3
        , tasty-hunit >= 0.9
        , tasty-quickcheck >= 0.9
        , temporary >= 1.3
        , text >= 1.2
        , time >= 1.8
        , transformers >= 0.5
        , unordered-containers >= 0.2
        , vector >= 0.12
        , wai >= 3.2
        , wai-middleware-throttle >= 0.3
        , warp >= 3.2
        , warp-tls >= 3.2.7
        , xmlgen >= 0.6
        , yaml >= 0.8
        , yet-another-logger >= 0.3.1

    if flag(ed25519)
        cpp-options: -DWITH_ED25519=1


benchmark bench
    default-language: Haskell2010
    ghc-options:
        -threaded
        -with-rtsopts=-N
    hs-source-dirs: bench
    main-is: Bench.hs
    type: exitcode-stdio-1.0
    other-modules:
    build-depends:
                  base
                , chainweb
                , criterion<|MERGE_RESOLUTION|>--- conflicted
+++ resolved
@@ -558,11 +558,7 @@
     ghc-options:
         -threaded
         -with-rtsopts=-N
-<<<<<<< HEAD
-    hs-source-dirs: tools/cwtool tools/chain2gexf tools/ea tools/run-nodes tools/txg tools/standalone node test
-=======
-    hs-source-dirs: tools/cwtool tools/chain2gexf tools/ea tools/run-nodes tools/txg tools/txstream node test
->>>>>>> c0d07379
+    hs-source-dirs: tools/cwtool tools/chain2gexf tools/ea tools/run-nodes tools/txg tools/standalone tools/txstream node test
     main-is: CwTool.hs
     other-modules:
         Chain2Gexf
@@ -588,12 +584,7 @@
         TXG.Simulate.Contracts.SimplePayments
         TXG.Simulate.Utils
         TXG.Types
-<<<<<<< HEAD
-    autogen-modules:
-        PkgInfo
-=======
         TxStream
->>>>>>> c0d07379
     build-depends:
         -- internal
           chainweb
