cabal-version: 3.8

name:         chainweb
version:      2.26.1
synopsis:     A Proof-of-Work Parallel-Chain Architecture for Massive Throughput
description:  A Proof-of-Work Parallel-Chain Architecture for Massive Throughput.
homepage:     https://github.com/kadena-io/chainweb
bug-reports:  https://github.com/kadena-io/chainweb/issues
license:      BSD-3-Clause
license-file: LICENSE
author:       Chainweb Dev Team
maintainer:   chainweb-dev@kadena.io
copyright:    Copyright (C) 2018 - 2024 Kadena LLC
category:     Blockchain, Currency, Bitcoin, Kadena
build-type:   Simple

tested-with:
    GHC == 9.10
    GHC == 9.8
    GHC == 9.6

extra-source-files:
    CHANGELOG.md
    README.md
    LICENSE

    -- sender information

    pact/genesis/devnet/keys.yaml

    -- miner rewards

    rewards/miner_rewards.csv

    -- pact test data

    pact/coin-contract/*.repl
    pact/coin-contract/*.pact
    pact/coin-contract/*.yaml
    pact/coin-contract/v1/*.repl
    pact/coin-contract/v1/*.pact
    pact/coin-contract/v1/*.yaml
    pact/coin-contract/v2/*.repl
    pact/coin-contract/v2/*.pact
    pact/coin-contract/v2/*.yaml
    pact/coin-contract/v3/*.repl
    pact/coin-contract/v3/*.pact
    pact/coin-contract/v3/*.yaml
    pact/coin-contract/v4/*.repl
    pact/coin-contract/v4/*.pact
    pact/coin-contract/v4/*.yaml
    pact/coin-contract/v5/*.repl
    pact/coin-contract/v5/*.pact
    pact/coin-contract/v5/*.yaml
    test/pact/*.pact
    test/golden/*.txt

    -- alloations and rewards

    allocations/token_payments.csv
    allocations/Mainnet-Keysets.csv
    allocations/Testnet-Keysets.csv
    rewards/miner_rewards.csv

    -- c sources
    c/shathree.c

source-repository head
    type: git
    location: https://github.com/kadena-io/chainweb-node.git

flag ed25519
    description:
        Use ED25519 certificates; depends on the master branch of the tls
        package.
    default: False
    manual: True

flag debug
    description:
        Enable various debugging features
    default: False
    manual: True

flag ghc-flags
    description: Enable ghc dumps of .ghc.flags and .ghc.version for tooling
    default: False
    manual: True

common debugging-flags
    if flag(debug)
        ghc-options:
            -g
        cpp-options:
            -DDEBUG_MULTINODE_TEST=1

common warning-flags
    ghc-options:
        -Wall
        -Werror
        -Wcompat
        -Wpartial-fields
        -Wincomplete-record-updates
        -Wincomplete-uni-patterns
        -Widentities
        -funclutter-valid-hole-fits
        -fmax-relevant-binds=0
        -Wno-gadt-mono-local-binds

        -- This needed because -Werror and missing-home-modules causes
        -- problems with ghci.
        -Wno-missing-home-modules

-- -------------------------------------------------------------------------- --
-- Chainweb Library
-- -------------------------------------------------------------------------- --

library
    import: warning-flags, debugging-flags
    default-language: Haskell2010
    hs-source-dirs: src
    other-modules:
        Paths_chainweb
    autogen-modules:
        Paths_chainweb
    c-sources: c/shathree.c
    cc-options: -DSQLITE_CORE
    exposed-modules:
        , Chainweb.Backup
        , Chainweb.Block
        , Chainweb.BlockCreationTime
        , Chainweb.BlockHash
        , Chainweb.BlockHeader
        , Chainweb.BlockHeader.Internal
        , Chainweb.BlockHeader.Genesis.RecapDevelopment0Payload
        , Chainweb.BlockHeader.Genesis.RecapDevelopment1to9Payload
        , Chainweb.BlockHeader.Genesis.RecapDevelopment10to19Payload
        , Chainweb.BlockHeader.Genesis.Development0Payload
        , Chainweb.BlockHeader.Genesis.Development1to19Payload
        , Chainweb.BlockHeader.Genesis.FastTimedCPM0Payload
        , Chainweb.BlockHeader.Genesis.FastTimedCPM1to9Payload
        , Chainweb.BlockHeader.Genesis.InstantTimedCPM0Payload
        , Chainweb.BlockHeader.Genesis.InstantTimedCPM1to9Payload
        , Chainweb.BlockHeader.Genesis.Pact5InstantTimedCPM0Payload
        , Chainweb.BlockHeader.Genesis.Pact5InstantTimedCPM1to9Payload
        , Chainweb.BlockHeader.Genesis.Pact5Development0Payload
        , Chainweb.BlockHeader.Genesis.Pact5Development1to19Payload
        , Chainweb.BlockHeader.Genesis.Testnet040Payload
        , Chainweb.BlockHeader.Genesis.Testnet041to19Payload
        , Chainweb.BlockHeader.Genesis.Testnet050Payload
        , Chainweb.BlockHeader.Genesis.Testnet051to19Payload
        , Chainweb.BlockHeader.Genesis.Mainnet0Payload
        , Chainweb.BlockHeader.Genesis.Mainnet1Payload
        , Chainweb.BlockHeader.Genesis.Mainnet2Payload
        , Chainweb.BlockHeader.Genesis.Mainnet3Payload
        , Chainweb.BlockHeader.Genesis.Mainnet4Payload
        , Chainweb.BlockHeader.Genesis.Mainnet5Payload
        , Chainweb.BlockHeader.Genesis.Mainnet6Payload
        , Chainweb.BlockHeader.Genesis.Mainnet7Payload
        , Chainweb.BlockHeader.Genesis.Mainnet8Payload
        , Chainweb.BlockHeader.Genesis.Mainnet9Payload
        , Chainweb.BlockHeader.Genesis.Mainnet10to19Payload
        , Chainweb.BlockHeader.Validation
        , Chainweb.BlockHeaderDB
        , Chainweb.BlockHeaderDB.Internal
        , Chainweb.BlockHeaderDB.PruneForks
        , Chainweb.BlockHeaderDB.RemoteDB
        , Chainweb.BlockHeaderDB.RestAPI
        , Chainweb.BlockHeaderDB.RestAPI.Client
        , Chainweb.BlockHeaderDB.RestAPI.Server
        , Chainweb.BlockHeight
        , Chainweb.BlockWeight
        , Chainweb.ChainId
        , Chainweb.ChainValue
        , Chainweb.Chainweb
        , Chainweb.Chainweb.ChainResources
        , Chainweb.Chainweb.CheckReachability
        , Chainweb.Chainweb.Configuration
        , Chainweb.Chainweb.CutResources
        , Chainweb.Chainweb.MempoolSyncClient
        , Chainweb.Chainweb.MinerResources
        , Chainweb.Chainweb.PeerResources
        , Chainweb.Chainweb.PruneChainDatabase
        , Chainweb.Counter
        , Chainweb.Crypto.MerkleLog
        , Chainweb.Cut
        , Chainweb.Cut.Create
        , Chainweb.Cut.CutHashes
        , Chainweb.CutDB
        , Chainweb.CutDB.RestAPI
        , Chainweb.CutDB.RestAPI.Client
        , Chainweb.CutDB.RestAPI.Server
        , Chainweb.CutDB.Sync
        , Chainweb.Difficulty
        , Chainweb.Graph
        , Chainweb.HostAddress
        , Chainweb.Logger
        , Chainweb.Logging.Config
        , Chainweb.Logging.Miner
        , Chainweb.Mempool.Consensus
        , Chainweb.Mempool.CurrentTxs
        , Chainweb.Mempool.InMem
        , Chainweb.Mempool.InMemTypes
        , Chainweb.Mempool.Mempool
        , Chainweb.Mempool.P2pConfig
        , Chainweb.Mempool.RestAPI
        , Chainweb.Mempool.RestAPI.Client
        , Chainweb.Mempool.RestAPI.Server
        , Chainweb.MerkleLogHash
        , Chainweb.MerkleUniverse
        , Chainweb.Miner.Config
        , Chainweb.Miner.Coordinator
        , Chainweb.Miner.Core
        , Chainweb.Miner.Miners
        , Chainweb.Miner.Pact
        , Chainweb.Miner.RestAPI
        , Chainweb.Miner.RestAPI.Client
        , Chainweb.Miner.RestAPI.Server
        , Chainweb.NodeVersion
        , Chainweb.OpenAPIValidation
        , Chainweb.Payload
        , Chainweb.Payload.PayloadStore
        , Chainweb.Payload.PayloadStore.InMemory
        , Chainweb.Payload.PayloadStore.RocksDB
        , Chainweb.Payload.RestAPI
        , Chainweb.Payload.RestAPI.Server
        , Chainweb.Payload.RestAPI.Client
        , Chainweb.PowHash
        , Chainweb.RestAPI
        , Chainweb.RestAPI.Backup
        , Chainweb.RestAPI.Config
        , Chainweb.RestAPI.Health
        , Chainweb.RestAPI.NetworkID
        , Chainweb.RestAPI.NodeInfo
        , Chainweb.RestAPI.Orphans
        , Chainweb.RestAPI.Utils
        , Chainweb.Rosetta.Internal
        , Chainweb.Rosetta.RestAPI
        , Chainweb.Rosetta.RestAPI.Client
        , Chainweb.Rosetta.RestAPI.Server
        , Chainweb.Rosetta.Utils
        , Chainweb.SPV
        , Chainweb.SPV.CreateProof
        , Chainweb.SPV.EventProof
        , Chainweb.SPV.OutputProof
        , Chainweb.SPV.PayloadProof
        , Chainweb.SPV.VerifyProof
        , Chainweb.SPV.RestAPI
        , Chainweb.SPV.RestAPI.Server
        , Chainweb.SPV.RestAPI.Client
        , Chainweb.Sync.WebBlockHeaderStore
        , Chainweb.Time
        , Chainweb.Pact4.Transaction
        , Chainweb.Pact5.Transaction
        , Chainweb.TreeDB
        , Chainweb.Utils
        , Chainweb.Utils.Paging
        , Chainweb.Utils.RequestLog
        , Chainweb.Utils.Rule
        , Chainweb.Utils.Serialization
        , Chainweb.VerifierPlugin
        , Chainweb.VerifierPlugin.Allow
        , Chainweb.VerifierPlugin.Hyperlane.Announcement
        , Chainweb.VerifierPlugin.Hyperlane.Binary
        , Chainweb.VerifierPlugin.Hyperlane.Message
        , Chainweb.VerifierPlugin.Hyperlane.Message.After225
        , Chainweb.VerifierPlugin.Hyperlane.Message.Before225
        , Chainweb.VerifierPlugin.Hyperlane.Utils
        , Chainweb.Version
        , Chainweb.Version.Development
        , Chainweb.Version.Guards
        , Chainweb.Version.Mainnet
        , Chainweb.Version.Pact5Development
        , Chainweb.Version.RecapDevelopment
        , Chainweb.Version.Registry
        , Chainweb.Version.Testnet04
        , Chainweb.Version.Testnet05
        , Chainweb.Version.Utils
        , Chainweb.WebBlockHeaderDB
        , Chainweb.WebPactExecutionService

        , Data.IVar
        , Data.LogMessage
        , Data.PQueue
        , Data.Singletons
        , Data.TaskMap

        , Network.X509.SelfSigned

        , Numeric.Cast

        , P2P.BootstrapNodes
        , P2P.Node
        , P2P.Node.Configuration
        , P2P.Node.PeerDB
        , P2P.Node.RestAPI
        , P2P.Node.RestAPI.Server
        , P2P.Node.RestAPI.Client
        , P2P.Peer
        , P2P.Session
        , P2P.TaskQueue

        -- pact
        , Chainweb.Pact4.Backend.ChainwebPactDb
        , Chainweb.Pact5.Backend.ChainwebPactDb
        , Chainweb.Pact.Backend.DbCache
        , Chainweb.Pact.Backend.Compaction
        , Chainweb.Pact.Backend.PactState
        , Chainweb.Pact.Backend.PactState.Diff
        , Chainweb.Pact.Backend.PactState.EmbeddedSnapshot
        , Chainweb.Pact.Backend.PactState.EmbeddedSnapshot.Mainnet
        , Chainweb.Pact.Backend.PactState.GrandHash.Algorithm
        , Chainweb.Pact.Backend.PactState.GrandHash.Calc
        , Chainweb.Pact.Backend.PactState.GrandHash.Import
        , Chainweb.Pact.Backend.PactState.GrandHash.Utils
        , Chainweb.Pact.Backend.SQLite.DirectV2
        , Chainweb.Pact.Backend.SQLite.V2
        , Chainweb.Pact.Backend.Types
        , Chainweb.Pact.Backend.Utils
        , Chainweb.Pact.Conversion
        , Chainweb.Pact.PactService
        , Chainweb.Pact.PactService.Checkpointer
        , Chainweb.Pact.PactService.Checkpointer.Internal
        , Chainweb.Pact.PactService.Pact4.ExecBlock
        , Chainweb.Pact.PactService.Pact5.ExecBlock
        , Chainweb.Pact.RestAPI
        , Chainweb.Pact.RestAPI.Client
        , Chainweb.Pact.RestAPI.EthSpv
        , Chainweb.Pact.RestAPI.SPV
        , Chainweb.Pact.RestAPI.Server
        , Chainweb.Pact4.SPV
        , Chainweb.Pact5.SPV
        , Chainweb.Pact.Service.BlockValidation
        , Chainweb.Pact.Service.PactInProcApi
        , Chainweb.Pact.Service.PactQueue
        , Chainweb.Pact4.ModuleCache
        , Chainweb.Pact4.NoCoinbase
        , Chainweb.Pact4.Templates
        , Chainweb.Pact4.TransactionExec
        , Chainweb.Pact4.Types
        , Chainweb.Pact4.Validations
        , Chainweb.Pact5.NoCoinbase
        , Chainweb.Pact5.Templates
        , Chainweb.Pact5.TransactionExec
        , Chainweb.Pact5.Types
        , Chainweb.Pact5.Validations
        , Chainweb.Pact.Transactions.FungibleV2Transactions
        , Chainweb.Pact.Transactions.CoinV3Transactions
        , Chainweb.Pact.Transactions.CoinV4Transactions
        , Chainweb.Pact.Transactions.CoinV5Transactions
        , Chainweb.Pact.Transactions.CoinV6Transactions
        , Chainweb.Pact.Transactions.Mainnet0Transactions
        , Chainweb.Pact.Transactions.Mainnet1Transactions
        , Chainweb.Pact.Transactions.Mainnet2Transactions
        , Chainweb.Pact.Transactions.Mainnet3Transactions
        , Chainweb.Pact.Transactions.Mainnet4Transactions
        , Chainweb.Pact.Transactions.Mainnet5Transactions
        , Chainweb.Pact.Transactions.Mainnet6Transactions
        , Chainweb.Pact.Transactions.Mainnet7Transactions
        , Chainweb.Pact.Transactions.Mainnet8Transactions
        , Chainweb.Pact.Transactions.Mainnet9Transactions
        , Chainweb.Pact.Transactions.MainnetKADTransactions
        , Chainweb.Pact.Transactions.OtherTransactions
        , Chainweb.Pact.Transactions.RecapDevelopmentTransactions
        , Chainweb.Pact.Types
        , Chainweb.Pact.Types.Parity
        , Chainweb.Pact.Utils

        -- utils
        , Utils.Logging
        , Utils.Logging.Config
        , Utils.Logging.Trace

    build-depends:
        , Decimal >= 0.4.2
        , aeson >= 2.2
        , asn1-encoding >=0.9
        , asn1-types >=0.3
        , async >= 2.2
        , attoparsec >= 0.13
        , base >= 4.12 && < 5
        , base16-bytestring >= 0.1
        , base64-bytestring-kadena == 0.1
        , binary >= 0.8
        , bytestring >= 0.10.12
        , case-insensitive >= 1.2
        , cassava >= 0.5.1
        , chainweb-storage >= 0.1
        , chronos >= 1.1
        , clock >= 0.7
        , configuration-tools >= 0.6
        , containers >= 0.5
        , crypton >= 0.31
        , crypton-connection >= 0.4.2
        , crypton-x509 >=1.7
        , crypton-x509-system >=1.6
        , crypton-x509-validation >=1.6
        , cuckoo >= 0.3
        , data-dword >= 0.3
        , deepseq >= 1.4
        , digraph >= 0.2.3
        , direct-sqlite >= 2.3.27
        , directory >= 1.3
        , dlist >= 0.8
        , errors >= 2.3
        , ethereum:{ethereum, secp256k1} >= 0.1
        , exceptions >= 0.8
        , file-embed >= 0.0
        , filepath >= 1.4
        , ghc-compact >= 0.1
        , growable-vector >= 0.1
        , hashable >= 1.4
        , heaps >= 0.3
        , hourglass >=0.2
        , http2 >= 5.2.1
        , http-client >= 0.5
        , http-client-tls >=0.3
        , http-media >= 0.7
        , http-types >= 0.12
        , iproute >= 1.7
        , ixset-typed >= 0.4
        , lens >= 4.17
        , loglevel >= 0.1
        , memory >=0.14
        , merkle-log >=0.2
        , mmorph >= 1.1
        , monad-control >= 1.0
        , mtl >= 2.3
        , mwc-probability >= 2.0
        , mwc-random >= 0.13
        , network >= 3.1.2
        , optparse-applicative >= 0.14
        , pact >= 4.2.0.1
        , pact-json >= 0.1
        , pact-time:numeric >=0.3.0.1
        , parallel >= 3.2.2.0
        , patience >= 0.3
        , pact-tng
        , pact-tng:pact-request-api
        , pem >=0.2
        , primitive >= 0.7.1.0
        , random >= 1.2
        , regex-compat >= 0.95
        , rocksdb-haskell-kadena >= 1.1.0
        , rosetta >= 1.0
        , safe-exceptions >= 0.1
        , scheduler >= 1.4
        , semigroupoids >= 5.3.7
        , servant >= 0.20.1
        , servant-client >= 0.20
        , servant-server >= 0.20
        , stm >= 2.4
        , stopwatch >= 0.1
        , streaming >= 0.2
        , streaming-commons >= 0.2
        , template-haskell >= 2.14
        , text >= 2.0
        , these >= 1.0
        , time >= 1.12.2
        , tls >=2.1.4
        , tls-session-manager >= 0.0
        , token-bucket >= 0.1
        , transformers >= 0.5
        , trifecta >= 2.1
        , unliftio >= 0.2
        , unordered-containers >= 0.2.20
        , uuid >= 1.3.15
        , vector >= 0.12.2
        , vector-algorithms >= 0.7
        , wai >= 3.2.2.1
        , wai-app-static >= 3.1.6.3
        , wai-cors >= 0.2.7
        , wai-extra >= 3.0.28
        , wai-middleware-throttle >= 0.3
        , wai-middleware-validation
        , warp >= 3.3.6
        , warp-tls >= 3.4
        , yaml >= 0.11
        , yet-another-logger >= 0.4.1

    if flag(ed25519)
        cpp-options: -DWITH_ED25519=1
    if flag(ghc-flags)
        build-tool-depends: hsinspect:hsinspect
        ghc-options: -fplugin GhcFlags.Plugin
        build-depends: ghcflags

-- -------------------------------------------------------------------------- --
-- Chainweb Test suite
-- -------------------------------------------------------------------------- --

library chainweb-test-utils
    import: warning-flags, debugging-flags
    default-language: Haskell2010
    visibility: public
    ghc-options:
        -Wno-x-partial -Wno-unrecognised-warning-flags
    hs-source-dirs: test/lib
    exposed-modules:
        Chainweb.Test.Cut
        Chainweb.Test.Cut.TestBlockDb
        Chainweb.Test.HostAddress
        Chainweb.Test.MultiNode
        Chainweb.Test.P2P.Peer.BootstrapConfig
        Chainweb.Test.Pact4.Utils
        Chainweb.Test.Pact4.VerifierPluginTest.Transaction
        Chainweb.Test.Pact4.VerifierPluginTest.Transaction.Message.After225
        Chainweb.Test.Pact4.VerifierPluginTest.Transaction.Message.Before225
        Chainweb.Test.Pact4.VerifierPluginTest.Transaction.Utils
        Chainweb.Test.Pact4.VerifierPluginTest.Unit
        Chainweb.Test.Pact5.CmdBuilder
        Chainweb.Test.Pact5.Utils
        Chainweb.Test.RestAPI.Client_
        Chainweb.Test.RestAPI.Utils
        Chainweb.Test.TestVersions
        Chainweb.Test.Utils
        Chainweb.Test.Utils.APIValidation
        Chainweb.Test.Utils.BlockHeader
        Chainweb.Test.Utils.TestHeader

        -- Orphan Modules
        Chainweb.Test.Orphans.Internal
        Chainweb.Test.Orphans.Pact
        Chainweb.Test.Orphans.Time
        P2P.Test.Orphans

        -- other
        Servant.Client_

    build-depends:
        -- internal
        , chainweb

        -- external
        , Decimal >= 0.4.2
        , QuickCheck >= 2.14
        , aeson >= 2.2
        , async >= 2.2
        , base >= 4.12 && < 5
        , base16-bytestring >= 0.1
        , bytestring >= 0.10.12
        , case-insensitive >= 1.2
        , chainweb-storage >= 0.1
        , chronos >= 1.1
        , containers >= 0.5
        , crypton >= 0.31
        , crypton-connection >=0.4
        , data-dword >= 0.3
        , deepseq >= 1.4
        , direct-sqlite >= 2.3.27
        , directory >= 1.2
        , exceptions
        , filepath >= 1.4
        , http-client >= 0.5
        , http-types >= 0.12
        , lens >= 4.17
        , loglevel >= 0.1
        , merkle-log >=0.2
        , mtl >= 2.3
        , network >= 3.1.2
        , patience >= 0.3
        , http-client-tls >=0.3
        , pact
        , pact-json >= 0.1
        , pact-time:numeric >=0.3.0.1
        , pact-tng >=5.0
        , pact-tng:pact-request-api >=5.0
        , quickcheck-instances >= 0.3
        , random >= 1.2
        , resourcet >= 1.3
        , retry >= 0.7
        , rocksdb-haskell-kadena >= 1.1.0
        , rosetta >= 1.0
        , safe-exceptions >= 0.1
        , servant >= 0.20.1
        , servant-client >= 0.18.2
        , servant-client-core >= 0.20
        , stm
        , streaming >= 0.2.2
        , streaming-commons >= 0.2
        , tasty >= 1.0
        , tasty-golden >= 2.3
        , tasty-hunit >= 0.9
        , tasty-quickcheck >= 0.9
        , temporary >= 1.3
        , text >=2.0
        , tls >=2.1.4
        , unliftio >= 0.2.25
        , unordered-containers >= 0.2.20
        , vector >= 0.12.2
        , wai >= 3.2
        , wai-middleware-validation
        , pretty-show
        , warp >= 3.3.5
        , warp-tls >= 3.2.9
        , yaml >= 0.11
        , yet-another-logger >= 0.4.1

    if flag(ed25519)
        cpp-options: -DWITH_ED25519=1

-- Chainweb Unit tests
--
-- Tests in this test-suite
--
-- - must execute quickly
-- - must not depend on remote resources
-- - must run in parallel with other tests
-- - should ideally be focused on a well-defined function or feature
--
-- Tests should be grouped into test modules that expose sub-test-suites via a
-- a top-level function 'tests :: TestTree' or 'test :: RocksDb -> TestTree'
--
-- Tests should avoid initializing a new RocksDb. Instead they should create a
-- temporary RocksDB as overlay of the provided RocksDb resource.
--
test-suite chainweb-tests
    import: warning-flags, debugging-flags
    default-language: Haskell2010
    ghc-options:
        -threaded
        -Wno-x-partial -Wno-unrecognised-warning-flags
    type: exitcode-stdio-1.0
    hs-source-dirs: test/unit
    main-is: ChainwebTests.hs

    other-modules:
        Chainweb.Test.BlockHeader.Genesis
        Chainweb.Test.BlockHeader.Validation
        Chainweb.Test.BlockHeaderDB
        Chainweb.Test.BlockHeaderDB.PruneForks
        Chainweb.Test.Chainweb.Utils.Paging
        Chainweb.Test.CutDB
        Chainweb.Test.Difficulty
        Chainweb.Test.Mempool
        Chainweb.Test.Mempool.Consensus
        Chainweb.Test.Mempool.InMem
        Chainweb.Test.Mempool.RestAPI
        Chainweb.Test.Mempool.Sync
        Chainweb.Test.Mining
        Chainweb.Test.Misc
        Chainweb.Test.Pact4.GrandHash
        Chainweb.Test.Pact4.PactMultiChainTest
        Chainweb.Test.Pact4.VerifierPluginTest
        Chainweb.Test.Pact4.PactSingleChainTest
        Chainweb.Test.Pact4.DbCacheTest
        Chainweb.Test.Pact4.Checkpointer
        Chainweb.Test.Pact4.ModuleCacheOnRestart
        Chainweb.Test.Pact4.NoCoinbase
        Chainweb.Test.Pact4.RewardsTest
        Chainweb.Test.Pact4.PactExec
        Chainweb.Test.Pact4.PactReplay
        Chainweb.Test.Pact4.RemotePactTest
        Chainweb.Test.Pact4.SPV
        Chainweb.Test.Pact4.TransactionTests
        Chainweb.Test.Pact4.TTL
        Chainweb.Test.Pact4.SQLite
        Chainweb.Test.Pact5.CheckpointerTest
        Chainweb.Test.Pact5.PactServiceTest
        Chainweb.Test.Pact5.RemotePactTest
        Chainweb.Test.Pact5.SPVTest
        Chainweb.Test.Pact5.TransactionExecTest
        Chainweb.Test.Pact4.Checkpointer
        Chainweb.Test.Pact4.DbCacheTest
        Chainweb.Test.Pact4.GrandHash
        Chainweb.Test.Pact4.ModuleCacheOnRestart
        Chainweb.Test.Pact4.NoCoinbase
        Chainweb.Test.Pact4.PactExec
        Chainweb.Test.Pact4.PactMultiChainTest
        Chainweb.Test.Pact4.PactReplay
        Chainweb.Test.Pact4.PactSingleChainTest
        Chainweb.Test.Pact4.RemotePactTest
        Chainweb.Test.Pact4.RewardsTest
        Chainweb.Test.Pact4.SPV
        Chainweb.Test.Pact4.SQLite
        Chainweb.Test.Pact4.TTL
        Chainweb.Test.Pact4.TransactionTests
        Chainweb.Test.Pact4.VerifierPluginTest
        Chainweb.Test.Pact5.CheckpointerTest
        Chainweb.Test.Pact5.CutFixture
        Chainweb.Test.Pact5.PactServiceTest
        Chainweb.Test.Pact5.RemotePactTest
        Chainweb.Test.Pact5.SPVTest
        Chainweb.Test.Pact5.TransactionExecTest
        Chainweb.Test.RestAPI
        Chainweb.Test.Rosetta
        Chainweb.Test.Rosetta.RestAPI
        Chainweb.Test.Roundtrips
        Chainweb.Test.SPV
        Chainweb.Test.SPV.EventProof
        Chainweb.Test.Sync.WebBlockHeaderStore
        Chainweb.Test.TreeDB
        Chainweb.Test.TreeDB.RemoteDB
        Chainweb.Test.Version

        -- Data
        Data.Test.PQueue
        Data.Test.Word.Encoding

        -- P2P
        P2P.Test.Node
        P2P.Test.TaskQueue

    build-depends:
        -- internal
        , chainweb
        , chainweb:chainweb-test-utils

        -- external
        , Decimal >= 0.4.2
        , QuickCheck >= 2.14
        , aeson >= 2.2
        , async >= 2.2
        , base >= 4.12 && < 5
        , base16-bytestring >= 0.1
        , base64-bytestring-kadena == 0.1
        , byteslice >= 0.2.12
        , bytesmith >= 0.3.10
        , bytestring >= 0.10.12
        , chainweb-storage >= 0.1
        , containers >= 0.5
        , crypton >= 0.31
        , crypton-connection >=0.4
        , data-dword >= 0.3
        , data-ordlist >= 0.4.7
        , deepseq >= 1.4
        , direct-sqlite >= 2.3.27
        , ethereum
        , exceptions
        , ghc-compact >= 0.1
        , hashable >= 1.3
        , hashes >=0.2.2.0
        , hedgehog >= 1.4
        , http-client >= 0.5
        , http-client-tls >=0.3
        , http-types >= 0.12
        , lens >= 4.17
        , lens-aeson >= 1.2.2
        , loglevel >= 0.1
        , memory >=0.14
        , merkle-log >=0.2
        , mtl >= 2.3
        , network >= 3.1.2
        , pact
        , pact-json >= 0.1
        , pact-time:numeric >=0.3.0.1
        , pact-tng
        , pact-tng:pact-request-api
        , pact-tng:test-utils
        , patience >= 0.3
        , predicate-transformers == 0.15.0.0
        , pretty-show
        , quickcheck-instances >= 0.3
        , random >= 1.2
        , resource-pool >= 0.4
        , resourcet >= 1.3
        , retry >= 0.7
        , rosetta >= 1.0
        , safe-exceptions >= 0.1
        , scheduler >= 1.4
        , servant-client >= 0.18.2
        , sha-validation >=0.1
        , statistics >= 0.15
        , stm
        , streaming >= 0.2.2
        , strict-concurrency >= 0.2
        , tasty >= 1.0
        , tasty-hedgehog >= 1.4.0.2
        , tasty-hunit >= 0.9
        , tasty-json >= 0.1
        , tasty-hedgehog >= 1.4.0.2
        , tasty-hunit >= 0.9
        , tasty-quickcheck >= 0.9
        , text >=2.0
        , time >= 1.12.2
        , tls >=2.1.4
        , transformers >= 0.5
        , unordered-containers >= 0.2.20
        , vector >= 0.12.2
        , wai >= 3.2
        , warp >= 3.3.6
        , warp-tls >= 3.4
        , yaml >= 0.11
<<<<<<< HEAD
=======
        , yet-another-logger >= 0.4.1
        , sha-validation >=0.1
        , hashes >=0.3

>>>>>>> 487d309c
    if flag(ed25519)
        cpp-options: -DWITH_ED25519=1

-- -------------------------------------------------------------------------- --
-- Chainweb Node Application
-- -------------------------------------------------------------------------- --

test-suite compaction-tests
    import: warning-flags, debugging-flags
    default-language: Haskell2010
    type: exitcode-stdio-1.0
    ghc-options:
        -threaded
        -rtsopts
        "-with-rtsopts=-N -H1G -A64M"
        -Wno-x-partial -Wno-unrecognised-warning-flags
    hs-source-dirs: test/compaction
    main-is: CompactionTests.hs
    build-depends:
        -- internal
        , chainweb
        , chainweb:chainweb-test-utils

        -- external
        , base >= 4.12 && < 5
        , chainweb-storage >= 0.1
        , loglevel >= 0.1
        , tasty >= 1.0
        , tasty-hunit >= 0.9
        , temporary >= 1.3

    if flag(ed25519)
        cpp-options: -DWITH_ED25519=1

test-suite multi-node-network-tests
    import: warning-flags, debugging-flags
    default-language: Haskell2010
    type: exitcode-stdio-1.0
    ghc-options:
        -threaded
        -rtsopts
        "-with-rtsopts=-N -H1G -A64M"
        -Wno-x-partial -Wno-unrecognised-warning-flags
    hs-source-dirs: test/multinode
    main-is: MultiNodeNetworkTests.hs
    build-depends:
        -- internal
        , chainweb
        , chainweb:chainweb-test-utils

        -- external
        , base >= 4.12 && < 5
        , chainweb-storage >= 0.1
        , loglevel >= 0.1
        , tasty >= 1.0
        , tasty-hunit >= 0.9
        , temporary >= 1.3

    if flag(ed25519)
        cpp-options: -DWITH_ED25519=1

test-suite remote-tests
    import: warning-flags, debugging-flags
    default-language: Haskell2010
    type: exitcode-stdio-1.0
    ghc-options:
        -threaded
        -rtsopts
        "-with-rtsopts=-N -H1G -A64M"
        -Wno-x-partial -Wno-unrecognised-warning-flags
    hs-source-dirs: test/remote
    main-is: RemoteTests.hs
    other-modules:
        Network.X509.SelfSigned.Test
    build-depends:
        -- internal
        , chainweb
        , chainweb:chainweb-test-utils

        -- external
        , async >= 2.2
        , base >= 4.12 && < 5
        , bytestring >= 0.10.12
        , http-client >= 0.5
        , http-types >= 0.12
        , network >= 3.1.2
        , tasty >= 1.0
        , tasty-hunit >= 0.9
        , wai >= 3.2
        , warp >= 3.3.5
        , warp-tls >= 3.2.9

    if flag(ed25519)
        cpp-options: -DWITH_ED25519=1

-- -------------------------------------------------------------------------- --
-- Benchmarks
-- -------------------------------------------------------------------------- --

benchmark bench
    import: warning-flags, debugging-flags
    default-language: Haskell2010
    ghc-options:
        -threaded
        -rtsopts
        -with-rtsopts=-N
    hs-source-dirs: bench
    main-is: Bench.hs
    type: exitcode-stdio-1.0
    other-modules:
        Chainweb.Pact.Backend.Bench
        Chainweb.Pact.Backend.ForkingBench
        Chainweb.Utils.Bench
        JSONEncoding

    build-depends:
        -- internal
        , chainweb
        , chainweb:chainweb-test-utils

        -- external
        , Decimal >= 0.4.2
        , QuickCheck >= 2.14
        , aeson >= 2.2
        , async >= 2.2
        , base >= 4.12 && < 5
        , bytestring >= 0.10.12
        , chainweb-storage >= 0.1
        , containers >= 0.5
        , criterion
        , deepseq >= 1.4
        , exceptions >= 0.8
        , file-embed >= 0.0
        , lens >= 4.17
        , loglevel >= 0.1
        , mtl >= 2.3
        , pact
        , pact-tng
        , pact-tng:pact-request-api
        , random >= 1.2
        , streaming
        , text >= 2.0
        , vector >= 0.12.2
        , yaml >= 0.11<|MERGE_RESOLUTION|>--- conflicted
+++ resolved
@@ -729,7 +729,7 @@
         , exceptions
         , ghc-compact >= 0.1
         , hashable >= 1.3
-        , hashes >=0.2.2.0
+        , hashes >=0.3
         , hedgehog >= 1.4
         , http-client >= 0.5
         , http-client-tls >=0.3
@@ -781,13 +781,8 @@
         , warp >= 3.3.6
         , warp-tls >= 3.4
         , yaml >= 0.11
-<<<<<<< HEAD
-=======
         , yet-another-logger >= 0.4.1
-        , sha-validation >=0.1
-        , hashes >=0.3
-
->>>>>>> 487d309c
+
     if flag(ed25519)
         cpp-options: -DWITH_ED25519=1
 
