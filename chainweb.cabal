--- conflicted
+++ resolved
@@ -239,10 +239,7 @@
         , Chainweb.Utils.Rule
         , Chainweb.Utils.Serialization
         , Chainweb.VerifierPlugin
-<<<<<<< HEAD
-=======
         , Chainweb.VerifierPlugin.Allow
->>>>>>> 5dd046b4
         , Chainweb.Version
         , Chainweb.Version.Development
         , Chainweb.Version.FastDevelopment
