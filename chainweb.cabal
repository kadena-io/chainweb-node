--- conflicted
+++ resolved
@@ -621,21 +621,16 @@
     hs-source-dirs: exe tools/chain2gexf tools/ea tools/run-nodes node examples
     main-is: CwTool.hs
     other-modules:
-<<<<<<< HEAD
         Chain2Gexf
-        Chainweb.Simulate.Contracts.CommercialPaper
-        Chainweb.Simulate.Contracts.CryptoCritters
-=======
         Chainweb.Simulate.Contracts.CoinContract
         Chainweb.Simulate.Contracts.Common
->>>>>>> 56757ebe
         Chainweb.Simulate.Contracts.HelloWorld
         Chainweb.Simulate.Contracts.SimplePayments
         Chainweb.Simulate.Utils
         Ea
+        Gexf
         RunNodes
         TransactionGenerator
-        Utils.Gexf
     build-depends:
         -- internal
           chainweb
@@ -643,14 +638,10 @@
         -- external
         , Decimal >= 0.4.2
         , aeson >= 1.4
-<<<<<<< HEAD
         , aeson-pretty >= 0.8
         , ansi-wl-pprint >= 0.6
         , async >= 2.2
-=======
-        , async >= 2.2
         , attoparsec >= 0.13
->>>>>>> 56757ebe
         , base >= 4.11
         , base-prelude >= 1.3
         , base16-bytestring >= 0.1
@@ -660,14 +651,9 @@
         , configuration-tools >= 0.4
         , containers >= 0.5
         , data-default >= 0.7
-<<<<<<< HEAD
         , deepseq >= 1.4
         , directory >= 1.3
         , errors >= 2.3
-=======
-        , Decimal >= 0.4.2
-        , deepseq >= 1.4
->>>>>>> 56757ebe
         , exceptions >= 0.8
         , fake >= 0.1.1.1
         , formatting >= 6.3
@@ -675,10 +661,7 @@
         , http-client-tls >=0.3
         , lens >= 4.16
         , loglevel >= 0.1
-<<<<<<< HEAD
         , managed >= 1.0
-=======
->>>>>>> 56757ebe
         , monad-control >= 1.0
         , mtl >= 2.2
         , mwc-random >= 0.13
@@ -693,80 +676,13 @@
         , servant >= 0.14.1
         , servant-client >= 0.14
         , servant-client-core >= 0.14
-<<<<<<< HEAD
         , shelly >= 1.8
         , stm
-=======
-        , stm
-        , stm-chans
+        , streaming >= 0.2
         , text >= 1.2
         , time >= 1.8
         , unordered-containers >= 0.2
-        , yet-another-logger >= 0.3.1
-
--- -------------------------------------------------------------------------- --
--- Ea
--- -------------------------------------------------------------------------- --
-
-executable ea
-    import: warning-flags
-    default-language: Haskell2010
-    hs-source-dirs: tools/ea
-    main-is: Ea.hs
-    build-depends:
-        -- internal
-          chainweb
-        , pact
-
-        -- external
-        , aeson
-        , aeson-pretty >= 0.8
-        , base
-        , base-prelude >= 1.3
-        , bytes >= 0.15
-        , bytestring >= 0.10
-        , containers >= 0.5
-        , loglevel >= 0.1
-        , optparse-generic >= 1.3
-        , text >= 1.2
         , vector >= 0.12
-        , yaml >= 0.8
-
--- -------------------------------------------------------------------------- --
--- chain2gexf
--- -------------------------------------------------------------------------- --
-
-executable chain2gexf
-    import: warning-flags
-    default-language: Haskell2010
-    hs-source-dirs: tools/chain2gexf node
-    main-is: Chain2Gexf.hs
-    other-modules:
-        Gexf
-    build-depends:
-        -- internal
-          chainweb
-
-        -- external
-        , aeson >= 1.4
-        , base
-        , bytestring
-        , errors >= 2.3
-        , lens >= 4.16
-        , optparse-applicative >= 0.14
-        , paths >= 0.2
-        , resourcet >= 1.2
->>>>>>> 56757ebe
-        , streaming >= 0.2
-        , temporary >= 1.3
-        , text >= 1.2
-        , unordered-containers >= 0.2
-        , vector >= 0.12
-        , wai >= 3.2
-        , wai-app-static >= 3.1
-        , wai-extra >= 3.0
-        , wai-cors >= 0.2
-        , warp >= 3.2
         , xmlgen >= 0.6
         , yaml >= 0.8
         , yet-another-logger >= 0.3.1