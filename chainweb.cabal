--- conflicted
+++ resolved
@@ -394,11 +394,8 @@
         , optparse-applicative >= 0.14
         , pact >= 4.2.0.1
         , pact-json >= 0.1
-<<<<<<< HEAD
         , parallel >= 3.2.2.0
-=======
         , patience >= 0.3
->>>>>>> b000f5a2
         , pem >=0.2
         , primitive >= 0.7.1.0
         , random >= 1.2
