cabal-version: 2.2

name:         chainweb
version:      1.0.6
synopsis:     A Proof-of-Work Parallel-Chain Architecture for Massive Throughput
description:  A Proof-of-Work Parallel-Chain Architecture for Massive Throughput.
homepage:     https://github.com/kadena-io/chainweb
bug-reports:  https://github.com/kadena-io/chainweb/issues
license:      BSD-3-Clause
license-file: LICENSE
author:       Chainweb Dev Team
maintainer:   chainweb-dev@kadena.io
copyright:    Copyright (C) 2019 Kadena LLC
category:     Blockchain, Currency, Bitcoin
build-type:   Custom

tested-with:
    GHC == 8.6.5
    GHC == 8.4.4

extra-source-files:
    CHANGELOG.md
    README.md
    LICENSE

    -- sender information

    pact/genesis/devnet/keys.yaml

    -- miner rewards

    rewards/miner_rewards.csv

    -- pact test data

    pact/coin-contract/coin.repl
    pact/coin-contract/coin.pact
    pact/coin-contract/load-coin-contract.yaml
    test/pact/*.pact
    test/golden/*.txt

data-files:
    examples/static-html/index.html
    examples/static-html/jquery-3.3.1.min.js
    examples/static-html/vis.min.js
    examples/static-html/vis.min.css

source-repository head
    type: git
    location: https://github.com/kadena-io/chainweb.git

flag use_systemd
    description: Use systemd watchdog features if set.
    default: True

flag ed25519
    description:
        Use ED25519 certificates; depends on the master branch of the tls
        package.
    default: False
    manual: True

flag debug
    description:
        Enable various debugging features
    default: False
    manual:True

flag ghc-flags
    description: Enable ghc dumps of .ghc.flags and .ghc.version for tooling
    default: False
    manual: True

common debugging-flags
    if flag(debug)
        ghc-options:
            -g
        cpp-options:
            -DDEBUG_MULTINODE_TEST=1

common warning-flags
    ghc-options:
        -Wall
        -Werror
        -Wcompat
        -Wpartial-fields
        -Wincomplete-record-updates
        -Wincomplete-uni-patterns
        -Widentities
        -funclutter-valid-hole-fits
<<<<<<< HEAD
=======
        -fmax-relevant-binds=0
>>>>>>> f08de8aa

        -- This needed because -Werror and missing-home-modules causes
        -- problems with ghci.
        -Wno-missing-home-modules

custom-setup
    setup-depends:
          Cabal
        , base >= 4.12 && < 5
        , bytestring >= 0.10
        , directory >= 1.3
        , filepath >= 1.4
        , process >= 1.5

-- -------------------------------------------------------------------------- --
-- Chainweb Library
-- -------------------------------------------------------------------------- --

library
    import: warning-flags, debugging-flags
    default-language: Haskell2010
    hs-source-dirs: src
    other-modules:
        Paths_chainweb
    autogen-modules:
        Paths_chainweb
    exposed-modules:
          Chainweb.BlockHash
        , Chainweb.BlockHeader
        , Chainweb.BlockHeader.Genesis
        , Chainweb.BlockHeader.Genesis.Development0Payload
        , Chainweb.BlockHeader.Genesis.DevelopmentNPayload
        , Chainweb.BlockHeader.Genesis.FastTimedCPM0Payload
        , Chainweb.BlockHeader.Genesis.FastTimedCPMNPayload
        , Chainweb.BlockHeader.Genesis.Testnet0Payload
        , Chainweb.BlockHeader.Genesis.TestnetNPayload
        , Chainweb.BlockHeader.Genesis.Mainnet0Payload
        , Chainweb.BlockHeader.Genesis.Mainnet1Payload
        , Chainweb.BlockHeader.Genesis.Mainnet2Payload
        , Chainweb.BlockHeader.Genesis.Mainnet3Payload
        , Chainweb.BlockHeader.Genesis.Mainnet4Payload
        , Chainweb.BlockHeader.Genesis.Mainnet5Payload
        , Chainweb.BlockHeader.Genesis.Mainnet6Payload
        , Chainweb.BlockHeader.Genesis.Mainnet7Payload
        , Chainweb.BlockHeader.Genesis.Mainnet8Payload
        , Chainweb.BlockHeader.Genesis.Mainnet9Payload
        , Chainweb.BlockHeader.Validation
        , Chainweb.BlockHeaderDB
        , Chainweb.BlockHeaderDB.RestAPI
        , Chainweb.BlockHeaderDB.RestAPI.Client
        , Chainweb.BlockHeaderDB.RestAPI.Server
        , Chainweb.BlockHeaderDB.Types
        , Chainweb.ChainId
        , Chainweb.Chainweb
        , Chainweb.Chainweb.ChainResources
        , Chainweb.Chainweb.CutResources
        , Chainweb.Chainweb.MinerResources
        , Chainweb.Chainweb.PeerResources
        , Chainweb.Counter
        , Chainweb.Crypto.MerkleLog
        , Chainweb.Cut
        , Chainweb.Cut.Test
        , Chainweb.Cut.CutHashes
        , Chainweb.CutDB
        , Chainweb.CutDB.RestAPI
        , Chainweb.CutDB.RestAPI.Client
        , Chainweb.CutDB.RestAPI.Server
        , Chainweb.CutDB.Sync
        , Chainweb.CutDB.Types
        , Chainweb.Difficulty
        , Chainweb.Graph
        , Chainweb.HostAddress
        , Chainweb.Logger
        , Chainweb.Logging.Amberdata
        , Chainweb.Logging.Config
        , Chainweb.Logging.Miner
        , Chainweb.Mempool.Consensus
        , Chainweb.Mempool.InMem
        , Chainweb.Mempool.InMemTypes
        , Chainweb.Mempool.Mempool
        , Chainweb.Mempool.P2pConfig
        , Chainweb.Mempool.RestAPI
        , Chainweb.Mempool.RestAPI.Client
        , Chainweb.Mempool.RestAPI.Server
        , Chainweb.MerkleLogHash
        , Chainweb.MerkleUniverse
        , Chainweb.Miner.Config
        , Chainweb.Miner.Coordinator
        , Chainweb.Miner.Core
        , Chainweb.Miner.Miners
        , Chainweb.Miner.Pact
        , Chainweb.Miner.RestAPI
        , Chainweb.Miner.RestAPI.Client
        , Chainweb.Miner.RestAPI.Server
        , Chainweb.NodeId
        , Chainweb.Payload
        , Chainweb.Payload.PayloadStore
        , Chainweb.Payload.PayloadStore.InMemory
        , Chainweb.Payload.PayloadStore.RocksDB
        , Chainweb.Payload.PayloadStore.Types
        , Chainweb.Payload.RestAPI
        , Chainweb.Payload.RestAPI.Server
        , Chainweb.Payload.RestAPI.Client
        , Chainweb.PowHash
        , Chainweb.RestAPI
        , Chainweb.RestAPI.Health
        , Chainweb.RestAPI.NetworkID
        , Chainweb.RestAPI.NodeInfo
        , Chainweb.RestAPI.Orphans
        , Chainweb.RestAPI.Utils
        , Chainweb.SPV
        , Chainweb.SPV.CreateProof
        , Chainweb.SPV.VerifyProof
        , Chainweb.SPV.RestAPI
        , Chainweb.SPV.RestAPI.Server
        , Chainweb.SPV.RestAPI.Client
        , Chainweb.Store.CAS
        , Chainweb.Store.CAS.FS
        , Chainweb.Sync.WebBlockHeaderStore
        , Chainweb.Sync.WebBlockHeaderStore.Test
        , Chainweb.Sync.WebBlockHeaderStore.Types
        , Chainweb.Time
        , Chainweb.Transaction
        , Chainweb.TreeDB
        , Chainweb.TreeDB.Persist
        , Chainweb.TreeDB.RemoteDB
        , Chainweb.TreeDB.Validation
        , Chainweb.Utils
        , Chainweb.Utils.Bench
        , Chainweb.Utils.Paging
        , Chainweb.Utils.RequestLog
        , Chainweb.Utils.Watchdog
        , Chainweb.Version
        , Chainweb.WebBlockHeaderDB
        , Chainweb.WebBlockHeaderDB.Types
        , Chainweb.WebPactExecutionService
        , Chainweb.WebPactExecutionService.Types

        , Control.Concurrent.FixedThreadPool

        , Data.IVar
        , Data.LogMessage
        , Data.PQueue
        , Data.PQueue.Test
        , Data.Singletons
        , Data.TaskMap
        , Data.Word.Encoding

        , Network.X509.SelfSigned

        , Numeric.Cast
        , Numeric.Additive
        , Numeric.AffineSpace

        , P2P.Node
        , P2P.Node.Configuration
        , P2P.Node.PeerDB
        , P2P.Node.RestAPI
        , P2P.Node.RestAPI.Server
        , P2P.Node.RestAPI.Client
        , P2P.Peer
        , P2P.Session
        , P2P.TaskQueue
        , P2P.TaskQueue.Test

        -- pact
        , Chainweb.Pact.Backend.Bench
        , Chainweb.Pact.Backend.ForkingBench
        , Chainweb.Pact.Backend.ChainwebPactDb
        , Chainweb.Pact.Backend.InMemoryCheckpointer
        , Chainweb.Pact.Backend.RelationalCheckpointer
        , Chainweb.Pact.Backend.SQLite.DirectV2
        , Chainweb.Pact.Backend.SQLite.V2
        , Chainweb.Pact.Backend.Types
        , Chainweb.Pact.Backend.Utils
        , Chainweb.Pact.PactService
        , Chainweb.Pact.RestAPI
        , Chainweb.Pact.RestAPI.Server
        , Chainweb.Pact.RestAPI.Client
        , Chainweb.Pact.SPV
        , Chainweb.Pact.Service.BlockValidation
        , Chainweb.Pact.Service.PactInProcApi
        , Chainweb.Pact.Service.PactQueue
        , Chainweb.Pact.Service.Types
        , Chainweb.Pact.TransactionExec
        , Chainweb.Pact.Types
        , Chainweb.Pact.Utils

        -- utils
        , Servant.Client_
        , Utils.Logging
        , Utils.Logging.Config
        , Utils.Logging.Trace

    build-depends:
          Decimal >= 0.4.2
        , QuickCheck >= 2.12.6
        , QuickCheck-GenT >=0.2
        , aeson >= 1.4.3
        , aeson-pretty >= 0.8
        , asn1-encoding >=0.9
        , asn1-types >=0.3
        , async >= 2.2
        , attoparsec >= 0.13
        , base >= 4.12 && < 5
        , base16-bytestring >= 0.1
        , base64-bytestring >= 1.0
        , binary >= 0.8
        , bloomfilter >= 2.0
        , bytes >= 0.15
        , bytestring >= 0.10
        , case-insensitive >= 1.2
        , cassava >= 0.5.1
        , cereal >= 0.5
        , chainweb-storage >= 0.1
        , clock >= 0.7
        , configuration-tools >= 0.4.1
        , connection >=0.2
        , containers >= 0.5
        , criterion
        , cryptonite >= 0.25
        , data-default >=0.7
        , data-dword >= 0.3
        , deepseq >= 1.4
        , digraph >= 0.1.0.2
        , direct-sqlite >= 2.3
        , directory >= 1.3
        , dlist >= 0.8
        , errors >= 2.3
        , exceptions >= 0.8
        , extra >= 1.6
        , fake >= 0.1.1.1
        , file-embed >= 0.0
        , generic-lens >= 1.1
        , hashable >= 1.2
        , heaps >= 0.3
        , hourglass >=0.2
        , http-client >= 0.5
        , http-client-tls >=0.3
        , http-media >= 0.7
        , http-types >= 0.12
        , iproute >= 1.7
        , ixset-typed >= 0.4
        , lens >= 4.16
        , loglevel >= 0.1
        , memory >=0.14
        , merkle-log
        , mmorph >= 1.1
        , monad-control >= 1.0
        , mtl >= 2.2
        , mwc-random >= 0.13
        , mwc-probability >= 2.0 && <2.2
        , neat-interpolation >= 0.3.2
        , network >= 2.6
        , optparse-applicative >= 0.14
        , pact >= 2.6
        , paths >= 0.2
        , pem >=0.2
        , process >= 1.5
        , quickcheck-instances >= 0.3
        , random >= 1.1
        , random-bytestring >= 0.1
        , reflection >= 2.1
        , resourcet >= 1.2
        , safeio >= 0.0
        , safe-exceptions >= 0.1
        , scheduler >= 1.4
        , semialign >= 1
        , servant >= 0.16
        , servant-client >= 0.16
        , servant-client-core >= 0.16
        , servant-server >= 0.16
        , servant-swagger >= 1.1.7.1
        , stm >= 2.4
        , stm-chans
        , stopwatch >= 0.1
        , streaming >= 0.2
        , streaming-bytestring >= 0.1
        , streaming-commons >= 0.2
        , strict-concurrency >= 0.2
        , strict-tuple >= 0.1.3
        , string-conv >= 0.1
        , swagger2 >= 2.4
        , template-haskell >= 2.14
        , temporary >= 1.3
        , text >= 1.2
        , these >= 1 && < 1.1
        , time >= 1.8
        , tls >=1.5.2
        , token-bucket >= 0.1
        , transformers >= 0.5
        , unordered-containers >= 0.2
        , uuid >= 1.3
        , wai >= 3.2
        , wai-app-static >= 3.1
        , wai-cors >= 0.2
        , wai-extra >= 3.0
        , vector >= 0.12
        , vector-algorithms >= 0.7
        , wai-middleware-throttle >= 0.3
        , warp >= 3.2
        , warp-tls >= 3.2.7
        , witherable >= 0.3
        , x509 >=1.7
        , x509-system >=1.6
        , x509-validation >=1.6
        , yaml >= 0.11
        , yet-another-logger >= 0.3.1

    if flag(ed25519)
        cpp-options: -DWITH_ED25519=1
    if flag(use_systemd) && os(linux)
        build-depends: systemd >= 1.2
        cpp-options: -DWITH_SYSTEMD=1
    if flag(ghc-flags)
        ghc-options: -fplugin GhcFlags.Plugin
        build-depends: ghcflags

-- -------------------------------------------------------------------------- --
-- Chainweb Test suite
-- -------------------------------------------------------------------------- --

test-suite chainweb-tests
    import: warning-flags, debugging-flags
    default-language: Haskell2010
    ghc-options:
        -threaded
        -with-rtsopts=-N2
    type: exitcode-stdio-1.0
    hs-source-dirs: test
    main-is: ChainwebTests.hs
    other-modules:
        Chainweb.Test.BlockHeader.Genesis
        Chainweb.Test.BlockHeaderDB
        Chainweb.Test.CoinContract
        Chainweb.Test.CutDB
        Chainweb.Test.Mempool
        Chainweb.Test.Mempool.Consensus
        Chainweb.Test.Mempool.InMem
        Chainweb.Test.Mempool.RestAPI
        Chainweb.Test.Mempool.Sync
        Chainweb.Test.Miner.Core
        Chainweb.Test.Misc
        Chainweb.Test.Orphans.Internal
        Chainweb.Test.Pact.PactInProcApi
        Chainweb.Test.P2P.Peer.BootstrapConfig
        Chainweb.Test.Pact.ChainData
        Chainweb.Test.Pact.Checkpointer
        Chainweb.Test.Pact.RewardsTest
        Chainweb.Test.Pact.PactExec
        Chainweb.Test.Pact.PactReplay
        Chainweb.Test.Pact.RemotePactTest
        Chainweb.Test.Pact.SPV
        Chainweb.Test.Pact.TTL
        Chainweb.Test.Pact.Utils
        Chainweb.Test.RestAPI
        Chainweb.Test.RestAPI.Client_
        Chainweb.Test.Roundtrips
        Chainweb.Test.SPV
        Chainweb.Test.Store.CAS
        Chainweb.Test.Store.CAS.FS
        Chainweb.Test.TreeDB
        Chainweb.Test.TreeDB.Persistence
        Chainweb.Test.TreeDB.RemoteDB
        Chainweb.Test.Utils

    build-depends:
        -- internal
          chainweb

        -- external
        , Decimal >= 0.4.2
        , QuickCheck >= 2.12.6
        , aeson >= 1.4.3
        , async >= 2.2
        , base >= 4.12 && < 5
        , base16-bytestring >= 0.1
        , base64-bytestring >= 1.0
        , bytes >= 0.15
        , bytestring >= 0.10
        , chainweb-storage >= 0.1
        , connection >=0.2
        , containers >= 0.5
        , data-default >=0.7
        , data-ordlist >= 0.4.7
        , deepseq >= 1.4
        , directory >= 1.2
        , exceptions
        , extra >= 1.6
        , file-embed >= 0.0
        , hashable >= 1.2
        , http-client >= 0.5
        , http-types >= 0.12
        , lens >= 4.16
        , loglevel >= 0.1
        , mtl >= 2.2
        , neat-interpolation >= 0.3
        , network >= 2.6
        , http-client-tls >=0.3
        , pact >= 2.6
        , paths >= 0.2
        , quickcheck-instances >= 0.3
        , random >= 1.1
        , random-bytestring >= 0.1
        , reflection >= 2.1
        , resource-pool >= 0.2
        , resourcet >= 1.2
        , retry >= 0.7
        , scheduler >= 1.4
        , semialign >= 1
        , servant >= 0.16
        , servant-client >= 0.16
        , servant-client-core >= 0.16
        , string-conv >= 0.1
        , stm
        , streaming >= 0.2.2
        , streaming-commons >= 0.2
        , strict-concurrency >= 0.2
        , strict-tuple >= 0.1.3
        , tasty >= 1.0
        , tasty-golden >= 2.3
        , tasty-hunit >= 0.9
        , tasty-quickcheck >= 0.9
        , temporary >= 1.3
        , text >=1.2
        , these >= 1 && < 1.1
        , time >= 1.8
        , transformers >= 0.5
        , thyme == 0.3.6.0
        , unordered-containers >= 0.2
        , vector >= 0.12
        , wai >= 3.2
        , warp >= 3.2
        , warp-tls >= 3.2.7
        , yaml >= 0.11

    if flag(ed25519)
        cpp-options: -dWITH_ED25519=1


-- test-suite chainweb-tools-tests
--     import: warning-flags, debugging-flags
--     default-language: Haskell2010
--     ghc-options:
--         -threaded
--         -with-rtsopts=-N
--     type: exitcode-stdio-1.0
--     hs-source-dirs: test tools/txg
--     main-is: ChainwebToolsTests.hs
--     build-depends:
--         -- internal
--             chainweb

--         -- external
--         , Decimal >= 0.4.2
--         , QuickCheck >= 2.12.6
--         , aeson >= 1.4.3
--         , async >= 2.2
--         , attoparsec >= 0.13
--         , base >= 4.12 && < 5
--         , base16-bytestring >= 0.1
--         , base64-bytestring >= 1.0
--         , bytes >= 0.15
--         , bytestring >= 0.10
--         , chainweb-storage >= 0.1
--         , connection >=0.2
--         , containers >= 0.5
--         , data-default >=0.7
--         , data-ordlist >= 0.4.7
--         , deepseq >= 1.4
--         , directory >= 1.2
--         , exceptions
--         , extra >= 1.6
--         , fake >= 0.1.1.1
--         , file-embed >= 0.0
--         , hashable >= 1.2
--         , http-client >= 0.5
--         , http-types >= 0.12
--         , lens >= 4.16
--         , loglevel >= 0.1
--         , mtl >= 2.2
--         , neat-interpolation >= 0.3
--         , network >= 2.6
--         , http-client-tls >=0.3
--         , pact >= 2.6
--         , paths >= 0.2
--         , quickcheck-instances >= 0.3
--         , random >= 1.1
--         , random-bytestring >= 0.1
--         , reflection >= 2.1
--         , resource-pool >= 0.2
--         , resourcet >= 1.2
--         , retry >= 0.7
--         , scheduler >= 1.4
--         , semialign >= 1
--         , servant >= 0.16
--         , servant-client >= 0.16
--         , servant-client-core >= 0.16
--         , string-conv >= 0.1
--         , stm
--         , streaming >= 0.2.2
--         , streaming-commons >= 0.2
--         , strict-concurrency >= 0.2
--         , strict-tuple >= 0.1.3
--         , tasty >= 1.0
--         , tasty-golden >= 2.3
--         , tasty-hunit >= 0.9
--         , tasty-quickcheck >= 0.9
--         , temporary >= 1.3
--         , text >=1.2
--         , these >= 1 && < 1.1
--         , time >= 1.8
--         , transformers >= 0.5
--         , unordered-containers >= 0.2
--         , vector >= 0.12
--         , wai >= 3.2
--         , warp >= 3.2
--         , warp-tls >= 3.2.7
--         , yaml >= 0.11

--     if flag(ed25519)
--         cpp-options: -dWITH_ED25519=1

-- -------------------------------------------------------------------------- --
-- Chainweb Node Application
-- -------------------------------------------------------------------------- --

-- The application that runs an chainweb node
--
executable chainweb-node
    import: warning-flags, debugging-flags
    default-language: Haskell2010
    ghc-options:
        -threaded
        "-with-rtsopts=-N -H1G -A64M"
        -rtsopts
    hs-source-dirs: node
    main-is: ChainwebNode.hs
    other-modules:
        Paths_chainweb
        PkgInfo
    autogen-modules:
        Paths_chainweb
        PkgInfo
    build-depends:
        -- internal
          chainweb

        -- external
        , aeson >= 1.4.3
        , async >= 2.2
        , base >= 4.12 && < 5
        , chainweb-storage >= 0.1
        , configuration-tools >= 0.4.1
        , deepseq >= 1.4
        , directory >= 1.3
        , http-client >= 0.5
        , http-client-tls >=0.3
        , lens >= 4.16
        , loglevel >= 0.1
        , managed >= 1.0
        , mtl >= 2.2
        , streaming >= 0.2
        , text >= 1.2
        , unordered-containers >= 0.2
        , yet-another-logger >= 0.3.1

executable cwtool
    import: warning-flags, debugging-flags
    default-language: Haskell2010
    ghc-options:
        -threaded
        -with-rtsopts=-N
    hs-source-dirs: tools/cwtool tools/chain2gexf tools/ea tools/genconf tools/run-nodes tools/standalone tools/txg tools/txstream tools/test-miner tools/header-dump node test
    main-is: CwTool.hs
    other-modules:
        Allocations
        Chain2Gexf
        Chainweb.Test.MultiNode
        Chainweb.Test.Orphans.Internal
        Chainweb.Test.P2P.Peer.BootstrapConfig
        Chainweb.Test.Utils
        Ea
        Ea.Genesis
        GenConf
        Gexf
        HeaderDump
        Network.X509.SelfSigned.Test
        RunNodes
        SlowTests
        Standalone
        Standalone.Chainweb
        Standalone.Utils
        TXG
        TXG.Repl
        TXG.ReplInternals
        TXG.Simulate.Contracts.CoinContract
        TXG.Simulate.Contracts.Common
        TXG.Simulate.Contracts.HelloWorld
        TXG.Simulate.Contracts.SimplePayments
        TXG.Simulate.Utils
        TXG.Types
        TxStream
    build-depends:
        -- internal
          chainweb

        -- external
        , Decimal >= 0.4.2
        , QuickCheck >= 2.12.6
        , aeson >= 1.4
        , aeson-pretty >= 0.8
        , async >= 2.2
        , attoparsec >= 0.13
        , base >= 4.12 && < 5
        , base-prelude >= 1.3
        , base16-bytestring >= 0.1
        , bytes >= 0.15
        , bytestring >= 0.10
        , cassava >= 0.5.1
        , chainweb-storage >= 0.1
        , clock >= 0.7
        , configuration-tools >= 0.4.1
        , containers >= 0.5
        , data-default >= 0.7
        , deepseq >= 1.4
        , directory >= 1.3
        , file-embed
        , filepath
        , errors >= 2.3
        , exceptions >= 0.8
        , fake >= 0.1.1.1
        , file-embed >= 0.0
        , formatting >= 6.3
        , generic-lens >= 1.1
        , http-client >= 0.5
        , http-client-tls >=0.3
        , http-types >= 0.12
        , lens >= 4.16
        , loglevel >= 0.1
        , managed >= 1.0
        , mtl >= 2.2
        , mwc-random >= 0.13
        , neat-interpolation >= 0.3.2
        , network >= 2.6
        , nonempty-containers >= 0.1
        , optparse-applicative >= 0.14
        , pact >= 2.6
        , paths >= 0.2
        , pretty-simple >= 2.1
        , process >= 1.5
        , primitive >= 0.6
        , random >= 1.1
        , resourcet >= 1.2
        , rocksdb-haskell >= 1.0
        , servant >= 0.16
        , servant-client >= 0.16
        , servant-client-core >= 0.16
        , shelly >= 1.8
        , stm
        , streaming >= 0.2.2
        , streaming-commons >= 0.2
        , string-conv >= 0.1
        , tasty >= 1.0
        , tasty-golden >= 2.3
        , tasty-hunit >= 0.9
        , tasty-quickcheck >= 0.9
        , temporary >= 1.3
        , text >= 1.2
        , time >= 1.8
        , transformers >= 0.5
        , unordered-containers >= 0.2
        , vector >= 0.12
        , wai >= 3.2
        , wai-middleware-throttle >= 0.3
        , warp >= 3.2
        , warp-tls >= 3.2.7
        , xmlgen >= 0.6
        , yaml >= 0.8
        , yet-another-logger >= 0.3.1

    if flag(ed25519)
        cpp-options: -DWITH_ED25519=1


benchmark bench
    default-language: Haskell2010
    ghc-options:
        -threaded
        -with-rtsopts=-N
    hs-source-dirs: bench
    main-is: Bench.hs
    type: exitcode-stdio-1.0
    other-modules:
    build-depends:
                  base
                , chainweb
                , criterion<|MERGE_RESOLUTION|>--- conflicted
+++ resolved
@@ -88,10 +88,7 @@
         -Wincomplete-uni-patterns
         -Widentities
         -funclutter-valid-hole-fits
-<<<<<<< HEAD
-=======
         -fmax-relevant-binds=0
->>>>>>> f08de8aa
 
         -- This needed because -Werror and missing-home-modules causes
         -- problems with ghci.
