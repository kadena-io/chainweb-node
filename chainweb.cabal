cabal-version: 2.2

name:         chainweb
version:      0.1.0.0
synopsis:     A Proof-of-Work Parallel-Chain Architecture for Massive Throughput
description:  A Proof-of-Work Parallel-Chain Architecture for Massive Throughput.
homepage:     https://github.com/kadena-io/chainweb
bug-reports:  https://github.com/kadena-io/chainweb/issues
license:      NONE
license-file: LICENSE
author:       Chainweb Dev Team
maintainer:   lars@kadena.io
copyright:    Copyright (C) 2018 Kadena LLC
category:     Blockchain, Currency, Bitcoin
build-type:   Simple

tested-with:
    GHC == 8.6.1
    GHC == 8.4.4

extra-source-files:
    CHANGELOG.md
    README.md

data-files:
    examples/static-html/index.html
    examples/static-html/jquery-3.3.1.min.js
    examples/static-html/vis.min.js
    examples/static-html/vis.min.css

source-repository head
    type: git
    location: https://github.com/kadena-io/chainweb.git

-- -------------------------------------------------------------------------- --
-- Chainweb Library
-- -------------------------------------------------------------------------- --

library
    default-language: Haskell2010
    ghc-options:
        -Wall
        -Wincomplete-record-updates
        -Wincomplete-uni-patterns
        -Wredundant-constraints
    hs-source-dirs: src
    exposed-modules:
          Chainweb.BlockHash
        , Chainweb.BlockHeader
        , Chainweb.BlockHeaderDB
        , Chainweb.BlockHeaderDB.RestAPI
        , Chainweb.BlockHeaderDB.RestAPI.Client
        , Chainweb.BlockHeaderDB.RestAPI.Server
        , Chainweb.ChainId
        , Chainweb.Chainweb
        , Chainweb.Cut
        , Chainweb.CutDB
        , Chainweb.CutDB.RestAPI
        , Chainweb.CutDB.RestAPI.Client
        , Chainweb.CutDB.RestAPI.Server
        , Chainweb.CutDB.Sync
        , Chainweb.Difficulty
        , Chainweb.Graph
        , Chainweb.HostAddress
        , Chainweb.Miner.Test
        , Chainweb.NodeId
        , Chainweb.Pact.Backend.Types
<<<<<<< HEAD
        , Chainweb.Pact.DiskCheckpoint
        , Chainweb.Pact.Backend.HashtableCheckpoint
        , Chainweb.Pact.PactService
        , Chainweb.Pact.Backend.MapCheckpoint
        , Chainweb.Pact.Backend.MemoryDb
=======
        , Chainweb.Pact.Backend.SQLiteCheckpointer
        , Chainweb.Pact.Backend.InMemoryCheckpointer
        , Chainweb.Pact.PactService
        , Chainweb.Pact.MemoryDb
>>>>>>> d7bb1fab
        , Chainweb.Pact.TransactionExec
        , Chainweb.Pact.Backend.SqliteDb
        , Chainweb.Pact.Types
        , Chainweb.RestAPI
        , Chainweb.RestAPI.NetworkID
        , Chainweb.RestAPI.Orphans
        , Chainweb.RestAPI.Utils
        , Chainweb.Time
        , Chainweb.TreeDB
        , Chainweb.TreeDB.Persist
        , Chainweb.TreeDB.RemoteDB
        , Chainweb.TreeDB.Sync
        , Chainweb.Utils
        , Chainweb.Utils.Paging
        , Chainweb.Version
        , Chainweb.WebBlockHeaderDB

        , Data.DiGraph
        , Data.DiGraph.FloydWarshall
        , Data.LogMessage
        , Data.Singletons
        , Data.Word.Encoding

        , Numeric.Cast
        , Numeric.Additive
        , Numeric.AffineSpace

        , P2P.Node
        , P2P.Node.Configuration
        , P2P.Node.PeerDB
        , P2P.Node.RestAPI
        , P2P.Node.RestAPI.Server
        , P2P.Node.RestAPI.Client
        , P2P.Session

    build-depends:
          QuickCheck >= 2.10
        , QuickCheck-GenT >=0.2
        , aeson >= 1.4
        , aeson-pretty >= 0.8
        , async >= 2.2
        , attoparsec >= 0.13
        , base >= 4.11
        , base64-bytestring >= 1.0
        , bytes >= 0.15
        , bytestring >= 0.10
        , case-insensitive >= 1.2
        , cereal >= 0.5
        , configuration-tools >= 0.4
        , containers >= 0.5
        , cryptohash-sha512 >= 0.11
        , data-dword >= 0.3
        , deepseq >= 1.4
        , errors >= 2.3
        , direct-sqlite >= 2.3.23
        , exceptions >= 0.8
        , extra >= 1.6.13
        , hashable >= 1.2
        , hashtables >= 1.2.0.0
        , heaps >= 0.3
        , http-client >= 0.5
        , lens >= 4.16
        , loglevel >= 0.1
        , massiv >= 0.2
        , mtl >= 2.2
        , mwc-random >= 0.13
        , network >= 2.6
        , optparse-applicative >= 0.14
        , pact >= 2.4
        , paths >= 0.2
        , quickcheck-instances >= 0.3
        , random >= 1.1
        , random-bytestring >= 0.1
        , reflection >= 2.1
        , resourcet >= 1.2
        , safe-exceptions >= 0.1.7
        , safeio >= 0.0
        , servant >= 0.13
        , servant-client >= 0.13
        , servant-server >= 0.13
        , servant-swagger >= 1.1
        , direct-sqlite >= 2.3
        , stm >= 2.4
        , streaming >= 0.2.2
        , streaming-bytestring >= 0.1
        , string-conv
        , swagger2 >= 2.2
        , temporary >= 1.3
        , text >= 1.2
        , time >= 1.8
        , transformers >= 0.5
        , unordered-containers >= 0.2
        , uuid >= 1.3
        , warp >= 3.2
        , yaml >= 0.8.32

-- -------------------------------------------------------------------------- --
-- Chainweb Test suite
-- -------------------------------------------------------------------------- --

test-suite chainweb-tests
    default-language: Haskell2010
    ghc-options:
        -Wall
        -Wincomplete-record-updates
        -Wincomplete-uni-patterns
        -Wredundant-constraints
        -threaded
        -with-rtsopts=-N
    type: exitcode-stdio-1.0
    hs-source-dirs: test
    main-is: ChainwebTests.hs
    other-modules:
        Chainweb.Test.BlockHeaderDB
        Chainweb.Test.DiGraph
        Chainweb.Test.Orphans.External
        Chainweb.Test.Orphans.Internal
        Chainweb.Test.RestAPI
        Chainweb.Test.Roundtrips
        Chainweb.Test.TreeDB.RemoteDB
        Chainweb.Test.TreeDB.Persistence
        Chainweb.Test.TreeDB.Sync
        Chainweb.Test.Utils

    build-depends:
        -- internal
          chainweb

        -- external
        , QuickCheck >= 2.10
        , aeson >= 1.4
        , async >= 2.2
        , base >= 4.11
        , bytes >= 0.15
        , bytestring >= 0.10
        , containers >= 0.5
        , data-dword >= 0.3
        , fake >= 0.1
        , fgl >= 5.6
        , hashable >= 1.2
        , http-client >= 0.5
        , http-types >= 0.12
        , massiv >= 0.2
        , mwc-random >= 0.13
        , network >= 2.6
        , pact == 2.6.*
        , paths >= 0.2
        , quickcheck-instances >= 0.3
        , reflection >= 2.1
        , resourcet >= 1.2
        , servant-client >= 0.13
        , streaming >= 0.2.2
        , tasty >= 1.0
        , tasty-hunit >= 0.9
        , tasty-quickcheck >= 0.9
        , text >= 1.2
        , these >= 0.7
        , transformers >= 0.5
        , unordered-containers >= 0.2
        , wai >= 3.2
        , warp >= 3.2

-- -------------------------------------------------------------------------- --
-- Chainweb Node Application
-- -------------------------------------------------------------------------- --

-- The application that runs an chainweb node
--
executable chainweb-node
    default-language: Haskell2010
    ghc-options:
        -Wall
        -Wincomplete-record-updates
        -Wincomplete-uni-patterns
        -Wredundant-constraints
        -threaded
        -with-rtsopts=-N
    hs-source-dirs: node
    main-is: ChainwebNode.hs
    other-modules:
        Paths_chainweb
        Utils.Logging
    build-depends:
        -- internal
          chainweb

        -- external
        , async >= 2.2
        , base >= 4.11
        , bytestring >= 0.10
        , clock >= 0.7
        , configuration-tools >= 0.4
        , lens >= 4.16
        , loglevel >= 0.1
        , monad-control >= 1.0
        , reflection >= 2.1
        , streaming >= 0.2
        , text >= 1.2
        , unordered-containers >= 0.2
        , wai-app-static >= 3.1
        , wai-cors >= 0.2
        , wai-extra >= 3.0
        , warp >= 3.2
        , yet-another-logger >= 0.3.1

-- -------------------------------------------------------------------------- --
-- Single-Chain Node Application
-- -------------------------------------------------------------------------- --

-- A node that runs only on a single chain
--
executable single-chain-node
    default-language: Haskell2010
    ghc-options:
        -Wall
        -Wincomplete-record-updates
        -Wincomplete-uni-patterns
        -Wredundant-constraints
        -threaded
    hs-source-dirs: node examples
    main-is: SingleChainNode.hs
    other-modules:
        Chainweb.Node.SingleChainMiner
        Paths_chainweb
        Utils.Logging
    build-depends:
        -- internal
          chainweb

        -- external
        , aeson >= 1.4
        , async >= 2.2
        , base >= 4.11
        , bytestring >= 0.10
        , configuration-tools >= 0.4
        , deepseq >= 1.4
        , exceptions >= 0.8
        , http-client >= 0.5
        , lens >= 4.16
        , loglevel >= 0.1
        , mwc-random >= 0.13
        , optparse-applicative >= 0.14
        , streaming >= 0.2
        , text >= 1.2
        , uuid >= 1.3
        , warp >= 3.2
        , yet-another-logger >= 0.3.1

        -- Dependencies of Utils.*
        , wai-app-static >= 3.1
        , wai-cors >= 0.2
        , wai-extra >= 3.0
        , monad-control >= 1.0
        , clock >= 0.7

-- -------------------------------------------------------------------------- --
-- Single Chain End-To-End Example (multiple nodes)
-- -------------------------------------------------------------------------- --

executable single-chain-example
    default-language: Haskell2010
    ghc-options:
        -Wall
        -Wincomplete-record-updates
        -Wincomplete-uni-patterns
        -Wredundant-constraints
        -threaded
        -with-rtsopts=-N
    hs-source-dirs: node examples
    main-is: SingleChainExample.hs
    other-modules:
        Chainweb.Node.SingleChainMiner
        Paths_chainweb
        Utils.Gexf
        Utils.Logging

    build-depends:
        -- internal
          chainweb

        -- external
        , aeson >= 1.4
        , async >= 2.2
        , base >= 4.11
        , bytestring >= 0.10
        , clock >= 0.7
        , configuration-tools >= 0.4
        , deepseq >= 1.4
        , exceptions >= 0.8
        , filepath >= 1.4
        , http-client >= 0.5
        , lens >= 4.16
        , loglevel >= 0.1
        , monad-control >= 1.0
        , mwc-random >= 0.13
        , streaming >= 0.2.2
        , text >= 1.2
        , unordered-containers >= 0.2
        , wai-app-static >= 3.1
        , wai-cors >= 0.2
        , wai-extra >= 3.0
        , warp >= 3.2
        , xmlgen >= 0.6
        , yet-another-logger >= 0.3.1

-- -------------------------------------------------------------------------- --
-- Examples for BlockHeaderDb usage
-- -------------------------------------------------------------------------- --

executable blockheaderdb-example
    default-language: Haskell2010
    ghc-options:
        -Wall
        -Wincomplete-record-updates
        -Wincomplete-uni-patterns
        -Wredundant-constraints
        -threaded
        -with-rtsopts=-N
    hs-source-dirs: examples
    main-is: BlockHeaderChainDb.hs
    build-depends:
        -- internal
          chainweb

        -- external
        , async >= 2.2
        , base >= 4.11
        , lens >= 4.16
        , random >= 1.1
        , streaming >= 0.2.2
        , text >= 1.2
        , yet-another-logger >= 0.3.1

-- -------------------------------------------------------------------------- --
-- Single P2P Example
-- -------------------------------------------------------------------------- --

executable p2p-example
    default-language: Haskell2010
    ghc-options:
        -Wall
        -Wincomplete-record-updates
        -Wincomplete-uni-patterns
        -Wredundant-constraints
        -threaded
        -with-rtsopts=-N
    hs-source-dirs: examples
    main-is: P2pExample.hs
    build-depends:
        -- internal
          chainweb

        -- external
        , async >= 2.2
        , base >= 4.11
        , configuration-tools >= 0.4
        , exceptions >= 0.8
        , http-client >= 0.5
        , lens >= 4.16
        , loglevel >= 0.1
        , mwc-random >= 0.13
        , text >= 1.2
        , yet-another-logger >= 0.3.1<|MERGE_RESOLUTION|>--- conflicted
+++ resolved
@@ -65,18 +65,10 @@
         , Chainweb.Miner.Test
         , Chainweb.NodeId
         , Chainweb.Pact.Backend.Types
-<<<<<<< HEAD
-        , Chainweb.Pact.DiskCheckpoint
-        , Chainweb.Pact.Backend.HashtableCheckpoint
-        , Chainweb.Pact.PactService
-        , Chainweb.Pact.Backend.MapCheckpoint
-        , Chainweb.Pact.Backend.MemoryDb
-=======
         , Chainweb.Pact.Backend.SQLiteCheckpointer
         , Chainweb.Pact.Backend.InMemoryCheckpointer
         , Chainweb.Pact.PactService
-        , Chainweb.Pact.MemoryDb
->>>>>>> d7bb1fab
+        , Chainweb.Pact.Backend.MemoryDb
         , Chainweb.Pact.TransactionExec
         , Chainweb.Pact.Backend.SqliteDb
         , Chainweb.Pact.Types
