cabal-version: 3.8

name:         chainweb
version:      2.31.2
synopsis:     A Proof-of-Work Parallel-Chain Architecture for Massive Throughput
description:  A Proof-of-Work Parallel-Chain Architecture for Massive Throughput.
homepage:     https://github.com/kadena-io/chainweb
bug-reports:  https://github.com/kadena-io/chainweb/issues
license:      BSD-3-Clause
license-file: LICENSE
author:       Chainweb Dev Team
maintainer:   chainweb-dev@kadena.io
copyright:    Copyright (C) 2018 - 2024 Kadena LLC
category:     Blockchain, Currency, Bitcoin, Kadena
build-type:   Simple

tested-with:
    GHC == 9.10
    GHC == 9.8
    GHC == 9.6

extra-source-files:
    CHANGELOG.md
    README.md
    LICENSE

    -- sender information

    pact/genesis/devnet/keys.yaml

    -- miner rewards

    rewards/miner_rewards.csv

    -- pact test data

    pact/coin-contract/*.repl
    pact/coin-contract/*.pact
    pact/coin-contract/*.yaml
    pact/coin-contract/v1/*.repl
    pact/coin-contract/v1/*.pact
    pact/coin-contract/v1/*.yaml
    pact/coin-contract/v2/*.repl
    pact/coin-contract/v2/*.pact
    pact/coin-contract/v2/*.yaml
    pact/coin-contract/v3/*.repl
    pact/coin-contract/v3/*.pact
    pact/coin-contract/v3/*.yaml
    pact/coin-contract/v4/*.repl
    pact/coin-contract/v4/*.pact
    pact/coin-contract/v4/*.yaml
    pact/coin-contract/v5/*.repl
    pact/coin-contract/v5/*.pact
    pact/coin-contract/v5/*.yaml
    test/pact/*.pact
    test/golden/*.txt

    -- alloations and rewards

    allocations/token_payments.csv
    allocations/Mainnet-Keysets.csv
    allocations/Testnet-Keysets.csv
    rewards/miner_rewards.csv

    -- c sources
    c/shathree.c

source-repository head
    type: git
    location: https://github.com/kadena-io/chainweb-node.git

flag ed25519
    description:
        Use ED25519 certificates; depends on the master branch of the tls
        package.
    default: False
    manual: True

flag debug
    description:
        Enable various debugging features
    default: False
    manual: True

flag ghc-flags
    description: Enable ghc dumps of .ghc.flags and .ghc.version for tooling
    default: False
    manual: True

common debugging-flags
    if flag(debug)
        ghc-options:
            -g
        cpp-options:
            -DDEBUG_MULTINODE_TEST=1

common warning-flags
    ghc-options:
        -Wwarn
        -Wall
        -Wcompat
        -Wpartial-fields
        -Wincomplete-record-updates
        -Wincomplete-uni-patterns
        -Widentities
        -funclutter-valid-hole-fits
        -fmax-relevant-binds=0
        -Wno-gadt-mono-local-binds

-- -------------------------------------------------------------------------- --
-- Chainweb Library
-- -------------------------------------------------------------------------- --

library
    import: warning-flags, debugging-flags
    ghc-options: -ddump-simpl -dsuppress-all -ddump-to-file -dno-suppress-type-signatures
    default-language: Haskell2010
    hs-source-dirs: src
    other-modules:
        Paths_chainweb
    autogen-modules:
        Paths_chainweb
    c-sources: c/shathree.c
    cc-options: -DSQLITE_CORE
    exposed-modules:
        , Chainweb.Backup
        , Chainweb.Pact.Block
        , Chainweb.BlockCreationTime
        , Chainweb.BlockHash
        , Chainweb.BlockHeader
        , Chainweb.BlockHeader.Internal
        , Chainweb.BlockHeader.Genesis.RecapDevelopment0Payload
        , Chainweb.BlockHeader.Genesis.RecapDevelopment1to9Payload
        , Chainweb.BlockHeader.Genesis.RecapDevelopment10to19Payload
        , Chainweb.BlockHeader.Genesis.Development0Payload
        , Chainweb.BlockHeader.Genesis.Development1to19Payload
        , Chainweb.BlockHeader.Genesis.FastTimedCPM0Payload
        , Chainweb.BlockHeader.Genesis.FastTimedCPM1to9Payload
        , Chainweb.BlockHeader.Genesis.InstantTimedCPM0Payload
        , Chainweb.BlockHeader.Genesis.InstantTimedCPM1to9Payload
        , Chainweb.BlockHeader.Genesis.Pact5InstantTimedCPM0Payload
        , Chainweb.BlockHeader.Genesis.Pact5InstantTimedCPM1to9Payload
        , Chainweb.BlockHeader.Genesis.Pact53TransitionTimedCPM0Payload
        , Chainweb.BlockHeader.Genesis.Pact53TransitionTimedCPM1to9Payload
        , Chainweb.BlockHeader.Genesis.QuirkedGasPact5InstantTimedCPM0Payload
        , Chainweb.BlockHeader.Genesis.QuirkedGasPact5InstantTimedCPM1to9Payload
        , Chainweb.BlockHeader.Genesis.Testnet040Payload
        , Chainweb.BlockHeader.Genesis.Testnet041to19Payload
        , Chainweb.BlockHeader.Genesis.Mainnet0Payload
        , Chainweb.BlockHeader.Genesis.Mainnet1Payload
        , Chainweb.BlockHeader.Genesis.Mainnet2Payload
        , Chainweb.BlockHeader.Genesis.Mainnet3Payload
        , Chainweb.BlockHeader.Genesis.Mainnet4Payload
        , Chainweb.BlockHeader.Genesis.Mainnet5Payload
        , Chainweb.BlockHeader.Genesis.Mainnet6Payload
        , Chainweb.BlockHeader.Genesis.Mainnet7Payload
        , Chainweb.BlockHeader.Genesis.Mainnet8Payload
        , Chainweb.BlockHeader.Genesis.Mainnet9Payload
        , Chainweb.BlockHeader.Genesis.Mainnet10to19Payload
        , Chainweb.BlockHeader.Validation
        , Chainweb.BlockHeaderDB
        , Chainweb.BlockHeaderDB.HeaderOracle
        , Chainweb.BlockHeaderDB.Internal
        , Chainweb.BlockHeaderDB.PruneForks
        , Chainweb.BlockHeaderDB.RemoteDB
        , Chainweb.BlockHeaderDB.RestAPI
        , Chainweb.BlockHeaderDB.RestAPI.Client
        , Chainweb.BlockHeaderDB.RestAPI.Server
        , Chainweb.BlockHeight
        , Chainweb.BlockPayloadHash
        , Chainweb.BlockWeight
        , Chainweb.ChainId
        , Chainweb.ChainValue
        , Chainweb.Chainweb
        , Chainweb.Chainweb.ChainResources
        , Chainweb.Chainweb.CheckReachability
        , Chainweb.Chainweb.Configuration
        , Chainweb.Chainweb.CutResources
        , Chainweb.Chainweb.MempoolSyncClient
        , Chainweb.Chainweb.MinerResources
        , Chainweb.Chainweb.PeerResources
        , Chainweb.Core.Brief
        , Chainweb.Core.CryptoHash
        , Chainweb.Counter
        , Chainweb.Crypto.MerkleLog
        , Chainweb.Cut
        , Chainweb.Cut.Create
        , Chainweb.Cut.CutHashes
        , Chainweb.CutDB
        , Chainweb.CutDB.RestAPI
        , Chainweb.CutDB.RestAPI.Client
        , Chainweb.CutDB.RestAPI.Server
        , Chainweb.CutDB.Sync
        , Chainweb.Difficulty
        , Chainweb.Graph
        , Chainweb.HostAddress
        , Chainweb.Logger
        , Chainweb.Logging.Config
        , Chainweb.Logging.Miner
        , Chainweb.Pact.Mempool.CurrentTxs
        , Chainweb.Pact.Mempool.InMem
        , Chainweb.Pact.Mempool.InMem.ValidatingConfig
        , Chainweb.Pact.Mempool.InMemTypes
        , Chainweb.Pact.Mempool.Mempool
        , Chainweb.Pact.Mempool.P2pConfig
        , Chainweb.Pact.Mempool.RestAPI
        , Chainweb.Pact.Mempool.RestAPI.Client
        , Chainweb.Pact.Mempool.RestAPI.Server
        , Chainweb.MerkleLogHash
        , Chainweb.MerkleUniverse
        , Chainweb.Miner.Config
        , Chainweb.Miner.Coordinator
        , Chainweb.Miner.Core
        , Chainweb.Miner.Miners
        , Chainweb.Miner.Pact
        , Chainweb.Miner.PayloadCache
        , Chainweb.Miner.RestAPI
        , Chainweb.Miner.RestAPI.Client
        , Chainweb.Miner.RestAPI.Server
        , Chainweb.MinerReward
        , Chainweb.NodeVersion
        , Chainweb.OpenAPIValidation
        , Chainweb.Parent
        , Chainweb.Pact.Payload
        , Chainweb.Pact.Payload.PayloadStore
        , Chainweb.Pact.Payload.PayloadStore.InMemory
        , Chainweb.Pact.Payload.PayloadStore.RocksDB
        , Chainweb.Pact.Payload.RestAPI
        , Chainweb.Pact.Payload.RestAPI.Server
        , Chainweb.Pact.Payload.RestAPI.Client
        , Chainweb.PayloadProvider
        , Chainweb.PayloadProvider.EVM
        , Chainweb.PayloadProvider.EVM.EngineAPI
        , Chainweb.PayloadProvider.EVM.EthRpcAPI
        , Chainweb.PayloadProvider.EVM.ExecutionPayload
        , Chainweb.PayloadProvider.EVM.Genesis
        , Chainweb.PayloadProvider.EVM.Header
        , Chainweb.PayloadProvider.EVM.HeaderDB
        , Chainweb.PayloadProvider.EVM.JsonRPC
        , Chainweb.PayloadProvider.EVM.PayloadDB
        , Chainweb.PayloadProvider.EVM.Receipt
        , Chainweb.PayloadProvider.EVM.SPV
        , Chainweb.PayloadProvider.EVM.Utils
        , Chainweb.PayloadProvider.Initialization
        , Chainweb.PayloadProvider.Minimal
        , Chainweb.PayloadProvider.Minimal.Payload
        , Chainweb.PayloadProvider.Minimal.PayloadDB
        , Chainweb.PayloadProvider.Pact
        , Chainweb.PayloadProvider.Pact.Configuration
        , Chainweb.PayloadProvider.Pact.Genesis
        , Chainweb.PayloadProvider.Pact.BlockHistoryMigration
        , Chainweb.PayloadProvider.P2P
        , Chainweb.PayloadProvider.P2P.RestAPI
        , Chainweb.PayloadProvider.P2P.RestAPI.Client
        , Chainweb.PayloadProvider.P2P.RestAPI.Server
        , Chainweb.PayloadProvider.SPV
        , Chainweb.PowHash
        , Chainweb.Ranked
        , Chainweb.RestAPI
        , Chainweb.RestAPI.Backup
        , Chainweb.RestAPI.Config
        , Chainweb.RestAPI.Health
        , Chainweb.RestAPI.NetworkID
        , Chainweb.RestAPI.NodeInfo
        , Chainweb.RestAPI.Orphans
        , Chainweb.RestAPI.Utils
        , Chainweb.SPV
        , Chainweb.SPV.Argument
        , Chainweb.SPV.CreateProof
        , Chainweb.SPV.EventProof
        , Chainweb.SPV.OutputProof
        , Chainweb.SPV.PayloadProof
        , Chainweb.SPV.VerifyProof
        , Chainweb.SPV.RestAPI
        , Chainweb.SPV.RestAPI.Server
        , Chainweb.SPV.RestAPI.Client
        , Chainweb.Sync.ForkInfo
        , Chainweb.Sync.WebBlockHeaderStore
        , Chainweb.Time
        , Chainweb.TreeDB
        , Chainweb.Utils
        , Chainweb.Utils.Paging
        , Chainweb.Utils.RequestLog
        , Chainweb.Utils.Rule
        , Chainweb.Utils.Serialization
        , Chainweb.VerifierPlugin
        , Chainweb.VerifierPlugin.Allow
        , Chainweb.VerifierPlugin.Hyperlane.Announcement
        , Chainweb.VerifierPlugin.Hyperlane.Binary
        , Chainweb.VerifierPlugin.Hyperlane.Message
        , Chainweb.VerifierPlugin.Hyperlane.Message.After225
        , Chainweb.VerifierPlugin.Hyperlane.Message.Before225
        , Chainweb.VerifierPlugin.Hyperlane.Utils
        , Chainweb.VerifierPlugin.SignedList
        , Chainweb.Version
        , Chainweb.Version.Development
        , Chainweb.Version.EvmDevelopment
        , Chainweb.Version.EvmDevelopmentSingleton
        , Chainweb.Version.EvmTestnet
        , Chainweb.Version.Guards
        , Chainweb.Version.Mainnet
        , Chainweb.Version.RecapDevelopment
        , Chainweb.Version.Registry
        , Chainweb.Version.Testnet04
        , Chainweb.Version.Utils
        , Chainweb.WebBlockHeaderDB

        , Data.IVar
        , Data.LogMessage
        , Data.PQueue
        , Data.Singletons
        , Data.TaskMap

        , Network.X509.SelfSigned

        , Numeric.Cast

        , P2P.BootstrapNodes
        , P2P.Node
        , P2P.Node.Configuration
        , P2P.Node.PeerDB
        , P2P.Node.RestAPI
        , P2P.Node.RestAPI.Server
        , P2P.Node.RestAPI.Client
        , P2P.Peer
        , P2P.Session
        , P2P.TaskQueue
        , P2P.Utils

        -- pact
        , Chainweb.Pact.Backend.ChainwebPactDb
        , Chainweb.Pact.Backend.DbCache
        , Chainweb.Pact.Backend.Compaction
        , Chainweb.Pact.Backend.PactState
        , Chainweb.Pact.Backend.PactState.Diff
        , Chainweb.Pact.Backend.PactState.EmbeddedSnapshot
        , Chainweb.Pact.Backend.PactState.EmbeddedSnapshot.Mainnet
        , Chainweb.Pact.Backend.PactState.GrandHash.Algorithm
        , Chainweb.Pact.Backend.PactState.GrandHash.Calc
        , Chainweb.Pact.Backend.PactState.GrandHash.Import
        , Chainweb.Pact.Backend.PactState.GrandHash.Utils
        , Chainweb.Pact.Backend.SQLite.DirectV2
        , Chainweb.Pact.Backend.SQLite.V2
        , Chainweb.Pact.Backend.InMemDb
        , Chainweb.Pact.Backend.Types
        , Chainweb.Pact.Backend.Utils
        , Chainweb.Pact.Conversion
        , Chainweb.Pact.PactService
        , Chainweb.Pact.PactService.Checkpointer
        , Chainweb.Pact.PactService.ExecBlock
        , Chainweb.Pact.RestAPI
        , Chainweb.Pact.RestAPI.Client
        , Chainweb.Pact.RestAPI.EthSpv
        , Chainweb.Pact.RestAPI.SPV
        , Chainweb.Pact.RestAPI.Server
        , Chainweb.Pact.SPV
        , Chainweb.Pact.NoCoinbase
        , Chainweb.Pact.Templates
        , Chainweb.Pact.Transaction
        , Chainweb.Pact.TransactionExec
        , Chainweb.Pact.Transactions.CoinV3Transactions
        , Chainweb.Pact.Transactions.CoinV4Transactions
        , Chainweb.Pact.Transactions.CoinV5Transactions
        , Chainweb.Pact.Transactions.CoinV6Transactions
        , Chainweb.Pact.Transactions.MainnetKADTransactions
        , Chainweb.Pact.Transactions.OtherTransactions
        , Chainweb.Pact.Transactions.RecapDevelopmentTransactions
        , Chainweb.Pact.Types
        , Chainweb.Pact.Validations
        , Chainweb.Pact.Utils
        -- pact 4
        , Chainweb.Pact4.Backend.ChainwebPactDb
        , Chainweb.Pact4.ModuleCache
        , Chainweb.Pact4.NoCoinbase
        , Chainweb.Pact.PactService.Pact4.ExecBlock
        , Chainweb.Pact4.SPV
        , Chainweb.Pact4.Templates
        , Chainweb.Pact4.Transaction
        , Chainweb.Pact4.TransactionExec
        , Chainweb.Pact4.Types
        , Chainweb.Pact4.Validations
        , Chainweb.Pact.Transactions.Mainnet0Transactions
        , Chainweb.Pact.Transactions.Mainnet1Transactions
        , Chainweb.Pact.Transactions.Mainnet2Transactions
        , Chainweb.Pact.Transactions.Mainnet3Transactions
        , Chainweb.Pact.Transactions.Mainnet4Transactions
        , Chainweb.Pact.Transactions.Mainnet5Transactions
        , Chainweb.Pact.Transactions.Mainnet6Transactions
        , Chainweb.Pact.Transactions.Mainnet7Transactions
        , Chainweb.Pact.Transactions.Mainnet8Transactions
        , Chainweb.Pact.Transactions.Mainnet9Transactions

        -- utils
        , Utils.Logging
        , Utils.Logging.Config
        , Utils.Logging.Trace

    build-depends:
        , Decimal >= 0.4.2
        , aeson >= 2.2
        , asn1-encoding >=0.9
        , asn1-types >=0.3
        , async >= 2.2
        , attoparsec >= 0.13
        , base >= 4.12 && < 5
        , base16-bytestring >= 1.0
        , base64-bytestring-kadena == 0.1
        , binary >= 0.8
        , bytestring >= 0.10.12
        , case-insensitive >= 1.2
        , cassava >= 0.5.1
        , chainweb-storage >= 0.1
        , chronos >= 1.1
        , clock >= 0.7
        , configuration-tools >= 0.6
        , containers >= 0.5
        , crypton >= 0.31
        , crypton-connection >= 0.4.2
        , crypton-x509 >=1.7
        , crypton-x509-system >=1.6
        , crypton-x509-validation >=1.6
        , data-dword >= 0.3
        , deepseq >= 1.4
        , digraph >= 0.3.2
        , direct-sqlite >= 2.3.27
        , directory >= 1.3
        , dlist >= 0.8
        , ethereum:{ethereum, secp256k1} >= 0.1
        , exceptions >= 0.8
        , file-embed >= 0.0
        , filepath >= 1.4
        , ghc-compact >= 0.1
        , hashable >= 1.4
        , hashes >=0.2.2.0
        , heaps >= 0.3
        , hourglass >=0.2
        , http2 >= 5.2.1
        , http-client >= 0.5
        , http-client-tls >=0.3
        , http-media >= 0.7
        , http-types >= 0.12
        , iproute >= 1.7
        , ixset-typed >= 0.4
        , lens >= 4.17
        , loglevel >= 0.1
        , memory >=0.14
        , merkle-log >=0.2
        , mmorph >= 1.1
        , monad-control >= 1.0
        , mtl >= 2.3
        , mwc-probability >= 2.0
        , mwc-random >= 0.13
        , network >= 3.1.2
        , network-uri >= 2.6
        , optparse-applicative >= 0.14
        , pact >= 4.2.0.1
        , pact-json >= 0.1
        , pact-time:numeric >=0.3.0.1
        , parallel >= 3.2.2.0
        , patience >= 0.3
        , pact-tng
        , pact-tng:pact-request-api
        , pem >=0.2
        , primitive >= 0.7.1.0
        , random >= 1.3
        , resourcet >= 1.3
        , resource-pool >= 0.4
        , rocksdb-haskell-kadena >= 1.1.0
        , safe-exceptions >= 0.1
        , scheduler >= 1.4
        , semialign >= 1.3.1
        , semigroupoids >= 5.3.7
        , servant >= 0.20.1
        , servant-client >= 0.20
        , servant-client-core >= 0.20.3.0
        , servant-server >= 0.20
        , stm >= 2.4
        , stopwatch >= 0.1
        , streaming >= 0.2
        , streaming-commons >= 0.2
        , template-haskell >= 2.14
        , text >= 2.0
        , these >= 1.0
        , time >= 1.12.2
        , tls >=2.1.4
        , tls-session-manager >= 0.0
        , token-bucket >= 0.1
        , transformers >= 0.5
        , trifecta >= 2.1
        , unliftio >= 0.2
        , unordered-containers >= 0.2.20
        , validation
        , vector >= 0.12.2
        , vector-algorithms >= 0.7
        , wai >= 3.2.2.1
        , wai-app-static >= 3.1.6.3
        , wai-cors >= 0.2.7
        , wai-extra >= 3.0.28
        , wai-middleware-throttle >= 0.3
        , wai-middleware-validation
        , warp >= 3.3.6
        , warp-tls >= 3.4
        , yaml >= 0.11
        , yet-another-logger >= 0.4.1

    if flag(ed25519)
        cpp-options: -DWITH_ED25519=1
    if flag(ghc-flags)
        build-tool-depends: hsinspect:hsinspect
        ghc-options: -fplugin GhcFlags.Plugin
        build-depends: ghcflags

-- -------------------------------------------------------------------------- --
-- Chainweb Test suite
-- -------------------------------------------------------------------------- --

library chainweb-test-utils
    import: warning-flags, debugging-flags
    default-language: Haskell2010
    visibility: public
    ghc-options:
        -Wno-x-partial -Wno-unrecognised-warning-flags
    hs-source-dirs: test/lib
    exposed-modules:
        Chainweb.Test.Cut
        Chainweb.Test.Cut.TestBlockDb
        Chainweb.Test.HostAddress
        Chainweb.Test.MultiNode
        Chainweb.Test.P2P.Peer.BootstrapConfig
        Chainweb.Test.Pact.CmdBuilder
        Chainweb.Test.Pact.Utils
        Chainweb.Test.Pact4.Utils
        Chainweb.Test.Pact4.VerifierPluginTest.Unit
        Chainweb.Test.RestAPI.Client_
        Chainweb.Test.RestAPI.Utils
        Chainweb.Test.TestVersions
        Chainweb.Test.Utils
        Chainweb.Test.Utils.APIValidation
        Chainweb.Test.Utils.BlockHeader
        Chainweb.Test.Utils.TestHeader

        -- Orphan Modules
        Chainweb.Test.Orphans.Internal
        Chainweb.Test.Orphans.Time
        P2P.Test.Orphans

        -- other
        Servant.Client_

    build-depends:
        -- internal
        , chainweb

        -- external
        , Decimal >= 0.4.2
        , QuickCheck >= 2.14
        , aeson >= 2.2
        , async >= 2.2
        , base >= 4.12 && < 5
        , base16-bytestring >= 1.0
        , bytestring >= 0.10.12
        , case-insensitive >= 1.2
        , chainweb-storage >= 0.1
        , containers >= 0.5
        , crypton-connection >=0.4
        , data-dword >= 0.3
        , deepseq >= 1.4
        , direct-sqlite >= 2.3.27
        , directory >= 1.2
        , exceptions
        , filepath >= 1.4
        , http-client >= 0.5
        , http-types >= 0.12
        , lens >= 4.17
        , loglevel >= 0.1
        , merkle-log >=0.2
        , mtl >= 2.3
        , network >= 3.1.2
        , patience >= 0.3
        , http-client-tls >=0.3
        , pact
        , pact-json >= 0.1
        , pact-time:numeric >=0.3.0.1
        , pact-tng >=5.0
        , pact-tng:pact-request-api >=5.0
<<<<<<< HEAD
        , property-matchers ^>= 0.7
=======
        , property-matchers
>>>>>>> 730ae037
        , quickcheck-instances >= 0.3
        , random >= 1.3
        , resourcet >= 1.3
        , resource-pool >= 0.4
        , retry >= 0.7
        , rocksdb-haskell-kadena >= 1.1.0
        , safe-exceptions >= 0.1
        , servant >= 0.20.1
        , servant-client >= 0.18.2
        , servant-client-core >= 0.20
        , stm
        , streaming >= 0.2.2
        , streaming-commons >= 0.2
        , tasty >= 1.0
        , tasty-golden >= 2.3
        , tasty-hunit >= 0.9
        , tasty-quickcheck >= 0.9
        , temporary >= 1.3
        , text >=2.0
        , tls >=2.1.4
        , unliftio >= 0.2.25
        , unordered-containers >= 0.2.20
        , vector >= 0.12.2
        , wai >= 3.2
        , wai-middleware-validation
        , pretty-show
        , warp >= 3.3.5
        , warp-tls >= 3.2.9
        , yaml >= 0.11
        , yet-another-logger >= 0.4.1

    if flag(ed25519)
        cpp-options: -DWITH_ED25519=1

-- Chainweb Unit tests
--
-- Tests in this test-suite
--
-- - must execute quickly
-- - must not depend on remote resources
-- - must run in parallel with other tests
-- - should ideally be focused on a well-defined function or feature
--
-- Tests should be grouped into test modules that expose sub-test-suites via a
-- a top-level function 'tests :: TestTree' or 'test :: RocksDb -> TestTree'
--
-- Tests should avoid initializing a new RocksDb. Instead they should create a
-- temporary RocksDB as overlay of the provided RocksDb resource.
--
test-suite chainweb-tests
    import: warning-flags, debugging-flags
    default-language: Haskell2010
    ghc-options:
        -threaded
        -Wno-x-partial -Wno-unrecognised-warning-flags
    type: exitcode-stdio-1.0
    hs-source-dirs: test/unit
    main-is: ChainwebTests.hs

    other-modules:
        Chainweb.Test.BlockHeader.Genesis
        Chainweb.Test.BlockHeader.Validation
        Chainweb.Test.BlockHeaderDB
        Chainweb.Test.BlockHeaderDB.PruneForks
        Chainweb.Test.Chainweb.Utils.Paging
        Chainweb.Test.CutDB
        Chainweb.Test.Difficulty
        Chainweb.Test.Mempool
        -- Chainweb.Test.Mempool.Consensus
        Chainweb.Test.Mempool.InMem
        Chainweb.Test.Mempool.RestAPI
        Chainweb.Test.Mempool.Sync
        Chainweb.Test.MinerReward
        Chainweb.Test.Mining
        Chainweb.Test.Misc
        Chainweb.Test.Pact.CheckpointerTest
        Chainweb.Test.Pact.BlockHistoryMigrationTest
        Chainweb.Test.Pact.CutFixture
        Chainweb.Test.Pact.HyperlanePluginTests
        Chainweb.Test.Pact.PactServiceTest
        Chainweb.Test.Pact.RemotePactTest
        -- Chainweb.Test.Pact.SPVTest
        Chainweb.Test.Pact.TransactionExecTest
        Chainweb.Test.Pact.TransactionTests
        Chainweb.Test.Pact4.DbCacheTest
        Chainweb.Test.Pact4.GrandHash
        Chainweb.Test.Pact4.NoCoinbase
        Chainweb.Test.Pact4.RewardsTest
        Chainweb.Test.Pact4.SQLite
        Chainweb.Test.Pact4.TransactionTests
        Chainweb.Test.Pact4.VerifierPluginTest
<<<<<<< HEAD
=======
        Chainweb.Test.Pact5.CheckpointerTest
        Chainweb.Test.Pact5.CutFixture
        Chainweb.Test.Pact5.HyperlanePluginTests
        Chainweb.Test.Pact5.SignedListPluginTests
        Chainweb.Test.Pact5.PactServiceTest
        Chainweb.Test.Pact5.RemotePactTest
        Chainweb.Test.Pact5.SPVTest
        Chainweb.Test.Pact5.TransactionExecTest
        Chainweb.Test.Pact5.TransactionTests
        Chainweb.Test.ResponseSizeLimiter
>>>>>>> 730ae037
        Chainweb.Test.RestAPI
        Chainweb.Test.Roundtrips
        -- Chainweb.Test.SPV
        -- Chainweb.Test.SPV.EventProof
        Chainweb.Test.Sync.WebBlockHeaderStore
        Chainweb.Test.TreeDB
        Chainweb.Test.TreeDB.RemoteDB
        Chainweb.Test.Version
        Test.Chainweb.SPV.Argument

        -- Data
        Data.Test.PQueue
        Data.Test.Word.Encoding

        -- P2P
        P2P.Test.Node
        P2P.Test.TaskQueue

    build-depends:
        -- internal
        , chainweb
        , chainweb:chainweb-test-utils

        -- external
        , Decimal >= 0.4.2
        , QuickCheck >= 2.14
        , aeson >= 2.2
        , async >= 2.2
        , base >= 4.12 && < 5
        , base16-bytestring >= 1.0
        , base64-bytestring-kadena == 0.1
        , byteslice >= 0.2.12
        , bytesmith >= 0.3.10
        , bytestring >= 0.10.12
        , cassava >= 0.5.1
        , chainweb-storage >= 0.1
        , containers >= 0.5
        , crypton >= 0.31
        , crypton-connection >=0.4
        , data-dword >= 0.3
        , data-ordlist >= 0.4.7
        , direct-sqlite >= 2.3.27
        , exceptions
        , ghc-compact >= 0.1
        , hashable >= 1.3
        , hashes >=0.2.2.0
        , hedgehog >= 1.4
        , http-client >= 0.5
        , http-client-tls >=0.3
        , http-types >= 0.12
        , lens >= 4.17
        , lens-aeson >= 1.2.2
        , loglevel >= 0.1
        , memory >=0.14
        , merkle-log >=0.2
        , mtl >= 2.3
        , network >= 3.1.2
        , pact
        , pact-json >= 0.1
        , pact-time:numeric >=0.3.0.1
        , pact-tng
        , pact-tng:pact-request-api
        , pact-tng:test-utils
        , pact-tng:pact-repl
        , prettyprinter
<<<<<<< HEAD
        , property-matchers ^>= 0.7
=======
        , property-matchers
        , pretty-show
>>>>>>> 730ae037
        , quickcheck-instances >= 0.3
        , random >= 1.3
        , random-shuffle >= 0.0.4
        , raw-strings-qq >=1.1
        , resource-pool >= 0.4
        , resourcet >= 1.3
        , safe-exceptions >= 0.1
        , scheduler >= 1.4
        , servant-client >= 0.18.2
        , sha-validation >=0.1
        , stm
        , streaming >= 0.2.2
        , tasty >= 1.0
        , tasty-hedgehog >= 1.4.0.2
        , tasty-hunit >= 0.9
        , tasty-json >= 0.1
        , tasty-quickcheck >= 0.9
        , text >=2.0
        , time >= 1.12.2
        , tls >=2.1.4
        , transformers >= 0.5
        , unordered-containers >= 0.2.20
        , vector >= 0.12.2
        , wai >= 3.2
        , wai-extra >= 3.1
        , warp >= 3.3.6
        , warp-tls >= 3.4
    if flag(ed25519)
        cpp-options: -DWITH_ED25519=1

test-suite blockhistory-migration-tests
    default-language: Haskell2010
    type: exitcode-stdio-1.0
    hs-source-dirs: test/blockhistory-migration
    main-is: BlockHistoryMigrationTests.hs

    build-depends:
        -- internal
        , chainweb
        , chainweb:chainweb-test-utils

        -- external
        , base >= 4.12 && < 5
        , chainweb-storage >= 0.1
        , temporary >= 1.3
        , filepath
        , directory
        , resourcet
        , streaming
        , HUnit
        , lens

    if flag(ed25519)
        cpp-options: -DWITH_ED25519=1

test-suite compaction-tests
    import: warning-flags, debugging-flags
    buildable: False
    default-language: Haskell2010
    type: exitcode-stdio-1.0
    ghc-options:
        -threaded
        -rtsopts
        "-with-rtsopts=-N -H1G -A64M"
        -Wno-x-partial -Wno-unrecognised-warning-flags
    hs-source-dirs: test/compaction
    main-is: CompactionTests.hs
    build-depends:
        -- internal
        , chainweb
        , chainweb:chainweb-test-utils

        -- external
        , base >= 4.12 && < 5
        , chainweb-storage >= 0.1
        , loglevel >= 0.1
        , tasty >= 1.0
        , tasty-hunit >= 0.9
        , temporary >= 1.3

    if flag(ed25519)
        cpp-options: -DWITH_ED25519=1

test-suite multi-node-network-tests
    import: warning-flags, debugging-flags
    default-language: Haskell2010
    type: exitcode-stdio-1.0
    ghc-options:
        -threaded
        -rtsopts
        "-with-rtsopts=-N -H1G -A64M"
        -Wno-x-partial -Wno-unrecognised-warning-flags
    hs-source-dirs: test/multinode
    main-is: MultiNodeNetworkTests.hs
    build-depends:
        -- internal
        , chainweb
        , chainweb:chainweb-test-utils

        -- external
        , base >= 4.12 && < 5
        , chainweb-storage >= 0.1
        , loglevel >= 0.1
        , tasty >= 1.0
        , tasty-hunit >= 0.9
        , temporary >= 1.3

    if flag(ed25519)
        cpp-options: -DWITH_ED25519=1

test-suite remote-tests
    import: warning-flags, debugging-flags
    default-language: Haskell2010
    type: exitcode-stdio-1.0
    ghc-options:
        -threaded
        -rtsopts
        "-with-rtsopts=-N -H1G -A64M"
        -Wno-x-partial -Wno-unrecognised-warning-flags
    hs-source-dirs: test/remote
    main-is: RemoteTests.hs
    other-modules:
        Network.X509.SelfSigned.Test
    build-depends:
        -- internal
        , chainweb
        , chainweb:chainweb-test-utils

        -- external
        , async >= 2.2
        , base >= 4.12 && < 5
        , bytestring >= 0.10.12
        , http-client >= 0.5
        , http-types >= 0.12
        , network >= 3.1.2
        , tasty >= 1.0
        , tasty-hunit >= 0.9
        , wai >= 3.2
        , warp >= 3.3.5
        , warp-tls >= 3.2.9

    if flag(ed25519)
        cpp-options: -DWITH_ED25519=1

-- -------------------------------------------------------------------------- --
-- Benchmarks
-- -------------------------------------------------------------------------- --

benchmark bench
    import: warning-flags, debugging-flags
    default-language: Haskell2010
    ghc-options:
        -threaded
        -rtsopts
        -with-rtsopts=-N
    hs-source-dirs: bench
    main-is: Bench.hs
    type: exitcode-stdio-1.0
    other-modules:
        Chainweb.MempoolBench
        -- Chainweb.Pact.Backend.ApplyCmd
        -- Chainweb.Pact.Backend.Bench
        -- Chainweb.Pact.Backend.ForkingBench
        -- Chainweb.Pact.Backend.PactService
        Chainweb.Utils.Bench
        JSONEncoding

    build-depends:
        -- internal
        , chainweb
        , chainweb:chainweb-test-utils

        -- external

        , QuickCheck >= 2.14
        , aeson >= 2.2
        , base >= 4.12 && < 5
        , bytestring >= 0.10.12
        , containers >= 0.5
        , criterion
        , deepseq >= 1.4
        , direct-sqlite
        , lens >= 4.17
        , pact-tng
        , pact-tng:pact-request-api
        , property-matchers >= 0.7
        , text >= 2.0
        , vector >= 0.12.2
<<<<<<< HEAD

        -- The build of all Pact related benchmarks is currently broken in the
        -- evm branch and the build of the respective modules is disable. The
        -- following dependencies are used by those disabled modules. See the
        -- module bench/Bench.hs for details of what is currently working.

        -- , Decimal >= 0.4.2
        -- , async >= 2.2
        -- , chainweb-storage >= 0.1
        -- , exceptions >= 0.8
        -- , file-embed >= 0.0
        -- , loglevel >= 0.1
        -- , mtl >= 2.3
        -- , pact
        -- , random >= 1.3
        -- , resource-pool >= 0.4
        -- , resourcet >= 1.3
        -- , safe-exceptions
        -- , streaming
        -- , tasty-hunit
        -- , unordered-containers
        -- , yaml >= 0.11
=======
        , yaml >= 0.11
>>>>>>> 730ae037
<|MERGE_RESOLUTION|>--- conflicted
+++ resolved
@@ -583,11 +583,7 @@
         , pact-time:numeric >=0.3.0.1
         , pact-tng >=5.0
         , pact-tng:pact-request-api >=5.0
-<<<<<<< HEAD
-        , property-matchers ^>= 0.7
-=======
         , property-matchers
->>>>>>> 730ae037
         , quickcheck-instances >= 0.3
         , random >= 1.3
         , resourcet >= 1.3
@@ -679,19 +675,8 @@
         Chainweb.Test.Pact4.SQLite
         Chainweb.Test.Pact4.TransactionTests
         Chainweb.Test.Pact4.VerifierPluginTest
-<<<<<<< HEAD
-=======
-        Chainweb.Test.Pact5.CheckpointerTest
-        Chainweb.Test.Pact5.CutFixture
-        Chainweb.Test.Pact5.HyperlanePluginTests
-        Chainweb.Test.Pact5.SignedListPluginTests
-        Chainweb.Test.Pact5.PactServiceTest
-        Chainweb.Test.Pact5.RemotePactTest
-        Chainweb.Test.Pact5.SPVTest
-        Chainweb.Test.Pact5.TransactionExecTest
-        Chainweb.Test.Pact5.TransactionTests
+        Chainweb.Test.Pact.SignedListPluginTests
         Chainweb.Test.ResponseSizeLimiter
->>>>>>> 730ae037
         Chainweb.Test.RestAPI
         Chainweb.Test.Roundtrips
         -- Chainweb.Test.SPV
@@ -757,12 +742,8 @@
         , pact-tng:test-utils
         , pact-tng:pact-repl
         , prettyprinter
-<<<<<<< HEAD
-        , property-matchers ^>= 0.7
-=======
         , property-matchers
         , pretty-show
->>>>>>> 730ae037
         , quickcheck-instances >= 0.3
         , random >= 1.3
         , random-shuffle >= 0.0.4
@@ -951,7 +932,7 @@
         , property-matchers >= 0.7
         , text >= 2.0
         , vector >= 0.12.2
-<<<<<<< HEAD
+        , yaml >= 0.11
 
         -- The build of all Pact related benchmarks is currently broken in the
         -- evm branch and the build of the respective modules is disable. The
@@ -973,7 +954,4 @@
         -- , streaming
         -- , tasty-hunit
         -- , unordered-containers
-        -- , yaml >= 0.11
-=======
-        , yaml >= 0.11
->>>>>>> 730ae037
+        -- , yaml >= 0.11