--- conflicted
+++ resolved
@@ -691,7 +691,7 @@
         , chainweb-storage >= 0.1
         , chronos >= 1.1
         , containers >= 0.5
-        , crypton-connection >=0.2
+        , crypton-connection >=0.4
         , data-default >=0.7
         , deepseq >= 1.4
         , direct-sqlite >= 2.3.27
@@ -705,6 +705,7 @@
         , loglevel >= 0.1
         , network >= 3.1.2
         , pact
+        , pact-time:numeric
         , pact-json
         , patience >= 0.3
         , pretty-show
@@ -762,7 +763,7 @@
         , chainweb-storage >= 0.1
         , chronos >= 1.1
         , containers >= 0.5
-        , crypton-connection >=0.2
+        , crypton-connection >=0.4
         , data-default >=0.7
         , deepseq >= 1.4
         , direct-sqlite >= 2.3.27
@@ -777,6 +778,7 @@
         , network >= 3.1.2
         , pact
         , pact-json
+        , pact-time:numeric
         , patience >= 0.3
         , pretty-show
         , random >= 1.2
@@ -827,7 +829,7 @@
         , bytestring >= 0.10.12
         , chainweb-storage >= 0.1
         , containers >= 0.5
-        , crypton-connection >=0.2
+        , crypton-connection >=0.4
         , directory >= 1.3
         , exceptions >= 0.8
         , http-client >= 0.5
@@ -839,6 +841,7 @@
         , pact
         , pretty-show
         , random >= 1.2
+        , data-default >=0.7
         , resourcet >= 1.3
         , retry >= 0.9
         , rocksdb-haskell-kadena >= 1.1.0
@@ -940,22 +943,6 @@
     main-is: CwTool.hs
     other-modules:
         Allocations
-<<<<<<< HEAD
-=======
-        Chainweb.Test.Cut
-        Chainweb.Test.Cut.TestBlockDb
-        Chainweb.Test.HostAddress
-        Chainweb.Test.MultiNode
-        Chainweb.Test.Orphans.Internal
-        Chainweb.Test.Orphans.Pact
-        Chainweb.Test.Orphans.Time
-        Chainweb.Test.P2P.Peer.BootstrapConfig
-        Chainweb.Test.Pact.Utils
-        Chainweb.Test.TestVersions
-        Chainweb.Test.Utils
-        Chainweb.Test.Utils.APIValidation
-        Chainweb.Test.Utils.BlockHeader
->>>>>>> 3fa69e89
         CheckpointerDBChecksum
         Ea
         Ea.Genesis
@@ -984,13 +971,9 @@
         , cereal >= 0.5
         , chainweb-storage >= 0.1
         , configuration-tools >= 0.6
-<<<<<<< HEAD
-=======
-        , crypton-connection >=0.4
->>>>>>> 3fa69e89
         , containers >= 0.5
         , crypton >= 0.31
-        , crypton-connection >=0.2
+        , crypton-connection >=0.4
         , data-default >=0.7
         , digraph >= 0.2.3
         , direct-sqlite >= 2.3.27
@@ -1007,11 +990,6 @@
         , optparse-applicative >= 0.14
         , pact
         , pact-json
-<<<<<<< HEAD
-=======
-        , pact-time:numeric >=0.3.0.1
-        , patience >= 0.3
->>>>>>> 3fa69e89
         , process >= 1.5
         , rocksdb-haskell-kadena >= 1.1.0
         , safe-exceptions >= 0.1
@@ -1020,13 +998,8 @@
         , streaming >= 0.2.2
         , temporary >= 1.3
         , text >= 2.0
-<<<<<<< HEAD
-        , time >= 1.9
+        , time >= 1.12.2
         , unordered-containers >= 0.2.16
-=======
-        , unliftio >= 0.2.25
-        , unordered-containers >= 0.2.20
->>>>>>> 3fa69e89
         , vector >= 0.12.2
         , wreq >= 0.5
         , yaml >= 0.8
