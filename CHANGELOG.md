--- conflicted
+++ resolved
@@ -1,29 +1,14 @@
 # `chainweb-node` Changelog
 
-<<<<<<< HEAD
 ## 2.13 (2022-02-18)
-=======
-## 2.12.3 (2022-02-13)
-
-This is a new feature release for the `Chainweb Rosetta API 2.0.0` ([#1145](https://github.com/kadena-io/chainweb-node/pull/1145)).
+
+This version replaces all previous versions. Any prior version will stop working
+on **2022-02-24T00:00:00Z**. Node administrators must upgrade to this version
+before that date.
+
+This version will stop working on **2022-04-07T00:00:00Z**.
 
 To upgrade, pull the latest docker image or download the binary and restart the node.
-
- **[Rosetta] New Features**
-  * Adds Construction API endpoints for Rosetta version 1.4.4 as defined here: https://www.rosetta-api.org/docs/1.4.4/ConstructionApi.html.
-    * As of this version, only allows transfer operations with k:accounts are supported.
-
- **[Rosetta] Backwards Incompatibility**
-  * An Operation's metadata no longer returns the Operation's "tx-id" or its account's "total-balance". The Construction API declares intended Operations and looks for these operations in blocks. There is no way for the Construction API to know the "tx-id" and "total-balance" when creating the intended operations.
-
-## 2.12.2 (2022-02-04)
->>>>>>> 494b934e
-
-This version replaces all previous versions. Any prior version will stop working
-on **2022-02-24T00:00:00Z**. Node administrators must upgrade to this version
-before that date.
-
-This version will stop working on **2022-04-07T00:00:00Z**.
 
 Changes:
 
@@ -31,6 +16,21 @@
 *   [Pact] Fix Pact parser to always consume all input. (#1358)
 *   [Pact] More accurate gas cost calculation for modules uploads. (TODO)
 
+*   [Rosetta] Chainweb Rosetta API 2.0.0 (#1145)
+
+    New Features
+    *   Adds Construction API endpoints for Rosetta version 1.4.4 as defined
+        here: https://www.rosetta-api.org/docs/1.4.4/ConstructionApi.html.
+    *   As of this version, only allows transfer operations with k:accounts are
+        supported.
+
+    Backwards Incompatibility
+    *   An Operation's metadata no longer returns the Operation's "tx-id" or its
+        account's "total-balance". The Construction API declares intended
+        Operations and looks for these operations in blocks. There is no way for
+        the Construction API to know the "tx-id" and "total-balance" when
+        creating the intended operations.
+
 ## 2.12.2 (2022-02-04)
 
 This is a new feature and bug fix release for the `Chainweb Rosetta API 1.0.0`
@@ -39,11 +39,11 @@
 To upgrade, pull the latest docker image or download the binary and restart the
 node.
 
-**[Rosetta] Bug Fixes**
+[Rosetta] Bug Fixes
 *   After the fork to Pact 4.2.0, the rosetta /block and /account/balance
 *   endpoints returned `TxLogs not parsable`. This version fixes this.
 
-**[Rosetta] Backwards Incompatibility**
+[Rosetta] Backwards Incompatibility
 *   Adds related transaction (continuations) information to the /block
     endpoints.
 *   Adds related operation information to /block endpoints. Gas operations are
@@ -56,7 +56,7 @@
 *   Re-enabled metadatas. Rosetta testing tooling used to error out when
     submitting unstructured JSON. This bug has seen been fixed.
 
-**[Rosetta] Minor Improvments**
+[Rosetta] Minor Improvments
 *   Introduces the `rosettaImplementationVersion` value to denote changes in the
     internal implementation of the Rosetta API.
 *   Adds internal metadata data types to facilitate documenting and expanding
