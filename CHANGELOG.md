# `chainweb-node` Changelog

## 1.0.5

<<<<<<< HEAD
This version changes the rules for difficulty adjustment in scenarios when there
is a sudden loss of more than 99% of the networks hash power. While this is very
unlikely to happen, this change could result in a fork if not applied by the
majority of the network. *Node administrators are advised to upgrade to this
version as soon as possible.*

*   Emergency difficulty adjustment is disabled from chain height 80,000
    onward. This is technically a fork, although it will hopefully never become
    relevant. [#671](https://github.com/kadena-io/chainweb-node/pull/671)
=======
### Configuration Changes

*   Configuration options for logging blocks to Amberdata got removed.
    [#717](https://github.com/kadena-io/chainweb-node/pull/717)

### Bug Fixes

*   Parsing of the configuration file properties
    `p2p.peer.certificateChainFile` and `p2p.peer.keyFile` got fixed.
    [#703](https://github.com/kadena-io/chainweb-node/pull/703)
>>>>>>> 13c2e51e

## 1.0.4 (2019-11-13)

#### Improved Mining Configuration

Mining configuration has been consolidated into a single section:

```yaml
mining:
  coordination:
    enabled: false
    mode: private
    limit: 1200
    miners: []
```

Please update your config to the [new minimal configuration file](./minimal-config.yaml).

If you compare to the old config, you will notice that the `miningCoordination`
field has been moved.

#### Private Mining

When `enabled: true` and `mode: private`, you must provide a list of account
names into the `miners` field. Only remote clients that declare they are mining
to these blessed accounts will be able to receive work - all others will be
rejected. You can use this to protect your node from unwanted visitors.

#### Configurable Work Request Limits

The `limit` field can be set to restrict the number of mining work requests that
occur over a 5 minute period. Requests over this limit are rejected with a `503`
error code.<|MERGE_RESOLUTION|>--- conflicted
+++ resolved
@@ -1,29 +1,29 @@
 # `chainweb-node` Changelog
 
-## 1.0.5
+## 1.0.5 (2019-11-??)
 
-<<<<<<< HEAD
-This version changes the rules for difficulty adjustment in scenarios when there
-is a sudden loss of more than 99% of the networks hash power. While this is very
-unlikely to happen, this change could result in a fork if not applied by the
-majority of the network. *Node administrators are advised to upgrade to this
-version as soon as possible.*
+This version changes the rules for Difficulty Adjustment in scenarios where
+there is a sudden loss of over 99% of the network hash power. While this is very
+unlikely to happen, this altered logic could result in a fork if not applied by
+the majority of the network. **Node administrators are advised to upgrade to
+this version as soon as possible.**
 
-*   Emergency difficulty adjustment is disabled from chain height 80,000
-    onward. This is technically a fork, although it will hopefully never become
-    relevant. [#671](https://github.com/kadena-io/chainweb-node/pull/671)
-=======
+### Significant Changes
+
+- Emergency difficulty adjustment is disabled from chain height 80,000 onward.
+  This is technically a fork, although it will hopefully never become relevant.
+  [#671](https://github.com/kadena-io/chainweb-node/pull/671)
+
 ### Configuration Changes
 
-*   Configuration options for logging blocks to Amberdata got removed.
-    [#717](https://github.com/kadena-io/chainweb-node/pull/717)
+- Configuration options for logging blocks to Amberdata was removed.
+  [#717](https://github.com/kadena-io/chainweb-node/pull/717)
 
 ### Bug Fixes
 
-*   Parsing of the configuration file properties
-    `p2p.peer.certificateChainFile` and `p2p.peer.keyFile` got fixed.
-    [#703](https://github.com/kadena-io/chainweb-node/pull/703)
->>>>>>> 13c2e51e
+- Parsing of the configuration file properties `p2p.peer.certificateChainFile`
+  and `p2p.peer.keyFile` was fixed.
+  [#703](https://github.com/kadena-io/chainweb-node/pull/703)
 
 ## 1.0.4 (2019-11-13)
 
