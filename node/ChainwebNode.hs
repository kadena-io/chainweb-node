--- conflicted
+++ resolved
@@ -83,10 +83,7 @@
 import Chainweb.Logging.Miner
 import Chainweb.Mempool.Consensus (ReintroducedTxsLog)
 import Chainweb.Mempool.InMemTypes (MempoolStats(..))
-<<<<<<< HEAD
-=======
 import Chainweb.Miner.Coordinator (MiningStats)
->>>>>>> 95ac85e9
 import Chainweb.Pact.RestAPI.Server (PactCmdLog(..))
 import Chainweb.Payload.PayloadStore.Types
 import Chainweb.Sync.WebBlockHeaderStore
@@ -398,4 +395,4 @@
 main :: IO ()
 main = runWithPkgInfoConfiguration mainInfo pkgInfo $ \conf -> do
     let v = _configChainwebVersion $ _nodeConfigChainweb conf
-    withNodeLogger (_nodeConfigLog conf) v $ node conf
+    withNodeLogger (_nodeConfigLog conf) v $ node conf