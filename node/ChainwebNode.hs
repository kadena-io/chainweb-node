--- conflicted
+++ resolved
@@ -55,12 +55,6 @@
 import Control.Monad
 import Control.Monad.Managed
 
-<<<<<<< HEAD
-=======
-import Data.CAS
-import Data.CAS.RocksDB
-import Data.Text (Text)
->>>>>>> aa369833
 import qualified Data.Text as T
 import Data.Time
 import Data.Typeable
