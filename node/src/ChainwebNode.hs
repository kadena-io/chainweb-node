{-# LANGUAGE AllowAmbiguousTypes #-}
{-# LANGUAGE BangPatterns #-}
{-# LANGUAGE CPP #-}
{-# LANGUAGE DeriveAnyClass #-}
{-# LANGUAGE DeriveGeneric #-}
{-# LANGUAGE DerivingStrategies #-}
{-# LANGUAGE FlexibleContexts #-}
{-# LANGUAGE FlexibleInstances #-}
{-# LANGUAGE LambdaCase #-}
{-# LANGUAGE MultiWayIf #-}
{-# LANGUAGE NumericUnderscores #-}
{-# LANGUAGE OverloadedStrings #-}
{-# LANGUAGE ScopedTypeVariables #-}
{-# LANGUAGE StandaloneDeriving #-}
{-# LANGUAGE TemplateHaskell #-}
{-# LANGUAGE TupleSections #-}
{-# LANGUAGE TypeApplications #-}
{-# LANGUAGE TypeFamilies #-}

{-# OPTIONS_GHC -fno-warn-orphans #-}

-- |
-- Module: ChainwebNode
-- Copyright: Copyright © 2018 Kadena LLC.
-- License: MIT
-- Maintainer: Lars Kuhtz <lars@kadena.io>
-- Stability: experimental
--
-- TODO
--
module Main
(
-- * Configuration
  ChainwebNodeConfiguration(..)

-- * Monitor
, runCutMonitor
, runRtsMonitor

-- * Chainweb Node
, node
, withNodeLogger

-- * Main function
, main
) where

import Configuration.Utils hiding (Error)
import Configuration.Utils.Validation (validateFilePath)

import Control.Concurrent
import Control.Concurrent.Async
import Control.DeepSeq
import Control.Exception
import Control.Lens hiding ((.=))
import Control.Monad
import Control.Monad.Managed

import Data.Text (Text)
import qualified Data.Text as T
import Data.Time
import Data.Typeable

import GHC.Generics hiding (from)
import GHC.Stack
import GHC.Stats

import qualified Network.HTTP.Client as HTTP
import qualified Network.HTTP.Client.TLS as HTTPS

import System.Directory
import System.FilePath
import System.IO
import qualified System.Logger as L
import System.LogLevel
import System.Mem

-- internal modules

import Chainweb.BlockHeader
import Chainweb.Chainweb
import Chainweb.Chainweb.Configuration
import Chainweb.Chainweb.CutResources
import Chainweb.Counter
import Chainweb.Cut.CutHashes
import Chainweb.CutDB
import Chainweb.Logger
import Chainweb.Logging.Config
import Chainweb.Logging.Miner
<<<<<<< HEAD
-- import Chainweb.Mempool.Consensus (ReintroducedTxsLog)
=======
>>>>>>> 7afbd4ec
import Chainweb.Mempool.InMemTypes (MempoolStats(..))
-- import Chainweb.Miner.Coordinator (MiningStats)
import Chainweb.Pact.Backend.DbCache (DbCacheStats)
import Chainweb.Pact.RestAPI.Server (PactCmdLog(..))
import Chainweb.Pact.Types
import Chainweb.Time
import Data.Time.Format.ISO8601
import Chainweb.Utils
import Chainweb.Utils.RequestLog
import Chainweb.Version
import Chainweb.Version.Mainnet
import Chainweb.Version.Testnet04 (testnet04)
import Chainweb.Version.Registry

import Chainweb.Storage.Table.RocksDB

import Data.LogMessage

import P2P.Node

import PkgInfo

import Utils.Logging
import Utils.Logging.Config
import Utils.Logging.Trace

import Utils.CheckRLimits
import Utils.InstallSignalHandlers

-- -------------------------------------------------------------------------- --
-- Configuration

data ChainwebNodeConfiguration = ChainwebNodeConfiguration
    { _nodeConfigChainweb :: !ChainwebConfiguration
    , _nodeConfigLog :: !LogConfig
    , _nodeConfigDatabaseDirectory :: !(Maybe FilePath)
    }
    deriving (Show, Eq, Generic)

makeLenses ''ChainwebNodeConfiguration

defaultChainwebNodeConfiguration :: ChainwebNodeConfiguration
defaultChainwebNodeConfiguration = ChainwebNodeConfiguration
    { _nodeConfigChainweb = defaultChainwebConfiguration Mainnet01
    , _nodeConfigLog = defaultLogConfig
        & logConfigLogger . L.loggerConfigThreshold .~ level
    , _nodeConfigDatabaseDirectory = Nothing
    }
  where
    level = L.Info

validateChainwebNodeConfiguration :: ConfigValidation ChainwebNodeConfiguration []
validateChainwebNodeConfiguration o = do
    validateLogConfig $ _nodeConfigLog o
    validateChainwebConfiguration $ _nodeConfigChainweb o
    mapM_ (validateFilePath "databaseDirectory") (_nodeConfigDatabaseDirectory o)

instance ToJSON ChainwebNodeConfiguration where
    toJSON o = object
        [ "chainweb" .= _nodeConfigChainweb o
        , "logging" .= _nodeConfigLog o
        , "databaseDirectory" .= _nodeConfigDatabaseDirectory o
        ]

instance FromJSON (ChainwebNodeConfiguration -> ChainwebNodeConfiguration) where
    parseJSON = withObject "ChainwebNodeConfig" $ \o -> id
        <$< nodeConfigChainweb %.: "chainweb" % o
        <*< nodeConfigLog %.: "logging" % o
        <*< nodeConfigDatabaseDirectory ..: "databaseDirectory" % o

pChainwebNodeConfiguration :: MParser ChainwebNodeConfiguration
pChainwebNodeConfiguration = id
    <$< nodeConfigChainweb %:: pChainwebConfiguration
    <*< nodeConfigLog %:: pLogConfig
    <*< nodeConfigDatabaseDirectory .:: fmap Just % textOption
        % long "database-directory"
        <> help "directory where the databases are persisted"
<<<<<<< HEAD
    -- <*< nodeConfigResetChainDbs .:: enableDisableFlag
    --     % long "reset-chain-databases"
    --     <> help "Reset the chain databases for all chains on startup"
=======
>>>>>>> 7afbd4ec

getRocksDbDir :: HasCallStack => ChainwebNodeConfiguration -> IO FilePath
getRocksDbDir conf = (\base -> base </> "0" </> "rocksDb") <$> getDbBaseDir conf

getPactDbDir :: HasCallStack => ChainwebNodeConfiguration -> IO FilePath
getPactDbDir conf =  (\base -> base </> "0" </> "sqlite")  <$> getDbBaseDir conf

getBackupsDir :: HasCallStack => ChainwebNodeConfiguration -> IO FilePath
getBackupsDir conf = (</> "backups") <$> getDbBaseDir conf

getDbBaseDir :: HasCallStack => ChainwebNodeConfiguration -> IO FilePath
getDbBaseDir conf = case _nodeConfigDatabaseDirectory conf of
    Nothing -> getXdgDirectory XdgData
        $ "chainweb-node" </> sshow (_versionName v)
    Just d -> return d
  where
    v = _configChainwebVersion $ _nodeConfigChainweb conf

-- -------------------------------------------------------------------------- --
-- Monitors

-- | Run a monitor function with a logger forever. If the monitor function exist
-- or fails the event is logged and the function is restarted.
--
-- In order to prevent the function to spin in case of a persistent failure
-- cause, only 10 immediate restart are allowed. After that restart is throttled
-- to at most one restart every 10 seconds.
--
runMonitorLoop :: Logger logger => Text -> logger -> IO () -> IO ()
runMonitorLoop actionLabel logger = runForeverThrottled
    (logFunction logger)
    actionLabel
    10 -- 10 bursts in case of failure
    (10 * mega) -- allow restart every 10 seconds in case of failure

runCutMonitor :: Logger logger => logger -> CutDb -> IO ()
runCutMonitor logger db = L.withLoggerLabel ("component", "cut-monitor") logger $ \l ->
    runMonitorLoop "ChainwebNode.runCutMonitor" l $ do
        logFunctionJson l Info . cutToCutHashes Nothing
            =<< _cut db
        threadDelay 15_000_000

data BlockUpdate = BlockUpdate
    { _blockUpdateBlockHeader :: !(ObjectEncoded BlockHeader)
    , _blockUpdateOrphaned :: !Bool
    , _blockUpdateTxCount :: !Int
    , _blockUpdateDifficultyDouble :: !Double
    }
    deriving (Show, Eq, Ord, Generic, NFData)

instance ToJSON BlockUpdate where
    toEncoding o = pairs
        $ "header" .= _blockUpdateBlockHeader o
        <> "orphaned" .= _blockUpdateOrphaned o
        <> "txCount" .= _blockUpdateTxCount o
        <> "difficultyDouble" .= _blockUpdateDifficultyDouble o
    toJSON o = object
        [ "header" .= _blockUpdateBlockHeader o
        , "orphaned" .= _blockUpdateOrphaned o
        , "txCount" .= _blockUpdateTxCount o
        , "difficultyDouble" .= _blockUpdateDifficultyDouble o
        ]

    {-# INLINE toEncoding #-}
    {-# INLINE toJSON #-}

-- runBlockUpdateMonitor :: Logger logger => logger -> CutDb -> IO ()
-- runBlockUpdateMonitor logger db = L.withLoggerLabel ("component", "block-update-monitor") logger $ \l ->
--     runMonitorLoop "ChainwebNode.runBlockUpdateMonitor" l $ do
--         blockDiffStream db
--             & S.mapM toUpdate
--             & S.mapM_ (logFunctionJson l Info)
--   where
--     toUpdate :: Either BlockHeader BlockHeader -> IO BlockUpdate
--     toUpdate (Right bh) = BlockUpdate
--         <$> pure (ObjectEncoded bh) -- _blockUpdateBlockHeader
--         <*> pure False -- _blockUpdateOrphaned
--         <*> txCount bh -- _blockUpdateTxCount
--         <*> pure (difficultyToDouble (targetToDifficulty (view blockTarget bh))) -- _blockUpdateDifficultyDouble
--     toUpdate (Left bh) = BlockUpdate
--         <$> pure (ObjectEncoded bh) -- _blockUpdateBlockHeader
--         <*> pure True -- _blockUpdateOrphaned
--         <*> ((0 -) <$> txCount bh) -- _blockUpdateTxCount
--         <*> pure (difficultyToDouble (targetToDifficulty (view blockTarget bh))) -- _blockUpdateDifficultyDouble

-- type CutLog = HM.HashMap ChainId (ObjectEncoded BlockHeader)

-- This instances are OK, since this is the "Main" module of an application
--
deriving instance NFData GCDetails
deriving instance NFData RTSStats

deriving instance ToJSON GCDetails
deriving instance ToJSON RTSStats

runRtsMonitor :: Logger logger => logger -> IO ()
runRtsMonitor logger = L.withLoggerLabel ("component", "rts-monitor") logger go
  where
    go l = getRTSStatsEnabled >>= \case
        False -> do
            logFunctionText l Warn "RTS Stats isn't enabled. Run with '+RTS -T' to enable it."
        True -> do
            runMonitorLoop "Chainweb.Node.runRtsMonitor" l $ do
                logFunctionText l Debug $ "logging RTS stats"
                stats <- getRTSStats
                logFunctionJson logger Info stats
                approximateThreadDelay 60_000_000 {- 1 minute -}

runQueueMonitor :: Logger logger => logger -> CutDb -> IO ()
runQueueMonitor logger cutDb = L.withLoggerLabel ("component", "queue-monitor") logger go
  where
    go l = do
        runMonitorLoop "ChainwebNode.runQueueMonitor" l $ do
            logFunctionText l Debug $ "logging cut queue stats"
            stats <- getQueueStats cutDb
            logFunctionJson logger Info stats
            approximateThreadDelay 60_000_000 {- 1 minute -}

data DbStats = DbStats
    { dbStatsName :: !Text
    , dbStatsSize :: !Integer
    } deriving (Generic, NFData, ToJSON)

runDatabaseMonitor :: Logger logger => logger -> FilePath -> FilePath -> IO ()
runDatabaseMonitor logger rocksDbDir pactDbDir = L.withLoggerLabel ("component", "database-monitor") logger go
  where
    go l = do
        runMonitorLoop "ChainwebNode.runDatabaseMonitor" l $ do
            logFunctionText l Debug $ "logging database stats"
            logFunctionJson l Info . DbStats "rocksDb" =<< sizeOf rocksDbDir
            logFunctionJson l Info . DbStats "pactDb" =<< sizeOf pactDbDir
            approximateThreadDelay 1_200_000_000 {- 20 minutes -}
    sizeOf path = do
        dir <- doesDirectoryExist path
        file <- doesFileExist path
        if dir then
            fmap sum . traverse (sizeOf . (path </>)) =<< listDirectory path
        else if file then
            getFileSize path
        else
            pure 0

-- -------------------------------------------------------------------------- --
-- Run Node

node :: HasCallStack => Logger logger => ChainwebNodeConfiguration -> logger -> IO ()
node conf logger = do
<<<<<<< HEAD
    dbBaseDir <- getDbBaseDir conf
=======
>>>>>>> 7afbd4ec
    rocksDbDir <- getRocksDbDir conf
    pactDbDir <- getPactDbDir conf
    dbBackupsDir <- getBackupsDir conf
    withRocksDb' <-
        if _configOnlySyncPact cwConf || _configReadOnlyReplay cwConf
        then
            withReadOnlyRocksDb <$ logFunctionText logger Info "Opening RocksDB in read-only mode"
        else
            return withRocksDb
    withRocksDb' rocksDbDir modernDefaultOptions $ \rocksDb -> do
        logFunctionText logger Info $ "opened rocksdb in directory " <> sshow rocksDbDir
        logFunctionText logger Debug $ "backup config: " <> sshow (_configBackup cwConf)
        withChainweb cwConf logger rocksDb pactDbDir dbBackupsDir $ \case
            Replayed _ _ -> return ()
            StartedChainweb cw -> do
                let telemetryEnabled =
                        _enableConfigEnabled $ _logConfigTelemetryBackend $ _nodeConfigLog conf
                concurrentlies_
                    [ runChainweb cw (\_ -> return ())
                    -- we should probably push 'onReady' deeper here but this should be ok
                    , when telemetryEnabled $
                        runCutMonitor (_chainwebLogger cw) (_cutResCutDb $ _chainwebCutResources cw)
                    , when telemetryEnabled $
                        runQueueMonitor (_chainwebLogger cw) (_cutResCutDb $ _chainwebCutResources cw)
                    , when telemetryEnabled $
                        runRtsMonitor (_chainwebLogger cw)
                    -- , when telemetryEnabled $
                    --     runBlockUpdateMonitor (_chainwebLogger cw) (_cutResCutDb $ _chainwebCutResources cw)
                    , when telemetryEnabled $
                        runDatabaseMonitor (_chainwebLogger cw) rocksDbDir pactDbDir
                    ]
  where
    cwConf = _nodeConfigChainweb conf

withNodeLogger
    :: LogConfig
    -> ChainwebConfiguration
    -> ChainwebVersion
    -> (L.Logger SomeLogMessage -> IO ())
    -> IO ()
withNodeLogger logCfg chainwebCfg v f = runManaged $ do

    -- This manager is used only for logging backends
    mgr <- liftIO HTTPS.newTlsManager

    -- Base Backend
    baseBackend <- managed
        $ withBaseHandleBackend "ChainwebApp" mgr pkgInfoScopes (_logConfigBackend logCfg)

    -- we don't log tx failures in replay
<<<<<<< HEAD
    -- let !txFailureHandler =
    --         if _configOnlySyncPact chainwebCfg || _configReadOnlyReplay chainwebCfg
    --         then [dropLogHandler (Proxy :: Proxy Pact5TxFailureLog)]
    --         else []
=======
    let !txFailureHandler =
            if _configOnlySyncPact chainwebCfg || _configReadOnlyReplay chainwebCfg
            then [dropLogHandler (Proxy :: Proxy PactTxFailureLog)]
            else []
>>>>>>> 7afbd4ec

    -- Telemetry Backends
    monitorBackend <- managed
        $ mkTelemetryLogger @CutHashes mgr teleLogConfig
    p2pInfoBackend <- managed
        $ mkTelemetryLogger @P2pSessionInfo mgr teleLogConfig
    rtsBackend <- managed
        $ mkTelemetryLogger @RTSStats mgr teleLogConfig
    counterBackend <- managed $ configureHandler
        (withJsonHandleBackend @CounterLog "counters" mgr pkgInfoScopes)
        teleLogConfig
    endpointBackend <- managed
        $ mkTelemetryLogger @PactCmdLog mgr teleLogConfig
    newBlockBackend <- managed
        $ mkTelemetryLogger @NewMinedBlock mgr teleLogConfig
    orphanedBlockBackend <- managed
        $ mkTelemetryLogger @OrphanedBlock mgr teleLogConfig
--     miningStatsBackend <- managed
--         $ mkTelemetryLogger @MiningStats mgr teleLogConfig
    requestLogBackend <- managed
        $ mkTelemetryLogger @RequestResponseLog mgr teleLogConfig
    queueStatsBackend <- managed
        $ mkTelemetryLogger @QueueStats mgr teleLogConfig
<<<<<<< HEAD
    -- reintroBackend <- managed
    --     $ mkTelemetryLogger @ReintroducedTxsLog mgr teleLogConfig
=======
>>>>>>> 7afbd4ec
    traceBackend <- managed
        $ mkTelemetryLogger @Trace mgr teleLogConfig
    mempoolStatsBackend <- managed
        $ mkTelemetryLogger @MempoolStats mgr teleLogConfig
    blockUpdateBackend <- managed
        $ mkTelemetryLogger @BlockUpdate mgr teleLogConfig
    dbCacheBackend <- managed
        $ mkTelemetryLogger @DbCacheStats mgr teleLogConfig
    dbStatsBackend <- managed
        $ mkTelemetryLogger @DbStats mgr teleLogConfig
    p2pNodeStatsBackend <- managed
        $ mkTelemetryLogger @P2pNodeStats mgr teleLogConfig
    topLevelStatusBackend <- managed
        $ mkTelemetryLogger @ChainwebStatus mgr teleLogConfig

    logger <- managed
        $ L.withLogger (_logConfigLogger logCfg) $ logHandles
            (concat
                [ [ logFilterHandle (_logConfigFilter logCfg) ]
                -- , txFailureHandler
                ,
                    [ logHandler monitorBackend
                    , logHandler p2pInfoBackend
                    , logHandler rtsBackend
                    , logHandler counterBackend
                    , logHandler endpointBackend
                    , logHandler newBlockBackend
                    , logHandler orphanedBlockBackend
                    -- , logHandler miningStatsBackend
                    , logHandler requestLogBackend
                    , logHandler queueStatsBackend
<<<<<<< HEAD
                    -- , logHandler reintroBackend
=======
>>>>>>> 7afbd4ec
                    , logHandler traceBackend
                    , logHandler mempoolStatsBackend
                    , logHandler blockUpdateBackend
                    , logHandler dbCacheBackend
                    , logHandler dbStatsBackend
                    , logHandler p2pNodeStatsBackend
                    , logHandler topLevelStatusBackend
                    ]
            ]) baseBackend

    liftIO $ f
        $ maybe id (\x -> addLabel ("cluster", toText x)) (_logConfigClusterId logCfg)
        $ addLabel ("chainwebVersion", sshow (_versionName v))
        $ logger
  where
    teleLogConfig = _logConfigTelemetryBackend logCfg

mkTelemetryLogger
    :: forall a b
    . (Typeable a, ToJSON a)
    => HTTP.Manager
    -> EnableConfig BackendConfig
    -> (Backend (JsonLog a) -> IO b)
    -> IO b
mkTelemetryLogger mgr = configureHandler
    $ withJsonHandleBackend @a (sshow $ typeRep $ Proxy @a) mgr pkgInfoScopes

-- -------------------------------------------------------------------------- --
-- Service Date

newtype ServiceDate = ServiceDate Text

instance Show ServiceDate where
    show (ServiceDate t) = "Service interval end: " <> T.unpack t

instance Exception ServiceDate where
    fromException = asyncExceptionFromException
    toException = asyncExceptionToException

withServiceDate
    :: ChainwebVersion
    -> (LogLevel -> Text -> IO ())
    -> Maybe UTCTime
    -> IO a
    -> IO a
withServiceDate v lf msd inner = case msd of
  Nothing -> do
    inner
  Just sd -> do
    if _versionCode v == _versionCode mainnet || _versionCode v == _versionCode testnet04
    then do
      race (timer sd) inner >>= \case
        Left () -> error "Service date thread terminated unexpectedly"
        Right a -> return a
    else do
      inner
  where
    timer t = runForever lf "ServiceDate" $ do
      now <- getCurrentTime
      when (now >= t) $ do
        lf Error shutdownMessage
        throw $ ServiceDate shutdownMessage

      let w = diffUTCTime t now
      let micros = round $ w * 1_000_000
      lf Warn warning
      threadDelay $ min (10 * 60 * 1_000_000) micros

      where
        warning :: Text
        warning = T.concat
          [ "This version of chainweb node will stop working at " <> sshow t <> "."
          , " Please upgrade to a new version before that date."
          ]

        shutdownMessage :: Text
        shutdownMessage = T.concat
          [ "Shutting down. This version of chainweb was only valid until " <> sshow t <> "."
          , " Please upgrade to a new version."
          ]

-- -------------------------------------------------------------------------- --
-- Encode Package Info into Log mesage scopes

pkgInfoScopes :: [(Text, Text)]
pkgInfoScopes =
    [ ("revision", revision)
    , ("branch", branch)
    , ("compiler", compiler)
    , ("optimisation", optimisation)
    , ("architecture", arch)
    , ("package", package)
    ]

-- -------------------------------------------------------------------------- --
-- main

mainInfo :: ProgramInfo ChainwebNodeConfiguration
mainInfo = programInfoValidate
    "Chainweb Node"
    pChainwebNodeConfiguration
    defaultChainwebNodeConfiguration
    validateChainwebNodeConfiguration

handles :: [Handler a] -> IO a -> IO a
handles = flip catches

main :: IO ()
main = do
    installFatalSignalHandlers [ sigHUP, sigTERM, sigXCPU, sigXFSZ ]
    checkRLimits
    runWithPkgInfoConfiguration mainInfo pkgInfo $ \conf -> do
        let v = _configChainwebVersion $ _nodeConfigChainweb conf
        registerVersion v
        hSetBuffering stderr LineBuffering
        withNodeLogger (_nodeConfigLog conf) (_nodeConfigChainweb conf) v $ \logger -> do
            logFunctionJson logger Info ProcessStarted
            handles
                [ Handler $ \(e :: SomeAsyncException) ->
                    logFunctionJson logger Info (ProcessDied $ show e) >> throwIO e
                , Handler $ \(e :: SomeException) ->
                    logFunctionJson logger Error (ProcessDied $ show e) >> throwIO e
                ] $ do
                kt <- mapM iso8601ParseM (_versionServiceDate v)
                withServiceDate (_configChainwebVersion (_nodeConfigChainweb conf)) (logFunctionText logger) kt $ void $
                    race (node conf logger) (gcRunner (logFunctionText logger))
    where
    gcRunner lf = runForever lf "GarbageCollect" $ do
        performMajorGC
        threadDelay (30 * 1_000_000)<|MERGE_RESOLUTION|>--- conflicted
+++ resolved
@@ -87,10 +87,6 @@
 import Chainweb.Logger
 import Chainweb.Logging.Config
 import Chainweb.Logging.Miner
-<<<<<<< HEAD
--- import Chainweb.Mempool.Consensus (ReintroducedTxsLog)
-=======
->>>>>>> 7afbd4ec
 import Chainweb.Mempool.InMemTypes (MempoolStats(..))
 -- import Chainweb.Miner.Coordinator (MiningStats)
 import Chainweb.Pact.Backend.DbCache (DbCacheStats)
@@ -168,12 +164,6 @@
     <*< nodeConfigDatabaseDirectory .:: fmap Just % textOption
         % long "database-directory"
         <> help "directory where the databases are persisted"
-<<<<<<< HEAD
-    -- <*< nodeConfigResetChainDbs .:: enableDisableFlag
-    --     % long "reset-chain-databases"
-    --     <> help "Reset the chain databases for all chains on startup"
-=======
->>>>>>> 7afbd4ec
 
 getRocksDbDir :: HasCallStack => ChainwebNodeConfiguration -> IO FilePath
 getRocksDbDir conf = (\base -> base </> "0" </> "rocksDb") <$> getDbBaseDir conf
@@ -321,10 +311,6 @@
 
 node :: HasCallStack => Logger logger => ChainwebNodeConfiguration -> logger -> IO ()
 node conf logger = do
-<<<<<<< HEAD
-    dbBaseDir <- getDbBaseDir conf
-=======
->>>>>>> 7afbd4ec
     rocksDbDir <- getRocksDbDir conf
     pactDbDir <- getPactDbDir conf
     dbBackupsDir <- getBackupsDir conf
@@ -375,17 +361,10 @@
         $ withBaseHandleBackend "ChainwebApp" mgr pkgInfoScopes (_logConfigBackend logCfg)
 
     -- we don't log tx failures in replay
-<<<<<<< HEAD
-    -- let !txFailureHandler =
-    --         if _configOnlySyncPact chainwebCfg || _configReadOnlyReplay chainwebCfg
-    --         then [dropLogHandler (Proxy :: Proxy Pact5TxFailureLog)]
-    --         else []
-=======
-    let !txFailureHandler =
+     let !txFailureHandler =
             if _configOnlySyncPact chainwebCfg || _configReadOnlyReplay chainwebCfg
             then [dropLogHandler (Proxy :: Proxy PactTxFailureLog)]
             else []
->>>>>>> 7afbd4ec
 
     -- Telemetry Backends
     monitorBackend <- managed
@@ -409,11 +388,6 @@
         $ mkTelemetryLogger @RequestResponseLog mgr teleLogConfig
     queueStatsBackend <- managed
         $ mkTelemetryLogger @QueueStats mgr teleLogConfig
-<<<<<<< HEAD
-    -- reintroBackend <- managed
-    --     $ mkTelemetryLogger @ReintroducedTxsLog mgr teleLogConfig
-=======
->>>>>>> 7afbd4ec
     traceBackend <- managed
         $ mkTelemetryLogger @Trace mgr teleLogConfig
     mempoolStatsBackend <- managed
@@ -433,7 +407,7 @@
         $ L.withLogger (_logConfigLogger logCfg) $ logHandles
             (concat
                 [ [ logFilterHandle (_logConfigFilter logCfg) ]
-                -- , txFailureHandler
+                , txFailureHandler
                 ,
                     [ logHandler monitorBackend
                     , logHandler p2pInfoBackend
@@ -445,10 +419,6 @@
                     -- , logHandler miningStatsBackend
                     , logHandler requestLogBackend
                     , logHandler queueStatsBackend
-<<<<<<< HEAD
-                    -- , logHandler reintroBackend
-=======
->>>>>>> 7afbd4ec
                     , logHandler traceBackend
                     , logHandler mempoolStatsBackend
                     , logHandler blockUpdateBackend
