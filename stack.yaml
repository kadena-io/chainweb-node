resolver: lts-14.14

#ghc-options: {"$locals": -ddump-to-file -ddump-hi -funclutter-valid-hole-fits -fmax-relevant-binds=0}

extra-deps:
  # --- Missing from Stackage --- #
  - QuickCheck-GenT-0.2.0
  - bloomfilter-2.0.1.0
  - digraph-0.1.0.2
  - fake-0.1.1.2
  - loglevel-0.1.0.0
  - merkle-log-0.1.0.0
  - paths-0.2.0.0
  - streaming-events-1.0.0
  - strict-tuple-0.1.3
  - yet-another-logger-0.3.1

  # --- Transitive Pact Dependencies --- #
  - ed25519-donna-0.1.1
  - sbv-8.2
  - trifecta-2.1
  - github: kadena-io/thyme
    commit: 6ee9fcb026ebdb49b810802a981d166680d867c9

  # --- Forced Upgrades --- #
  - generic-lens-1.2.0.0  # For generic newtype unwrapping
  - tls-1.5.2

  # --- Custom Pins --- #
  - github: kadena-io/pact
<<<<<<< HEAD
    commit: 8d79d7532968902695717b3f3e0e72d9661aa0d7
=======
    commit: 5c25e8369917eaf07ef66ed3b265f15cb2190378
>>>>>>> d44357c3
  - github: kadena-io/chainweb-storage
    commit: 17a5fb130926582eff081eeb1b94cb6c7097c67a<|MERGE_RESOLUTION|>--- conflicted
+++ resolved
@@ -28,10 +28,6 @@
 
   # --- Custom Pins --- #
   - github: kadena-io/pact
-<<<<<<< HEAD
-    commit: 8d79d7532968902695717b3f3e0e72d9661aa0d7
-=======
-    commit: 5c25e8369917eaf07ef66ed3b265f15cb2190378
->>>>>>> d44357c3
+    commit: 3763fecf23122cdd2352377564f3c47dc497ee17
   - github: kadena-io/chainweb-storage
     commit: 17a5fb130926582eff081eeb1b94cb6c7097c67a