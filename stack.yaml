resolver: lts-16.0

build:
  test-arguments:
    additional-args: ["--hide-successes", "--color", "never"]

extra-deps:
  # --- Missing from Stackage --- #
  - configuration-tools-0.6.0
  - digraph-0.2
  - fake-0.1.1.3
  - ixset-typed-0.5
  - loglevel-0.1.0.0
  - merkle-log-0.1.0.0
  - paths-0.2.0.0
  - random-strings-0.1.1.0
  - streaming-concurrency-0.3.1.3
  - streaming-events-1.0.0
  - streaming-with-0.2.2.1
  - strict-tuple-0.1.3
  - tasty-json-0.1.0.0
  - token-bucket-0.1.0.1
  - wai-middleware-throttle-0.3.0.1
  - yet-another-logger-0.4.0
  - cuckoo-0.2.1
  - random-1.2.0

  # random 1.2
  - splitmix-0.1.0.3
  - uuid-1.3.14
  - uuid-types-1.0.4
  - QuickCheck-2.14.2

  # QuickCheck
  - servant-0.18.2
  - servant-client-0.18.2
  - servant-client-core-0.18.2
  - servant-server-0.18.2
  - quickcheck-instances-0.3.25.2

  # quickcheck-instances
  - data-fix-0.3.1
  - strict-0.4.0.1
  - these-1.1.1.1
  - time-compat-1.9.5

  # --- Forced Downgrades --- #
  - network-3.1.0.1

  # --- Transitive Pact Dependencies --- #
  - direct-sqlite-2.3.26
  - ed25519-donna-0.1.1
  - prettyprinter-1.6.0
  - sbv-8.8
  - neat-interpolation-0.5.1.2
  - megaparsec-9.0.0
  - github: kadena-io/thyme
    commit: 6ee9fcb026ebdb49b810802a981d166680d867c9

  # --- Custom Pins --- #
  - github: kadena-io/pact
<<<<<<< HEAD
    commit: 12ca0a91bde286a2e4e593b19155b6bfd8b94b4b
=======
    commit: 4dbb17d00a1f74b90a79c730f822fb2fd09e7489
>>>>>>> 4385b2cf
  - github: kadena-io/chainweb-storage
    commit: 07e7eb7596c7105aee42dbdb6edd10e3f23c0d7e
  - github: kadena-io/rosetta
    commit: 1d69bb4ec46c001f2b501121e6c93e83ac60162b
  - github: kadena-io/kadena-ethereum-bridge
    commit: 9838d1266b9ee43c88af6c01cd819e0c96b685e6<|MERGE_RESOLUTION|>--- conflicted
+++ resolved
@@ -54,16 +54,11 @@
   - sbv-8.8
   - neat-interpolation-0.5.1.2
   - megaparsec-9.0.0
-  - github: kadena-io/thyme
-    commit: 6ee9fcb026ebdb49b810802a981d166680d867c9
+  - pact-time-0.2.0.0
 
   # --- Custom Pins --- #
   - github: kadena-io/pact
-<<<<<<< HEAD
-    commit: 12ca0a91bde286a2e4e593b19155b6bfd8b94b4b
-=======
-    commit: 4dbb17d00a1f74b90a79c730f822fb2fd09e7489
->>>>>>> 4385b2cf
+    commit: 7748a3e704e6116af1fa06ed5ee624812e8cd641
   - github: kadena-io/chainweb-storage
     commit: 07e7eb7596c7105aee42dbdb6edd10e3f23c0d7e
   - github: kadena-io/rosetta
