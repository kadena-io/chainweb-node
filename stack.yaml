--- conflicted
+++ resolved
@@ -32,31 +32,13 @@
   # --- Transitive Pact Dependencies --- #
   - direct-sqlite-2.3.26
   - ed25519-donna-0.1.1
-<<<<<<< HEAD
   - prettyprinter-1.6.0
   - sbv-8.6
-=======
-  - megaparsec-8.0.0
-  - sbv-8.2
-  - trifecta-2.1
->>>>>>> 18600eae
   - github: kadena-io/thyme
     commit: 6ee9fcb026ebdb49b810802a981d166680d867c9
 
   # --- Custom Pins --- #
   - github: kadena-io/pact
-<<<<<<< HEAD
-    commit: 8ae08fda34b2e2f11c49f108659ade68451beeb6
-  - github: kadena-io/chainweb-storage
-    commit: 17a5fb130926582eff081eeb1b94cb6c7097c67a
-=======
     commit: 3479b2f7f9d5cb19043baace614ea3539c429ed0
   - github: kadena-io/chainweb-storage
-    commit: 07e7eb7596c7105aee42dbdb6edd10e3f23c0d7e
-
-build:
-  test-arguments:
-    additional-args: ["--hide-successes", "--color", "never"]
-
-# cache bump
->>>>>>> 18600eae
+    commit: 07e7eb7596c7105aee42dbdb6edd10e3f23c0d7e