--- conflicted
+++ resolved
@@ -29,10 +29,6 @@
 
   # --- Custom Pins --- #
   - github: kadena-io/pact
-<<<<<<< HEAD
     commit: d1d2096b2c027329962f6cf0224ff2a2c7630029
-=======
-    commit: a2cc6ef0917c954fb8d51f0606a3c0cebca9cd55
->>>>>>> b08c3fb3
   - github: kadena-io/chainweb-storage
     commit: 17a5fb130926582eff081eeb1b94cb6c7097c67a