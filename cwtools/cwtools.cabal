--- conflicted
+++ resolved
@@ -191,10 +191,6 @@
         , chainweb
         , chainweb:chainweb-test-utils
 
-<<<<<<< HEAD
-        , aeson
-=======
->>>>>>> 14909fba
         , async
         , base
         , chainweb-storage
@@ -208,15 +204,8 @@
         , resourcet
         , safe-exceptions
         , streaming
-<<<<<<< HEAD
-        , temporary
         , unordered-containers
         , text
-        , vector
-=======
-        , unordered-containers
-        , text
->>>>>>> 14909fba
         , yet-another-logger
 
 -- Generate genesis headers.
