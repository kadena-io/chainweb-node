--- conflicted
+++ resolved
@@ -219,26 +219,6 @@
   & txChainIds .~ mkChainIdRange 1 9
   & coinbase ?~ fastNGrants
 
-<<<<<<< HEAD
-=======
-pact5InstantCPM0 :: Genesis
-pact5InstantCPM0 = Genesis
-    { _version = pact5InstantCpmTestVersion petersenChainGraph
-    , _tag = "Pact5InstantTimedCPM"
-    , _txChainIds = onlyChainId 0
-    , _coinbase = Just fast0Grants
-    , _keysets = Just fastKeysets
-    , _allocations = Just fastAllocations
-    , _namespaces = Just devNs2
-    , _coinContract = [fungibleAssetV1, fungibleXChainV1, fungibleAssetV2, installCoinContractV6, gasPayer]
-    }
-
-pact5InstantCPMN :: Genesis
-pact5InstantCPMN = pact5InstantCPM0
-  & txChainIds .~ mkChainIdRange 1 9
-  & coinbase ?~ fastNGrants
-
->>>>>>> 287c4c1c
 quirkedPact5InstantCPM0 :: Genesis
 quirkedPact5InstantCPM0 = Genesis
     { _version = quirkedGasPact5InstantCpmTestVersion petersenChainGraph
@@ -256,7 +236,6 @@
   & txChainIds .~ mkChainIdRange 1 9
   & coinbase ?~ fastNGrants
 
-<<<<<<< HEAD
 -- fastTimedCPM0 :: Genesis
 -- fastTimedCPM0 = Genesis
 --     { _version = fastForkingCpmTestVersion petersonChainGraph
@@ -273,24 +252,6 @@
 -- fastTimedCPMN = fastTimedCPM0
 --     & txChainIds .~ mkChainIdRange 1 9
 --     & coinbase ?~ fastNGrants
-=======
-fastTimedCPM0 :: Genesis
-fastTimedCPM0 = Genesis
-    { _version = fastForkingCpmTestVersion petersenChainGraph
-    , _tag = "FastTimedCPM"
-    , _txChainIds = onlyChainId 0
-    , _coinbase = Just fast0Grants
-    , _keysets = Just fastKeysets
-    , _allocations = Just fastAllocations
-    , _namespaces = Just fastNs
-    , _coinContract = [fungibleAssetV1, coinContractV1, gasPayer]
-    }
-
-fastTimedCPMN :: Genesis
-fastTimedCPMN = fastTimedCPM0
-    & txChainIds .~ mkChainIdRange 1 9
-    & coinbase ?~ fastNGrants
->>>>>>> 287c4c1c
 
 fastNs :: FilePath
 fastNs = "pact/genesis/ns-v1.yaml"
