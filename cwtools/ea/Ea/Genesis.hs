--- conflicted
+++ resolved
@@ -21,15 +21,10 @@
 -- , fastTimedCPMN
 , instantCPM0
 , instantCPMN
-<<<<<<< HEAD
-, pact5InstantCPM0
-, pact5InstantCPMN
 , pact53TransitionCPM0
 , pact53TransitionCPMN
-=======
 -- , pact5InstantCPM0
 -- , pact5InstantCPMN
->>>>>>> 4433ed01
 , quirkedPact5InstantCPM0
 , quirkedPact5InstantCPMN
 
@@ -226,11 +221,10 @@
   & txChainIds .~ mkChainIdRange 1 9
   & coinbase ?~ fastNGrants
 
-<<<<<<< HEAD
-pact5InstantCPM0 :: Genesis
-pact5InstantCPM0 = Genesis
-    { _version = pact5InstantCpmTestVersion petersenChainGraph
-    , _tag = "Pact5InstantTimedCPM"
+pact53TransitionCPM0 :: Genesis
+pact53TransitionCPM0 = Genesis
+    { _version = pact53TransitionCpmTestVersion petersenChainGraph
+    , _tag = "Pact53TransitionTimedCPM"
     , _txChainIds = onlyChainId 0
     , _coinbase = Just fast0Grants
     , _keysets = Just fastKeysets
@@ -239,30 +233,11 @@
     , _coinContract = [fungibleAssetV1, fungibleXChainV1, fungibleAssetV2, installCoinContractV6, gasPayer]
     }
 
-pact5InstantCPMN :: Genesis
-pact5InstantCPMN = pact5InstantCPM0
-  & txChainIds .~ mkChainIdRange 1 9
-  & coinbase ?~ fastNGrants
-
-pact53TransitionCPM0 :: Genesis
-pact53TransitionCPM0 = Genesis
-    { _version = pact53TransitionCpmTestVersion petersenChainGraph
-    , _tag = "Pact53TransitionTimedCPM"
-    , _txChainIds = onlyChainId 0
-    , _coinbase = Just fast0Grants
-    , _keysets = Just fastKeysets
-    , _allocations = Just fastAllocations
-    , _namespaces = Just devNs2
-    , _coinContract = [fungibleAssetV1, fungibleXChainV1, fungibleAssetV2, installCoinContractV6, gasPayer]
-    }
-
 pact53TransitionCPMN :: Genesis
 pact53TransitionCPMN = pact53TransitionCPM0
   & txChainIds .~ mkChainIdRange 1 9
   & coinbase ?~ fastNGrants
 
-=======
->>>>>>> 4433ed01
 quirkedPact5InstantCPM0 :: Genesis
 quirkedPact5InstantCPM0 = Genesis
     { _version = quirkedGasPact5InstantCpmTestVersion petersenChainGraph
