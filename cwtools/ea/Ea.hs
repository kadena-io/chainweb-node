{-# LANGUAGE FlexibleContexts #-}
{-# LANGUAGE FlexibleInstances #-}
{-# LANGUAGE ImportQualifiedPost #-}
{-# LANGUAGE OverloadedStrings #-}
{-# LANGUAGE PatternSynonyms #-}
{-# LANGUAGE TupleSections #-}
{-# LANGUAGE TypeOperators #-}

-- |
-- Module: Ea
-- Copyright: Copyright © 2018 - 2020 Kadena LLC.
-- License: MIT
-- Maintainer: Colin Woodbury <colin@kadena.io>
-- Stability: experimental
--
-- Generate legal genesis blocks, as well as their payloads.
--
-- > In the beginning Eru, the One, who in the Elvish tongue is named Ilúvatar,
-- > made the Ainur of his thought; and they made a great Music before him. In
-- > this Music the World was begun; for Ilúvatar made visible the song of the
-- > Ainur, and they beheld it as a light in the darkness. And many among them
-- > became enamoured of its beauty, and of its history which they saw beginning
-- > and unfolding as in a vision. Therefore Ilúvatar gave to their vision Being,
-- > and set it amid the Void, and the Secret Fire was sent to burn at the heart
-- > of the World; and it was called Eä.  -- The Silmarillion - Valaquenta
--
-- Eä means "to be" in Quenya, the ancient language of Tolkien's elves.
--
module Main (main) where

import Chainweb.BlockHeaderDB
import Chainweb.Logger (genericLogger)
import Chainweb.Miner.Pact (noMiner)
import Chainweb.Pact.Backend.Utils
import Chainweb.Pact.PactService
import Chainweb.Pact.Types (defaultPactServiceConfig, GenesisConfig(..))
import Chainweb.Pact.Utils (toTxCreationTime, emptyPayload)
import Chainweb.Pact.Transaction qualified as Pact
import Chainweb.Pact.Validations (defaultMaxTTLSeconds)
import Chainweb.Payload
import Chainweb.Payload.PayloadStore.InMemory
import Chainweb.Storage.Table.RocksDB
import Chainweb.Time
import Chainweb.Utils
import Chainweb.Version
import Chainweb.Version.Development (pattern Development)
import Chainweb.Version.RecapDevelopment (pattern RecapDevelopment)
import Control.Concurrent.Async
import Control.Exception
import Control.Monad.Trans.Resource
import Control.Monad.IO.Class
import Control.Lens
import Data.Aeson qualified as Aeson
import Data.Foldable
import Data.Functor
import Data.Pool qualified as Pool
import Data.Text (Text)
import Data.Text qualified as T
import Data.Text.Encoding qualified as T
import Data.Text.IO qualified as TIO
import Data.Text.Lazy qualified as TL
import Data.Text.Lazy.Builder qualified as TB
import Data.Traversable
import Data.Vector qualified as V
import Ea.Genesis
import GHC.Exts(the)
import System.FilePath
import System.LogLevel
import System.IO.Temp
import Text.Printf
import Pact.Core.Command.Types
import Pact.Core.Command.Client
import Pact.Core.ChainData
import qualified Pact.Core.Command.Types as Pact
import qualified Chainweb.ChainId as Chainweb
import qualified Pact.JSON.Encode as J
import Pact.Core.StableEncoding

---

main :: IO ()
main = do

    mapConcurrently_ id
      [ devnet
      -- , fastnet
      , instantnet
<<<<<<< HEAD
      , pact5Instantnet
      , pact53Transitionnet
=======
      -- , pact5Instantnet
>>>>>>> 4433ed01
      , quirkedPact5Instantnet
      -- , genCoinV6Payloads
      ]
    putStrLn "Done."
  where
    devnet = mkPayloads
      [ fastDevelopment0
      , fastDevelopmentN
      ]
    -- fastnet = mkPayloads [fastTimedCPM0, fastTimedCPMN]
    instantnet = mkPayloads [instantCPM0, instantCPMN]
<<<<<<< HEAD
    pact5Instantnet = mkPayloads [pact5InstantCPM0, pact5InstantCPMN]
    pact53Transitionnet = mkPayloads [pact53TransitionCPM0, pact53TransitionCPMN]
=======
    -- pact5Instantnet = mkPayloads [pact5InstantCPM0, pact5InstantCPMN]
>>>>>>> 4433ed01
    quirkedPact5Instantnet = mkPayloads [quirkedPact5InstantCPM0, quirkedPact5InstantCPMN]
    testnet04 = mkPayloads [testnet040, testnet04N]
    mainnet = mkPayloads
      [ mainnet0
      , mainnet1
      , mainnet2
      , mainnet3
      , mainnet4
      , mainnet5
      , mainnet6
      , mainnet7
      , mainnet8
      , mainnet9
      , mainnetKAD
      ]

show_ :: ChainIdRange -> String
show_ (ChainIdRange n n')
    | n == n' = "Chain " <> show n
    | otherwise = "Chains " <> show n <> "-" <> show n'

fullGenesisTag :: Genesis -> Text
fullGenesisTag (Genesis _ tag cidr _ _ _ _ _) = tag <> T.pack (chainIdRangeTag cidr)

-- | Generate payloads for a traversable of txs
--
mkPayloads :: Traversable t => t Genesis -> IO ()
mkPayloads = traverse_ (\g -> writePayload g =<< mkPayload g)

writePayload :: Genesis -> Text -> IO ()
writePayload gen payload = do
    let fileName = "src/Chainweb/BlockHeader/Genesis/" <> fullGenesisTag gen <> "Payload.hs"
    TIO.writeFile (T.unpack fileName) payload

-- | Generate a payload for a given list of genesis transactions
--
mkPayload :: Genesis -> IO Text
mkPayload gen@(Genesis v _ cidr@(ChainIdRange l u) c k a ns cc) = do
    -- printf ("Generating Genesis Payload for %s on " <> show_ cidr <> "...\n") $ show v
    payloadModules <- for [l..u] $ \cid ->
        withVersion v $ genPayloadModule (fullGenesisTag gen) (unsafeChainId cid) =<< mkChainwebTxs txs
    -- checks that the modules on each chain are the same
    evaluate $ the payloadModules
  where
    -- final tx list.
    -- NB: this is position-sensitive data.
    txs :: [FilePath]
    txs = cc <> toList ns <> toList k <> toList a <> toList c

---------------------
-- Payload Generation
---------------------

genPayloadModule :: HasVersion => Text -> Chainweb.ChainId -> [Pact.Transaction] -> IO Text
genPayloadModule tag cid cwTxs = do
    let logger = genericLogger Warn TIO.putStrLn
    pdb <- newPayloadDb
    withSystemTempDirectory "ea-pact-db" $ \pactDbDir -> runResourceT $ do
        readWriteSql <- withSqliteDb cid logger pactDbDir False
        roPool <- withReadSqlitePool cid pactDbDir
        serviceEnv <- withPactService cid Nothing mempty logger Nothing pdb roPool readWriteSql defaultPactServiceConfig GeneratingGenesis
        payloadWO <- liftIO $ execNewGenesisBlock logger serviceEnv (V.fromList cwTxs)
        return $ TL.toStrict $ TB.toLazyText $ payloadModuleCode tag payloadWO

mkChainwebTxs :: [FilePath] -> IO [Pact.Transaction]
mkChainwebTxs txFiles = mkChainwebTxs' =<< traverse mkTx txFiles

mkChainwebTxs' :: [Command Text] -> IO [Pact.Transaction]
mkChainwebTxs' rawTxs =
    forM rawTxs $ \cmd -> do
        let parsedTx = either (error . sshow) (cmdPayload . pMeta %~ _stableEncoding) $ Pact.unsafeParseCommand (T.encodeUtf8 <$> cmd)
        -- TODO: why is this always the tx creation time? different versions
        -- have different block creation times
        let epochCreationTime = toTxCreationTime (Time (TimeSpan 0))
        let tx' = parsedTx
              & set (cmdPayload . pMeta . pmCreationTime) epochCreationTime
              & set (cmdPayload . pMeta . pmTTL) (TTLSeconds defaultMaxTTLSeconds)
        return $! Pact.unsafeMkPayloadWithText
          (tx' ^. cmdPayload)
          (J.encodeStrict $ (tx' ^. cmdPayload) & pMeta %~ StableEncoding & fmap _pcCode) <$ parsedTx

mkTx :: FilePath -> IO (Command Text)
mkTx yamlFile = snd <$> mkApiReq yamlFile

-- -------------------------------------------------------------------------- --
-- Payload Module

payloadModuleCode :: Text -> PayloadWithOutputs -> TB.Builder
payloadModuleCode t p = foldMap (<> "\n")
    [ "{-# LANGUAGE OverloadedStrings #-}"
    , ""
    , "-- This module is auto-generated. DO NOT EDIT IT MANUALLY."
    , ""
    , "module Chainweb.BlockHeader.Genesis." <> tag <> "Payload ( payloadBlock ) where"
    , ""
    , "import qualified Data.Text as T"
    , "import qualified Data.Vector as V"
    , "import GHC.Stack"
    , ""
    , "import Chainweb.Payload"
    , "import Chainweb.Utils (unsafeFromText, toText)"
    , ""
    , "payloadBlock :: HasCallStack => PayloadWithOutputs"
    , "payloadBlock"
    , "    | actualHash == expectedHash = payload"
    , "    | otherwise = error"
    , "        $ \"inconsistent genesis payload detected. THIS IS A BUG in chainweb-node\""
    , "        <> \". Expected: \" <> T.unpack (toText expectedHash)"
    , "        <> \", actual: \" <> T.unpack (toText actualHash)"
    , "  where"
    , "    actualHash, expectedHash :: BlockPayloadHash"
    , "    actualHash = _payloadWithOutputsPayloadHash payload"
    , "    expectedHash = " <> hash
    , ""
    , "    payload = newPayloadWithOutputs minerData coinbase txs"
    , "    minerData = " <> minerData
    , "    coinbase = " <> coinbase
    , "    txs = V.fromList"
    , "        [ " <> sep "\n        , " tuple (_payloadWithOutputsTransactions p)
    , "        ]"
    ]
  where
    tag :: TB.Builder
    tag = TB.fromText t

    hash :: TB.Builder
    hash = asText (_payloadWithOutputsPayloadHash p)

    minerData :: TB.Builder
    minerData = asText (_payloadWithOutputsMiner p)

    coinbase :: TB.Builder
    coinbase = asText (_payloadWithOutputsCoinbase p)

tuple :: HasTextRepresentation a => HasTextRepresentation b => (a, b) -> TB.Builder
tuple (a, b) = "(" <> asText a <> ", " <> asText b <> ")"

asText :: HasTextRepresentation a => a -> TB.Builder
asText x = "unsafeFromText \"" <> TB.fromText (toText x) <> "\""

sep :: Foldable l => TB.Builder -> (a -> TB.Builder) -> l a -> TB.Builder
sep s f = go . toList
  where
    go [] = mempty
    go [h] = f h
    go (h:t) = f h <> s <> go t

------------------------------------------------------
-- Transaction Generation for coin v2 and remediations
------------------------------------------------------<|MERGE_RESOLUTION|>--- conflicted
+++ resolved
@@ -85,12 +85,7 @@
       [ devnet
       -- , fastnet
       , instantnet
-<<<<<<< HEAD
-      , pact5Instantnet
       , pact53Transitionnet
-=======
-      -- , pact5Instantnet
->>>>>>> 4433ed01
       , quirkedPact5Instantnet
       -- , genCoinV6Payloads
       ]
@@ -102,27 +97,8 @@
       ]
     -- fastnet = mkPayloads [fastTimedCPM0, fastTimedCPMN]
     instantnet = mkPayloads [instantCPM0, instantCPMN]
-<<<<<<< HEAD
-    pact5Instantnet = mkPayloads [pact5InstantCPM0, pact5InstantCPMN]
     pact53Transitionnet = mkPayloads [pact53TransitionCPM0, pact53TransitionCPMN]
-=======
-    -- pact5Instantnet = mkPayloads [pact5InstantCPM0, pact5InstantCPMN]
->>>>>>> 4433ed01
     quirkedPact5Instantnet = mkPayloads [quirkedPact5InstantCPM0, quirkedPact5InstantCPMN]
-    testnet04 = mkPayloads [testnet040, testnet04N]
-    mainnet = mkPayloads
-      [ mainnet0
-      , mainnet1
-      , mainnet2
-      , mainnet3
-      , mainnet4
-      , mainnet5
-      , mainnet6
-      , mainnet7
-      , mainnet8
-      , mainnet9
-      , mainnetKAD
-      ]
 
 show_ :: ChainIdRange -> String
 show_ (ChainIdRange n n')
