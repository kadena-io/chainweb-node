--- conflicted
+++ resolved
@@ -87,18 +87,7 @@
       , instantnet
       -- , pact5Instantnet
       , quirkedPact5Instantnet
-<<<<<<< HEAD
-      , testnet05
       -- , genCoinV6Payloads
-=======
-      , testnet04
-      , mainnet
-      , genTxModules
-      , genCoinV3Payloads
-      , genCoinV4Payloads
-      , genCoinV5Payloads
-      , genCoinV6Payloads
->>>>>>> 287c4c1c
       ]
     putStrLn "Done."
   where
